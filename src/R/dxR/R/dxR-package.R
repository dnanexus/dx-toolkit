--- conflicted
+++ resolved
@@ -4,11 +4,7 @@
 ##' the new DNAnexus platform.
 ##' 
 ##' \tabular{ll}{ Package: \tab dxR\cr Type: \tab Package\cr Version: \tab
-<<<<<<< HEAD
-##' 0.356.0\cr License: \tab Apache License (== 2.0)\cr
-=======
 ##' 0.357.0\cr License: \tab Apache License (== 2.0)\cr
->>>>>>> 9e83be8d
 ##' }
 ##' 
 ##' @name dxR-package
