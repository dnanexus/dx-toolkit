#!/usr/bin/env python

import os, errno
import dxpy
import json
from dxpy.exceptions import ResourceNotFound

def get_source_file_name():
    return "src/nextflow.sh"

def get_resources_dir_name(resources_dir):
    """
    :param resources_dir: Directory with all source files needed to build an applet. Can be an absolute or a relative path.
    :type resources_dir: str or Path
    :returns: The name of the folder
    :rtype: str
    """
    if resources_dir == None:
        return ''
    return os.path.basename(os.path.abspath(resources_dir))

def get_resources_subpath(resources_dir):
    return os.path.join("/home/dnanexus/", get_resources_dir_name(resources_dir))

def get_importer_name():
    return "nextflow_pipeline_importer"

def get_template_dir():
    return os.path.join(os.path.dirname(dxpy.__file__), 'templating', 'templates', 'nextflow')

def write_exec(folder, content):
    exec_file = "{}/{}".format(folder, get_source_file_name())
    try:
        os.makedirs(os.path.dirname(os.path.abspath(exec_file)))
    except OSError as e:
        if e.errno != errno.EEXIST:
            raise
        pass
    with open(exec_file, "w") as fh:
        fh.write(content)

def write_dxapp(folder, content):
    dxapp_file = "{}/dxapp.json".format(folder)
    with open(dxapp_file, "w") as dxapp:
        json.dump(content, dxapp)

def get_regional_options(region):
    nextflow_asset, nextaur_asset = get_nextflow_assets(region)
    regional_options = {
        region: {
            "systemRequirements": {
                "*": {
                    "instanceType": "mem1_ssd1_v2_x2"
                }
            },
            "assetDepends": [
                {"id": nextaur_asset},
                {"id": nextflow_asset}
            ]
        }
    }
    return regional_options

def get_nextflow_assets(region):
    # The order of assets in the tuple is: nextaur, nextflow
    prod_assets = {
        "aws:ap-southeast-2": ("record-GKv2g2j5qzK4vz5F3z2P4gQ6",
                               "record-GKv2BV05Q46P03jk5pQvVyBp"),
        "aws:eu-central-1": ("record-GKv2g3j4Jypj29zj3Z4J15gY",
                             "record-GKv2B384q2YZFjVz3jFPj7Zq"),
        "aws:eu-west-2": ("record-GKv2g00JZ0z6932k3v475q5k",
                          "record-GKv2BK8Jp9k14y5Y0bbGkf65"),
        "aws:us-east-1": ("record-GKv1yB80y8FKzbF8BJQvqyPJ",
                          "record-GKv1xPQ06J10XzPb3fVBF8XB"),
        "azure:westeurope": ("record-GKv2j88B6064FjVz3jFPj882",
                             "record-GKv2FGjBPKPP9k0x5Kpzj1ZX"),
        "azure:westus": ("record-GKv2gg09qZ70pyB33fPG318y",
                         "record-GKv2j109b91Kg31j5Kj7V0Qj"),
        "aws:eu-west-2-g": ("record-GKv2g8pK392Kg31j5Kj7V0Q2",
                            "record-GKv2B2XKJ6xP03jk5pQvVyBQ")
    }
    stg_assets = {
        "aws:ap-southeast-2": (
            "record-GKv1K6Q5z7z19vqx9j9GGq0G",
            "record-GKv18k85z6Qx78xb9kGkVB3j"),
        "aws:eu-central-1": (
            "record-GKv1K9Q4j2Q19vqx9j9GGq0K",
            "record-GKv18Qj43XYfYk2YGGkbYFVK"),
        "aws:eu-west-2": (
            "record-GKv1Jp0Jf425x9FK9jbqgQJP",
            "record-GKv18b0Jz9YV9vqx9j9GGq05"),
        "aws:us-east-1": (
            "record-GKv0G9Q0gV6bjFYy9j82Kgkj",
<<<<<<< HEAD
            "record-GJyfG8j0pVx67bq751qkgPfV"),
=======
            "record-GKv0P7Q00Q82gyJjGG8y03xf"),
>>>>>>> ad4330aa
        "azure:westeurope": (
            "record-GKv1PGQBK7fx1z529j3fKVB8",
            "record-GKv19PjBJgXfVjgBGGB1Qjy2"),
        "azure:westus": (
            "record-GKv1QBQ9xGybQ9Y79k6Kp1Kj",
            "record-GKv19X098bVGV15j9gpy8q2z"),
        "aws:eu-west-2-g": (
            "record-GKv1Jv2KV7p9yvFp9gjY2ky6",
            "record-GKv1892K6Gkk0K53GFj415XZ")
    }

    try:
        dxpy.describe(prod_assets[region][0], fields={})
        return prod_assets[region]
    except ResourceNotFound:
        return stg_assets[region]
<|MERGE_RESOLUTION|>--- conflicted
+++ resolved
@@ -91,11 +91,7 @@
             "record-GKv18b0Jz9YV9vqx9j9GGq05"),
         "aws:us-east-1": (
             "record-GKv0G9Q0gV6bjFYy9j82Kgkj",
-<<<<<<< HEAD
-            "record-GJyfG8j0pVx67bq751qkgPfV"),
-=======
             "record-GKv0P7Q00Q82gyJjGG8y03xf"),
->>>>>>> ad4330aa
         "azure:westeurope": (
             "record-GKv1PGQBK7fx1z529j3fKVB8",
             "record-GKv19PjBJgXfVjgBGGB1Qjy2"),
