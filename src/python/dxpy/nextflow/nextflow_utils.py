--- conflicted
+++ resolved
@@ -82,51 +82,8 @@
 def get_nextflow_assets(region):
     nextflow_basepath = path.join(path.dirname(dxpy.__file__), 'nextflow')
     # The order of assets in the tuple is: nextaur, nextflow
-<<<<<<< HEAD
-    prod_assets = {
-        "aws:ap-southeast-2": ("record-GP5Bf385XGYQv71K5V25Q520",
-                               "record-GKv2BV05Q46P03jk5pQvVyBp"),
-        "aws:eu-central-1": ("record-GP5Bjqj4b633kF765jB330F2",
-                             "record-GKv2B384q2YZFjVz3jFPj7Zq"),
-        "aws:eu-west-2": ("record-GP5BgFjJXG2z2qk35G48f0vB",
-                          "record-GKv2BK8Jp9k14y5Y0bbGkf65"),
-        "aws:us-east-1": ("record-GP5BV700z3VxZ9xq5Qy3v962",
-                          "record-GKv1xPQ06J10XzPb3fVBF8XB"),
-        "azure:westeurope": ("record-GP5BZY0BKYf82PqX5kz6p875",
-                             "record-GKv2FGjBPKPP9k0x5Kpzj1ZX"),
-        "azure:westus": ("record-GP5BvZ890PK82PqX5kz6p94b",
-                         "record-GKv2j109b91Kg31j5Kj7V0Qj"),
-        "aws:eu-west-2-g": ("record-GP5Bp72KQ7b12Kx45vjfxF04",
-                            "record-GKv2B2XKJ6xP03jk5pQvVyBQ")
-    }
-    stg_assets = {
-        "aws:ap-southeast-2": (
-            "record-GP5B00Q56Y24843ffZ0Y83Gb",
-            "record-GKv18k85z6Qx78xb9kGkVB3j"),
-        "aws:eu-central-1": (
-            "record-GP5B2V046Z6J9kG5Vx49k0Kf",
-            "record-GKv18Qj43XYfYk2YGGkbYFVK"),
-        "aws:eu-west-2": (
-            "record-GP5B1FQJ1pz6gB19bv9BYkPP",
-            "record-GKv18b0Jz9YV9vqx9j9GGq05"),
-        "aws:us-east-1": (
-            "record-GP9vPf00p5pX5Vzq8jjYP8Vz",
-            "record-GKv0P7Q00Q82gyJjGG8y03xf"),
-        "azure:westeurope": (
-            "record-GP59y98BQxYqB75pQy66X9FV",
-            "record-GKv19PjBJgXfVjgBGGB1Qjy2"),
-        "azure:westus": (
-            "record-GP5B6g89QjBFB75pQy66XVzP",
-            "record-GKv19X098bVGV15j9gpy8q2z"),
-        "aws:eu-west-2-g": (
-            "record-GP5B3p2Kb446439821Qqj02X",
-            "record-GKv1892K6Gkk0K53GFj415XZ")
-    }
-
-=======
     nextaur_assets = path.join(nextflow_basepath, "nextaur_assets.json")
     nextflow_assets = path.join(nextflow_basepath, "nextflow_assets.json")
->>>>>>> ab227b78
     try:
         with open(nextaur_assets, 'r') as nextaur_f, open(nextflow_assets, 'r') as nextflow_f:
             nextaur = json.load(nextaur_f)[region]
