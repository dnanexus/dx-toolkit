--- conflicted
+++ resolved
@@ -21,12 +21,8 @@
     dxapp["inputSpec"] = custom_inputs + dxapp["inputSpec"]
     dxapp["runSpec"]["file"] = get_source_file_name()
     dxapp["runSpec"]["name"] = name
-<<<<<<< HEAD
-
-=======
     import sys
     print(dxapp, file=sys.stderr)
->>>>>>> 848e7d3c
     return dxapp
 
 
