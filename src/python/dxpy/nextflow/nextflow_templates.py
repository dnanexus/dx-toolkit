--- conflicted
+++ resolved
@@ -75,11 +75,7 @@
         # applet_runtime_inputs variable is initialized in the nextflow.sh script template
         applet_runtime_params = applet_runtime_params + '''
         if [ -n "${}" ]; then
-<<<<<<< HEAD
-            applet_runtime_inputs="${{applet_runtime_inputs}} --{}={}" 
-=======
             applet_runtime_inputs+=(--{} "{}")
->>>>>>> 15462557
         fi
         '''.format(i['name'], i['name'], value)
 
