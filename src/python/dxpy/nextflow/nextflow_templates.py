--- conflicted
+++ resolved
@@ -66,38 +66,13 @@
     with open(os.path.join(str(get_template_dir()), get_source_file_name()), 'r') as f:
         src = f.read()
 
-<<<<<<< HEAD
-    required_runtime_params = ""
-    generate_runtime_config= ""
     exclude_input_download=""
-=======
     applet_runtime_params = ""
->>>>>>> de608d46
     for i in custom_inputs:
         value = "${%s}" % (i['name'])
         if i.get("class") == "file":
             value = "dx://${DX_WORKSPACE_ID}:/$(echo ${%s} | jq .[$dnanexus_link] -r | xargs -I {} dx describe {} --json | jq -r .name)" % i['name']
-<<<<<<< HEAD
             exclude_input_download+="--except {}".format(i['name'])
-
-        # optional inputs will be added to custom runtime config file
-        if "Nextflow pipeline optional" in i.get("help", ""):
-            if i.get("class") not in ("int","float","boolean"):
-                value = '\\"' + value + '\\"'
-            generate_runtime_config = generate_runtime_config + '''
-            if [ -n "$%s" ]; then
-                echo params.%s=%s >> nxf_runtime.config
-            fi    
-            '''% (i['name'], i['name'], value)
-        # required inputs need to be added as runtime pipeline params
-        else:
-            # required_inputs variable is initialized in the nextflow.sh script template
-            required_runtime_params = required_runtime_params + '''
-            if [ -n "${}" ]; then
-                required_inputs="${{required_inputs}} --{}={}" 
-            fi
-            '''.format(i['name'], i['name'], value)
-=======
 
         # applet_runtime_inputs variable is initialized in the nextflow.sh script template
         applet_runtime_params = applet_runtime_params + '''
@@ -105,7 +80,6 @@
             applet_runtime_inputs+=(--{} "{}")
         fi
         '''.format(i['name'], i['name'], value)
->>>>>>> de608d46
 
     profile_arg = "-profile {}".format(profile) if profile else ""
     src = src.replace("@@APPLET_RUNTIME_PARAMS@@", applet_runtime_params)
