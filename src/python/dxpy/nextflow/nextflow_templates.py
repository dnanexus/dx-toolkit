--- conflicted
+++ resolved
@@ -6,7 +6,6 @@
 
 
 def get_nextflow_dxapp(custom_inputs=[]):
-<<<<<<< HEAD
     inputs = custom_inputs + get_default_inputs()
     return {
         "name": "nextflow pipeline",
@@ -54,12 +53,6 @@
             "allProjects": "VIEW"
         }
     }
-=======
-    with open(os.path.join(str(get_template_dir()), 'dxapp.json'), 'r') as f:
-        dxapp = json.load(f)
-    dxapp["inputSpec"] = custom_inputs + dxapp["inputSpec"]
-    return dxapp
->>>>>>> fc840677
 
 
 # TODO:
@@ -76,7 +69,6 @@
         fi
         '''
     profile_arg = "-profile {}".format(profile) if profile else ""
-<<<<<<< HEAD
     return f'''
     #!/usr/bin/env bash
 
@@ -186,11 +178,7 @@
 }}
 
     '''
-=======
-    src.replace("@@RUN_INPUTS@@", run_inputs)
-    src.replace("@@PROFILE_ARG@@", profile_arg)
-    return src
->>>>>>> fc840677
+
 
 # iterate through inputs of dxapp.json and add them here?
 # put them in params file?