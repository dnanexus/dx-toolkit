--- conflicted
+++ resolved
@@ -72,14 +72,9 @@
         raise dxpy.app_builder.AppBuilderException("Directory %s does not contain Nextflow file (*.nf): not a valid Nextflow directory" % resources_dir)
     dxapp_dir = tempfile.mkdtemp(prefix=".dx.nextflow")
 
-<<<<<<< HEAD
     custom_inputs = prepare_custom_inputs(schema_file=os.path.join(resources_dir, "nextflow_schema.json"))
     dxapp_content = get_nextflow_dxapp(custom_inputs=custom_inputs, name=get_resources_dir_name(resources_dir))
-    exec_content = get_nextflow_src(custom_inputs=custom_inputs, profile=profile)
-=======
-    dxapp_content = get_nextflow_dxapp(inputs, name=get_resources_dir_name(resources_dir))
-    exec_content = get_nextflow_src(inputs=inputs, profile=profile, resources_dir=resources_dir)
->>>>>>> 82172241
+    exec_content = get_nextflow_src(custom_inputs=custom_inputs, profile=profile, resources_dir=resources_dir)
     copy_tree(get_template_dir(), dxapp_dir)
     write_dxapp(dxapp_dir, dxapp_content)
     write_exec(dxapp_dir, exec_content)
