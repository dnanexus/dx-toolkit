--- conflicted
+++ resolved
@@ -70,11 +70,7 @@
     if destination:
         build_project_id, build_folder, _ = try_call(resolve_existing_path, destination, expected='folder')
     if docker_secrets:
-<<<<<<< HEAD
-        input_hash["docker_secrets"] = parse_obj(git_creds, "file")
-=======
         input_hash["docker_secrets"] = parse_obj(docker_secrets, "file")
->>>>>>> 8917b750
     if cache_docker:
         input_hash["cache_docker"] = cache_docker
 
