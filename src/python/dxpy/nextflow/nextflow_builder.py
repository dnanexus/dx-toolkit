#!/usr/bin/env python3
import os
import dxpy
import json
import argparse
from glob import glob
import shutil
import tempfile

from dxpy.nextflow.nextflow_templates import (get_nextflow_dxapp, get_nextflow_src)
from dxpy.nextflow.nextflow_utils import (get_template_dir, write_exec, write_dxapp, get_importer_name, create_readme)
from dxpy.cli.exec_io import parse_obj
from dxpy.cli import try_call
from dxpy.utils.resolver import resolve_existing_path


parser = argparse.ArgumentParser(description="Uploads a DNAnexus App.")


def build_pipeline_with_npi(
        repository=None,
        tag=None,
        cache_docker=False,
        docker_secrets=None,
<<<<<<< HEAD
        nextflow_pipeline_params="",
=======
>>>>>>> 978416ba
        profile="",
        git_creds=None,
        brief=False,
        destination=None,
        extra_args=None
):
    """
    :param repository: URL to a Git repository
    :type repository: string
    :param tag: tag of a given Git repository. If it is not provided, the default branch is used.
    :type tag: string
    :param cache_docker: Pull a remote docker image and store it on the platform
    :type cache_docker: bool
    :param docker_secrets: Dx file id with the private docker registry credentials
    :type docker_secrets: string
<<<<<<< HEAD
    :param nextflow_pipeline_params: Custom Nextflow pipeline parameters
    :type nextflow_pipeline_params: string
=======
>>>>>>> 978416ba
    :param profile: Custom Nextflow profile, for more information visit https://www.nextflow.io/docs/latest/config.html#config-profiles
    :type profile: string
    :param brief: Level of verbosity
    :type brief: boolean
    :returns: ID of the created applet

    Runs the Nextflow Pipeline Importer app, which creates a Nextflow applet from a given Git repository.
    """

    def parse_extra_args(extra_args):
        dx_input = {}
        if extra_args.get("name") is not None:
            dx_input["name"] = extra_args.get("name")
        if extra_args.get("title") is not None:
            dx_input["title"] = extra_args.get("title")
        if extra_args.get("summary") is not None:
            dx_input["summary"] = extra_args.get("summary")
        if extra_args.get("runSpec", {}).get("timeoutPolicy") is not None:
            dx_input["timeout_policy"] = extra_args.get("runSpec", {}).get("timeoutPolicy")
        if extra_args.get("details", {}).get("whatsNew") is not None:
            dx_input["whats_new"] = extra_args.get("details", {}).get("whatsNew")
        return dx_input

    extra_args = extra_args or {}
    build_project_id = dxpy.WORKSPACE_ID
    build_folder = None
    input_hash = parse_extra_args(extra_args)
    input_hash["repository_url"] = repository
    if tag:
        input_hash["repository_tag"] = tag
    if profile:
        input_hash["config_profile"] = profile
    if git_creds:
        input_hash["github_credentials"] = parse_obj(git_creds, "file")
    if destination:
        build_project_id, build_folder, _ = try_call(resolve_existing_path, destination, expected='folder')
    if docker_secrets:
        input_hash["docker_secrets"] = parse_obj(docker_secrets, "file")
    if cache_docker:
        input_hash["cache_docker"] = cache_docker
<<<<<<< HEAD
    if nextflow_pipeline_params:
        input_hash["nextflow_pipeline_params"] = nextflow_pipeline_params
=======
>>>>>>> 978416ba

    if build_project_id is None:
        parser.error(
            "Can't create an applet without specifying a destination project; please use the -d/--destination flag to explicitly specify a project")

    nf_builder_job = dxpy.DXApp(name=get_importer_name()).run(app_input=input_hash, project=build_project_id,
                                                              folder=build_folder,
                                                              name="Nextflow build of %s" % (repository), detach=True)

    if not brief:
        print("Started builder job %s" % (nf_builder_job.get_id(),))
    nf_builder_job.wait_on_done(interval=1)
    applet_id, _ = dxpy.get_dxlink_ids(nf_builder_job.describe(fields={"output": True})['output']['output_applet'])
    if not brief:
        print("Created Nextflow pipeline %s" % (applet_id))
    else:
        print(json.dumps(dict(id=applet_id)))
    return applet_id


def prepare_nextflow(
        resources_dir,
        profile,
        region,
<<<<<<< HEAD
        cache_docker=False,
        nextflow_pipeline_params=""
=======
        cache_docker=False
>>>>>>> 978416ba
):
    """
    :param resources_dir: Directory with all resources needed for the Nextflow pipeline. Usually directory with user's Nextflow files.
    :type resources_dir: str or Path
    :param profile: Custom Nextflow profile. More profiles can be provided by using comma separated string (without whitespaces).
    :type profile: str
    :param region: The region in which the applet will be built.
    :type region: str
    :param cache_docker: Perform pipeline analysis and cache the detected docker images on the platform
    :type cache_docker: boolean
<<<<<<< HEAD
    :param nextflow_pipeline_params: Custom Nextflow pipeline parameters
    :type nextflow_pipeline_params: string
=======
>>>>>>> 978416ba
    :returns: Path to the created dxapp_dir
    :rtype: Path

    Creates files necessary for creating an applet on the Platform, such as dxapp.json and a source file. These files are created in '.dx.nextflow' directory.
    """
    assert os.path.exists(resources_dir)
    if not glob(os.path.join(resources_dir, "*.nf")):
        raise dxpy.app_builder.AppBuilderException(
            "Directory %s does not contain Nextflow file (*.nf): not a valid Nextflow directory" % resources_dir)
    dxapp_dir = tempfile.mkdtemp(prefix=".dx.nextflow")

    custom_inputs = prepare_custom_inputs(schema_file=os.path.join(resources_dir, "nextflow_schema.json"))
    dxapp_content = get_nextflow_dxapp(
        custom_inputs=custom_inputs,
        resources_dir=resources_dir,
        region=region,
<<<<<<< HEAD
        cache_docker=cache_docker,
        nextflow_pipeline_params=nextflow_pipeline_params
=======
        cache_docker=cache_docker
>>>>>>> 978416ba
    )
    exec_content = get_nextflow_src(custom_inputs=custom_inputs, profile=profile, resources_dir=resources_dir)
    shutil.copytree(get_template_dir(), dxapp_dir, dirs_exist_ok=True)
    write_dxapp(dxapp_dir, dxapp_content)
    write_exec(dxapp_dir, exec_content)
    create_readme(resources_dir, dxapp_dir)
    return dxapp_dir


def prepare_custom_inputs(schema_file="./nextflow_schema.json"):
    """
    :param schema_file: path to nextflow_schema.json file
    :type schema_file: str or Path
    :returns: list of custom inputs defined with DNAnexus datatype 
    :rtype: list
    Creates custom input list from nextflow_schema.json that
    will be added in dxapp.json inputSpec field
    """

    def get_dx_type(nf_type, nf_format=None):
        types = {
            "string": "string",
            "integer": "int",
            "number": "float",
            "boolean": "boolean",
            "object": "hash"
        }
        str_types = {
            "file-path": "file",
            "directory-path": "string",  # So far we will stick with strings dx://...
            "path": "string"
        }
        if nf_type == "string" and nf_format in str_types:
            return str_types[nf_format]
        elif nf_type in types:
            return types[nf_type]
        raise Exception("type {} is not supported by DNAnexus".format(nf_type))

    inputs = []
    if not os.path.exists(schema_file):
        return inputs

    with open(schema_file, "r") as fh:
        schema = json.load(fh)
    for d_key, d_schema in schema.get("definitions", {}).items():
        required_inputs = d_schema.get("required", [])
        for property_key, property in d_schema.get("properties", {}).items():
            dx_input = {}
            dx_input["name"] = property_key
            dx_input["title"] = dx_input['name']
            if "default" in property:
                dx_input["help"] = "Default value:{}\n".format(property.get("default", ""))
            if "help_text" in property:
                dx_input["help"] = dx_input.get("help", "") + property.get('help_text', "")
            dx_input["hidden"] = property.get('hidden', False)
            dx_input["class"] = get_dx_type(property.get("type"), property.get("format"))
            dx_input["optional"] = True
            if property_key not in required_inputs:
                dx_input["help"] = "(Nextflow pipeline optional) {}".format(dx_input.get("help", ""))
                inputs.append(dx_input)
            else:
                dx_input["help"] = "(Nextflow pipeline required) {}".format(dx_input.get("help", ""))
                inputs.insert(0, dx_input)

    return inputs<|MERGE_RESOLUTION|>--- conflicted
+++ resolved
@@ -22,10 +22,7 @@
         tag=None,
         cache_docker=False,
         docker_secrets=None,
-<<<<<<< HEAD
         nextflow_pipeline_params="",
-=======
->>>>>>> 978416ba
         profile="",
         git_creds=None,
         brief=False,
@@ -41,11 +38,8 @@
     :type cache_docker: bool
     :param docker_secrets: Dx file id with the private docker registry credentials
     :type docker_secrets: string
-<<<<<<< HEAD
     :param nextflow_pipeline_params: Custom Nextflow pipeline parameters
     :type nextflow_pipeline_params: string
-=======
->>>>>>> 978416ba
     :param profile: Custom Nextflow profile, for more information visit https://www.nextflow.io/docs/latest/config.html#config-profiles
     :type profile: string
     :param brief: Level of verbosity
@@ -86,11 +80,8 @@
         input_hash["docker_secrets"] = parse_obj(docker_secrets, "file")
     if cache_docker:
         input_hash["cache_docker"] = cache_docker
-<<<<<<< HEAD
     if nextflow_pipeline_params:
         input_hash["nextflow_pipeline_params"] = nextflow_pipeline_params
-=======
->>>>>>> 978416ba
 
     if build_project_id is None:
         parser.error(
@@ -115,12 +106,8 @@
         resources_dir,
         profile,
         region,
-<<<<<<< HEAD
         cache_docker=False,
         nextflow_pipeline_params=""
-=======
-        cache_docker=False
->>>>>>> 978416ba
 ):
     """
     :param resources_dir: Directory with all resources needed for the Nextflow pipeline. Usually directory with user's Nextflow files.
@@ -131,11 +118,8 @@
     :type region: str
     :param cache_docker: Perform pipeline analysis and cache the detected docker images on the platform
     :type cache_docker: boolean
-<<<<<<< HEAD
     :param nextflow_pipeline_params: Custom Nextflow pipeline parameters
     :type nextflow_pipeline_params: string
-=======
->>>>>>> 978416ba
     :returns: Path to the created dxapp_dir
     :rtype: Path
 
@@ -152,12 +136,8 @@
         custom_inputs=custom_inputs,
         resources_dir=resources_dir,
         region=region,
-<<<<<<< HEAD
         cache_docker=cache_docker,
         nextflow_pipeline_params=nextflow_pipeline_params
-=======
-        cache_docker=cache_docker
->>>>>>> 978416ba
     )
     exec_content = get_nextflow_src(custom_inputs=custom_inputs, profile=profile, resources_dir=resources_dir)
     shutil.copytree(get_template_dir(), dxapp_dir, dirs_exist_ok=True)
