#!/usr/bin/env python3
import os
import dxpy
import json
import argparse
from glob import glob
import shutil
import tempfile

from dxpy.nextflow.nextflow_templates import (get_nextflow_dxapp, get_nextflow_src)
from dxpy.nextflow.nextflow_utils import (get_template_dir, write_exec, write_dxapp, get_importer_name, create_readme)
from dxpy.cli.exec_io import parse_obj
from dxpy.cli import try_call
from dxpy.utils.resolver import resolve_existing_path


parser = argparse.ArgumentParser(description="Uploads a DNAnexus App.")


def build_pipeline_with_npi(
        repository=None,
        tag=None,
        cache_docker=False,
        docker_secrets=None,
        nextflow_pipeline_params="",
        profile="",
        git_creds=None,
        brief=False,
        destination=None,
        extra_args=None
):
    """
    :param repository: URL to a Git repository
    :type repository: string
    :param tag: tag of a given Git repository. If it is not provided, the default branch is used.
    :type tag: string
    :param cache_docker: Pull a remote docker image and store it on the platform
    :type cache_docker: bool
    :param docker_secrets: Dx file id with the private docker registry credentials
    :type docker_secrets: string
    :param nextflow_pipeline_params: Custom Nextflow pipeline parameters
    :type nextflow_pipeline_params: string
    :param profile: Custom Nextflow profile, for more information visit https://www.nextflow.io/docs/latest/config.html#config-profiles
    :type profile: string
    :param brief: Level of verbosity
    :type brief: boolean
    :returns: ID of the created applet

    Runs the Nextflow Pipeline Importer app, which creates a Nextflow applet from a given Git repository.
    """

    def parse_extra_args(extra_args):
        dx_input = {}
        if extra_args.get("name") is not None:
            dx_input["name"] = extra_args.get("name")
        if extra_args.get("title") is not None:
            dx_input["title"] = extra_args.get("title")
        if extra_args.get("summary") is not None:
            dx_input["summary"] = extra_args.get("summary")
        if extra_args.get("runSpec", {}).get("timeoutPolicy") is not None:
            dx_input["timeout_policy"] = extra_args.get("runSpec", {}).get("timeoutPolicy")
        if extra_args.get("details", {}).get("whatsNew") is not None:
            dx_input["whats_new"] = extra_args.get("details", {}).get("whatsNew")
        return dx_input

    extra_args = extra_args or {}
    build_project_id = dxpy.WORKSPACE_ID
    build_folder = None
    input_hash = parse_extra_args(extra_args)
    input_hash["repository_url"] = repository
    if tag:
        input_hash["repository_tag"] = tag
    if profile:
        input_hash["config_profile"] = profile
    if git_creds:
        input_hash["github_credentials"] = parse_obj(git_creds, "file")
    if destination:
        build_project_id, build_folder, _ = try_call(resolve_existing_path, destination, expected='folder')
    if docker_secrets:
        input_hash["docker_secrets"] = parse_obj(docker_secrets, "file")
    if cache_docker:
        input_hash["cache_docker"] = cache_docker
    if nextflow_pipeline_params:
        input_hash["nextflow_pipeline_params"] = nextflow_pipeline_params

    if build_project_id is None:
        parser.error(
            "Can't create an applet without specifying a destination project; please use the -d/--destination flag to explicitly specify a project")

    nf_builder_job = dxpy.DXApp(name=get_importer_name()).run(app_input=input_hash, project=build_project_id,
                                                              folder=build_folder,
                                                              name="Nextflow build of %s" % (repository), detach=True)

    if not brief:
        print("Started builder job %s" % (nf_builder_job.get_id(),))
    nf_builder_job.wait_on_done(interval=1)
    applet_id, _ = dxpy.get_dxlink_ids(nf_builder_job.describe(fields={"output": True})['output']['output_applet'])
    if not brief:
        print("Created Nextflow pipeline %s" % (applet_id))
    else:
        print(json.dumps(dict(id=applet_id)))
    return applet_id


def prepare_nextflow(
        resources_dir,
        profile,
        region,
        cache_docker=False,
        nextflow_pipeline_params=""
):
    """
    :param resources_dir: Directory with all resources needed for the Nextflow pipeline. Usually directory with user's Nextflow files.
    :type resources_dir: str or Path
    :param profile: Custom Nextflow profile. More profiles can be provided by using comma separated string (without whitespaces).
    :type profile: str
    :param region: The region in which the applet will be built.
    :type region: str
    :param cache_docker: Perform pipeline analysis and cache the detected docker images on the platform
    :type cache_docker: boolean
    :param nextflow_pipeline_params: Custom Nextflow pipeline parameters
    :type nextflow_pipeline_params: string
    :returns: Path to the created dxapp_dir
    :rtype: Path

    Creates files necessary for creating an applet on the Platform, such as dxapp.json and a source file. These files are created in '.dx.nextflow' directory.
    """
    assert os.path.exists(resources_dir)
    if not glob(os.path.join(resources_dir, "*.nf")):
        raise dxpy.app_builder.AppBuilderException(
            "Directory %s does not contain Nextflow file (*.nf): not a valid Nextflow directory" % resources_dir)
    dxapp_dir = tempfile.mkdtemp(prefix=".dx.nextflow")

    custom_inputs = prepare_custom_inputs(schema_file=os.path.join(resources_dir, "nextflow_schema.json"))
    dxapp_content = get_nextflow_dxapp(
        custom_inputs=custom_inputs,
        resources_dir=resources_dir,
        region=region,
<<<<<<< HEAD
        profile=profile,
=======
>>>>>>> a7968b3f
        cache_docker=cache_docker,
        nextflow_pipeline_params=nextflow_pipeline_params
    )
    exec_content = get_nextflow_src(custom_inputs=custom_inputs, profile=profile, resources_dir=resources_dir)
    shutil.copytree(get_template_dir(), dxapp_dir, dirs_exist_ok=True)
    write_dxapp(dxapp_dir, dxapp_content)
    write_exec(dxapp_dir, exec_content)
    create_readme(resources_dir, dxapp_dir)
    return dxapp_dir


def prepare_custom_inputs(schema_file="./nextflow_schema.json"):
    """
    :param schema_file: path to nextflow_schema.json file
    :type schema_file: str or Path
    :returns: list of custom inputs defined with DNAnexus datatype 
    :rtype: list
    Creates custom input list from nextflow_schema.json that
    will be added in dxapp.json inputSpec field
    """

    def get_dx_type(nf_type, nf_format=None):
        types = {
            "string": "string",
            "integer": "int",
            "number": "float",
            "boolean": "boolean",
            "object": "hash"
        }
        str_types = {
            "file-path": "file",
            "directory-path": "string",  # So far we will stick with strings dx://...
            "path": "string"
        }
        if nf_type == "string" and nf_format in str_types:
            return str_types[nf_format]
        elif nf_type in types:
            return types[nf_type]
        raise Exception("type {} is not supported by DNAnexus".format(nf_type))

    inputs = []
    if not os.path.exists(schema_file):
        return inputs

    with open(schema_file, "r") as fh:
        schema = json.load(fh)
    for d_key, d_schema in schema.get("definitions", {}).items():
        required_inputs = d_schema.get("required", [])
        for property_key, property in d_schema.get("properties", {}).items():
            dx_input = {}
            dx_input["name"] = property_key
            dx_input["title"] = dx_input['name']
            if "default" in property:
                dx_input["help"] = "Default value:{}\n".format(property.get("default", ""))
            if "help_text" in property:
                dx_input["help"] = dx_input.get("help", "") + property.get('help_text', "")
            dx_input["hidden"] = property.get('hidden', False)
            dx_input["class"] = get_dx_type(property.get("type"), property.get("format"))
            dx_input["optional"] = True
            if property_key not in required_inputs:
                dx_input["help"] = "(Nextflow pipeline optional) {}".format(dx_input.get("help", ""))
                inputs.append(dx_input)
            else:
                dx_input["help"] = "(Nextflow pipeline required) {}".format(dx_input.get("help", ""))
                inputs.insert(0, dx_input)

    return inputs<|MERGE_RESOLUTION|>--- conflicted
+++ resolved
@@ -136,10 +136,7 @@
         custom_inputs=custom_inputs,
         resources_dir=resources_dir,
         region=region,
-<<<<<<< HEAD
         profile=profile,
-=======
->>>>>>> a7968b3f
         cache_docker=cache_docker,
         nextflow_pipeline_params=nextflow_pipeline_params
     )
