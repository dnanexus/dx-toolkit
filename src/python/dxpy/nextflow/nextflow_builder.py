#!/usr/bin/env python

import os
import dxpy
import json
import argparse
from glob import glob
import tempfile

from dxpy.nextflow.nextflow_templates import (get_nextflow_dxapp, get_nextflow_src)
from dxpy.nextflow.nextflow_utils import (get_template_dir, write_exec, write_dxapp, get_importer_name)
from dxpy.cli.exec_io import parse_obj
from distutils.dir_util import copy_tree
parser = argparse.ArgumentParser(description="Uploads a DNAnexus App.")


def build_pipeline_from_repository(repository, tag, profile="", github_creds=None, brief=False):
    """
    :param repository: URL to a Git repository
    :type repository: string
    :param tag: tag of a given Git repository. If it is not provided, the default branch is used.
    :type tag: string
    :param profile: Custom Nextflow profile, for more information visit https://www.nextflow.io/docs/latest/config.html#config-profiles
    :type profile: string
    :param brief: Level of verbosity
    :type brief: boolean
    :returns: ID of the created applet

    Runs the Nextflow Pipeline Importer app, which creates a Nextflow applet from a given Git repository.
    """

    build_project_id = dxpy.WORKSPACE_ID
    if build_project_id is None:
        parser.error(
            "Can't create an applet without specifying a destination project; please use the -d/--destination flag to explicitly specify a project")

    input_hash = {
        "repository_url": repository,
    }
    if tag:
        input_hash["repository_tag"] = tag
    if profile:
        input_hash["config_profile"] = profile
    if github_creds:
        input_hash["github_credentials"] = parse_obj(github_creds, "file")

    nf_builder_job = dxpy.DXApp(name=get_importer_name()).run(app_input=input_hash, project=build_project_id, name="Nextflow build of %s" % (repository), detach=True)

    if not brief:
        print("Started builder job %s" % (nf_builder_job.get_id(),))
    nf_builder_job.wait_on_done(interval=1)
    applet_id, _ = dxpy.get_dxlink_ids(nf_builder_job.describe(fields={"output": True})['output']['output_applet'])
    if not brief:
        print("Created Nextflow pipeline %s" % (applet_id))
    else:
        print(applet_id)
    return applet_id

def get_resources_dir_name(resources_dir):
    """
    :param resources_dir: Directory with all source files needed to build an applet. Can be an absolute or a relative path.
    :type resources_dir: str or Path
    :returns: The name of the folder
    :rtype: str
    """
    return os.path.basename(os.path.abspath(resources_dir))

def prepare_nextflow(resources_dir, profile):
    """
    :param resources_dir: Directory with all resources needed for the Nextflow pipeline. Usually directory with user's Nextflow files.
    :type resources_dir: str or Path
    :param profile: Custom Nextflow profile. More profiles can be provided by using comma separated string (without whitespaces).
    :type profile: string
    :returns: Path to the created dxapp_dir
    :rtype: Path

    Creates files necessary for creating an applet on the Platform, such as dxapp.json and a source file. These files are created in '.dx.nextflow' directory.
    """
    assert os.path.exists(resources_dir)
    if not glob(os.path.join(resources_dir, "*.nf")):
        raise dxpy.app_builder.AppBuilderException("Directory %s does not contain Nextflow file (*.nf): not a valid Nextflow directory" % resources_dir)
    inputs = []
    dxapp_dir = tempfile.mkdtemp(prefix=".dx.nextflow")
    if os.path.exists("{}/nextflow_schema.json".format(resources_dir)):
        inputs = prepare_inputs("{}/nextflow_schema.json".format(resources_dir))
<<<<<<< HEAD
    dxapp_content = get_nextflow_dxapp(inputs, os.path.basename(os.path.abspath(resources_dir)))
=======

    dxapp_content = get_nextflow_dxapp(inputs, name=get_resources_dir_name(resources_dir))
>>>>>>> 125a512d
    exec_content = get_nextflow_src(inputs=inputs, profile=profile)
    copy_tree(get_template_dir(), dxapp_dir)
    write_dxapp(dxapp_dir, dxapp_content)
    write_exec(dxapp_dir, exec_content)
    return dxapp_dir


def prepare_inputs(schema_file):
    """
    :param schema_file: path to nextflow_schema.json file
    :type schema_file: str or Path
    :returns: DNAnexus datatype used in dxapp.json inputSpec field
    :rtype: string
    Creates DNAnexus inputs (inputSpec) from Nextflow inputs.
    """

    def get_dx_type(nf_type, nf_format=None):
        types = {
            "string": "string",
            "integer": "int",
            "number": "float",
            "boolean": "boolean",
            "object": "hash"
        }
        str_types = {
            "file-path": "file",
            "directory-path": "string",  # So far we will stick with strings dx://...
            "path": "string"
        }
        if nf_type == "string" and nf_format in str_types:
            return str_types[nf_format]
        elif nf_type in types:
            return types[nf_type]
        raise Exception("type {} is not supported by DNAnexus".format(nf_type))

    inputs = []
    with open(schema_file, "r") as fh:
        schema = json.load(fh)
    for d_key, d_schema in schema.get("definitions", {}).items():
        required_inputs = d_schema.get("required", [])
        for property_key, property in d_schema.get("properties", {}).items():
            dx_input = {}
            dx_input["name"] = property_key
            dx_input["title"] = dx_input['name']
            if "help_text" in property:
                dx_input["help"] = property.get('help_text')
            if "default" in property:
                dx_input["default"] = property.get("default")
            dx_input["hidden"] = property.get('hidden', False)
            dx_input["class"] = get_dx_type(property.get("type"), property.get("format"))
            if property_key not in required_inputs:
                dx_input["optional"] = True
                if dx_input.get("help") is not None:
                    dx_input["help"] = "(Optional) {}".format(dx_input["help"])
            inputs.append(dx_input)
    return inputs<|MERGE_RESOLUTION|>--- conflicted
+++ resolved
@@ -83,12 +83,8 @@
     dxapp_dir = tempfile.mkdtemp(prefix=".dx.nextflow")
     if os.path.exists("{}/nextflow_schema.json".format(resources_dir)):
         inputs = prepare_inputs("{}/nextflow_schema.json".format(resources_dir))
-<<<<<<< HEAD
-    dxapp_content = get_nextflow_dxapp(inputs, os.path.basename(os.path.abspath(resources_dir)))
-=======
 
     dxapp_content = get_nextflow_dxapp(inputs, name=get_resources_dir_name(resources_dir))
->>>>>>> 125a512d
     exec_content = get_nextflow_src(inputs=inputs, profile=profile)
     copy_tree(get_template_dir(), dxapp_dir)
     write_dxapp(dxapp_dir, dxapp_content)
