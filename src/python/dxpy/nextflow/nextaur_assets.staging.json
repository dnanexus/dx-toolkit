--- conflicted
+++ resolved
@@ -1,17 +1,8 @@
 {
-<<<<<<< HEAD
-    "aws:ap-southeast-2": "record-GbBkYqj5fX5Pj6k385zZB5gv",
-    "aws:eu-central-1": "record-GbBkbYQ4pQV9kYbY4fzg788p",
-    "aws:eu-west-2-g": "record-GbBkfv2KJBbvy2BK5B5f8GZv",
-    "aws:us-east-1": "record-GbFBf180x5PZXk2K9QQ65FKz",
-    "azure:westeurope": "record-GbBkkBQBf10ZBY7F0yZjF202",
-    "azure:westus": "record-GbBkqxj98FJ59xX1xP3FPfbq"
-=======
     "aws:ap-southeast-2": "record-Gb53JYj5Gxk7z6xggK6qxq1K",
     "aws:eu-central-1": "record-Gb53PJj4Q67q34JzbxK3G51g",
     "aws:eu-west-2-g": "record-Gb53Qx2KjP0JVbQ0xVZxZYq2",
-    "aws:us-east-1": "record-Gb53Fk00VYYyFBpQjxy65jYY",
+    "aws:us-east-1": "record-GbJv4zQ078VqvGzPxB0b5bZK",
     "azure:westeurope": "record-Gb53YF0B54bb886BZj9jv16v",
     "azure:westus": "record-Gb53bkj9Yk85kQjfJZJKJPQ6"
->>>>>>> 5e8d29d7
 }