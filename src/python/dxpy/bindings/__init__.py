# Copyright (C) 2013-2016 DNAnexus, Inc.
#
# This file is part of dx-toolkit (DNAnexus platform client libraries).
#
#   Licensed under the Apache License, Version 2.0 (the "License"); you may not
#   use this file except in compliance with the License. You may obtain a copy
#   of the License at
#
#       http://www.apache.org/licenses/LICENSE-2.0
#
#   Unless required by applicable law or agreed to in writing, software
#   distributed under the License is distributed on an "AS IS" BASIS, WITHOUT
#   WARRANTIES OR CONDITIONS OF ANY KIND, either express or implied. See the
#   License for the specific language governing permissions and limitations
#   under the License.

"""
The :class:`DXObject` class is the abstract base class for all remote
object handlers, and its subclass :class:`DXDataObject` is the abstract
base class for all remote data object handlers.
"""

from __future__ import print_function, unicode_literals, division, absolute_import

import time, copy, re

import dxpy.api
from ..exceptions import (DXError, DXAPIError, DXFileError, DXGTableError, DXSearchError, DXAppletError,
                          DXJobFailureError, AppError, AppInternalError, DXCLIError)
from ..compat import basestring

def verify_string_dxid(dxid, expected_classes):
    '''
    :param dxid: Value to verify as a DNAnexus ID of class *expected_class*
    :param expected_classes: Single string or list of strings of allowed classes of the ID, e.g. "file" or ["project", "container"]
    :type expected_classes: string or list of strings
    :raises: :exc:`~dxpy.exceptions.DXError` if *dxid* is not a string or is not a valid DNAnexus ID of the expected class
    '''
    if isinstance(expected_classes, basestring):
        expected_classes = [expected_classes]
    if not isinstance(expected_classes, list) or len(expected_classes) == 0:
        raise DXError('verify_string_dxid: expected_classes should be a string or list of strings')
    if not (isinstance(dxid, basestring) and
            re.match('^(' + '|'.join(expected_classes) + ')-[0-9a-zA-Z]{24}$', dxid)):
        if len(expected_classes) == 1:
            str_expected_classes = expected_classes[0]
        elif len(expected_classes) == 2:
            str_expected_classes = ' or '.join(expected_classes)
        else:
            str_expected_classes = ', '.join(expected_classes[:-1]) + ', or ' + expected_classes[-1]

        raise DXError('Invalid ID of class %s: %r' % (str_expected_classes, dxid))

class DXObject(object):
    """Abstract base class for all remote object handlers."""

    def __init__(self, dxid=None, project=None):
        # Initialize _dxid and _proj to None values, and have
        # subclasses actually perform the setting of the values once
        # they have been validated.
        self._dxid, self._proj = None, None
        self._desc = {}

    def _repr(self, use_name=False):
        dxid = self._dxid if self._dxid is not None else "no ID stored"
        dxproj_id = self._proj if self._proj is not None else "no project ID stored"

        if use_name:
            if self._class not in ["container", "project", "app"]:
                desc = "<dxpy.{classname}: {name} ({dxid} ({dxproj_id}))>"
            else:
                desc = "<dxpy.{classname}: {name} ({dxid})>"
        else:
            if self._class not in ["container", "project", "app"]:
                desc = "<{module}.{classname} object at 0x{mem_loc:x}: {dxid} ({dxproj_id})>"
            else:
                desc = "<{module}.{classname} object at 0x{mem_loc:x}: {dxid}>"

        desc = desc.format(module=self.__module__,
                           classname=self.__class__.__name__,
                           dxid=dxid,
                           dxproj_id = dxproj_id,
                           mem_loc=id(self),
                           name=self._desc.get('name'))
        return desc

    def __str__(self):
        return self._repr(use_name=True)

    def __repr__(self):
        return self._repr()

    def __getattr__(self, attr):
        if not self._desc:
            self.describe()
        try:
            return self._desc[attr]
        except:
            raise AttributeError()

    def describe(self, *args, **kwargs):
        '''
        Avoid infinite recursion in __getattr__ if describe is not defined.
        '''
        raise NotImplementedError()

    def set_id(self, dxid):
        '''
        :param dxid: New ID to be associated with the handler
        :type dxid: string

        Discards the currently stored ID and associates the handler with *dxid*
        '''
        if dxid is not None:
            verify_string_dxid(dxid, self._class)

        self._dxid = dxid

    def get_id(self):
        '''
        :returns: ID of the associated object
        :rtype: string

        Returns the ID that the handler is currently associated with.

        '''

        return self._dxid

class DXDataObject(DXObject):
    """Abstract base class for all remote data object handlers.

    .. note:: The attribute values below are current as of the last time
              :meth:`~dxpy.bindings.DXDataObject.describe` was run.
              (Access to any of the below attributes causes
              :meth:`~dxpy.bindings.DXDataObject.describe` to be called
              if it has never been called before.)

    .. py:attribute:: name

       String giving the name of the object

    .. py:attribute:: folder

       String giving the full path to the folder containing the object

    .. py:attribute:: types

       List of strings indicating the types associated with the object

    .. py:attribute:: state

       A string containing one of the values "open", "closing", or "closed"

    .. py:attribute:: hidden

       Boolean indicating whether the object is hidden or not

    .. py:attribute:: links

       List of strings indicating object IDs that are pointed to by the
       object

    .. py:attribute:: sponsored

       Boolean indicating whether the object is sponsored by DNAnexus

    .. py:attribute:: tags

       List of strings indicating the tags that are assocated with the
       object

    .. py:attribute:: created

       Timestamp at which the object was created, in milliseconds since
       January 1, 1970 at midnight (UTC).

    .. py:attribute:: modified

       Timestamp at which the object was last modified, in milliseconds
       since January 1, 1970 at midnight (UTC).

    .. py:attribute:: createdBy

       dict containing the following keys and values:

       * user: the string ID of the user who created the object or
         launched the job that created it
       * job (optional): the string ID of the job that created the
         object, if a job created the object
       * executable (optional): the string ID of the app or applet that
         the job was running, if a job created the object

    """

    def __init__(self, dxid=None, project=None):
        if not hasattr(self, '_class'):
            raise NotImplementedError(
                "DXDataObject is an abstract class; a subclass should be initialized instead.")

        DXObject.__init__(self)
        self.set_ids(dxid, project)

    @staticmethod
    def _get_creation_params(kwargs):
        common_creation_params = {"project", "name", "tags", "types", "hidden", "properties", "details", "folder", "parents"}

        dx_hash = {p: kwargs[p] for p in kwargs if p in common_creation_params and kwargs[p] is not None}
        remaining_kwargs = {p: kwargs[p] for p in kwargs if p not in common_creation_params}

        if "project" not in dx_hash:
            dx_hash["project"] = dxpy.WORKSPACE_ID

        return dx_hash, remaining_kwargs

    def new(self, **kwargs):
        '''
        :param project: Project ID in which to create the new remote object
        :type project: string
        :param name: Name for the object
        :type name: string
        :param tags: Tags to add for the object
        :type tags: list of strings
        :param types: Types to add to the object
        :type types: list of strings
        :param hidden: Whether the object is to be hidden
        :type hidden: boolean
        :param properties: Properties given as key-value pairs of strings
        :type properties: dict
        :param details: Details to set for the object
        :type details: dict or list
        :param folder: Full path to the destination folder
        :type folder: string
        :param parents: If True, recursively create all parent folders if they are missing
        :type parents: boolean

        :rtype: :class:`DXDataObject`

        Creates a data object with the given fields. Only *project* is
        required, and only if no default project or workspace is set;
        the remaining arguments are optional and have default behavior
        as specified in the API documentation for the ``/new`` method of
        each data object class.

        '''
        if not hasattr(self, '_class'):
            raise NotImplementedError(
                "DXDataObject is an abstract class; a subclass should" + \
                    "be initialized instead.")

        dx_hash, remaining_kwargs = self._get_creation_params(kwargs)
        self._new(dx_hash, **remaining_kwargs)

    def set_id(self, dxid):
        '''
        :param dxid: Object ID or a DNAnexus link (a dict with key "$dnanexus_link"); if a project ID is provided in the DNAnexus link, it will also be used to set the project ID
        :type dxid: string or dict

        Equivalent to calling
        :meth:`~dxpy.bindings.DXDataObject.set_ids` with the same
        arguments.
        '''
        self.set_ids(dxid)

    def set_ids(self, dxid, project=None):
        '''
        :param dxid: Object ID or a DNAnexus link (a dict with key "$dnanexus_link"); if a project ID is provided in the DNAnexus link, it will be used as *project* unless *project* has been explictly provided
        :type dxid: string or dict
        :param project: Project ID
        :type project: string

        Discards the currently stored ID and associates the handler with
        *dxid*. Associates the handler with the copy of the object in
        *project* (if no project is explicitly specified, the default
        data container is used).

        '''
        if is_dxlink(dxid):
            dxid, project_from_link = get_dxlink_ids(dxid)
            if project is None:
                project = project_from_link

        if dxid is not None:
            verify_string_dxid(dxid, self._class)
        self._dxid = dxid

        if project is None:
            self._proj = dxpy.WORKSPACE_ID
        elif project is not None:
            verify_string_dxid(project, ['project', 'container'])
            self._proj = project

    def get_proj_id(self):
        '''
        :returns: Project ID of associated object
        :rtype: string

        Returns the project ID, if any, that the handler is currently
        associated with.

        '''

        return self._proj

    def describe(self, incl_properties=False, incl_details=False, fields=None, default_fields=None, **kwargs):
        """
        :param fields: set of fields to include in the output, for
            example ``{'name', 'modified'}``. The field ``id`` is always
            implicitly included. If ``fields`` is specified, the default
            fields are not included (that is, only the fields specified
            here, and ``id``, are included) unless ``default_fields`` is
            additionally set to True.
        :type fields: set or sequence of str
        :param default_fields: if True, include the default fields in
            addition to fields requested in ``fields``, if any; if
            False, only the fields specified in ``fields``, if any, are
            returned (defaults to False if ``fields`` is specified, True
            otherwise)
        :type default_fields: bool
        :param incl_properties: if true, includes the properties of the
            object in the output (deprecated; use
            ``fields={'properties'}, default_fields=True`` instead)
        :type incl_properties: bool
        :param incl_details: if true, includes the details of the object
            in the output (deprecated; use ``fields={'details'},
            default_fields=True`` instead)
        :type incl_details: bool
        :returns: Description of the remote object
        :rtype: dict

        Return a dict with a description of the remote data object.

        The result includes the key-value pairs as specified in the API
        documentation for the ``/describe`` method of each data object
        class. The API defines some default set of fields that will be
        included (at a minimum, "id", "class", etc. should be available,
        and there may be additional fields that vary based on the
        class); the set of fields may be customized using ``fields`` and
        ``default_fields``.

        Any project-specific metadata fields (name, properties, and
        tags) are obtained from the copy of the object in the project
        associated with the handler, if possible.

        """

        if self._dxid is None:
            raise DXError('This {handler} handler has not been initialized with a {_class} ID and cannot be described'.format(
                handler=self.__class__.__name__,
                _class=self._class)
            )

        if (incl_properties or incl_details) and (fields is not None or default_fields is not None):
            raise ValueError('Cannot specify properties or details in conjunction with fields or default_fields')

        if incl_properties or incl_details:
            describe_input = dict(properties=incl_properties, details=incl_details)
        else:
            describe_input = {}
            if default_fields is not None:
                describe_input['defaultFields'] = default_fields
            if fields is not None:
                describe_input['fields'] = {field_name: True for field_name in fields}

        if self._proj is not None:
            describe_input["project"] = self._proj

        self._desc = self._describe(self._dxid, describe_input, **kwargs)

        return self._desc

    def add_types(self, types, **kwargs):
        """
        :param types: Types to add to the object
        :type types: list of strings
        :raises: :class:`~dxpy.exceptions.DXAPIError` if the object is not in the "open" state

        Adds each of the specified types to the remote object. Takes no
        action for types that are already listed for the object.

        """

        self._add_types(self._dxid, {"types": types}, **kwargs)

    def remove_types(self, types, **kwargs):
        """
        :param types: Types to remove from the object
        :type types: list of strings
        :raises: :class:`~dxpy.exceptions.DXAPIError` if the object is not in the "open" state

        Removes each the specified types from the remote object. Takes
        no action for types that the object does not currently have.

        """

        self._remove_types(self._dxid, {"types": types}, **kwargs)

    def get_details(self, **kwargs):
        """
        Returns the contents of the details of the object.

        :rtype: list or dict
        """

        return self._get_details(self._dxid, **kwargs)

    def set_details(self, details, **kwargs):
        """
        :param details: Details to set for the object
        :type details: dict or list
        :raises: :class:`~dxpy.exceptions.DXAPIError` if the object is not in the "open" state

        Sets the details for the remote object with the specified value.
        If the input contains the string ``"$dnanexus_link"`` as a key
        in a hash, it must be the only key in the hash, and its value
        must be a valid ID of an existing object.

        """

        return self._set_details(self._dxid, details, **kwargs)

    def hide(self, **kwargs):
        """
        :raises: :class:`~dxpy.exceptions.DXAPIError` if the object is not in the "open" state

        Hides the remote object.

        """

        return self._set_visibility(self._dxid, {"hidden": True}, **kwargs)

    def unhide(self, **kwargs):
        """
        :raises: :class:`~dxpy.exceptions.DXAPIError` if the object is not in the "open" state

        Makes the remote object visible.

        """

        return self._set_visibility(self._dxid, {"hidden": False}, **kwargs)

    def rename(self, name, **kwargs):
        """
        :param name: New name for the object
        :type name: string

        Renames the remote object.

        The name is changed on the copy of the object in the project
        associated with the handler.

        """

        return self._rename(self._dxid, {"project": self._proj,
                                         "name": name}, **kwargs)

    def get_properties(self, **kwargs):
        """
        :returns: Properties given as key-value pairs of strings
        :rtype: dict

        Returns the properties of the object.

        The properties are read from the copy of the object in the
        project associated with the handler.

        """
        return self.describe(incl_properties=True, **kwargs)["properties"]

    def set_properties(self, properties, **kwargs):
        """
        :param properties: Property names and values given as key-value pairs of strings
        :type properties: dict

        Given key-value pairs in *properties* for property names and
        values, the properties are set on the object for the given
        property names. Any property with a value of :const:`None`
        indicates the property will be deleted.

        .. note:: Any existing properties not mentioned in *properties*
           are not modified by this method.

        The properties are written to the copy of the object in the
        project associated with the handler.

        The following example sets the properties for "name" and
        "project" for a remote GTable::

            dxgtable.set_properties({"name": "George", "project": "cancer"})

        Subsequently, the following would delete the property "project"::

            dxgtable.set_properties({"project": None})

        """

        self._set_properties(self._dxid, {"project": self._proj,
                                          "properties": properties},
                             **kwargs)

    def add_tags(self, tags, **kwargs):
        """
        :param tags: Tags to add to the object
        :type tags: list of strings

        Adds each of the specified tags to the remote object. Takes no
        action for tags that are already listed for the object.

        The tags are added to the copy of the object in the project
        associated with the handler.

        """

        self._add_tags(self._dxid, {"project": self._proj, "tags": tags},
                       **kwargs)

    def remove_tags(self, tags, **kwargs):
        """
        :param tags: Tags to remove from the object
        :type tags: list of strings

        Removes each of the specified tags from the remote object. Takes
        no action for tags that the object does not currently have.

        The tags are removed from the copy of the object in the project
        associated with the handler.

        """

        self._remove_tags(self._dxid, {"project": self._proj, "tags": tags},
                          **kwargs)

    def close(self, **kwargs):
        """
        Closes the object for further modification to its types,
        details, visibility, and contents.

        """

        return self._close(self._dxid, **kwargs)

    def list_projects(self, **kwargs):
        """
        :rtype: list of strings

        Returns a list of project IDs of the projects that contain this
        object and are visible to the requesting user.

        """

        return self._list_projects(self._dxid, **kwargs)

    def remove(self, **kwargs):
        '''
        :raises: :exc:`~dxpy.exceptions.DXError` if no project is associated with the object

        Permanently removes the associated remote object from the
        associated project.
        '''

        if self._proj is None:
            raise DXError("Remove called when a project ID was not associated with this object handler")

        dxpy.api.project_remove_objects(self._proj, {"objects": [self._dxid]},
                                        **kwargs)

        # Reset internal state
        self._dxid = None
        self._proj = None
        self._desc = {}

    def move(self, folder, **kwargs):
        '''
        :param folder: Folder route to which to move the object
        :type folder: string
        :raises: :exc:`~dxpy.exceptions.DXError` if no project is associated with the object

        Moves the associated remote object to *folder*.

        '''

        if self._proj is None:
            raise DXError("Move called when a project ID was not associated with this object handler")

        dxpy.api.project_move(self._proj, {"objects": [self._dxid],
                                           "destination": folder},
                              **kwargs)


    def clone(self, project, folder="/", include_hidden_links=True,
              **kwargs):
        '''
        :param project: Destination project ID
        :type project: string
        :param folder: Folder route to which to move the object
        :type folder: string
        :param include_hidden_links: If True, hidden objects linked to by this object are also cloned into the destination project
        :type include_hidden_links: boolean
        :raises: :exc:`~dxpy.exceptions.DXError` if no project is associated with the object
        :returns: An object handler for the new cloned object
        :rtype: :class:`DXDataObject`

        Clones the associated remote object to *folder* in *project* and
        returns an object handler for the new object in the destination
        project.

        '''

        if self._proj is None:
            raise DXError("Clone called when a project ID was not associated with this object handler")

        dxpy.api.project_clone(self._proj,
                               {"objects": [self._dxid],
                                "project": project,
                                "destination": folder,
                                "includeHiddenLinks": include_hidden_links},
                               **kwargs)
        cloned_copy = copy.copy(self)
        cloned_copy.set_ids(cloned_copy.get_id(), project)
        return cloned_copy

    def _get_state(self, **kwargs):
        '''
        :returns: State of the remote object
        :rtype: string

        Queries the API server for the object's state.  Returns a string
        in {"open", "closing", "closed"}.

        Note that this function is shorthand for:

            dxclass.describe()["state"]

        '''

        return self.describe(fields={'state'}, **kwargs)["state"]

    def _wait_on_close(self, timeout=3600*24*1, **kwargs):
        elapsed = 0
        while True:
            state = self._get_state(**kwargs)
            if state == "closed":
                break
            if state != "closing":
                raise DXError("Unexpected state: " + state)

            if elapsed >= timeout or elapsed < 0:
                raise DXError("Reached timeout while waiting for the remote object to close")

            time.sleep(2)
            elapsed += 2

from .dxfile import DXFile, DXFILE_HTTP_THREADS, DEFAULT_BUFFER_SIZE
<<<<<<< HEAD
from .download_all_inputs import download_all_inputs
from .dxfile_functions import open_dxfile, new_dxfile, download_dxfile, upload_local_file, upload_string
=======
from .dxfile_functions import open_dxfile, new_dxfile, download_dxfile, upload_local_file, upload_string, list_subfolders, download_folder
>>>>>>> 28119057
from .dxgtable import DXGTable, NULL, DXGTABLE_HTTP_THREADS
from .dxgtable_functions import open_dxgtable, new_dxgtable
from .dxrecord import DXRecord, new_dxrecord
from .dxproject import DXContainer, DXProject
from .dxjob import DXJob, new_dxjob
from .dxanalysis import DXAnalysis
from .dxapplet import DXExecutable, DXApplet
from .dxapp import DXApp
from .dxworkflow import DXWorkflow, new_dxworkflow
from .auth import user_info, whoami
from .dxdataobject_functions import dxlink, is_dxlink, get_dxlink_ids, get_handler, describe, get_details, remove
from .search import (find_data_objects, find_executions, find_jobs, find_analyses, find_projects, find_apps,
                     find_one_data_object, find_one_project, find_one_app, resolve_data_objects, find_orgs,
                     org_find_members, org_find_projects, org_find_apps)<|MERGE_RESOLUTION|>--- conflicted
+++ resolved
@@ -651,12 +651,8 @@
             elapsed += 2
 
 from .dxfile import DXFile, DXFILE_HTTP_THREADS, DEFAULT_BUFFER_SIZE
-<<<<<<< HEAD
 from .download_all_inputs import download_all_inputs
-from .dxfile_functions import open_dxfile, new_dxfile, download_dxfile, upload_local_file, upload_string
-=======
 from .dxfile_functions import open_dxfile, new_dxfile, download_dxfile, upload_local_file, upload_string, list_subfolders, download_folder
->>>>>>> 28119057
 from .dxgtable import DXGTable, NULL, DXGTABLE_HTTP_THREADS
 from .dxgtable_functions import open_dxgtable, new_dxgtable
 from .dxrecord import DXRecord, new_dxrecord
