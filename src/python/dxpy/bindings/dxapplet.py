--- conflicted
+++ resolved
@@ -129,13 +129,9 @@
         raise NotImplementedError('_get_run_input is not implemented')
 
     def run(self, executable_input, project=None, folder=None, name=None, tags=None, properties=None, details=None,
-<<<<<<< HEAD
-            instance_type=None, stage_instance_types=None, depends_on=None, delay_workspace_destruction=None,
-            priority=None, extra_args=None, **kwargs):
-=======
             instance_type=None, stage_instance_types=None, stage_folders=None, rerun_stages=None,
-            depends_on=None, delay_workspace_destruction=None, extra_args=None, **kwargs):
->>>>>>> e9da558a
+            depends_on=None, delay_workspace_destruction=None, priority=None,
+            extra_args=None, **kwargs):
         '''
         :param executable_input: Hash of the executable's input arguments
         :type executable_input: dict
