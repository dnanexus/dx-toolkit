--- conflicted
+++ resolved
@@ -84,15 +84,8 @@
         dxFile.new(**kwargs)
 
     '''
-<<<<<<< HEAD
-    dx_file = DXFile(mode=mode, write_buffer_size=write_buffer_size, file_size=file_size, file_is_mmapd=file_is_mmapd)
-=======
-    print('before dx_file')
-    print(file_size)
-    print(file_is_mmapd)
     dx_file = DXFile(mode=mode, write_buffer_size=write_buffer_size, file_size=file_size, file_is_mmapd=file_is_mmapd)
     print(dx_file)
->>>>>>> 9279a56e
     dx_file.new(**kwargs)
     print('after dx_file.new')
     return dx_file
@@ -299,29 +292,6 @@
 
         return True
 
-<<<<<<< HEAD
-=======
-def _get_buffer_size_for_file(file_size, file_is_mmapd=False, **kwargs):
-    """Returns an upload buffer size that is appropriate to use for a file
-    of size file_size. If file_is_mmapd is True, the size is further
-    constrained to be suitable for passing to mmap.
-
-    """
-    # Raise buffer size (for files exceeding DEFAULT_BUFFER_SIZE * 10k
-    # bytes) in order to prevent us from exceeding 10k parts limit.
-    min_buffer_size = int(math.ceil(float(file_size) / 10000))
-    buffer_size = max(dxfile.DEFAULT_BUFFER_SIZE, min_buffer_size)
-    if file_size >= 0 and file_is_mmapd:
-        # For mmap'd uploads the buffer size additionally must be a
-        # multiple of the ALLOCATIONGRANULARITY.
-        buffer_size = int(math.ceil(float(buffer_size) / mmap.ALLOCATIONGRANULARITY)) * mmap.ALLOCATIONGRANULARITY
-    if buffer_size * 10000 < file_size:
-        raise AssertionError('part size is not large enough to complete upload')
-    if file_is_mmapd and buffer_size % mmap.ALLOCATIONGRANULARITY != 0:
-        raise AssertionError('part size will not be accepted by mmap')
-    return buffer_size
-
->>>>>>> 9279a56e
 def upload_local_file(filename=None, file=None, media_type=None, keep_open=False,
                       wait_on_close=False, use_existing_dxfile=None, show_progress=False, **kwargs):
     '''
@@ -367,11 +337,8 @@
         file_size = os.fstat(fd.fileno()).st_size
     except:
         file_size = 0
-<<<<<<< HEAD
 
     file_is_mmapd = hasattr(fd, "fileno")
-=======
->>>>>>> 9279a56e
 
     if use_existing_dxfile:
         handler = use_existing_dxfile
@@ -393,12 +360,6 @@
 
         # Use 'a' mode because we will be responsible for closing the file
         # ourselves later (if requested).
-<<<<<<< HEAD
-=======
-        print('sending [file_size] and [file_is_mmapd]')
-        print(file_size)
-        print(file_is_mmapd)
->>>>>>> 9279a56e
         handler = new_dxfile(mode='a', media_type=media_type, write_buffer_size=dxfile.DEFAULT_BUFFER_SIZE, file_size=file_size, file_is_mmapd=file_is_mmapd, **creation_kwargs)
 
     # For subsequent API calls, don't supply the dataobject metadata
