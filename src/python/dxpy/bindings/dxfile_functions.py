--- conflicted
+++ resolved
@@ -185,8 +185,7 @@
     else:
         print("aria2c found in path so using that instead of wget \n")
         # aria2c does not allow more than 16 connections per server
-<<<<<<< HEAD
-        max_connections = 16 if multiprocessing.cpu_count() > 16 else multiprocessing.cpu_count()
+        max_connections = min(16, multiprocessing.cpu_count())
         cmd = ["aria2c", "--check-certificate=false", "-s", str(max_connections), "-x", str(max_connections)]
         # Split path properly for aria2c
         # If '-d' arg not provided, aria2c uses current working directory
@@ -194,11 +193,6 @@
         directory, filename = os.path.split(dest_filename)
         directory = cwd if dirname in ["", cwd] else directory
         cmd += ["-o", filename, "-d", directory, url]
-=======
-        max_connections = min(16, multiprocessing.cpu_count())
-        cmd = ["aria2c", "--check-certificate=false", "-s", str(max_connections), "-x", str(max_connections)]
-        cmd += ["-o", dest_filename, url]
->>>>>>> 79e4a43e
 
     try:
         if aria2c_exe is not None:
