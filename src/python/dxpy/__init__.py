# Copyright (C) 2013-2014 DNAnexus, Inc.
#
# This file is part of dx-toolkit (DNAnexus platform client libraries).
#
#   Licensed under the Apache License, Version 2.0 (the "License"); you may not
#   use this file except in compliance with the License. You may obtain a copy
#   of the License at
#
#       http://www.apache.org/licenses/LICENSE-2.0
#
#   Unless required by applicable law or agreed to in writing, software
#   distributed under the License is distributed on an "AS IS" BASIS, WITHOUT
#   WARRANTIES OR CONDITIONS OF ANY KIND, either express or implied. See the
#   License for the specific language governing permissions and limitations
#   under the License.

'''
When this package is imported, configuration values will be loaded from
the following sources in order of decreasing priority:

1. Environment variables
2. Values stored in ``~/.dnanexus_config/environment``
3. Values stored in ``/opt/dnanexus/environment``
4. Hardcoded defaults

The bindings are configured by the following environment variables:

.. envvar:: DX_SECURITY_CONTEXT

   A JSON hash containing your auth token, typically of the form
   ``{"auth_token_type": "Bearer", "auth_token": "YOUR_TOKEN"}``.

.. envvar:: DX_APISERVER_PROTOCOL

   Either ``http`` or ``https`` (usually ``https``).

.. envvar:: DX_APISERVER_HOST

   Hostname of the DNAnexus API server.

.. envvar:: DX_APISERVER_PORT

   Port of the DNAnexus API server.

.. envvar:: DX_JOB_ID

   Should only be present if run in an Execution Environment; indicates
   the ID of the currently running job.

.. envvar:: DX_WORKSPACE_ID

   Should only be present if run in an Execution Environment; indicates
   the running job's temporary workspace ID.

.. envvar:: DX_PROJECT_CONTEXT_ID

   Indicates either the project context of a running job, or the default
   project to use for a user accessing the platform from the outside.

The following fields can be used to read the current configuration
values:

.. py:data:: APISERVER_PROTOCOL

   Protocol being used to access the DNAnexus API server. Either
   ``http`` or ``https`` (usually ``https``).

.. py:data:: APISERVER_HOST

   Hostname of the DNAnexus API server.

.. py:data:: APISERVER_PORT

   Port of the DNAnexus API server.

.. py:data:: JOB_ID

   Indicates the ID of the currently running job, or None if we are not
   in an Execution Environment.

.. py:data:: WORKSPACE_ID

   Indicates the temporary workspace ID of the currently running job, or
   the current project if we are not in an Execution Environment.

.. py:data:: PROJECT_CONTEXT_ID

   Indicates either the project context of a running job, if there is
   one, or the default project that is being used, for users accessing
   the platform from the outside.

.. py:data:: USER_AGENT

   The user agent string that dxpy will send to the server with each request.

The :func:`dxpy.DXHTTPRequest` function uses the ``DX_SECURITY_CONTEXT``
and ``DX_APISERVER_*`` variables to select an API server and provide
appropriate authentication headers to it. (Note: all methods in the
:mod:`dxpy.api` module, and by extension any of the bindings methods
that make API calls, use this function.)

All object handler methods that require a project or data container ID
use by default the ``DX_WORKSPACE_ID`` (if running inside an Execution
Environment) or ``DX_PROJECT_CONTEXT_ID`` (otherwise).

The following functions can be used to override any of the settings
obtained from the environment for the duration of the session:

* :func:`dxpy.set_security_context`: to specify an authentication token
* :func:`dxpy.set_api_server_info`: to specify the API server (host, port, or protocol)
* :func:`dxpy.set_workspace_id`: to specify the default data container

To pass API server requests through an HTTP(S) proxy, set the following
environment variables:

.. envvar:: HTTP_PROXY

   HTTP proxy, in the form 'protocol://hostname:port' (e.g. 'http://10.10.1.10:3128')

.. envvar:: HTTPS_PROXY

   HTTPS proxy, in the form 'protocol://hostname:port'

'''

from __future__ import (print_function, unicode_literals)

import os, sys, json, time, logging, platform, collections, ssl, traceback
<<<<<<< HEAD
import socket

from .packages import requests
from .packages.requests.exceptions import ConnectionError, HTTPError, Timeout
from .packages.requests.auth import AuthBase
=======
import requests
from requests.exceptions import ConnectionError, HTTPError, Timeout
from requests.auth import AuthBase
>>>>>>> 6164ffc7
from .compat import USING_PYTHON2, expanduser

logger = logging.getLogger(__name__)
logger.addHandler(logging.NullHandler())
logging.getLogger('dxpy.packages.requests.packages.urllib3.connectionpool').setLevel(logging.ERROR)

from . import exceptions
from .toolkit_version import version as TOOLKIT_VERSION
__version__ = TOOLKIT_VERSION

snappy_available = True
if sys.version_info < (3, 0):
    try:
        import snappy
    except ImportError:
        snappy_available = False
else:
    snappy_available = False

API_VERSION = '1.0.0'
AUTH_HELPER, SECURITY_CONTEXT = None, None
JOB_ID, WORKSPACE_ID, PROJECT_CONTEXT_ID = None, None, None

DEFAULT_APISERVER_PROTOCOL = 'https'
DEFAULT_APISERVER_HOST = 'api.dnanexus.com'
DEFAULT_APISERVER_PORT = '443'

APISERVER_PROTOCOL = DEFAULT_APISERVER_PROTOCOL
APISERVER_HOST = DEFAULT_APISERVER_HOST
APISERVER_PORT = DEFAULT_APISERVER_PORT

SESSION_HANDLERS = collections.defaultdict(requests.session)

DEFAULT_RETRIES = 6
_DEBUG = 0  # debug verbosity level
_UPGRADE_NOTIFY = True

USER_AGENT = "{name}/{version} ({platform})".format(name=__name__,
                                                    version=TOOLKIT_VERSION,
                                                    platform=platform.platform())

_expected_exceptions = exceptions.network_exceptions + (exceptions.DXAPIError, )

def _process_method_url_headers(method, url, headers):
    if callable(url):
        _url, _headers = url()
        _headers.update(headers)
    else:
        _url, _headers = url, headers
    # When *data* is bytes but *headers* contains Unicode text, httplib tries to concatenate them and decode
    # *data*, which should not be done. Also, per HTTP/1.1 headers must be encoded with MIME, but we'll
    # disregard that here, and just encode them with the Python default (ascii) and fail for any non-ascii
    # content. See http://tools.ietf.org/html/rfc3987 for a discussion of encoding URLs.
    # TODO: ascertain whether this is a problem in Python 3/make test
    if USING_PYTHON2:
        return method.encode(), _url.encode('utf-8'), {k.encode(): v.encode() for k, v in _headers.items()}
    else:
        return method, _url, _headers


def _is_retryable_exception(e):
    """Returns True if the exception is always safe to retry.

    This is True if the client was never able to establish a connection
    to the server (for example, name resolution failed or the connection
    could otherwise not be initialized).

    Conservatively, if we can't tell whether a network connection could
    have been established, we return False.

    """
    # TODO: what other errors can be safely retried?
    try:
        # TODO: there seems to be some issue with checking isinstance(e,
        # requests.exceptions.ConnectionError) -- the type of e reports
        # ConnectionError but it doesn't match; could there be two
        # classes of that name??
        #
        # Unfortunately requests doesn't seem to provide a sensible API
        # to retrieve the cause
        return isinstance(e.args[0].args[1], (socket.gaierror, socket.herror))
    except (AttributeError, TypeError, IndexError):
        return False


def DXHTTPRequest(resource, data, method='POST', headers=None, auth=True, timeout=600,
                  use_compression=None, jsonify_data=True, want_full_response=False,
                  decode_response_body=True, prepend_srv=True, session_handler=None,
                  max_retries=DEFAULT_RETRIES, always_retry=False, **kwargs):
    '''
    :param resource: API server route, e.g. "/record/new". If *prepend_srv* is False, a fully qualified URL is expected. If this argument is a callable, it will be called just before each request attempt, and expected to return a tuple (URL, headers). Headers returned by the callback are updated with *headers* (including headers set by this method).
    :type resource: string
    :param data: Content of the request body
    :type data: list or dict, if *jsonify_data* is True; or string or file-like object, otherwise
    :param headers: Names and values of HTTP headers to submit with the request (in addition to those needed for authentication, compression, or other options specified with the call).
    :type headers: dict
    :param auth: Overrides the *auth* value to pass through to :meth:`requests.request`. By default a token is obtained from the ``DX_SECURITY_CONTEXT``.
    :type auth: tuple, object, True (default), or None
    :param timeout: HTTP request timeout, in seconds
    :type timeout: float
    :param config: *config* value to pass through to :meth:`requests.request`
    :type config: dict
    :param use_compression: "snappy" to use Snappy compression, or None
    :type use_compression: string or None
    :param jsonify_data: If True, *data* is converted from a Python list or dict to a JSON string
    :type jsonify_data: boolean
    :param want_full_response: If True, the full :class:`requests.Response` object is returned (otherwise, only the content of the response body is returned)
    :type want_full_response: boolean
    :param decode_response_body: If True (and *want_full_response* is False), the response body is decoded and, if it is a JSON string, deserialized. Otherwise, the response body is uncompressed if transport compression is on, and returned raw.
    :type decode_response_body: boolean
    :param prepend_srv: If True, prepends the API server location to the URL
    :type prepend_srv: boolean
    :param max_retries: Maximum number of retries to perform for a request. A "failed" request is retried if any of the following is true:

                        - A response is received from the server, and the content length received does not match the "Content-Length" header.
                        - A response is received from the server, and the response has an HTTP status code in 5xx range.
                        - A response is received from the server, the "Content-Length" header is not set, and the response JSON cannot be parsed.
                        - No response is received from the server, and either *always_retry* is True or the request *method* is "GET".

    :type max_retries: int
    :param always_retry: If True, indicates that it is safe to retry a request on failure

                        - Note: It is not guaranteed that the request will *always* be retried on failure; rather, this is an indication to the function that it would be safe to do so.

    :type always_retry: boolean
    :returns: Response from API server in the format indicated by *want_full_response* and *decode_response_body*.
    :raises: :exc:`exceptions.DXAPIError` or a subclass if the server returned a non-200 status code; :exc:`requests.exceptions.HTTPError` if an invalid response was received from the server; or :exc:`requests.exceptions.ConnectionError` if a connection cannot be established.

    Wrapper around :meth:`requests.request()` that makes an HTTP
    request, inserting authentication headers and (by default)
    converting *data* to JSON.

    .. note:: Bindings methods that make API calls make the underlying
       HTTP request(s) using :func:`DXHTTPRequest`, and most of them
       will pass any unrecognized keyword arguments you have supplied
       through to :func:`DXHTTPRequest`.

    '''
    if session_handler is None:
        session_handler = SESSION_HANDLERS[os.getpid()]
    if headers is None:
        headers = {}

    global _UPGRADE_NOTIFY

    url = APISERVER + resource if prepend_srv else resource
    method = method.upper() # Convert method name to uppercase, to ease string comparisons later
    if _DEBUG >= 2:
        print(method, url, "=>\n" + json.dumps(data, indent=2), file=sys.stderr)
    elif _DEBUG > 0:
        from repr import Repr
        print(method, url, "=>", Repr().repr(data), file=sys.stderr)

    if auth is True:
        auth = AUTH_HELPER

    if 'verify' not in kwargs and 'DX_CA_CERT' in os.environ:
        kwargs['verify'] = os.environ['DX_CA_CERT']
        if os.environ['DX_CA_CERT'] == 'NOVERIFY':
            kwargs['verify'] = False
            from requests.packages import urllib3
            urllib3.disable_warnings()

    if jsonify_data:
        data = json.dumps(data)
        if 'Content-Type' not in headers and method == 'POST':
            headers['Content-Type'] = 'application/json'

    headers['DNAnexus-API'] = API_VERSION
    headers['User-Agent'] = USER_AGENT

    if use_compression == 'snappy':
        if not snappy_available:
            raise exceptions.DXError("Snappy compression requested, but the snappy module is unavailable")
        headers['accept-encoding'] = 'snappy'

    # If the input is a buffer, its data gets consumed by
    # requests.request (moving the read position). Record the initial
    # buffer position so that we can return to it if the request fails
    # and needs to be retried.
    rewind_input_buffer_offset = None
    if hasattr(data, 'seek') and hasattr(data, 'tell'):
        rewind_input_buffer_offset = data.tell()

    last_exc_type, last_error, last_traceback = None, None, None
    try_index = 0
    while True:
        success, streaming_response_truncated = True, False
        response = None
        try:
            _method, _url, _headers = _process_method_url_headers(method, url, headers)
            response = session_handler.request(_method, _url, headers=_headers, data=data, timeout=timeout, auth=auth,
                                               **kwargs)

            if _UPGRADE_NOTIFY and response.headers.get('x-upgrade-info', '').startswith('A recommended update is available') and not os.environ.has_key('_ARGCOMPLETE'):
                logger.info(response.headers['x-upgrade-info'])
                try:
                    with file(_UPGRADE_NOTIFY, 'a'):
                        os.utime(_UPGRADE_NOTIFY, None)
                except:
                    pass
                _UPGRADE_NOTIFY = False

            # If an HTTP code that is not in the 200 series is received and the content is JSON, parse it and throw the
            # appropriate error.  Otherwise, raise the usual exception.
            if response.status_code // 100 != 2:
                # response.headers key lookup is case-insensitive
                if response.headers.get('content-type', '').startswith('application/json'):
                    content = json.loads(response.content.decode('utf-8'))
                    error_class = getattr(exceptions, content["error"]["type"], exceptions.DXAPIError)
                    raise error_class(content, response.status_code)
                response.raise_for_status()

            if want_full_response:
                return response
            else:
                if 'content-length' in response.headers:
                    if int(response.headers['content-length']) != len(response.content):
                        range_str = (' (%s)' % (headers['Range'],)) if 'Range' in headers else ''
                        raise exceptions.ContentLengthError(
                            "Received response with content-length header set to %s but content length is %d%s" %
                            (response.headers['content-length'], len(response.content), range_str)
                        )

                if use_compression and response.headers.get('content-encoding', '') == 'snappy':
                    # TODO: check if snappy raises any exceptions on truncated response content
                    content = snappy.uncompress(response.content)
                else:
                    content = response.content

                if decode_response_body:
                    content = content.decode('utf-8')
                    if response.headers.get('content-type', '').startswith('application/json'):
                        try:
                            content = json.loads(content)
                            if _DEBUG >= 2:
                                t = int(response.elapsed.total_seconds()*1000)
                                print(method, url, "<=", response.status_code, "(%dms)"%t, "\n" + json.dumps(content, indent=2), file=sys.stderr)
                            elif _DEBUG > 0:
                                t = int(response.elapsed.total_seconds()*1000)
                                print(method, url, "<=", response.status_code, "(%dms)"%t, Repr().repr(content), file=sys.stderr)
                            return content
                        except ValueError:
                            # If a streaming API call (no content-length
                            # set) encounters an error it may just halt the
                            # response because it has no other way to
                            # indicate an error. Under these circumstances
                            # the client sees unparseable JSON, and we
                            # should be able to recover.
                            streaming_response_truncated = 'content-length' not in response.headers
                            raise HTTPError("Invalid JSON received from server")
                return content
            raise AssertionError('Should never reach this line: expected a result to have been returned by now')
        except Exception as e:
            success = False
            if isinstance(e, _expected_exceptions):
                last_exc_type, last_error, last_traceback = sys.exc_info()
                exception_msg = traceback.format_exc().splitlines()[-1].strip()

                if response is not None and response.status_code == 503:
                    DEFAULT_RETRY_AFTER_INTERVAL = 60
                    try:
                        seconds_to_wait = int(response.headers.get('retry-after', DEFAULT_RETRY_AFTER_INTERVAL))
                    except ValueError:
                        # retry-after could be formatted as absolute time
                        # instead of seconds to wait. We don't know how to
                        # parse that, but the apiserver doesn't generate
                        # such responses anyway.
                        seconds_to_wait = DEFAULT_RETRY_AFTER_INTERVAL
                    logger.warn("%s %s: %s. Waiting %d seconds due to server unavailability..."
                                % (method, url, exception_msg, seconds_to_wait))
                    time.sleep(seconds_to_wait)
                    # Note, we escape the "except" block here without
                    # incrementing try_index because 503 responses with
                    # Retry-After should not count against the number of
                    # permitted retries.
                    continue

                # Total number of allowed tries is the initial try + up to
                # (max_retries) subsequent retries.
                total_allowed_tries = max_retries + 1
                # Because try_index is not incremented until we escape this
                # iteration of the loop, try_index is equal to the number of
                # tries that have failed so far, minus one. Test whether we
                # have exhausted all retries.
                if try_index + 1 < total_allowed_tries:
                    if response is None or isinstance(e, exceptions.ContentLengthError) or \
                       streaming_response_truncated:
                        ok_to_retry = always_retry or (method == 'GET') or _is_retryable_exception(e)
                    else:
                        ok_to_retry = 500 <= response.status_code < 600

                    if ok_to_retry:
                        if rewind_input_buffer_offset is not None:
                            data.seek(rewind_input_buffer_offset)
                        delay = 2 ** try_index
                        logger.warn("%s %s: %s. Waiting %d seconds before retry %d of %d..."
                                    % (method, url, exception_msg, delay, try_index + 1, max_retries))
                        time.sleep(delay)
                        try_index += 1
                        continue

            # All retries have been exhausted OR the error is deemed not
            # retryable. Propagate the latest error back to the caller.
            raise
        finally:
            if success and try_index > 0:
                logger.info("{} {}: Recovered after {} retries".format(method, url, try_index))


        raise AssertionError('Should never reach this line: should have attempted a retry or reraised by now')
    raise AssertionError('Should never reach this line: should never break out of loop')


class DXHTTPOAuth2(AuthBase):
    def __init__(self, security_context):
        self.security_context = security_context

    def __call__(self, r):
        if self.security_context["auth_token_type"].lower() == 'bearer':
            auth_header = self.security_context["auth_token_type"] + " " + self.security_context["auth_token"]
            r.headers[b'Authorization'] = auth_header.encode()
        else:
            raise NotImplementedError("Token types other than bearer are not yet supported")
        return r

def set_api_server_info(host=None, port=None, protocol=None):
    '''
    :param host: API server hostname
    :type host: string
    :param port: API server port. If not specified, *port* is guessed based on *protocol*.
    :type port: string
    :param protocol: Either "http" or "https"
    :type protocol: string

    Overrides the current settings for which API server to communicate
    with. Any parameters that are not explicitly specified are not
    overridden.
    '''
    global APISERVER_PROTOCOL, APISERVER_HOST, APISERVER_PORT, APISERVER
    if host is not None:
        APISERVER_HOST = host
    if port is not None:
        APISERVER_PORT = port
    if protocol is not None:
        APISERVER_PROTOCOL = protocol
    if port is None or port == '':
        APISERVER = APISERVER_PROTOCOL + "://" + APISERVER_HOST
    else:
        APISERVER = APISERVER_PROTOCOL + "://" + APISERVER_HOST + ":" + str(APISERVER_PORT)

def set_security_context(security_context):
    '''
    :param security_context: Authentication hash, usually with keys ``auth_token_type`` set to ``Bearer`` and ``auth_token`` set to the authentication token.
    :type security_context: dict

    Sets the security context to use the provided token.
    '''
    global SECURITY_CONTEXT, AUTH_HELPER
    SECURITY_CONTEXT = security_context
    AUTH_HELPER = DXHTTPOAuth2(security_context)

def set_job_id(dxid):
    """
    :param dxid: ID of a job
    :type dxid: string

    Sets the ID of the running job.

    .. warning:: This function is only really useful if you are
       developing code that will run in and interact with the Execution
       Environment, but wish to test it outside of an actual Execution
       Environment.

    """
    global JOB_ID
    JOB_ID = dxid

def set_workspace_id(dxid):
    """
    :param dxid: ID of a project or workspace
    :type dxid: string

    Sets the default data container for object creation and modification
    to the specified project or workspace.

    """

    global WORKSPACE_ID
    WORKSPACE_ID = dxid

def set_project_context(dxid):
    """
    :param dxid: Project ID
    :type dxid: string

    Sets the project context for a running job.

    .. warning:: This function is only really useful if you are
       developing code that will run in and interact with the Execution
       Environment but wish to test it outside of an actual Execution
       Environment.

       It does not change the default data container in which new
       objects are created or name resolution is performed. If you want
       to do that, use :func:`set_workspace_id` instead.

    """

    global PROJECT_CONTEXT_ID
    PROJECT_CONTEXT_ID = dxid

from .utils.env import get_env

def get_auth_server_name(host_override=None, port_override=None):
    """
    Chooses the auth server name from the currently configured API server name.

    Raises DXError if the auth server name cannot be guessed and the overrides
    are not provided (or improperly provided).
    """
    if host_override is not None or port_override is not None:
        if host_override is None or port_override is None:
            raise exceptions.DXError("Both host and port must be specified if either is specified")
        return 'http://' + host_override + ':' + str(port_override)
    elif APISERVER_HOST == 'stagingapi.dnanexus.com':
        return 'https://stagingauth.dnanexus.com'
    elif APISERVER_HOST == 'api.dnanexus.com':
        return 'https://auth.dnanexus.com'
    else:
        err_msg = "Could not determine which auth server is associated with {apiserver}."
        raise exceptions.DXError(err_msg.format(apiserver=APISERVER_HOST))

def _initialize(suppress_warning=False):
    '''
    :param suppress_warning: Whether to suppress the warning message for any mismatch found in the environment variables and the dx configuration file
    :type suppress_warning: boolean
    '''
    global _DEBUG, _UPGRADE_NOTIFY
    try:
        _DEBUG = int(os.environ.get('_DX_DEBUG', 0))
    except ValueError as e:
        print('WARNING: Expected _DX_DEBUG to be an integer, but got %r' % (os.environ['_DX_DEBUG'],),
              file=sys.stderr)
        _DEBUG = 0
    _UPGRADE_NOTIFY = expanduser('~/.dnanexus_config/.upgrade_notify')
    if os.path.exists(_UPGRADE_NOTIFY) and os.path.getmtime(_UPGRADE_NOTIFY) > time.time() - 86400: # 24 hours
        _UPGRADE_NOTIFY = False

    env_vars = get_env(suppress_warning)
    for var in env_vars:
        if env_vars[var] is not None:
            os.environ[var] = env_vars[var]

    set_api_server_info(host=os.environ.get("DX_APISERVER_HOST", None),
                        port=os.environ.get("DX_APISERVER_PORT", None),
                        protocol=os.environ.get("DX_APISERVER_PROTOCOL", None))

    if "DX_SECURITY_CONTEXT" in os.environ:
        set_security_context(json.loads(os.environ['DX_SECURITY_CONTEXT']))

    if "DX_JOB_ID" in os.environ:
        set_job_id(os.environ["DX_JOB_ID"])
        if "DX_WORKSPACE_ID" in os.environ:
            set_workspace_id(os.environ["DX_WORKSPACE_ID"])
        if "DX_PROJECT_CONTEXT_ID" in os.environ:
            set_project_context(os.environ["DX_PROJECT_CONTEXT_ID"])
    else:
        if "DX_PROJECT_CONTEXT_ID" in os.environ:
            set_workspace_id(os.environ["DX_PROJECT_CONTEXT_ID"])
            set_project_context(os.environ["DX_PROJECT_CONTEXT_ID"])

_initialize()

from .bindings import *
from .dxlog import DXLogHandler
from .utils.exec_utils import run, entry_point<|MERGE_RESOLUTION|>--- conflicted
+++ resolved
@@ -126,17 +126,11 @@
 from __future__ import (print_function, unicode_literals)
 
 import os, sys, json, time, logging, platform, collections, ssl, traceback
-<<<<<<< HEAD
+import requests
 import socket
 
-from .packages import requests
-from .packages.requests.exceptions import ConnectionError, HTTPError, Timeout
-from .packages.requests.auth import AuthBase
-=======
-import requests
 from requests.exceptions import ConnectionError, HTTPError, Timeout
 from requests.auth import AuthBase
->>>>>>> 6164ffc7
 from .compat import USING_PYTHON2, expanduser
 
 logger = logging.getLogger(__name__)
