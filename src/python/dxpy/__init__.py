# Copyright (C) 2013-2016 DNAnexus, Inc.
#
# This file is part of dx-toolkit (DNAnexus platform client libraries).
#
#   Licensed under the Apache License, Version 2.0 (the "License"); you may not
#   use this file except in compliance with the License. You may obtain a copy
#   of the License at
#
#       http://www.apache.org/licenses/LICENSE-2.0
#
#   Unless required by applicable law or agreed to in writing, software
#   distributed under the License is distributed on an "AS IS" BASIS, WITHOUT
#   WARRANTIES OR CONDITIONS OF ANY KIND, either express or implied. See the
#   License for the specific language governing permissions and limitations
#   under the License.

'''
When this package is imported, configuration values will be loaded from
the following sources in order of decreasing priority:

1. Environment variables
2. Values stored in ``~/.dnanexus_config/environment``
3. Values stored in ``/opt/dnanexus/environment``
4. Hardcoded defaults

The bindings are configured by the following environment variables:

.. envvar:: DX_SECURITY_CONTEXT

   A JSON hash containing your auth token, typically of the form
   ``{"auth_token_type": "Bearer", "auth_token": "YOUR_TOKEN"}``.

.. envvar:: DX_APISERVER_PROTOCOL

   Either ``http`` or ``https`` (usually ``https``).

.. envvar:: DX_APISERVER_HOST

   Hostname of the DNAnexus API server.

.. envvar:: DX_APISERVER_PORT

   Port of the DNAnexus API server.

.. envvar:: DX_JOB_ID

   Should only be present if run in an Execution Environment; indicates
   the ID of the currently running job.

.. envvar:: DX_WORKSPACE_ID

   Should only be present if run in an Execution Environment; indicates
   the running job's temporary workspace ID.

.. envvar:: DX_PROJECT_CONTEXT_ID

   Indicates either the project context of a running job, or the default
   project to use for a user accessing the platform from the outside.

The following fields can be used to read the current configuration
values:

.. py:data:: APISERVER_PROTOCOL

   Protocol being used to access the DNAnexus API server. Either
   ``http`` or ``https`` (usually ``https``).

.. py:data:: APISERVER_HOST

   Hostname of the DNAnexus API server.

.. py:data:: APISERVER_PORT

   Port of the DNAnexus API server.

.. py:data:: JOB_ID

   Indicates the ID of the currently running job, or None if we are not
   in an Execution Environment.

.. py:data:: WORKSPACE_ID

   Indicates the temporary workspace ID of the currently running job, or
   the current project if we are not in an Execution Environment.

.. py:data:: PROJECT_CONTEXT_ID

   Indicates either the project context of a running job, if there is
   one, or the default project that is being used, for users accessing
   the platform from the outside.

.. py:data:: USER_AGENT

   The user agent string that dxpy will send to the server with each request.

The :func:`dxpy.DXHTTPRequest` function uses the ``DX_SECURITY_CONTEXT``
and ``DX_APISERVER_*`` variables to select an API server and provide
appropriate authentication headers to it. (Note: all methods in the
:mod:`dxpy.api` module, and by extension any of the bindings methods
that make API calls, use this function.)

All object handler methods that require a project or data container ID
use by default the ``DX_WORKSPACE_ID`` (if running inside an Execution
Environment) or ``DX_PROJECT_CONTEXT_ID`` (otherwise).

The following functions can be used to override any of the settings
obtained from the environment for the duration of the session:

* :func:`dxpy.set_security_context`: to specify an authentication token
* :func:`dxpy.set_api_server_info`: to specify the API server (host, port, or protocol)
* :func:`dxpy.set_workspace_id`: to specify the default data container

To pass API server requests through an HTTP(S) proxy, set the following
environment variables:

.. envvar:: HTTP_PROXY

   HTTP proxy, in the form 'protocol://hostname:port' (e.g. 'http://10.10.1.10:3128')

.. envvar:: HTTPS_PROXY

   HTTPS proxy, in the form 'protocol://hostname:port'

'''

from __future__ import print_function, unicode_literals, division, absolute_import

import os, sys, json, time, logging, platform, ssl, traceback
import errno
import math
import mmap
import requests
import socket

from collections import namedtuple
from . import exceptions
from random import randint
from requests.auth import AuthBase
from requests.packages import urllib3
from requests.packages.urllib3.packages.ssl_match_hostname import match_hostname
from .compat import USING_PYTHON2, expanduser, BadStatusLine, StringIO
from threading import Lock
try:
    from urllib.parse import urlsplit
except ImportError:
    from urlparse import urlsplit


logger = logging.getLogger(__name__)
logger.addHandler(logging.NullHandler())

def configure_urllib3():
    # Disable verbose urllib3 warnings and log messages
    urllib3.disable_warnings(category=urllib3.exceptions.InsecurePlatformWarning)
    logging.getLogger('dxpy.packages.requests.packages.urllib3.connectionpool').setLevel(logging.ERROR)

    # Trust DNAnexus S3 upload tunnel
    def _match_hostname(cert, hostname):
        if hostname == "ul.cn.dnanexus.com":
            hostname = "s3.amazonaws.com"
        match_hostname(cert, hostname)

    urllib3.connection.match_hostname = _match_hostname

configure_urllib3()

from .toolkit_version import version as TOOLKIT_VERSION
__version__ = TOOLKIT_VERSION

API_VERSION = '1.0.0'
AUTH_HELPER, SECURITY_CONTEXT = None, None
JOB_ID, WORKSPACE_ID, PROJECT_CONTEXT_ID = None, None, None

DEFAULT_APISERVER_PROTOCOL = 'https'
DEFAULT_APISERVER_HOST = 'api.dnanexus.com'
DEFAULT_APISERVER_PORT = '443'

APISERVER_PROTOCOL = DEFAULT_APISERVER_PROTOCOL
APISERVER_HOST = DEFAULT_APISERVER_HOST
APISERVER_PORT = DEFAULT_APISERVER_PORT

DEFAULT_RETRIES = 6
DEFAULT_TIMEOUT = 600
DEFAULT_RETRY_AFTER_503_INTERVAL = 60

_DEBUG = 0  # debug verbosity level
_UPGRADE_NOTIFY = True

INCOMPLETE_READS_NUM_SUBCHUNKS = 8

USER_AGENT = "{name}/{version} ({platform})".format(name=__name__,
                                                    version=TOOLKIT_VERSION,
                                                    platform=platform.platform())
_default_certs = requests.certs.where()
_default_headers = requests.utils.default_headers()
_default_headers['DNAnexus-API'] = API_VERSION
_default_headers['User-Agent'] = USER_AGENT
_default_timeout = urllib3.util.timeout.Timeout(connect=DEFAULT_TIMEOUT, read=DEFAULT_TIMEOUT)
_RequestForAuth = namedtuple('_RequestForAuth', 'method url headers')
_expected_exceptions = (exceptions.network_exceptions, exceptions.DXAPIError, BadStatusLine, exceptions.BadJSONInReply,
                        exceptions.UrllibInternalError)

# Multiple threads can ask for the pool, so we need to protect
# access and make it thread safe.
_pool_mutex = Lock()
_pool_manager = None

def _get_proxy_info(url):
    proxy_info = {}

    url_info = urlsplit(url)
    # If the url contains a username, need to separate the username/password
    # from the url
    if url_info.username:
        # Strip the username/password out of the url
        url = url_info.netloc[url_info.netloc.find('@')+1:]
        # Now get the username and possibly password
        proxy_info['proxy_url'] = '{0}://{1}'.format(url_info.scheme, url)
        if url_info.password:
            proxy_auth = '{0}:{1}'.format(url_info.username, url_info.password)
        else:
            proxy_auth = url_info.username
        proxy_info['proxy_headers'] = urllib3.make_headers(proxy_basic_auth=proxy_auth)
    else:
        # No username was given, so just take the url as is.
        proxy_info['proxy_url'] = url

    return proxy_info


def _get_pool_manager(verify, cert_file, key_file):
    global _pool_manager
    default_pool_args = dict(maxsize=32,
                             cert_reqs=ssl.CERT_REQUIRED,
                             ca_certs=_default_certs,
                             headers=_default_headers,
                             timeout=_default_timeout)
    if cert_file is None and verify is None and 'DX_CA_CERT' not in os.environ:
        with _pool_mutex:
            if _pool_manager is None:
                if 'HTTPS_PROXY' in os.environ:
                    proxy_params = _get_proxy_info(os.environ['HTTPS_PROXY'])
                    default_pool_args.update(proxy_params)
                    _pool_manager = urllib3.ProxyManager(**default_pool_args)
                else:
                    _pool_manager = urllib3.PoolManager(**default_pool_args)
            return _pool_manager
    else:
        # This is the uncommon case, normally, we want to cache the pool
        # manager.
        pool_args = dict(default_pool_args,
                         cert_file=cert_file,
                         key_file=key_file,
                         ca_certs=verify or os.environ.get('DX_CA_CERT') or requests.certs.where())
        if verify is False or os.environ.get('DX_CA_CERT') == 'NOVERIFY':
            pool_args.update(cert_reqs=ssl.CERT_NONE, ca_certs=None)
            urllib3.disable_warnings()
        if 'HTTPS_PROXY' in os.environ:
            proxy_params = _get_proxy_info(os.environ['HTTPS_PROXY'])
            pool_args.update(proxy_params)
            return urllib3.ProxyManager(**pool_args)
        else:
            return urllib3.PoolManager(**pool_args)


def _process_method_url_headers(method, url, headers):
    if callable(url):
        _url, _headers = url()
        _headers.update(headers)
    else:
        _url, _headers = url, headers
    # When *data* is bytes but *headers* contains Unicode text, httplib tries to concatenate them and decode
    # *data*, which should not be done. Also, per HTTP/1.1 headers must be encoded with MIME, but we'll
    # disregard that here, and just encode them with the Python default (ascii) and fail for any non-ascii
    # content. See http://tools.ietf.org/html/rfc3987 for a discussion of encoding URLs.
    # TODO: ascertain whether this is a problem in Python 3/make test
    if USING_PYTHON2:
        return method.encode(), _url.encode('utf-8'), {k.encode(): v.encode() for k, v in _headers.items()}
    else:
        return method, _url, _headers


# When any of the following errors are indicated, we are sure that the
# server never received our request and therefore the request can be
# retried (even if the request is not idempotent).
_RETRYABLE_SOCKET_ERRORS = {
    errno.ENETDOWN,     # The network was down
    errno.ENETUNREACH,  # The subnet containing the remote host was unreachable
    errno.ECONNREFUSED  # A remote host refused to allow the network connection
}


def _is_retryable_exception(e):
    """Returns True if the exception is always safe to retry.

    This is True if the client was never able to establish a connection
    to the server (for example, name resolution failed or the connection
    could otherwise not be initialized).

    Conservatively, if we can't tell whether a network connection could
    have been established, we return False.

    """
    if isinstance(e, urllib3.exceptions.ProtocolError):
        e = e.args[1]
    if isinstance(e, (socket.gaierror, socket.herror)):
        return True
    if isinstance(e, socket.error) and e.errno in _RETRYABLE_SOCKET_ERRORS:
        return True
    return False

def _extract_msg_from_last_exception():
    ''' Extract a useful error message from the last thrown exception '''
    last_exc_type, last_error, last_traceback = sys.exc_info()
    if isinstance(last_error, exceptions.DXAPIError):
        # Using the same code path as below would not
        # produce a useful message when the error contains a
        # 'details' hash (which would have a last line of
        # '}')
        return last_error.error_message()
    else:
        return traceback.format_exc().splitlines()[-1].strip()


def _calculate_retry_delay(response, num_attempts):
    '''Returns the time in seconds to await for next try to make an http request.
    The information is calculated/deduced from the server http response'''
    if response is not None and response.status == 503 and 'retry-after' in response.headers:
        try:
            delay = int(response.headers['retry-after'])
        except ValueError:
            # retry-after could be formatted as absolute time
            # instead of seconds to wait. We don't know how to
            # parse that, but the apiserver doesn't generate
            # such responses anyway.
            delay = DEFAULT_RETRY_AFTER_503_INTERVAL
    else:
        delay = randint(min(2 ** (num_attempts - 1), DEFAULT_TIMEOUT / 2), min(2 ** num_attempts, DEFAULT_TIMEOUT))
    return max(1, delay)


# Truncate the message, if the error injection flag is on, and other
# conditions hold. This causes a BadRequest 400 HTTP code, which is
# subsequentally retried.
#
# Note: the minimal upload size for S3 is 5MB. In theory, you are
# supposed to get an "EntityTooSmall" error from S3, which has a 400
# code. However, I have not observed such responses in practice.
# http://docs.aws.amazon.com/AmazonS3/latest/API/ErrorResponses.html
def _maybe_trucate_request(url, try_index, data):
    MIN_UPLOAD_LEN = 16 * 1024
    if _INJECT_ERROR:
        if (randint(0, 9) == 0) and "upload" in url and len(data) > MIN_UPLOAD_LEN:
            logger.info("truncating upload data to length=%d", MIN_UPLOAD_LEN)
            return data[0:MIN_UPLOAD_LEN]
    return data


def _raise_error_for_testing(try_index=None, method='GET'):
    if _INJECT_ERROR and method == 'GET' and randint(0, 9) == 0:
        error_thrown = randint(0, 1)
        if error_thrown == 0 and try_index is None:
            raise exceptions.DXIncompleteReadsError()

        # Raise exception to test urllib3 error in downloads
        elif error_thrown == 1 and try_index is not None and try_index < 3:
            raise exceptions.UrllibInternalError()


def DXHTTPRequest(resource, data, method='POST', headers=None, auth=True,
                  timeout=DEFAULT_TIMEOUT,
                  use_compression=None, jsonify_data=True, want_full_response=False,
                  decode_response_body=True, prepend_srv=True, session_handler=None,
                  max_retries=DEFAULT_RETRIES, always_retry=False,
                  **kwargs):
    '''
    :param resource: API server route, e.g. "/record/new". If *prepend_srv* is False, a fully qualified URL is expected. If this argument is a callable, it will be called just before each request attempt, and expected to return a tuple (URL, headers). Headers returned by the callback are updated with *headers* (including headers set by this method).
    :type resource: string
    :param data: Content of the request body
    :type data: list or dict, if *jsonify_data* is True; or string or file-like object, otherwise
    :param headers: Names and values of HTTP headers to submit with the request (in addition to those needed for authentication, compression, or other options specified with the call).
    :type headers: dict
    :param auth:
        Controls the ``Authentication`` header or other means of authentication supplied with the request. If ``True``
        (default), a token is obtained from the ``DX_SECURITY_CONTEXT``. If the value evaluates to false, no action is
        taken to prepare authentication for the request. Otherwise, the value is assumed to be callable, and called with
        three arguments (method, url, headers) and expected to prepare the authentication headers by reference.
    :type auth: tuple, object, True (default), or None
    :param timeout: HTTP request timeout, in seconds
    :type timeout: float
    :param config: *config* value to pass through to :meth:`requests.request`
    :type config: dict
    :param use_compression: Deprecated
    :type use_compression: string or None
    :param jsonify_data: If True, *data* is converted from a Python list or dict to a JSON string
    :type jsonify_data: boolean
    :param want_full_response: If True, the full :class:`requests.Response` object is returned (otherwise, only the content of the response body is returned)
    :type want_full_response: boolean
    :param decode_response_body: If True (and *want_full_response* is False), the response body is decoded and, if it is a JSON string, deserialized. Otherwise, the response body is uncompressed if transport compression is on, and returned raw.
    :type decode_response_body: boolean
    :param prepend_srv: If True, prepends the API server location to the URL
    :type prepend_srv: boolean
    :param session_handler: Deprecated.
    :param max_retries: Maximum number of retries to perform for a request. A "failed" request is retried if any of the following is true:

                        - A response is received from the server, and the content length received does not match the "Content-Length" header.
                        - A response is received from the server, and the response has an HTTP status code in 5xx range.
                        - A response is received from the server, the "Content-Length" header is not set, and the response JSON cannot be parsed.
                        - No response is received from the server, and either *always_retry* is True or the request *method* is "GET".

    :type max_retries: int
    :param always_retry: If True, indicates that it is safe to retry a request on failure

                        - Note: It is not guaranteed that the request will *always* be retried on failure; rather, this is an indication to the function that it would be safe to do so.

    :type always_retry: boolean
    :returns: Response from API server in the format indicated by *want_full_response* and *decode_response_body*.
    :raises: :exc:`exceptions.DXAPIError` or a subclass if the server returned a non-200 status code; :exc:`requests.exceptions.HTTPError` if an invalid response was received from the server; or :exc:`requests.exceptions.ConnectionError` if a connection cannot be established.

    Wrapper around :meth:`requests.request()` that makes an HTTP
    request, inserting authentication headers and (by default)
    converting *data* to JSON.

    .. note:: Bindings methods that make API calls make the underlying
       HTTP request(s) using :func:`DXHTTPRequest`, and most of them
       will pass any unrecognized keyword arguments you have supplied
       through to :func:`DXHTTPRequest`.

    '''
    if headers is None:
        headers = {}

    global _UPGRADE_NOTIFY

    url = APISERVER + resource if prepend_srv else resource
    method = method.upper()  # Convert method name to uppercase, to ease string comparisons later

    if auth is True:
        auth = AUTH_HELPER

    if auth:
        auth(_RequestForAuth(method, url, headers))

    pool_args = {arg: kwargs.pop(arg, None) for arg in ("verify", "cert_file", "key_file")}
    test_retry = kwargs.pop("_test_retry_http_request", False)

    if _DEBUG >= 2:
        if isinstance(data, basestring) or isinstance(data, mmap.mmap):
            if len(data) == 0:
                formatted_data = '""'
            else:
                formatted_data = "<file data>"
        else:
            try:
                if _DEBUG >= 3:
                    formatted_data = json.dumps(data, indent=2)
                else:
                    formatted_data = json.dumps(data)
            except (UnicodeDecodeError, TypeError):
                formatted_data = "<binary data>"

    if jsonify_data:
        data = json.dumps(data)
        if 'Content-Type' not in headers and method == 'POST':
            headers['Content-Type'] = 'application/json'

    # If the input is a buffer, its data gets consumed by
    # requests.request (moving the read position). Record the initial
    # buffer position so that we can return to it if the request fails
    # and needs to be retried.
    rewind_input_buffer_offset = None
    if hasattr(data, 'seek') and hasattr(data, 'tell'):
        rewind_input_buffer_offset = data.tell()

    try_index = 0
<<<<<<< HEAD
    replies_503_amount = 0
=======
    retried_responses = []
>>>>>>> 7e7322f7
    while True:
        success, time_started = True, None
        response = None
        try:
            if _DEBUG > 0:
                time_started = time.time()
            _method, _url, _headers = _process_method_url_headers(method, url, headers)

            if _DEBUG >= 2:
                maybe_headers = ''
                if 'Range' in _headers:
                    maybe_headers = " " + json.dumps({"Range": _headers["Range"]})
                print("%s %s%s => %s\n" % (method, _url, maybe_headers, formatted_data), file=sys.stderr, end="")
            elif _DEBUG > 0:
                from repr import Repr
                print("%s %s => %s\n" % (method, _url, Repr().repr(data)), file=sys.stderr, end="")

            body = _maybe_trucate_request(_url, try_index, data)

            # throws BadStatusLine if the server returns nothing
            try:
                response = _get_pool_manager(**pool_args).request(_method, _url, headers=_headers, body=body,
                                                                  timeout=timeout, retries=False, **kwargs)
            except urllib3.exceptions.ClosedPoolError:
                # If another thread closed the pool before the request was
                # started, will throw ClosedPoolError
                raise exceptions.UrllibInternalError("ClosedPoolError")

            _raise_error_for_testing(try_index, method)
            req_id = response.headers.get("x-request-id", "unavailable")

            if _UPGRADE_NOTIFY and response.headers.get('x-upgrade-info', '').startswith('A recommended update is available') and '_ARGCOMPLETE' not in os.environ:
                logger.info(response.headers['x-upgrade-info'])
                try:
                    with file(_UPGRADE_NOTIFY, 'a'):
                        os.utime(_UPGRADE_NOTIFY, None)
                except:
                    pass
                _UPGRADE_NOTIFY = False

            # If an HTTP code that is not in the 200 series is received and the content is JSON, parse it and throw the
            # appropriate error.  Otherwise, raise the usual exception.
            if response.status // 100 != 2:
                # response.headers key lookup is case-insensitive
                if response.headers.get('content-type', '').startswith('application/json'):
                    try:
                        content = response.data.decode('utf-8')
                    except AttributeError:
                        raise exceptions.UrllibInternalError("Content is none", response.status)
                    try:
                        content = json.loads(content)
                    except ValueError:
                        # The JSON is not parsable, but we should be able to retry.
                        raise exceptions.BadJSONInReply("Invalid JSON received from server", response.status)
                    try:
                        error_class = getattr(exceptions, content["error"]["type"], exceptions.DXAPIError)
                    except (KeyError, AttributeError, TypeError):
                        error_class = exceptions.HTTPError
                    raise error_class(content, response.status)
                else:
                    try:
                        content = response.data.decode('utf-8')
                    except AttributeError:
                        raise exceptions.UrllibInternalError("Content is none", response.status)
                    raise exceptions.HTTPError("{} {} [RequestID={}]\n{}".format(response.status,
                                                                                 response.reason,
                                                                                 req_id,
                                                                                 content))

            if want_full_response:
                return response
            else:
                if 'content-length' in response.headers:
                    if int(response.headers['content-length']) != len(response.data):
                        range_str = (' (%s)' % (headers['Range'],)) if 'Range' in headers else ''
                        raise exceptions.ContentLengthError(
                            "Received response with content-length header set to %s but content length is %d%s. " +
                            "[RequestID=%s]" %
                            (response.headers['content-length'], len(response.data), range_str, req_id)
                        )

                content = response.data

                if decode_response_body:
                    content = content.decode('utf-8')
                    if response.headers.get('content-type', '').startswith('application/json'):
                        try:
                            content = json.loads(content)
                        except ValueError:
                            # The JSON is not parsable, but we should be able to retry.
                            raise exceptions.BadJSONInReply("Invalid JSON received from server", response.status)
                        if _DEBUG > 0:
                            t = int((time.time() - time_started) * 1000)
                            req_id = response.headers.get('x-request-id')
                        if _DEBUG >= 3:
                            print(method, req_id, url, "<=", response.status, "(%dms)" % t,
                                  "\n" + json.dumps(content, indent=2), file=sys.stderr)
                        elif _DEBUG == 2:
                            print(method, req_id, url, "<=", response.status, "(%dms)" % t, json.dumps(content),
                                  file=sys.stderr)
                        elif _DEBUG > 0:
                            print(method, req_id, url, "<=", response.status, "(%dms)" % t, Repr().repr(content),
                                  file=sys.stderr)

                if test_retry:
                    retried_responses.append(content)
                    if len(retried_responses) == 1:
                        continue
                    else:
                        _set_retry_response(retried_responses[0])
                        return retried_responses[1]

                return content
            raise AssertionError('Should never reach this line: expected a result to have been returned by now')
        except Exception as e:
            # Avoid reusing connections in the pool, since they may be
            # in an inconsistent state (observed as "ResponseNotReady"
            # errors).
            _get_pool_manager(**pool_args).clear()
            success = False
            exception_msg = _extract_msg_from_last_exception()
            if isinstance(e, _expected_exceptions):
                if response is not None and response.status == 503:
                    replies_503_amount += 1
                # Total number of allowed tries is the initial try + up to
                # (max_retries + replies_503_amount) subsequent retries.
                total_allowed_tries = max_retries + replies_503_amount
                ok_to_retry = False
                is_retryable = always_retry or (method == 'GET') or _is_retryable_exception(e)
                has_retry_after = response is not None and response.status == 503 and 'retry-after' in response.headers
                # Because try_index is not incremented until we escape this
                # iteration of the loop, try_index is equal to the number of
                # tries that have failed so far, minus one. Test whether we
                # have exhausted all retries.
                #
                # BadStatusLine ---  server did not return anything
                # BadJSONInReply --- server returned JSON that didn't parse properly
                if has_retry_after or try_index < total_allowed_tries:
                    if response is None or \
                       isinstance(e, (exceptions.ContentLengthError, BadStatusLine, exceptions.BadJSONInReply, \
                                      urllib3.exceptions.ProtocolError, exceptions.UrllibInternalError)):
                        ok_to_retry = is_retryable
                    else:
                        ok_to_retry = 500 <= response.status < 600

                    # The server has closed the connection prematurely
                    if response is not None and \
                       response.status == 400 and is_retryable and method == 'PUT' and \
                       isinstance(e, requests.exceptions.HTTPError):
                        if '<Code>RequestTimeout</Code>' in exception_msg:
                            logger.info("Retrying 400 HTTP error, due to slow data transfer")
                        else:
                            logger.info("400 HTTP error, of unknown origin, exception_msg=[%s]", exception_msg)
                        ok_to_retry = True

                if ok_to_retry:
                    if rewind_input_buffer_offset is not None:
                        data.seek(rewind_input_buffer_offset)
                    delay = _calculate_retry_delay(response, try_index + 1)
                    range_str = (' (range=%s)' % (headers['Range'],)) if 'Range' in headers else ''
                    logger.warn("%s %s: %s. Waiting %d seconds before retry %d of %d... %s",
                                method, url, exception_msg, delay, try_index + 1, total_allowed_tries, range_str)
                    time.sleep(delay)
                    try_index += 1
                    continue

            # All retries have been exhausted OR the error is deemed not
            # retryable. Print the latest error and propagate it back to the caller.
            if not isinstance(e, exceptions.DXAPIError):
                logger.error("%s %s: %s", method, url, exception_msg)

            # Retries have been exhausted, and we are unable to get a full
            # buffer from the data source. Raise a special exception.
            if isinstance(e, urllib3.exceptions.ProtocolError) and \
               'Connection broken: IncompleteRead' in exception_msg:
                raise exceptions.DXIncompleteReadsError(exception_msg)
            raise
        finally:
            if success and try_index > 0:
                logger.info("%s %s: Recovered after %d retries", method, url, try_index)

        raise AssertionError('Should never reach this line: should have attempted a retry or reraised by now')
    raise AssertionError('Should never reach this line: should never break out of loop')


class DXHTTPOAuth2(AuthBase):
    def __init__(self, security_context):
        self.security_context = security_context

    def __call__(self, r):
        if self.security_context["auth_token_type"].lower() == 'bearer':
            auth_header = self.security_context["auth_token_type"] + " " + self.security_context["auth_token"]
            r.headers[b'Authorization'] = auth_header.encode()
        else:
            raise NotImplementedError("Token types other than bearer are not yet supported")
        return r


'''
This function is used for reading a part of an S3 object. It returns a string containing the data. If there is an
error, and exception is thrown.

There is special handling if a DXIncompleteReadsError is thrown, for which urllib3 gets only part of the requested
range from the chunk of data. The range is split into smaller chunks, and each sub-chunk is tried in a DXHTTPRequest.
The smaller chunks are then concatenated to form the original range of data. If a DXIncompleteReadsError is thrown
(after retrying the sub-chunk 6 times) while reading a sub-chunk, then we fail.
'''


def _dxhttp_read_range(url, headers, start_pos, end_pos, timeout, sub_range=True):
    if sub_range:
        headers['Range'] = "bytes=" + str(start_pos) + "-" + str(end_pos)
    try:
        data = DXHTTPRequest(url, '', method='GET', headers=headers, auth=None, jsonify_data=False, prepend_srv=False,
                             always_retry=True, timeout=timeout, decode_response_body=False)
        _raise_error_for_testing()
        return data

    # When chunk fails to be read, it gets broken into sub-chunks
    except exceptions.DXIncompleteReadsError:
        chunk_buffer = StringIO()
        subchunk_len = int(math.ceil((end_pos - start_pos + 1)/INCOMPLETE_READS_NUM_SUBCHUNKS))
        subchunk_start_pos = start_pos

        while subchunk_start_pos <= end_pos:
            subchunk_end_pos = min(subchunk_start_pos + subchunk_len - 1, end_pos)
            headers['Range'] = "bytes=" + str(subchunk_start_pos) + "-" + str(subchunk_end_pos)
            subchunk_start_pos += subchunk_len
            data = DXHTTPRequest(url, '', method='GET', headers=headers, auth=None, jsonify_data=False,
                                 prepend_srv=False, always_retry=True, timeout=timeout,
                                 decode_response_body=False)

            # Concatenate sub-chunks
            chunk_buffer.write(data)

        concat_chunks = chunk_buffer.getvalue()
        chunk_buffer.close()
        return concat_chunks


def set_api_server_info(host=None, port=None, protocol=None):
    '''
    :param host: API server hostname
    :type host: string
    :param port: API server port. If not specified, *port* is guessed based on *protocol*.
    :type port: string
    :param protocol: Either "http" or "https"
    :type protocol: string

    Overrides the current settings for which API server to communicate
    with. Any parameters that are not explicitly specified are not
    overridden.
    '''
    global APISERVER_PROTOCOL, APISERVER_HOST, APISERVER_PORT, APISERVER
    if host is not None:
        APISERVER_HOST = host
    if port is not None:
        APISERVER_PORT = port
    if protocol is not None:
        APISERVER_PROTOCOL = protocol
    if port is None or port == '':
        APISERVER = APISERVER_PROTOCOL + "://" + APISERVER_HOST
    else:
        APISERVER = APISERVER_PROTOCOL + "://" + APISERVER_HOST + ":" + str(APISERVER_PORT)

def set_security_context(security_context):
    '''
    :param security_context: Authentication hash, usually with keys ``auth_token_type`` set to ``Bearer`` and ``auth_token`` set to the authentication token.
    :type security_context: dict

    Sets the security context to use the provided token.
    '''
    global SECURITY_CONTEXT, AUTH_HELPER
    SECURITY_CONTEXT = security_context
    AUTH_HELPER = DXHTTPOAuth2(security_context)

def set_job_id(dxid):
    """
    :param dxid: ID of a job
    :type dxid: string

    Sets the ID of the running job.

    .. warning:: This function is only really useful if you are
       developing code that will run in and interact with the Execution
       Environment, but wish to test it outside of an actual Execution
       Environment.

    """
    global JOB_ID
    JOB_ID = dxid

def set_workspace_id(dxid):
    """
    :param dxid: ID of a project or workspace
    :type dxid: string

    Sets the default data container for object creation and modification
    to the specified project or workspace.

    """

    global WORKSPACE_ID
    WORKSPACE_ID = dxid

def set_project_context(dxid):
    """
    :param dxid: Project ID
    :type dxid: string

    Sets the project context for a running job.

    .. warning:: This function is only really useful if you are
       developing code that will run in and interact with the Execution
       Environment but wish to test it outside of an actual Execution
       Environment.

       It does not change the default data container in which new
       objects are created or name resolution is performed. If you want
       to do that, use :func:`set_workspace_id` instead.

    """

    global PROJECT_CONTEXT_ID
    PROJECT_CONTEXT_ID = dxid

def get_auth_server_name(host_override=None, port_override=None, protocol='https'):
    """
    Chooses the auth server name from the currently configured API server name.

    Raises DXError if the auth server name cannot be guessed and the overrides
    are not provided (or improperly provided).
    """
    if host_override is not None or port_override is not None:
        if host_override is None or port_override is None:
            raise exceptions.DXError("Both host and port must be specified if either is specified")
        return protocol + '://' + host_override + ':' + str(port_override)
    elif APISERVER_HOST == 'stagingapi.dnanexus.com':
        return 'https://stagingauth.dnanexus.com'
    elif APISERVER_HOST == 'api.dnanexus.com':
        return 'https://auth.dnanexus.com'
    elif APISERVER_HOST == 'stagingapi.cn.dnanexus.com':
        return 'https://stagingauth.cn.dnanexus.com:7001'
    elif APISERVER_HOST == 'api.cn.dnanexus.com':
        return 'https://auth.cn.dnanexus.com:8001'
    elif APISERVER_HOST == "localhost" or APISERVER_HOST == "127.0.0.1":
        if "DX_AUTHSERVER_HOST" not in os.environ or "DX_AUTHSERVER_PORT" not in os.environ:
            err_msg = "Must set authserver env vars (DX_AUTHSERVER_HOST, DX_AUTHSERVER_PORT) if apiserver is {apiserver}."
            raise exceptions.DXError(err_msg.format(apiserver=APISERVER_HOST))
        else:
            return os.environ["DX_AUTHSERVER_HOST"] + ":" + os.environ["DX_AUTHSERVER_PORT"]
    else:
        err_msg = "Could not determine which auth server is associated with {apiserver}."
        raise exceptions.DXError(err_msg.format(apiserver=APISERVER_HOST))


'''This field is used for testing a retry of an Http request. The caller can pass
an argument "_test_retry_http_request"=1 to DXHTTPREQUEST to simulate a request that
required a retry. The first response will be returned and the second response can be
retrieved by calling _get_retry_response
'''

_retry_response = None


def _set_retry_response(response):
    global _retry_response
    _retry_response = response


def _get_retry_response():
    return _retry_response


from .utils.config import DXConfig as _DXConfig
config = _DXConfig()

from .bindings import *
from .dxlog import DXLogHandler
from .utils.exec_utils import run, entry_point<|MERGE_RESOLUTION|>--- conflicted
+++ resolved
@@ -147,7 +147,8 @@
 
 
 logger = logging.getLogger(__name__)
-logger.addHandler(logging.NullHandler())
+#logger.addHandler(logging.NullHandler())
+logger.addHandler(logging.StreamHandler(sys.stdout))
 
 def configure_urllib3():
     # Disable verbose urllib3 warnings and log messages
@@ -473,11 +474,8 @@
         rewind_input_buffer_offset = data.tell()
 
     try_index = 0
-<<<<<<< HEAD
     replies_503_amount = 0
-=======
     retried_responses = []
->>>>>>> 7e7322f7
     while True:
         success, time_started = True, None
         response = None
