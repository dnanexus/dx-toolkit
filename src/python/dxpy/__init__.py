--- conflicted
+++ resolved
@@ -583,8 +583,4 @@
 
 from .bindings import *
 from .dxlog import DXLogHandler
-<<<<<<< HEAD
-from .utils import run, entry_point, get_current_job, get_current_executable
-=======
-from .utils.exec_utils import run, entry_point
->>>>>>> 7acdbbf5
+from .utils import run, entry_point, get_current_job, get_current_executable