# -*- coding: utf-8 -*-
#
# Copyright (C) 2013-2016 DNAnexus, Inc.
#
# This file is part of dx-toolkit (DNAnexus platform client libraries).
#
#   Licensed under the Apache License, Version 2.0 (the "License"); you may not
#   use this file except in compliance with the License. You may obtain a copy
#   of the License at
#
#       http://www.apache.org/licenses/LICENSE-2.0
#
#   Unless required by applicable law or agreed to in writing, software
#   distributed under the License is distributed on an "AS IS" BASIS, WITHOUT
#   WARRANTIES OR CONDITIONS OF ANY KIND, either express or implied. See the
#   License for the specific language governing permissions and limitations
#   under the License.

'''
This submodule contains helper functions for parsing and printing the
contents of describe hashes for various DNAnexus entities (projects,
containers, dataobjects, apps, and jobs).
'''

from __future__ import print_function, unicode_literals, division, absolute_import

import datetime, time, json, math, sys, copy
import locale
import subprocess
from collections import defaultdict

import dxpy
from .printing import (RED, GREEN, BLUE, YELLOW, WHITE, BOLD, UNDERLINE, ENDC, DELIMITER, get_delimiter, fill)
from .pretty_print import format_timedelta
from ..compat import basestring, USING_PYTHON2

def JOB_STATES(state):
    if state == 'failed':
        return BOLD() + RED() + state + ENDC()
    elif state == 'done':
        return BOLD() + GREEN() + state + ENDC()
    elif state in ['running', 'in_progress']:
        return GREEN() + state + ENDC()
    elif state == 'partially_failed':
        return RED() + state + ENDC()
    else:
        return YELLOW() + state + ENDC()

def DATA_STATES(state):
    if state == 'open':
        return YELLOW() + state + ENDC()
    elif state == 'closing':
        return YELLOW() + state + ENDC()
    elif state == 'closed':
        return GREEN() + state + ENDC()
    else:
        return state

SIZE_LEVEL = ['bytes', 'KB', 'MB', 'GB', 'TB']


def get_size_str(size):
    """
    Formats a byte size as a string.

    The returned string is no more than 9 characters long.
    """
    if size is None:
        return "0 " + SIZE_LEVEL[0]
    if size == 0:
        magnitude = 0
        level = 0
    else:
        magnitude = math.floor(math.log(size, 10))
        level = int(min(math.floor(magnitude // 3), 4))
    return ('%d' if level == 0 else '%.2f') % (float(size) / 2**(level*10)) + ' ' + SIZE_LEVEL[level]


def parse_typespec(thing):
    if isinstance(thing, basestring):
        return thing
    elif '$and' in thing:
        return '(' + ' AND '.join(map(parse_typespec, thing['$and'])) + ')'
    elif '$or' in thing:
        return '(' + ' OR '.join(map(parse_typespec, thing['$or'])) + ')'
    else:
        return 'Type spec could not be parsed'

def get_io_desc(parameter, include_class=True, show_opt=True, app_help_version=False):
    # For interactive help, format array:CLASS inputs as:
    #   -iNAME=CLASS [-iNAME=... [...]]   # If input is required (needs >=1 inputs)
    #   [-iNAME=CLASS [...]]              # If input is optional (needs >=0 inputs
    if app_help_version and parameter["class"].startswith("array"):
        scalar_parameter = parameter.copy()
        # Munge the parameter dict (strip off "array:" to turn it into a
        # scalar) and recurse
        scalar_parameter["class"] = scalar_parameter["class"][6:]
        if "default" in parameter or parameter.get("optional"):
            return "[" + get_io_desc(scalar_parameter, include_class=include_class, show_opt=False, app_help_version=app_help_version) + " [-i%s=... [...]]]" % (parameter["name"],)
        else:
            return get_io_desc(scalar_parameter, include_class=include_class, show_opt=False, app_help_version=app_help_version) + " [-i%s=... [...]]" % (parameter["name"],)

    desc = ""
    is_optional = False
    if show_opt:
        if "default" in parameter or parameter.get("optional"):
            is_optional = True
            desc += "["
    desc += ('-i' if app_help_version else '') + parameter["name"]
    include_parens = include_class or 'type' in parameter or 'default' in parameter
    if include_parens:
        desc += ("=" if app_help_version else " ") + "("
    is_first = True
    if include_class:
        desc += parameter["class"]
        is_first = False
    if "type" in parameter:
        if not is_first:
            desc += ", "
        else:
            is_first = False
        desc += "type " + parse_typespec(parameter["type"])
    if "default" in parameter:
        if not is_first:
            desc += ', '
        desc += 'default=' + json.dumps(parameter['default'])
    if include_parens:
        desc += ")"
    if show_opt and is_optional:
        desc += "]"
    return desc

def get_io_spec(spec, skip_fields=None):
    if spec is None:
        return 'null'
    if skip_fields is None:
        skip_fields = []
    filtered_spec = [param for param in spec if param["name"] not in skip_fields]
    groups = defaultdict(list)
    for param in filtered_spec:
        groups[param.get('group')].append(param)

    list_of_params = []
    for param in groups.get(None, []):
        list_of_params.append(get_io_desc(param))
    for group in groups:
        if group is None:
            continue
        list_of_params.append("{g}:".format(g=group))
        for param in groups[group]:
            list_of_params.append("    "+get_io_desc(param))

    if len(skip_fields) > 0:
        list_of_params.append("<advanced inputs hidden; use --verbose to see more>")

    if len(list_of_params) == 0:
        return '-'
    if get_delimiter() is not None:
        return ('\n' + get_delimiter()).join(list_of_params)
    else:
        return ('\n' + ' '*16).join([fill(param,
                                          subsequent_indent=' '*18,
                                          width_adjustment=-18) for param in list_of_params])

def is_job_ref(thing, reftype=dict):
    '''
    :param thing: something that might be a job-based object reference hash
    :param reftype: type that a job-based object reference would be (default is dict)
    '''
    return isinstance(thing, reftype) and \
        ((len(thing) == 2 and \
              isinstance(thing.get('field'), basestring) and \
              isinstance(thing.get('job'), basestring)) or \
             (len(thing) == 1 and \
                  isinstance(thing.get('$dnanexus_link'), reftype) and \
                  isinstance(thing['$dnanexus_link'].get('field'), basestring) and \
                  isinstance(thing['$dnanexus_link'].get('job'), basestring)))

def get_job_from_jbor(thing):
    '''
    :returns: Job ID from a JBOR

    Assumes :func:`is_job_ref` evaluates to True
    '''
    if '$dnanexus_link' in thing:
        return thing['$dnanexus_link']['job']
    else:
        return thing['job']

def get_field_from_jbor(thing):
    '''
    :returns: Output field name from a JBOR

    Assumes :func:`is_job_ref` evaluates to True
    '''
    if '$dnanexus_link' in thing:
        return thing['$dnanexus_link']['field']
    else:
        return thing['field']

def get_index_from_jbor(thing):
    '''
    :returns: Array index of the JBOR if applicable; None otherwise

    Assumes :func:`is_job_ref` evaluates to True
    '''
    if '$dnanexus_link' in thing:
        return thing['$dnanexus_link'].get('index')
    else:
        return None

def is_metadata_ref(thing, reftype=dict):
    return isinstance(thing, reftype) and \
        len(thing) == 1 and \
        isinstance(thing.get('$dnanexus_link'), reftype) and \
        isinstance(thing['$dnanexus_link'].get('metadata'), basestring)

def jbor_to_str(val):
    ans = get_job_from_jbor(val) + ':' + get_field_from_jbor(val)
    index = get_index_from_jbor(val)
    if index is not None:
        ans += "." + str(index)
    return ans

def io_val_to_str(val):
    if is_job_ref(val):
        # Job-based object references
        return jbor_to_str(val)
    elif isinstance(val, dict) and '$dnanexus_link' in val:
        # DNAnexus link
        if isinstance(val['$dnanexus_link'], basestring):
            # simple link
            return val['$dnanexus_link']
        elif 'project' in val['$dnanexus_link'] and 'id' in val['$dnanexus_link']:
            return val['$dnanexus_link']['project'] + ':' + val['$dnanexus_link']['id']
        else:
            return json.dumps(val)
    elif isinstance(val, list):
        if len(val) == 0:
            return '[]'
        else:
            return '[ ' + ', '.join([io_val_to_str(item) for item in val]) + ' ]'
    elif isinstance(val, dict):
        return '{ ' + ', '.join([key + ': ' + io_val_to_str(value) for key, value in val.items()]) + ' }'
    else:
        return json.dumps(val)

def job_output_to_str(job_output, prefix='\n', title="Output: ", title_len=None):
    if len(job_output) == 0:
        return prefix + title + "-"
    else:
        if title_len is None:
            title_len = len(title)
        return prefix + title + (prefix+' '*title_len).join([fill(key + ' = ' + io_val_to_str(value),
                                                                   subsequent_indent=' '*9,
                                                                   break_long_words=False) for key, value in job_output.items()])


def get_io_field(io_hash, defaults=None, delim='=', highlight_fields=()):

    def highlight_value(key, value):
        if key in highlight_fields:
            return YELLOW() + value + ENDC()
        else:
            return value

    if defaults is None:
        defaults = {}
    if io_hash is None:
        return '-'
    if len(io_hash) == 0 and len(defaults) == 0:
        return '-'
    if get_delimiter() is not None:
        return ('\n' + get_delimiter()).join([(key + delim + highlight_value(key, io_val_to_str(value))) for key, value in io_hash.items()] +
                                             [('[' + key + delim + io_val_to_str(value) + ']') for key, value in defaults.items()])
    else:
        lines = [fill(key + ' ' + delim + ' ' + highlight_value(key, io_val_to_str(value)),
                      initial_indent=' ' * FIELD_NAME_WIDTH,
                      subsequent_indent=' ' * (FIELD_NAME_WIDTH + 1),
                      break_long_words=False)
                 for key, value in io_hash.items()]
        lines.extend([fill('[' + key + ' ' + delim + ' ' + io_val_to_str(value) + ']',
                           initial_indent=' ' * FIELD_NAME_WIDTH,
                           subsequent_indent=' ' * (FIELD_NAME_WIDTH + 1),
                           break_long_words=False)
                      for key, value in defaults.items()])
        return '\n'.join(lines)[FIELD_NAME_WIDTH:]

def get_resolved_jbors(resolved_thing, orig_thing, resolved_jbors):
    if resolved_thing == orig_thing:
        return
    if is_job_ref(orig_thing):
        jbor_str = jbor_to_str(orig_thing)
        if jbor_str not in resolved_jbors:
            try:
                from dxpy.api import job_describe
                job_output = job_describe(get_job_from_jbor(orig_thing)).get('output')
                if job_output is not None:
                    field_value = job_output.get(get_field_from_jbor(orig_thing))
                    jbor_index = get_index_from_jbor(orig_thing)
                    if jbor_index is not None:
                        if isinstance(field_value, list):
                            resolved_jbors[jbor_str] = field_value[jbor_index]
                    else:
                        resolved_jbors[jbor_str] = field_value
            except:
                # Just don't report any resolved JBORs if there are
                # any problems
                pass
    elif isinstance(orig_thing, list):
        for i in range(len(orig_thing)):
            get_resolved_jbors(resolved_thing[i], orig_thing[i], resolved_jbors)
    elif isinstance(orig_thing, dict) and '$dnanexus_link' not in orig_thing:
        for key in orig_thing:
            get_resolved_jbors(resolved_thing[key], orig_thing[key], resolved_jbors)

def render_bundleddepends(thing):
    from ..bindings.search import find_one_data_object
    from ..exceptions import DXError
    bundles = []
    for item in thing:
        bundle_dxlink = item["id"]["$dnanexus_link"]
        asset = None
        if bundle_dxlink.startswith("file-"):
            try:
                bundle_asset_record = dxpy.DXFile(bundle_dxlink).get_properties().get("AssetBundle")
                if bundle_asset_record:
                    asset = dxpy.DXRecord(bundle_asset_record)
                    bundles.append(asset.describe().get("name") + " (" + asset.get_id() + ")")
            except DXError:
                asset = None

        if not asset:
            bundles.append(item["name"] + " (" + bundle_dxlink + ")")

    return bundles

def render_execdepends(thing):
    rendered = []
    for item in thing:
        dep = copy.copy(item)
        dep.setdefault('package_manager', 'apt')
        dep['version'] = ' = '+dep['version'] if 'version' in dep else ''
        rendered.append("{package_manager}: {name}{version}".format(**dep))
    return rendered

def render_stage(title, stage, as_stage_of=None):
    lines_to_print = []

    if stage['name'] is not None:
        lines_to_print.append((title, "{name} ({id})".format(name=stage['name'], id=stage['id'])))
    else:
        lines_to_print.append((title, stage['id']))

    lines_to_print.append(('  Executable', stage['executable'] + \
                           (" (" + RED() + "inaccessible" + ENDC() + ")" \
                            if stage.get('accessible') is False else "")))

    if 'execution' in stage:
        is_cached_result = as_stage_of is not None and 'parentAnalysis' in stage['execution'] and \
                           stage['execution']['parentAnalysis'] != as_stage_of
        execution_id_str = stage['execution']['id']
        if is_cached_result:
            execution_id_str = "[" + execution_id_str + "]"

        if 'state' in stage['execution']:
            lines_to_print.append(('  Execution', execution_id_str + ' (' + JOB_STATES(stage['execution']['state']) + ')'))
        else:
            lines_to_print.append(('  Execution', execution_id_str))

        if is_cached_result:
            lines_to_print.append(('  Cached from', stage['execution']['parentAnalysis']))

    for line in lines_to_print:
        print_field(line[0], line[1])

def render_short_timestamp(timestamp):
    return str(datetime.datetime.fromtimestamp(timestamp//1000))

def render_timestamp(timestamp):
    return datetime.datetime.fromtimestamp(timestamp//1000).ctime()


FIELD_NAME_WIDTH = 28


def print_field(label, value):
    if get_delimiter() is not None:
        sys.stdout.write(label + get_delimiter() + value + '\n')
    else:
        sys.stdout.write(
            label + " " * (FIELD_NAME_WIDTH-len(label)) + fill(value,
                                                               subsequent_indent=' '*FIELD_NAME_WIDTH,
                                                               width_adjustment=-FIELD_NAME_WIDTH) +
            '\n')


def print_nofill_field(label, value):
    sys.stdout.write(label + DELIMITER(" " * (FIELD_NAME_WIDTH - len(label))) + value + '\n')


def print_list_field(label, values):
    print_field(label, ('-' if len(values) == 0 else DELIMITER(', ').join(values)))

def print_json_field(label, json_value):
    print_field(label, json.dumps(json_value, ensure_ascii=False))


def print_project_desc(desc, verbose=False):
    recognized_fields = [
        'id', 'class', 'name', 'summary', 'description', 'protected', 'restricted', 'created', 'modified',
        'dataUsage', 'sponsoredDataUsage', 'tags', 'level', 'folders', 'objects', 'permissions', 'properties',
        'appCaches', 'billTo', 'version', 'createdBy', 'totalSponsoredEgressBytes', 'consumedSponsoredEgressBytes',
        'containsPHI', 'databaseUIViewOnly', 'externalUploadRestricted', 'region', 'storageCost', 'pendingTransfer',
        'atSpendingLimit',
        # Following are app container-specific
        'destroyAt', 'project', 'type', 'app', 'appName'
    ]

    # Basic metadata
    print_field("ID", desc["id"])
    print_field("Class", desc["class"])
    if "name" in desc:
        print_field("Name", desc["name"])
    if 'summary' in desc:
        print_field("Summary", desc["summary"])
    if 'description' in desc and (verbose or 'summary' not in desc):
        print_field("Description", desc['description'])
    if 'version' in desc and verbose:
        print_field("Version", str(desc['version']))

    # Ownership and permissions
    if 'billTo' in desc:
        print_field("Billed to",  desc['billTo'][5 if desc['billTo'].startswith('user-') else 0:])
    if 'pendingTransfer' in desc and (verbose or desc['pendingTransfer'] is not None):
        print_json_field('Pending transfer to', desc['pendingTransfer'])
    if "level" in desc:
        print_field("Access level", desc["level"])
    if 'region' in desc:
        print_field('Region', desc['region'])

    # Project settings
    if 'protected' in desc:
        print_json_field("Protected", desc["protected"])
    if 'restricted' in desc:
        print_json_field("Restricted", desc["restricted"])
    if 'containsPHI' in desc:
        print_json_field('Contains PHI', desc['containsPHI'])
    if 'databaseUIViewOnly' in desc and desc['databaseUIViewOnly']:
        print_json_field('Database UI View Only', desc['databaseUIViewOnly'])
    if 'externalUploadRestricted' in desc and desc['externalUploadRestricted']:
        print_json_field('External Upload Restricted', desc['externalUploadRestricted'])

    # Usage
    print_field("Created", render_timestamp(desc['created']))
    if 'createdBy' in desc:
        print_field("Created by", desc['createdBy']['user'][desc['createdBy']['user'].find('-') + 1:])
    print_field("Last modified", render_timestamp(desc['modified']))
    print_field("Data usage", ('%.2f' % desc["dataUsage"]) + ' GB')
    if 'sponsoredDataUsage' in desc:
        print_field("Sponsored data", ('%.2f' % desc["sponsoredDataUsage"]) + ' GB')
    if 'storageCost' in desc:
        print_field("Storage cost", "$%.3f/month" % desc["storageCost"])
    if 'totalSponsoredEgressBytes' in desc or 'consumedSponsoredEgressBytes' in desc:
        total_egress_str = '%.2f GB' % (desc['totalSponsoredEgressBytes'] / 1073741824.,) \
                           if 'totalSponsoredEgressBytes' in desc else '??'
        consumed_egress_str = '%.2f GB' % (desc['consumedSponsoredEgressBytes'] / 1073741824.,) \
                              if 'consumedSponsoredEgressBytes' in desc else '??'
        print_field('Sponsored egress',
                    ('%s used of %s total' % (consumed_egress_str, total_egress_str)))
    if 'atSpendingLimit' in desc:
        print_json_field("At spending limit?", desc['atSpendingLimit'])

    # Misc metadata
    if "objects" in desc:
        print_field("# Files", str(desc["objects"]))
    if "folders" in desc:
        print_list_field("Folders", desc["folders"])
    if "permissions" in desc:
        print_list_field(
            "Permissions",
            [key[5 if key.startswith('user-') else 0:] + ':' + value for key, value in desc["permissions"].items()]
        )
    if 'tags' in desc:
        print_list_field("Tags", desc["tags"])
    if "properties" in desc:
        print_list_field("Properties", [key + '=' + value for key, value in desc["properties"].items()])

    if "appCaches" in desc:
        print_json_field("App caches", desc["appCaches"])

    # Container-specific
    if 'type' in desc:
        print_field("Container type", desc["type"])
    if 'project' in desc:
        print_field("Associated project", desc["project"])
    if 'destroyAt' in desc:
        print_field("To be destroyed", render_timestamp(desc['modified']))
    if 'app' in desc:
        print_field("Associated App ID", desc["app"])
    if 'appName' in desc:
        print_field("Associated App", desc["appName"])

    for field in desc:
        if field not in recognized_fields:
            print_json_field(field, desc[field])

def get_advanced_inputs(desc, verbose):
    details = desc.get("details")
    if not verbose and isinstance(details, dict):
        return details.get("advancedInputs", [])
    return []

def print_app_desc(desc, verbose=False):
    recognized_fields = ['id', 'class', 'name', 'version', 'aliases', 'createdBy', 'created', 'modified', 'deleted', 'published', 'title', 'subtitle', 'description', 'categories', 'access', 'dxapi', 'inputSpec', 'outputSpec', 'runSpec', 'resources', 'billTo', 'installed', 'openSource', 'summary', 'applet', 'installs', 'billing', 'details', 'developerNotes',
                         'authorizedUsers']
    print_field("ID", desc["id"])
    print_field("Class", desc["class"])
    if 'billTo' in desc:
        print_field("Billed to", desc['billTo'][5 if desc['billTo'].startswith('user-') else 0:])
    print_field("Name", desc["name"])
    print_field("Version", desc["version"])
    print_list_field("Aliases", desc["aliases"])
    print_field("Created by", desc["createdBy"][5 if desc['createdBy'].startswith('user-') else 0:])
    print_field("Created", render_timestamp(desc['created']))
    print_field("Last modified", render_timestamp(desc['modified']))
    print_field("Created from", desc["applet"])
    print_json_field('Installed', desc['installed'])
    print_json_field('Open source', desc['openSource'])
    print_json_field('Deleted', desc['deleted'])
    if not desc['deleted']:
        advanced_inputs = []
        details = desc["details"]
        if isinstance(details, dict) and "advancedInputs" in details:
            if not verbose:
                advanced_inputs = details["advancedInputs"]
            del details["advancedInputs"]

        if 'published' not in desc or desc["published"] < 0:
            print_field("Published", "-")
        else:
            print_field("Published", render_timestamp(desc['published']))
        if "title" in desc and desc['title'] is not None:
            print_field("Title", desc["title"])
        if "subtitle" in desc and desc['subtitle'] is not None:
            print_field("Subtitle", desc["subtitle"])
        if 'summary' in desc and desc['summary'] is not None:
            print_field("Summary", desc['summary'])
        print_list_field("Categories", desc["categories"])
        if 'details' in desc:
            print_json_field("Details", desc["details"])
        print_json_field("Access", desc["access"])
        print_field("API version", desc["dxapi"])
        if 'inputSpec' in desc:
            print_nofill_field("Input Spec", get_io_spec(desc["inputSpec"], skip_fields=advanced_inputs))
            print_nofill_field("Output Spec", get_io_spec(desc["outputSpec"]))
            print_field("Interpreter", desc["runSpec"]["interpreter"])
            if "resources" in desc["runSpec"]:
                print_json_field("Resources", desc["runSpec"]["resources"])
            if "bundledDepends" in desc["runSpec"]:
                print_list_field("bundledDepends", render_bundleddepends(desc["runSpec"]["bundledDepends"]))
            if "execDepends" in desc["runSpec"]:
                print_list_field("execDepends", render_execdepends(desc["runSpec"]["execDepends"]))
            if "systemRequirements" in desc['runSpec']:
                print_json_field('Sys Requirements', desc['runSpec']['systemRequirements'])
        if 'resources' in desc:
            print_field("Resources", desc['resources'])
    if 'installs' in desc:
        print_field('# Installs', str(desc['installs']))
    if 'authorizedUsers' in desc:
        print_list_field('AuthorizedUsers', desc["authorizedUsers"])

    for field in desc:
        if field not in recognized_fields:
            print_json_field(field, desc[field])

def print_globalworkflow_desc(desc, verbose=False):
    recognized_fields = ['id', 'class', 'name', 'version', 'aliases', 'createdBy', 'created',
                         'modified', 'deleted', 'published', 'title', 'description',
                         'categories', 'dxapi', 'billTo', 'summary', 'billing', 'developerNotes',
                         'authorizedUsers', 'regionalOptions']
    is_locked_workflow = False
    print_field("ID", desc["id"])
    print_field("Class", desc["class"])
    if 'billTo' in desc:
        print_field("Billed to", desc['billTo'][5 if desc['billTo'].startswith('user-') else 0:])
    print_field("Name", desc["name"])
    print_field("Version", desc["version"])
    print_list_field("Aliases", desc["aliases"])
    print_field("Created by", desc["createdBy"][5 if desc['createdBy'].startswith('user-') else 0:])
    print_field("Created", render_timestamp(desc['created']))
    print_field("Last modified", render_timestamp(desc['modified']))
    # print_json_field('Open source', desc['openSource'])
    print_json_field('Deleted', desc.get('deleted', False))
    if not desc.get('deleted', False):
        if 'published' not in desc or desc["published"] < 0:
            print_field("Published", "-")
        else:
            print_field("Published", render_timestamp(desc['published']))
        if "title" in desc and desc['title'] is not None:
            print_field("Title", desc["title"])
        if "subtitle" in desc and desc['subtitle'] is not None:
            print_field("Subtitle", desc["subtitle"])
        if 'summary' in desc and desc['summary'] is not None:
            print_field("Summary", desc['summary'])
        print_list_field("Categories", desc["categories"])
        if 'details' in desc:
            print_json_field("Details", desc["details"])
        print_field("API version", desc["dxapi"])

        # Additionally, print inputs, outputs, stages of the underlying workflow
        # from the region of the current workspace
        current_project = dxpy.WORKSPACE_ID
        if current_project:
            region = dxpy.api.project_describe(current_project, input_params={"fields": {"region": True}})["region"]
            if region and region in desc['regionalOptions']:
                workflow_desc = desc['regionalOptions'][region]['workflowDescribe']
                print_field("Workflow region", region)
                if 'id' in workflow_desc:
                    print_field("Workflow ID", workflow_desc['id'])
                if workflow_desc.get('inputSpec') is not None and workflow_desc.get('inputs') is None:
                    print_nofill_field("Input Spec", get_io_spec(workflow_desc['inputSpec'], skip_fields=get_advanced_inputs(workflow_desc, verbose)))
                if workflow_desc.get('outputSpec') is not None and workflow_desc.get('outputs') is None:
                    print_nofill_field("Output Spec", get_io_spec(workflow_desc['outputSpec']))
                if  workflow_desc.get('inputs') is not None:
                    is_locked_workflow = True
                    print_nofill_field("Workflow Inputs", get_io_spec(workflow_desc['inputs']))
                if  workflow_desc.get('outputs') is not None:
                    print_nofill_field("Workflow Outputs", get_io_spec(workflow_desc['outputs']))
                if 'stages' in workflow_desc:
                    for i, stage in enumerate(workflow_desc["stages"]):
                        render_stage("Stage " + str(i), stage)
    if 'authorizedUsers' in desc:
        print_list_field('AuthorizedUsers', desc["authorizedUsers"])

    if is_locked_workflow:
        print_locked_workflow_note()

    for field in desc:
        if field not in recognized_fields:
            print_json_field(field, desc[field])

def get_col_str(col_desc):
    return col_desc['name'] + DELIMITER(" (") + col_desc['type'] + DELIMITER(")")

def print_data_obj_desc(desc, verbose=False):
    recognized_fields = ['id', 'class', 'project', 'folder', 'name', 'properties', 'tags', 'types', 'hidden', 'details', 'links', 'created', 'modified', 'state', 'title', 'subtitle', 'description', 'inputSpec', 'outputSpec', 'runSpec', 'summary', 'dxapi', 'access', 'createdBy', 'summary', 'sponsored', 'developerNotes',
                         'stages', 'inputs', 'outputs', 'latestAnalysis', 'editVersion', 'outputFolder', 'initializedFrom', 'temporary']

    is_locked_workflow = False
    print_field("ID", desc["id"])
    print_field("Class", desc["class"])
    if 'project' in desc:
        print_field("Project", desc['project'])
    if 'folder' in desc:
        print_field("Folder", desc["folder"])
    print_field("Name", desc["name"])
    if 'state' in desc:
        print_field("State", DATA_STATES(desc['state']))
    if 'hidden' in desc:
        print_field("Visibility", ("hidden" if desc["hidden"] else "visible"))
    if 'types' in desc:
        print_list_field("Types", desc['types'])
    if 'properties' in desc:
        print_list_field("Properties", ['='.join([k, v]) for k, v in desc['properties'].items()])
    if 'tags' in desc:
        print_list_field("Tags", desc['tags'])
    if verbose and 'details' in desc:
        print_json_field("Details", desc["details"])
    if 'links' in desc:
        print_list_field("Outgoing links", desc['links'])
    print_field("Created", render_timestamp(desc['created']))
    if 'createdBy' in desc:
        print_field("Created by", desc['createdBy']['user'][5:])
        if 'job' in desc["createdBy"]:
            print_field(" via the job", desc['createdBy']['job'])
            if verbose and 'executable' in desc['createdBy']:
                print_field(" running", desc['createdBy']['executable'])
    print_field("Last modified", render_timestamp(desc['modified']))
    if "editVersion" in desc:
        print_field("Edit Version", str(desc['editVersion']))
    if "title" in desc:
        print_field("Title", desc["title"])
    if "subtitle" in desc:
        print_field("Subtitle", desc["subtitle"])
    if 'summary' in desc:
        print_field("Summary", desc['summary'])
    if 'description' in desc and verbose:
        print_field("Description", desc["description"])
    if 'outputFolder' in desc:
        print_field("Output Folder", desc["outputFolder"] if desc["outputFolder"] is not None else "-")
    if 'access' in desc:
        print_json_field("Access", desc["access"])
    if 'dxapi' in desc:
        print_field("API version", desc["dxapi"])

    # In case of a workflow: do not display "Input/Output Specs" that show stages IO
    # when the workflow has workflow-level input/output fields defined.
    if desc.get('inputSpec') is not None and desc.get('inputs') is None:
        print_nofill_field("Input Spec", get_io_spec(desc['inputSpec'], skip_fields=get_advanced_inputs(desc, verbose)))
    if desc.get('outputSpec') is not None and desc.get('outputs') is None:
        print_nofill_field("Output Spec", get_io_spec(desc['outputSpec']))
    if  desc.get('inputs') is not None:
        is_locked_workflow = True
        print_nofill_field("Workflow Inputs", get_io_spec(desc['inputs']))
    if  desc.get('outputs') is not None:
        print_nofill_field("Workflow Outputs", get_io_spec(desc['outputs']))

    if 'runSpec' in desc:
        print_field("Interpreter", desc["runSpec"]["interpreter"])
        if "resources" in desc['runSpec']:
            print_json_field("Resources", desc["runSpec"]["resources"])
        if "bundledDepends" in desc["runSpec"]:
            print_list_field("bundledDepends", render_bundleddepends(desc["runSpec"]["bundledDepends"]))
        if "execDepends" in desc["runSpec"]:
            print_list_field("execDepends", render_execdepends(desc["runSpec"]["execDepends"]))
        if "systemRequirements" in desc['runSpec']:
            print_json_field('Sys Requirements', desc['runSpec']['systemRequirements'])
    if 'stages' in desc:
        for i, stage in enumerate(desc["stages"]):
            render_stage("Stage " + str(i), stage)
    if 'initializedFrom' in desc:
        print_field("initializedFrom", desc["initializedFrom"]["id"])
    if 'latestAnalysis' in desc and desc['latestAnalysis'] is not None:
        print_field("Last execution", desc["latestAnalysis"]["id"])
        print_field("  run at", render_timestamp(desc["latestAnalysis"]["created"]))
        print_field("  state", JOB_STATES(desc["latestAnalysis"]["state"]))

    for field in desc:
        if field in recognized_fields:
            continue
        else:
            if field == "media":
                print_field("Media type", desc['media'])
            elif field == "size":
                if desc["class"] == "file":
                    sponsored_str = ""
                    if 'sponsored' in desc and desc['sponsored']:
                        sponsored_str = DELIMITER(", ") + "sponsored by DNAnexus"
                    print_field("Size", get_size_str(desc['size']) + sponsored_str)
                else:
                    print_field("Size", str(desc['size']))
            elif field == "length":
                print_field("Length", str(desc['length']))
            elif field == "columns":
                if len(desc['columns']) > 0:
                    coldescs = "Columns" + DELIMITER(" " *(16-len("Columns"))) + get_col_str(desc["columns"][0])
                    for column in desc["columns"][1:]:
                        coldescs += '\n' + DELIMITER(" "*16) + get_col_str(column)
                    print(coldescs)
                else:
                    print_list_field("Columns", desc['columns'])
            else: # Unhandled prettifying
                print_json_field(field, desc[field])

    if is_locked_workflow:
        print_locked_workflow_note()

def printable_ssh_host_key(ssh_host_key):
    try:
        keygen = subprocess.Popen(["ssh-keygen", "-lf", "/dev/stdin"], stdin=subprocess.PIPE, stdout=subprocess.PIPE)
        if USING_PYTHON2:
            (stdout, stderr) = keygen.communicate(ssh_host_key)
        else:
            (stdout, stderr) = keygen.communicate(ssh_host_key.encode())
    except:
        return ssh_host_key.strip()
    else:
        if not USING_PYTHON2:
            stdout =  stdout.decode()
        return stdout.replace(" no comment", "").strip()


<<<<<<< HEAD
def print_execution_desc(desc):
    recognized_fields = ['id', 'try', 'class', 'project', 'workspace', 'region',
=======
def print_execution_desc(desc, verbose=False):
    recognized_fields = ['id', 'class', 'project', 'workspace', 'region',
>>>>>>> 9debcaed
                         'app', 'applet', 'executable', 'workflow',
                         'state',
                         'rootExecution', 'parentAnalysis', 'parentJob', 'parentJobTry', 'originJob', 'analysis', 'stage',
                         'function', 'runInput', 'originalInput', 'input', 'output', 'folder', 'launchedBy', 'created',
                         'modified', 'failureReason', 'failureMessage', 'stdout', 'stderr', 'waitingOnChildren',
                         'dependsOn', 'resources', 'projectCache', 'details', 'tags', 'properties',
                         'name', 'instanceType', 'systemRequirements', 'executableName', 'failureFrom', 'billTo',
                         'tryCreated', 'startedRunning', 'stoppedRunning', 'stateTransitions',
                         'delayWorkspaceDestruction', 'stages', 'totalPrice', 'isFree', 'invoiceMetadata',
                         'priority', 'sshHostKey', 'internetUsageIPs', 'spotWaitTime', 'maxTreeSpotWaitTime',
                         'maxJobSpotWaitTime', 'spotCostSavings', 'preserveJobOutputs',
                         'runSystemRequirements', 'runSystemRequirementsByExecutable', 'mergedSystemRequirementsByExecutable', 'runStageSystemRequirements']

    print_field("ID", desc["id"])
    if desc.get('try') is not None:
        print_field("Try", str(desc['try']))
    print_field("Class", desc["class"])

    if desc['class'] == 'analysis' and verbose:
        default_analysis_desc = dxpy.DXAnalysis(desc['id']).describe()
        desc.update(default_analysis_desc)

    if "name" in desc and desc['name'] is not None:
        print_field("Job name", desc['name'])
    if "executableName" in desc and desc['executableName'] is not None:
        print_field("Executable name", desc['executableName'])
    print_field("Project context", desc["project"])
    if 'region' in desc:
        print_field("Region", desc["region"])
    if 'billTo' in desc:
        print_field("Billed to",  desc['billTo'][5 if desc['billTo'].startswith('user-') else 0:])
    if 'workspace' in desc:
        print_field("Workspace", desc["workspace"])
    if 'projectCache' in desc:
        print_field('Cache workspace', desc['projectCache'])
        print_field('Resources', desc['resources'])
    if "app" in desc:
        print_field("App", desc["app"])
    elif desc.get("executable", "").startswith("globalworkflow"):
        print_field("Workflow", desc["executable"])
    elif "applet" in desc:
        print_field("Applet", desc["applet"])
    elif "workflow" in desc:
        print_field("Workflow", desc["workflow"]["id"])
    if "instanceType" in desc and desc['instanceType'] is not None:
        print_field("Instance Type", desc["instanceType"])
    if "priority" in desc:
        print_field("Priority", desc["priority"])
    print_field("State", JOB_STATES(desc["state"]))
    if "rootExecution" in desc:
        print_field("Root execution", desc["rootExecution"])
    if "originJob" in desc:
        if desc["originJob"] is None:
            print_field("Origin job", "-")
        else:
            print_field("Origin job", desc["originJob"])
    if desc["parentJob"] is None:
        print_field("Parent job", "-")
    else:
        print_field("Parent job", desc["parentJob"])
    if desc.get("parentJobTry") is not None:
        print_field("Parent job try", str(desc["parentJobTry"]))
    if "parentAnalysis" in desc:
        if desc["parentAnalysis"] is not None:
            print_field("Parent analysis", desc["parentAnalysis"])
    if "analysis" in desc and desc["analysis"] is not None:
        print_field("Analysis", desc["analysis"])
        print_field("Stage", desc["stage"])
    if "stages" in desc:
        for i, (stage, analysis_stage) in enumerate(zip(desc["workflow"]["stages"], desc["stages"])):
            stage['execution'] = analysis_stage['execution']
            render_stage("Stage " + str(i), stage, as_stage_of=desc["id"])
    if "function" in desc:
        print_field("Function", desc["function"])
    if 'runInput' in desc:
        default_fields = {k: v for k, v in desc["originalInput"].items() if k not in desc["runInput"]}
        print_nofill_field("Input", get_io_field(desc["runInput"], defaults=default_fields))
    else:
        print_nofill_field("Input", get_io_field(desc["originalInput"]))
    resolved_jbors = {}
    input_with_jbors = desc.get('runInput', desc['originalInput'])
    for k in desc["input"]:
        if k in input_with_jbors and desc["input"][k] != input_with_jbors[k]:
            get_resolved_jbors(desc["input"][k], input_with_jbors[k], resolved_jbors)
    if len(resolved_jbors) != 0:
        print_nofill_field("Resolved JBORs", get_io_field(resolved_jbors, delim=(GREEN() + '=>' + ENDC())))
    print_nofill_field("Output", get_io_field(desc["output"]))
    if 'folder' in desc:
        print_field('Output folder', desc['folder'])
    print_field('Preserve Job Outputs Folder', desc['preserveJobOutputs']['folder'] if desc.get('preserveJobOutputs') and 'folder' in desc['preserveJobOutputs'] else '-')
    print_field("Launched by", desc["launchedBy"][5:])
    print_field("Created", render_timestamp(desc['created']))
    if desc.get('tryCreated') is not None:
        print_field("Try created", render_timestamp(desc['tryCreated']))
    if 'startedRunning' in desc:
        if 'stoppedRunning' in desc:
            print_field("Started running", render_timestamp(desc['startedRunning']))
        else:
            print_field("Started running", "{t} (running for {rt})".format(t=render_timestamp(desc['startedRunning']),
                rt=datetime.timedelta(seconds=int(time.time())-desc['startedRunning']//1000)))
    if 'stoppedRunning' in desc:
        print_field("Stopped running", "{t} (Runtime: {rt})".format(
            t=render_timestamp(desc['stoppedRunning']),
            rt=datetime.timedelta(seconds=(desc['stoppedRunning']-desc['startedRunning'])//1000)))
    if desc.get('class') == 'analysis' and 'stateTransitions' in desc and desc['stateTransitions']:
        # Display finishing time of the analysis if available
        if desc['stateTransitions'][-1]['newState'] in ['done', 'failed', 'terminated']:
            print_field("Finished", "{t} (Wall-clock time: {wt})".format(
                t=render_timestamp(desc['stateTransitions'][-1]['setAt']),
                wt=datetime.timedelta(seconds=(desc['stateTransitions'][-1]['setAt']-desc['created'])//1000)))
    print_field("Last modified", render_timestamp(desc['modified']))
    if 'waitingOnChildren' in desc:
        print_list_field('Pending subjobs', desc['waitingOnChildren'])
    if 'dependsOn' in desc:
        print_list_field('Depends on', desc['dependsOn'])
    if "failureReason" in desc:
        print_field("Failure reason", desc["failureReason"])
    if "failureMessage" in desc:
        print_field("Failure message", desc["failureMessage"])
    if "failureFrom" in desc and desc['failureFrom'] is not None and desc['failureFrom']['id'] != desc['id']:
<<<<<<< HEAD
        failure_from = desc['failureFrom']['id']
        if desc['failureFrom'].get('try') is not None:
            failure_from += " try %d" % desc['failureFrom']['try']
        print_field("Failure is from", failure_from)
    if 'systemRequirements' in desc:
        print_json_field("Sys Requirements", desc['systemRequirements'])
=======
        print_field("Failure is from", desc['failureFrom']['id'])
>>>>>>> 9debcaed
    if "tags" in desc:
        print_list_field("Tags", desc["tags"])
    if "properties" in desc:
        print_list_field("Properties", [key + '=' + value for key, value in desc["properties"].items()])
    if "details" in desc and "clonedFrom" in desc["details"]:
        cloned_hash = desc["details"]["clonedFrom"]
        if "id" in cloned_hash:
            print_field("Re-run of", cloned_hash["id"])
            print_field(" named", cloned_hash["name"])

            same_executable = cloned_hash["executable"] == desc.get("applet", desc.get("app", ""))
            print_field(" using", ("" if same_executable else YELLOW()) + \
                            cloned_hash["executable"] + \
                            (" (same)" if same_executable else ENDC()))
            same_project = cloned_hash["project"] == desc["project"]
            same_folder = cloned_hash["folder"] == desc["folder"] or not same_project
            print_field(" output folder", ("" if same_project else YELLOW()) + \
                            cloned_hash["project"] + \
                            ("" if same_project else ENDC()) + ":" + \
                            ("" if same_folder else YELLOW()) + \
                            cloned_hash["folder"] + \
                            (" (same)" if (same_project and same_folder) else "" if same_folder else ENDC()))
            different_inputs = []
            for item in cloned_hash["runInput"]:
                if cloned_hash["runInput"][item] != desc["runInput"][item]:
                    different_inputs.append(item)
            print_nofill_field(" input", get_io_field(cloned_hash["runInput"], highlight_fields=different_inputs))

            cloned_sys_reqs = cloned_hash.get("systemRequirements")
            if isinstance(cloned_sys_reqs, dict):
                if cloned_sys_reqs == desc.get('systemRequirements'):
                    print_nofill_field(" sys reqs", json.dumps(cloned_sys_reqs) + ' (same)')
                else:
                    print_nofill_field(" sys reqs", YELLOW() + json.dumps(cloned_sys_reqs) + ENDC())
    if not desc.get('isFree') and desc.get('totalPrice') is not None:
        print_field('Total Price', format_currency(desc['totalPrice'], meta=desc['currency']))
    if desc.get('spotCostSavings') is not None:
        print_field('Spot Cost Savings', format_currency(desc['spotCostSavings'], meta=desc['currency']))
    if desc.get('spotWaitTime') is not None:
        print_field('Spot Wait Time', format_timedelta(desc.get('spotWaitTime'), in_seconds=True))
    if desc.get('maxTreeSpotWaitTime') is not None:
        print_field('Max Tree Spot Wait Time', format_timedelta(desc.get('maxTreeSpotWaitTime'), in_seconds=True))
    if desc.get('maxJobSpotWaitTime') is not None:
        print_field('Max Job Spot Wait Time', format_timedelta(desc.get('maxJobSpotWaitTime'), in_seconds=True))
    if desc.get('invoiceMetadata'):
        print_json_field("Invoice Metadata", desc['invoiceMetadata'])
    if desc.get('sshHostKey'):
        print_nofill_field("SSH Host Key", printable_ssh_host_key(desc['sshHostKey']))
    if 'internetUsageIPs' in desc:
        print_json_field("Internet Usage IPs", desc['internetUsageIPs'])

    if 'systemRequirements' in desc:
        print_json_field("Sys Requirements", desc['systemRequirements'])
    if 'runSystemRequirements'  in desc:
        print_json_field("Run Sys Reqs", desc['runSystemRequirements'])
    if 'runSystemRequirementsByExecutable' in desc:
        print_json_field("Run Sys Reqs by Exec", desc['runSystemRequirementsByExecutable'])
    if 'mergedSystemRequirementsByExecutable' in desc:
        print_json_field("Merged Sys Reqs By Exec", desc['mergedSystemRequirementsByExecutable'])
    if 'runStageSystemRequirements' in desc:
        print_json_field("Run Stage Sys Reqs", desc['runStageSystemRequirements'])

    for field in desc:
        if field not in recognized_fields:
            print_json_field(field, desc[field])


def locale_from_currency_code(dx_code):
    """
    This is a (temporary) hardcoded mapping between currency_list.json in nucleus and standard
    locale string useful for further formatting

    :param dx_code: An id of nucleus/commons/pricing_models/currency_list.json collection
    :return: standardised locale, eg 'en_US'; None when no mapping found
    """
    currency_locale_map = {0: 'en_US', 1: 'en_GB'}
    return currency_locale_map[dx_code] if dx_code in currency_locale_map else None


def format_currency_from_meta(value, meta):
    """
    Formats currency value into properly decorated currency string based on provided currency metadata.
    Please note that this is very basic solution missing some of the localisation features (such as
    negative symbol position and type.

    Better option is to use 'locale' module to reflect currency string decorations more accurately.

    See 'format_currency'

    :param value:
    :param meta:
    :return:
    """
    prefix = '-' if value < 0 else ''  # .. TODO: some locales position neg symbol elsewhere, missing meta
    prefix += meta['symbol'] if meta['symbolPosition'] == 'left' else ''
    suffix = ' %s' % meta["symbol"] if meta['symbolPosition'] == 'right' else ''
    # .. TODO: take the group and decimal separators from meta into account (US & UK are the same, so far we're safe)
    formatted_value = '{:,.2f}'.format(abs(value))
    return prefix + formatted_value + suffix


def format_currency(value, meta, currency_locale=None):
    """
    Formats currency value into properly decorated currency string based on either locale (preferred)
    or if that is not available then currency metadata. Until locale is provided from the server
    a crude mapping between `currency.dxCode` and a locale string is used instead (eg 0: 'en_US')

    :param value: amount
    :param meta: server metadata (`currency`)
    :return: formatted currency string
    """
    try:
        if currency_locale is None:
            currency_locale = locale_from_currency_code(meta['dxCode'])
        if currency_locale is None:
            return format_currency_from_meta(value, meta)
        else:
            locale.setlocale(locale.LC_ALL, currency_locale)
            return locale.currency(value, grouping=True)
    except locale.Error:
        # .. locale is probably not available -> fallback to format manually
        return format_currency_from_meta(value, meta)


def print_user_desc(desc):
    print_field("ID", desc["id"])
    if "first" in desc and "middle" in desc and "last" in desc: 
        print_field("Name", desc["first"] + " " + ((desc["middle"] + " ") if desc["middle"] != '' else '') + desc["last"])
    if "email" in desc:
        print_field("Email", desc["email"])

    bill_to_label = "Default bill to"
    if "billTo" in desc:
        print_field(bill_to_label, desc["billTo"])

    if "appsInstalled" in desc:
        print_list_field("Apps installed", desc["appsInstalled"])

def print_generic_desc(desc):
    for field in desc:
        print_json_field(field, desc[field])

def print_desc(desc, verbose=False):
    '''
    :param desc: The describe hash of a DNAnexus entity
    :type desc: dict

    Depending on the class of the entity, this method will print a
    formatted and human-readable string containing the data in *desc*.
    '''
    if isinstance(desc, dict) and not desc.get('class'):
        from ..utils.resolver import is_hashid
        if is_hashid(desc.get('id')):
            desc['class'] = desc['id'].split("-")[0]

    if desc['class'] in ['project', 'workspace', 'container']:
        print_project_desc(desc, verbose=verbose)
    elif desc['class'] == 'app':
        print_app_desc(desc, verbose=verbose)
    elif desc['class'] == 'globalworkflow':
        print_globalworkflow_desc(desc, verbose=verbose)
    elif desc['class'] in ['job', 'analysis']:
        print_execution_desc(desc, verbose=verbose)
    elif desc['class'] == 'user':
        print_user_desc(desc)
    elif desc['class'] in ['org', 'team']:
        print_generic_desc(desc)
    else:
        print_data_obj_desc(desc, verbose=verbose)

def get_ls_desc(desc, print_id=False):
    addendum = ' : ' + desc['id'] if print_id is True else ''
    if desc['class'] in ['applet', 'workflow']:
        return BOLD() + GREEN() + desc['name'] + ENDC() + addendum
    else:
        return desc['name'] + addendum


def print_ls_desc(desc, **kwargs):
    print(get_ls_desc(desc, **kwargs))


def get_ls_l_header():
    return (BOLD() +
            'State' + DELIMITER('   ') +
            'Last modified' + DELIMITER('       ') +
            'Size' + DELIMITER('      ') +
            'Name' + DELIMITER(' (') +
            'ID' + DELIMITER(')') +
            ENDC())


def print_ls_l_header():
    print(get_ls_l_header())


def get_ls_l_desc_fields():
    return {
        'id': True,
        'class': True,
        'folder': True,
        'length': True,
        'modified': True,
        'name': True,
        'project': True,
        'size': True,
        'state': True
    }


def get_ls_l_desc(desc, include_folder=False, include_project=False):
    """
    desc must have at least all the fields given by get_ls_l_desc_fields.
    """
    # If you make this method consume an additional field, you must add it to
    # get_ls_l_desc_fields above.
    if 'state' in desc:
        state_len = len(desc['state'])
        if desc['state'] != 'closed':
            state_str = YELLOW() + desc['state'] + ENDC()
        else:
            state_str = GREEN() + desc['state'] + ENDC()
    else:
        state_str = ''
        state_len = 0

    name_str = ''
    if include_folder:
        name_str += desc['folder'] + ('/' if desc['folder'] != '/' else '')

    name_str += desc['name']

    if desc['class'] in ['applet', 'workflow']:
        name_str = BOLD() + GREEN() + name_str + ENDC()

    size_str = ''
    if 'size' in desc and desc['class'] == 'file':
        size_str = get_size_str(desc['size'])
    elif 'length' in desc:
        size_str = str(desc['length']) + ' rows'
    size_padding = ' ' * max(0, 9 - len(size_str))

    return (state_str +
            DELIMITER(' '*(8 - state_len)) + render_short_timestamp(desc['modified']) +
            DELIMITER(' ') + size_str +
            DELIMITER(size_padding + ' ') + name_str +
            DELIMITER(' (') + ((desc['project'] + DELIMITER(':')) if include_project else '') + desc['id'] +
            DELIMITER(')'))


def print_ls_l_desc(desc, **kwargs):
    print(get_ls_l_desc(desc, **kwargs))


def get_find_executions_string(desc, has_children, single_result=False, show_outputs=True,
                               is_cached_result=False, show_try=False, as_try_group_root=False):
    '''
    :param desc: hash of execution's describe output
    :param has_children: whether the execution has children to be printed
    :param single_result: whether the execution is displayed as a single result or as part of an execution tree
    :param is_cached_result: whether the execution should be formatted as a cached result
    :param show_try: whether to include also try no
    :param as_try_group_root: whether the execution should be formatted as an artifical root for multiple tries
    '''
    is_not_subjob = desc['parentJob'] is None or desc['class'] == 'analysis' or single_result
    result = ("* " if is_not_subjob and get_delimiter() is None else "")
    canonical_execution_name = desc['executableName']
    if desc['class'] == 'job':
        canonical_execution_name += ":" + desc['function']
    execution_name = desc.get('name', '<no name>')

    # Format the name of the execution
    if is_cached_result:
        result += BOLD() + "[" + ENDC()
    result += BOLD() + BLUE()
    if desc['class'] == 'analysis':
        result += UNDERLINE()
    result += execution_name + ENDC()

    if execution_name != canonical_execution_name and execution_name+":main" != canonical_execution_name:
        result += ' (' + canonical_execution_name + ')'

    if is_cached_result:
        result += BOLD() + "]" + ENDC()

    # Format state
    result += DELIMITER(' (') + JOB_STATES(desc['state']) + DELIMITER(') ') + desc['id']

    if as_try_group_root:
        return result + ' tries'

    if show_try and desc.get('try') is not None:
        result += ' try %d' % desc.get('try')

    # Add unicode pipe to child if necessary
    result += DELIMITER('\n' + (u'│ ' if is_not_subjob and has_children else ("  " if is_not_subjob else "")))
    result += desc['launchedBy'][5:] + DELIMITER(' ')
    result += render_short_timestamp(desc['created'])

    cached_and_runtime_strs = []

    if is_cached_result:
        cached_and_runtime_strs.append(YELLOW() + "cached" + ENDC())

    if desc['class'] == 'job':
        # Only print runtime if it ever started running
        if desc.get('startedRunning'):
            if desc['state'] in ['done', 'failed', 'terminated', 'waiting_on_output'] and desc.get('stoppedRunning'):
                runtime = datetime.timedelta(seconds=int(desc['stoppedRunning']-desc['startedRunning'])//1000)
                cached_and_runtime_strs.append("runtime " + str(runtime))
            elif desc['state'] == 'running':
                seconds_running = max(int(time.time()-desc['startedRunning']//1000), 0)
                msg = "running for {rt}".format(rt=datetime.timedelta(seconds=seconds_running))
                cached_and_runtime_strs.append(msg)

    if cached_and_runtime_strs:
        result += " (" + ", ".join(cached_and_runtime_strs) + ")"

    if show_outputs:
        prefix = DELIMITER('\n' + (u'│ ' if is_not_subjob and has_children else ("  " if is_not_subjob else "")))
        if desc.get("output") != None:
            result += job_output_to_str(desc['output'], prefix=prefix)
        elif desc['state'] == 'failed' and 'failureReason' in desc:
            result += prefix + BOLD() + desc['failureReason'] + ENDC() + ": " + fill(desc.get('failureMessage', ''),
                                                                                     subsequent_indent=prefix.lstrip('\n'))

    return result

def print_locked_workflow_note():
    print_field('Note',
                'This workflow has an explicit input specification (i.e. it is locked), and as such stage inputs cannot be modified at run-time.')<|MERGE_RESOLUTION|>--- conflicted
+++ resolved
@@ -771,13 +771,8 @@
         return stdout.replace(" no comment", "").strip()
 
 
-<<<<<<< HEAD
-def print_execution_desc(desc):
+def print_execution_desc(desc, verbose=False):
     recognized_fields = ['id', 'try', 'class', 'project', 'workspace', 'region',
-=======
-def print_execution_desc(desc, verbose=False):
-    recognized_fields = ['id', 'class', 'project', 'workspace', 'region',
->>>>>>> 9debcaed
                          'app', 'applet', 'executable', 'workflow',
                          'state',
                          'rootExecution', 'parentAnalysis', 'parentJob', 'parentJobTry', 'originJob', 'analysis', 'stage',
@@ -898,16 +893,10 @@
     if "failureMessage" in desc:
         print_field("Failure message", desc["failureMessage"])
     if "failureFrom" in desc and desc['failureFrom'] is not None and desc['failureFrom']['id'] != desc['id']:
-<<<<<<< HEAD
         failure_from = desc['failureFrom']['id']
         if desc['failureFrom'].get('try') is not None:
             failure_from += " try %d" % desc['failureFrom']['try']
         print_field("Failure is from", failure_from)
-    if 'systemRequirements' in desc:
-        print_json_field("Sys Requirements", desc['systemRequirements'])
-=======
-        print_field("Failure is from", desc['failureFrom']['id'])
->>>>>>> 9debcaed
     if "tags" in desc:
         print_list_field("Tags", desc["tags"])
     if "properties" in desc:
