# -*- coding: utf-8 -*-
#
# Copyright (C) 2013-2016 DNAnexus, Inc.
#
# This file is part of dx-toolkit (DNAnexus platform client libraries).
#
#   Licensed under the Apache License, Version 2.0 (the "License"); you may not
#   use this file except in compliance with the License. You may obtain a copy
#   of the License at
#
#       http://www.apache.org/licenses/LICENSE-2.0
#
#   Unless required by applicable law or agreed to in writing, software
#   distributed under the License is distributed on an "AS IS" BASIS, WITHOUT
#   WARRANTIES OR CONDITIONS OF ANY KIND, either express or implied. See the
#   License for the specific language governing permissions and limitations
#   under the License.

'''
This submodule contains helper functions for parsing and printing the
contents of describe hashes for various DNAnexus entities (projects,
containers, dataobjects, apps, and jobs).
'''

from __future__ import print_function, unicode_literals, division, absolute_import

import datetime, time, json, math, sys, copy
import locale
import subprocess
from collections import defaultdict

import dxpy
from .printing import (RED, GREEN, BLUE, YELLOW, WHITE, BOLD, UNDERLINE, ENDC, DELIMITER, get_delimiter, fill)
from .pretty_print import format_timedelta
from ..compat import basestring, USING_PYTHON2

def JOB_STATES(state):
    if state == 'failed':
        return BOLD() + RED() + state + ENDC()
    elif state == 'done':
        return BOLD() + GREEN() + state + ENDC()
    elif state in ['running', 'in_progress']:
        return GREEN() + state + ENDC()
    elif state == 'partially_failed':
        return RED() + state + ENDC()
    else:
        return YELLOW() + state + ENDC()

def DATA_STATES(state):
    if state == 'open':
        return YELLOW() + state + ENDC()
    elif state == 'closing':
        return YELLOW() + state + ENDC()
    elif state == 'closed':
        return GREEN() + state + ENDC()
    else:
        return state

SIZE_LEVEL = ['bytes', 'KB', 'MB', 'GB', 'TB']


def get_size_str(size):
    """
    Formats a byte size as a string.

    The returned string is no more than 9 characters long.
    """
    if size is None:
        return "0 " + SIZE_LEVEL[0]
    if size == 0:
        magnitude = 0
        level = 0
    else:
        magnitude = math.floor(math.log(size, 10))
        level = int(min(math.floor(magnitude // 3), 4))
    return ('%d' if level == 0 else '%.2f') % (float(size) / 2**(level*10)) + ' ' + SIZE_LEVEL[level]


def parse_typespec(thing):
    if isinstance(thing, basestring):
        return thing
    elif '$and' in thing:
        return '(' + ' AND '.join(map(parse_typespec, thing['$and'])) + ')'
    elif '$or' in thing:
        return '(' + ' OR '.join(map(parse_typespec, thing['$or'])) + ')'
    else:
        return 'Type spec could not be parsed'

def get_io_desc(parameter, include_class=True, show_opt=True, app_help_version=False):
    # For interactive help, format array:CLASS inputs as:
    #   -iNAME=CLASS [-iNAME=... [...]]   # If input is required (needs >=1 inputs)
    #   [-iNAME=CLASS [...]]              # If input is optional (needs >=0 inputs
    if app_help_version and parameter["class"].startswith("array"):
        scalar_parameter = parameter.copy()
        # Munge the parameter dict (strip off "array:" to turn it into a
        # scalar) and recurse
        scalar_parameter["class"] = scalar_parameter["class"][6:]
        if "default" in parameter or parameter.get("optional"):
            return "[" + get_io_desc(scalar_parameter, include_class=include_class, show_opt=False, app_help_version=app_help_version) + " [-i%s=... [...]]]" % (parameter["name"],)
        else:
            return get_io_desc(scalar_parameter, include_class=include_class, show_opt=False, app_help_version=app_help_version) + " [-i%s=... [...]]" % (parameter["name"],)

    desc = ""
    is_optional = False
    if show_opt:
        if "default" in parameter or parameter.get("optional"):
            is_optional = True
            desc += "["
    desc += ('-i' if app_help_version else '') + parameter["name"]
    include_parens = include_class or 'type' in parameter or 'default' in parameter
    if include_parens:
        desc += ("=" if app_help_version else " ") + "("
    is_first = True
    if include_class:
        desc += parameter["class"]
        is_first = False
    if "type" in parameter:
        if not is_first:
            desc += ", "
        else:
            is_first = False
        desc += "type " + parse_typespec(parameter["type"])
    if "default" in parameter:
        if not is_first:
            desc += ', '
        desc += 'default=' + json.dumps(parameter['default'])
    if include_parens:
        desc += ")"
    if show_opt and is_optional:
        desc += "]"
    return desc

def get_io_spec(spec, skip_fields=None):
    if spec is None:
        return 'null'
    if skip_fields is None:
        skip_fields = []
    filtered_spec = [param for param in spec if param["name"] not in skip_fields]
    groups = defaultdict(list)
    for param in filtered_spec:
        groups[param.get('group')].append(param)

    list_of_params = []
    for param in groups.get(None, []):
        list_of_params.append(get_io_desc(param))
    for group in groups:
        if group is None:
            continue
        list_of_params.append("{g}:".format(g=group))
        for param in groups[group]:
            list_of_params.append("    "+get_io_desc(param))

    if len(skip_fields) > 0:
        list_of_params.append("<advanced inputs hidden; use --verbose to see more>")

    if len(list_of_params) == 0:
        return '-'
    if get_delimiter() is not None:
        return ('\n' + get_delimiter()).join(list_of_params)
    else:
        return ('\n' + ' '*16).join([fill(param,
                                          subsequent_indent=' '*18,
                                          width_adjustment=-18) for param in list_of_params])

def is_job_ref(thing, reftype=dict):
    '''
    :param thing: something that might be a job-based object reference hash
    :param reftype: type that a job-based object reference would be (default is dict)
    '''
    return isinstance(thing, reftype) and \
        ((len(thing) == 2 and \
              isinstance(thing.get('field'), basestring) and \
              isinstance(thing.get('job'), basestring)) or \
             (len(thing) == 1 and \
                  isinstance(thing.get('$dnanexus_link'), reftype) and \
                  isinstance(thing['$dnanexus_link'].get('field'), basestring) and \
                  isinstance(thing['$dnanexus_link'].get('job'), basestring)))

def get_job_from_jbor(thing):
    '''
    :returns: Job ID from a JBOR

    Assumes :func:`is_job_ref` evaluates to True
    '''
    if '$dnanexus_link' in thing:
        return thing['$dnanexus_link']['job']
    else:
        return thing['job']

def get_field_from_jbor(thing):
    '''
    :returns: Output field name from a JBOR

    Assumes :func:`is_job_ref` evaluates to True
    '''
    if '$dnanexus_link' in thing:
        return thing['$dnanexus_link']['field']
    else:
        return thing['field']

def get_index_from_jbor(thing):
    '''
    :returns: Array index of the JBOR if applicable; None otherwise

    Assumes :func:`is_job_ref` evaluates to True
    '''
    if '$dnanexus_link' in thing:
        return thing['$dnanexus_link'].get('index')
    else:
        return None

def is_metadata_ref(thing, reftype=dict):
    return isinstance(thing, reftype) and \
        len(thing) == 1 and \
        isinstance(thing.get('$dnanexus_link'), reftype) and \
        isinstance(thing['$dnanexus_link'].get('metadata'), basestring)

def jbor_to_str(val):
    ans = get_job_from_jbor(val) + ':' + get_field_from_jbor(val)
    index = get_index_from_jbor(val)
    if index is not None:
        ans += "." + str(index)
    return ans

def io_val_to_str(val):
    if is_job_ref(val):
        # Job-based object references
        return jbor_to_str(val)
    elif isinstance(val, dict) and '$dnanexus_link' in val:
        # DNAnexus link
        if isinstance(val['$dnanexus_link'], basestring):
            # simple link
            return val['$dnanexus_link']
        elif 'project' in val['$dnanexus_link'] and 'id' in val['$dnanexus_link']:
            return val['$dnanexus_link']['project'] + ':' + val['$dnanexus_link']['id']
        else:
            return json.dumps(val)
    elif isinstance(val, list):
        if len(val) == 0:
            return '[]'
        else:
            return '[ ' + ', '.join([io_val_to_str(item) for item in val]) + ' ]'
    elif isinstance(val, dict):
        return '{ ' + ', '.join([key + ': ' + io_val_to_str(value) for key, value in val.items()]) + ' }'
    else:
        return json.dumps(val)

def job_output_to_str(job_output, prefix='\n', title="Output: ", title_len=None):
    if len(job_output) == 0:
        return prefix + title + "-"
    else:
        if title_len is None:
            title_len = len(title)
        return prefix + title + (prefix+' '*title_len).join([fill(key + ' = ' + io_val_to_str(value),
                                                                   subsequent_indent=' '*9,
                                                                   break_long_words=False) for key, value in job_output.items()])


def get_io_field(io_hash, defaults=None, delim='=', highlight_fields=()):

    def highlight_value(key, value):
        if key in highlight_fields:
            return YELLOW() + value + ENDC()
        else:
            return value

    if defaults is None:
        defaults = {}
    if io_hash is None:
        return '-'
    if len(io_hash) == 0 and len(defaults) == 0:
        return '-'
    if get_delimiter() is not None:
        return ('\n' + get_delimiter()).join([(key + delim + highlight_value(key, io_val_to_str(value))) for key, value in io_hash.items()] +
                                             [('[' + key + delim + io_val_to_str(value) + ']') for key, value in defaults.items()])
    else:
        lines = [fill(key + ' ' + delim + ' ' + highlight_value(key, io_val_to_str(value)),
                      initial_indent=' ' * FIELD_NAME_WIDTH,
                      subsequent_indent=' ' * (FIELD_NAME_WIDTH + 1),
                      break_long_words=False)
                 for key, value in io_hash.items()]
        lines.extend([fill('[' + key + ' ' + delim + ' ' + io_val_to_str(value) + ']',
                           initial_indent=' ' * FIELD_NAME_WIDTH,
                           subsequent_indent=' ' * (FIELD_NAME_WIDTH + 1),
                           break_long_words=False)
                      for key, value in defaults.items()])
        return '\n'.join(lines)[FIELD_NAME_WIDTH:]

def get_resolved_jbors(resolved_thing, orig_thing, resolved_jbors):
    if resolved_thing == orig_thing:
        return
    if is_job_ref(orig_thing):
        jbor_str = jbor_to_str(orig_thing)
        if jbor_str not in resolved_jbors:
            try:
                from dxpy.api import job_describe
                job_output = job_describe(get_job_from_jbor(orig_thing)).get('output')
                if job_output is not None:
                    field_value = job_output.get(get_field_from_jbor(orig_thing))
                    jbor_index = get_index_from_jbor(orig_thing)
                    if jbor_index is not None:
                        if isinstance(field_value, list):
                            resolved_jbors[jbor_str] = field_value[jbor_index]
                    else:
                        resolved_jbors[jbor_str] = field_value
            except:
                # Just don't report any resolved JBORs if there are
                # any problems
                pass
    elif isinstance(orig_thing, list):
        for i in range(len(orig_thing)):
            get_resolved_jbors(resolved_thing[i], orig_thing[i], resolved_jbors)
    elif isinstance(orig_thing, dict) and '$dnanexus_link' not in orig_thing:
        for key in orig_thing:
            get_resolved_jbors(resolved_thing[key], orig_thing[key], resolved_jbors)

def render_bundleddepends(thing):
    from ..bindings.search import find_one_data_object
    from ..exceptions import DXError
    bundles = []
    for item in thing:
        bundle_dxlink = item["id"]["$dnanexus_link"]
        asset = None
        if bundle_dxlink.startswith("file-"):
            try:
                bundle_asset_record = dxpy.DXFile(bundle_dxlink).get_properties().get("AssetBundle")
                if bundle_asset_record:
                    asset = dxpy.DXRecord(bundle_asset_record)
                    bundles.append(asset.describe().get("name") + " (" + asset.get_id() + ")")
            except DXError:
                asset = None

        if not asset:
            bundles.append(item["name"] + " (" + bundle_dxlink + ")")

    return bundles

def render_execdepends(thing):
    rendered = []
    for item in thing:
        dep = copy.copy(item)
        dep.setdefault('package_manager', 'apt')
        dep['version'] = ' = '+dep['version'] if 'version' in dep else ''
        rendered.append("{package_manager}: {name}{version}".format(**dep))
    return rendered

def render_stage(title, stage, as_stage_of=None):
    lines_to_print = []

    if stage['name'] is not None:
        lines_to_print.append((title, "{name} ({id})".format(name=stage['name'], id=stage['id'])))
    else:
        lines_to_print.append((title, stage['id']))

    lines_to_print.append(('  Executable', stage['executable'] + \
                           (" (" + RED() + "inaccessible" + ENDC() + ")" \
                            if stage.get('accessible') is False else "")))

    if 'execution' in stage:
        is_cached_result = as_stage_of is not None and 'parentAnalysis' in stage['execution'] and \
                           stage['execution']['parentAnalysis'] != as_stage_of
        execution_id_str = stage['execution']['id']
        if is_cached_result:
            execution_id_str = "[" + execution_id_str + "]"

        if 'state' in stage['execution']:
            lines_to_print.append(('  Execution', execution_id_str + ' (' + JOB_STATES(stage['execution']['state']) + ')'))
        else:
            lines_to_print.append(('  Execution', execution_id_str))

        if is_cached_result:
            lines_to_print.append(('  Cached from', stage['execution']['parentAnalysis']))

    for line in lines_to_print:
        print_field(line[0], line[1])

def render_short_timestamp(timestamp):
    return str(datetime.datetime.fromtimestamp(timestamp//1000))

def render_timestamp(timestamp):
    return datetime.datetime.fromtimestamp(timestamp//1000).ctime()


FIELD_NAME_WIDTH = 34


def print_field(label, value):
    if get_delimiter() is not None:
        sys.stdout.write(label + get_delimiter() + value + '\n')
    else:
        sys.stdout.write(
            label + " " * (FIELD_NAME_WIDTH-len(label)) + fill(value,
                                                               width=100, # revert back to width_adjustment=-FIELD_NAME_WIDTH when printing.std_width is increased
                                                               initial_indent=' '*FIELD_NAME_WIDTH,
                                                               subsequent_indent=' '*FIELD_NAME_WIDTH).lstrip() +
            '\n')


def print_nofill_field(label, value):
    sys.stdout.write(label + DELIMITER(" " * (FIELD_NAME_WIDTH - len(label))) + value + '\n')


def print_list_field(label, values):
    print_field(label, ('-' if len(values) == 0 else DELIMITER(', ').join(values)))

def print_json_field(label, json_value):
    print_field(label, json.dumps(json_value, ensure_ascii=False))


def print_project_desc(desc, verbose=False):
    recognized_fields = [
        'id', 'class', 'name', 'summary', 'description', 'protected', 'restricted', 'created', 'modified',
        'dataUsage', 'sponsoredDataUsage', 'tags', 'level', 'folders', 'objects', 'permissions', 'properties',
        'appCaches', 'billTo', 'version', 'createdBy', 'totalSponsoredEgressBytes', 'consumedSponsoredEgressBytes',
        'containsPHI', 'databaseUIViewOnly', 'externalUploadRestricted', 'region', 'storageCost', 'pendingTransfer',
        'atSpendingLimit', 'currentMonthComputeAvailableBudget', 'currentMonthEgressBytesAvailableBudget',
<<<<<<< HEAD
        'currentMonthStorageAvailableBudget', 'currentMonthComputeUsage', 'currentMonthEgressBytesUsage', 
        'currentMonthExpectedStorageUsage',
=======
        'currentMonthComputeUsage', 'currentMonthEgressBytesUsage', 'defaultSymlink'
>>>>>>> e9eb31e5
        # Following are app container-specific
        'destroyAt', 'project', 'type', 'app', 'appName'
    ]

    # Basic metadata
    print_field("ID", desc["id"])
    print_field("Class", desc["class"])
    if "name" in desc:
        print_field("Name", desc["name"])
    if 'summary' in desc:
        print_field("Summary", desc["summary"])
    if 'description' in desc and (verbose or 'summary' not in desc):
        print_field("Description", desc['description'])
    if 'version' in desc and verbose:
        print_field("Version", str(desc['version']))

    # Ownership and permissions
    if 'billTo' in desc:
        print_field("Billed to",  desc['billTo'][5 if desc['billTo'].startswith('user-') else 0:])
    if 'pendingTransfer' in desc and (verbose or desc['pendingTransfer'] is not None):
        print_json_field('Pending transfer to', desc['pendingTransfer'])
    if "level" in desc:
        print_field("Access level", desc["level"])
    if 'region' in desc:
        print_field('Region', desc['region'])

    # Project settings
    if 'protected' in desc:
        print_json_field("Protected", desc["protected"])
    if 'restricted' in desc:
        print_json_field("Restricted", desc["restricted"])
    if 'containsPHI' in desc:
        print_json_field('Contains PHI', desc['containsPHI'])
    if 'databaseUIViewOnly' in desc and desc['databaseUIViewOnly']:
        print_json_field('Database UI View Only', desc['databaseUIViewOnly'])
    if 'externalUploadRestricted' in desc and desc['externalUploadRestricted']:
        print_json_field('External Upload Restricted', desc['externalUploadRestricted'])
    if 'defaultSymlink' in desc and verbose:
        print_json_field('Default Symlink', desc['defaultSymlink'])

    # Usage
    print_field("Created", render_timestamp(desc['created']))
    if 'createdBy' in desc:
        print_field("Created by", desc['createdBy']['user'][desc['createdBy']['user'].find('-') + 1:])
    print_field("Last modified", render_timestamp(desc['modified']))
    print_field("Data usage", ('%.2f' % desc["dataUsage"]) + ' GB')
    if 'sponsoredDataUsage' in desc:
        print_field("Sponsored data", ('%.2f' % desc["sponsoredDataUsage"]) + ' GB')
    if 'storageCost' in desc:
        print_field("Storage cost", "$%.3f/month" % desc["storageCost"])
    if 'totalSponsoredEgressBytes' in desc or 'consumedSponsoredEgressBytes' in desc:
        total_egress_str = '%.2f GB' % (desc['totalSponsoredEgressBytes'] / 1073741824.,) \
                           if 'totalSponsoredEgressBytes' in desc else '??'
        consumed_egress_str = '%.2f GB' % (desc['consumedSponsoredEgressBytes'] / 1073741824.,) \
                              if 'consumedSponsoredEgressBytes' in desc else '??'
        print_field('Sponsored egress',
                    ('%s used of %s total' % (consumed_egress_str, total_egress_str)))
    if 'currentMonthComputeUsage' in desc:
        current_usage = format_currency(desc['currentMonthComputeUsage'] if desc['currentMonthComputeUsage'] is not None else 0, meta=desc['currency'])
        if desc.get('currentMonthComputeUsage') is None and desc.get('currentMonthComputeAvailableBudget') is None:
            msg = '-'
        elif desc.get('currentMonthComputeAvailableBudget') is not None:
            msg = '%s of %s total' % (current_usage, format_currency(desc['currentMonthComputeAvailableBudget'], meta=desc['currency']))
        else:
            msg = '%s of unlimited' % current_usage
        print_field('Compute usage for current month', msg)
    if 'currentMonthEgressBytesUsage' in desc:
        current_usage = desc['currentMonthEgressBytesUsage'] if desc['currentMonthEgressBytesUsage'] is not None else 0
        if desc.get('currentMonthEgressBytesUsage') is None and desc.get('') is None:
            msg = '-'
        elif desc.get('currentMonthEgressBytesAvailableBudget') is not None:
            msg = '%s Bytes of %s Bytes total' % (current_usage, desc['currentMonthEgressBytesAvailableBudget'])
        else:
            msg = '%s Bytes of unlimited' % current_usage
        print_field('Egress usage for current month', msg)
    if 'currentMonthExpectedStorageUsage' in desc:
        current_usage = format_currency(desc['currentMonthExpectedStorageUsage'] if desc['currentMonthExpectedStorageUsage'] is not None else 0, meta=desc['currency'])
        if desc.get('currentMonthExpectedStorageUsage') is None and desc.get('currentMonthStorageAvailableBudget') is None:
            msg = '-'
        elif desc.get('currentMonthStorageAvailableBudget') is not None:
            msg = '%s of %s total' % (current_usage, format_currency(desc['currentMonthStorageAvailableBudget'], meta=desc['currency']))
        else:
            msg = '%s of unlimited' % current_usage
        print_field('Expected storage usage for current month', msg)
    if 'atSpendingLimit' in desc:
        print_json_field("At spending limit?", desc['atSpendingLimit'])

    # Misc metadata
    if "objects" in desc:
        print_field("# Files", str(desc["objects"]))
    if "folders" in desc:
        print_list_field("Folders", desc["folders"])
    if "permissions" in desc:
        print_list_field(
            "Permissions",
            [key[5 if key.startswith('user-') else 0:] + ':' + value for key, value in desc["permissions"].items()]
        )
    if 'tags' in desc:
        print_list_field("Tags", desc["tags"])
    if "properties" in desc:
        print_list_field("Properties", [key + '=' + value for key, value in desc["properties"].items()])

    if "appCaches" in desc:
        print_json_field("App caches", desc["appCaches"])

    # Container-specific
    if 'type' in desc:
        print_field("Container type", desc["type"])
    if 'project' in desc:
        print_field("Associated project", desc["project"])
    if 'destroyAt' in desc:
        print_field("To be destroyed", render_timestamp(desc['modified']))
    if 'app' in desc:
        print_field("Associated App ID", desc["app"])
    if 'appName' in desc:
        print_field("Associated App", desc["appName"])

    for field in desc:
        if field not in recognized_fields:
            print_json_field(field, desc[field])

def get_advanced_inputs(desc, verbose):
    details = desc.get("details")
    if not verbose and isinstance(details, dict):
        return details.get("advancedInputs", [])
    return []

def print_app_desc(desc, verbose=False):
    recognized_fields = ['id', 'class', 'name', 'version', 'aliases', 'createdBy', 'created', 'modified', 'deleted', 'published', 'title', 'subtitle', 'description', 'categories', 'access', 'dxapi', 'inputSpec', 'outputSpec', 'runSpec', 'resources', 'billTo', 'installed', 'openSource', 'summary', 'applet', 'installs', 'billing', 'details', 'developerNotes',
                         'authorizedUsers', 'treeTurnaroundTimeThreshold']
    print_field("ID", desc["id"])
    print_field("Class", desc["class"])
    if 'billTo' in desc:
        print_field("Billed to", desc['billTo'][5 if desc['billTo'].startswith('user-') else 0:])
    print_field("Name", desc["name"])
    print_field("Version", desc["version"])
    print_list_field("Aliases", desc["aliases"])
    print_field("Created by", desc["createdBy"][5 if desc['createdBy'].startswith('user-') else 0:])
    print_field("Created", render_timestamp(desc['created']))
    print_field("Last modified", render_timestamp(desc['modified']))
    print_field("Created from", desc["applet"])
    if 'treeTurnaroundTimeThreshold' in desc:
        print_field("Tree TAT threshold", str(desc["treeTurnaroundTimeThreshold"]) if desc["treeTurnaroundTimeThreshold"] is not None else "-")
    print_json_field('Installed', desc['installed'])
    print_json_field('Open source', desc['openSource'])
    print_json_field('Deleted', desc['deleted'])
    if not desc['deleted']:
        advanced_inputs = []
        details = desc["details"]
        if isinstance(details, dict) and "advancedInputs" in details:
            if not verbose:
                advanced_inputs = details["advancedInputs"]
            del details["advancedInputs"]

        if 'published' not in desc or desc["published"] < 0:
            print_field("Published", "-")
        else:
            print_field("Published", render_timestamp(desc['published']))
        if "title" in desc and desc['title'] is not None:
            print_field("Title", desc["title"])
        if "subtitle" in desc and desc['subtitle'] is not None:
            print_field("Subtitle", desc["subtitle"])
        if 'summary' in desc and desc['summary'] is not None:
            print_field("Summary", desc['summary'])
        print_list_field("Categories", desc["categories"])
        if 'details' in desc:
            print_json_field("Details", desc["details"])
        print_json_field("Access", desc["access"])
        print_field("API version", desc["dxapi"])
        if 'inputSpec' in desc:
            print_nofill_field("Input Spec", get_io_spec(desc["inputSpec"], skip_fields=advanced_inputs))
            print_nofill_field("Output Spec", get_io_spec(desc["outputSpec"]))
            print_field("Interpreter", desc["runSpec"]["interpreter"])
            if "resources" in desc["runSpec"]:
                print_json_field("Resources", desc["runSpec"]["resources"])
            if "bundledDepends" in desc["runSpec"]:
                print_list_field("bundledDepends", render_bundleddepends(desc["runSpec"]["bundledDepends"]))
            if "execDepends" in desc["runSpec"]:
                print_list_field("execDepends", render_execdepends(desc["runSpec"]["execDepends"]))
            if "systemRequirements" in desc['runSpec']:
                print_json_field('Sys Requirements', desc['runSpec']['systemRequirements'])
        if 'resources' in desc:
            print_field("Resources", desc['resources'])
    if 'installs' in desc:
        print_field('# Installs', str(desc['installs']))
    if 'authorizedUsers' in desc:
        print_list_field('AuthorizedUsers', desc["authorizedUsers"])

    for field in desc:
        if field not in recognized_fields:
            print_json_field(field, desc[field])

def print_globalworkflow_desc(desc, verbose=False):
    recognized_fields = ['id', 'class', 'name', 'version', 'aliases', 'createdBy', 'created',
                         'modified', 'deleted', 'published', 'title', 'description',
                         'categories', 'dxapi', 'billTo', 'summary', 'billing', 'developerNotes',
                         'authorizedUsers', 'regionalOptions', 'treeTurnaroundTimeThreshold']
    is_locked_workflow = False
    print_field("ID", desc["id"])
    print_field("Class", desc["class"])
    if 'billTo' in desc:
        print_field("Billed to", desc['billTo'][5 if desc['billTo'].startswith('user-') else 0:])
    print_field("Name", desc["name"])
    print_field("Version", desc["version"])
    print_list_field("Aliases", desc["aliases"])
    print_field("Created by", desc["createdBy"][5 if desc['createdBy'].startswith('user-') else 0:])
    print_field("Created", render_timestamp(desc['created']))
    print_field("Last modified", render_timestamp(desc['modified']))
    if 'treeTurnaroundTimeThreshold' in desc:
        print_field("Tree TAT threshold", str(desc["treeTurnaroundTimeThreshold"]) if desc["treeTurnaroundTimeThreshold"] is not None else "-")
    # print_json_field('Open source', desc['openSource'])
    print_json_field('Deleted', desc.get('deleted', False))
    if not desc.get('deleted', False):
        if 'published' not in desc or desc["published"] < 0:
            print_field("Published", "-")
        else:
            print_field("Published", render_timestamp(desc['published']))
        if "title" in desc and desc['title'] is not None:
            print_field("Title", desc["title"])
        if "subtitle" in desc and desc['subtitle'] is not None:
            print_field("Subtitle", desc["subtitle"])
        if 'summary' in desc and desc['summary'] is not None:
            print_field("Summary", desc['summary'])
        print_list_field("Categories", desc["categories"])
        if 'details' in desc:
            print_json_field("Details", desc["details"])
        print_field("API version", desc["dxapi"])

        # Additionally, print inputs, outputs, stages of the underlying workflow
        # from the region of the current workspace
        current_project = dxpy.WORKSPACE_ID
        if current_project:
            region = dxpy.api.project_describe(current_project, input_params={"fields": {"region": True}})["region"]
            if region and region in desc['regionalOptions']:
                workflow_desc = desc['regionalOptions'][region]['workflowDescribe']
                print_field("Workflow region", region)
                if 'id' in workflow_desc:
                    print_field("Workflow ID", workflow_desc['id'])
                if workflow_desc.get('inputSpec') is not None and workflow_desc.get('inputs') is None:
                    print_nofill_field("Input Spec", get_io_spec(workflow_desc['inputSpec'], skip_fields=get_advanced_inputs(workflow_desc, verbose)))
                if workflow_desc.get('outputSpec') is not None and workflow_desc.get('outputs') is None:
                    print_nofill_field("Output Spec", get_io_spec(workflow_desc['outputSpec']))
                if  workflow_desc.get('inputs') is not None:
                    is_locked_workflow = True
                    print_nofill_field("Workflow Inputs", get_io_spec(workflow_desc['inputs']))
                if  workflow_desc.get('outputs') is not None:
                    print_nofill_field("Workflow Outputs", get_io_spec(workflow_desc['outputs']))
                if 'stages' in workflow_desc:
                    for i, stage in enumerate(workflow_desc["stages"]):
                        render_stage("Stage " + str(i), stage)
    if 'authorizedUsers' in desc:
        print_list_field('AuthorizedUsers', desc["authorizedUsers"])

    if is_locked_workflow:
        print_locked_workflow_note()

    for field in desc:
        if field not in recognized_fields:
            print_json_field(field, desc[field])

def get_col_str(col_desc):
    return col_desc['name'] + DELIMITER(" (") + col_desc['type'] + DELIMITER(")")

def print_data_obj_desc(desc, verbose=False):
    recognized_fields = ['id', 'class', 'project', 'folder', 'name', 'properties', 'tags', 'types', 'hidden', 'details', 'links', 'created', 'modified', 'state', 'title', 'subtitle', 'description', 'inputSpec', 'outputSpec', 'runSpec', 'summary', 'dxapi', 'access', 'createdBy', 'summary', 'sponsored', 'developerNotes',
                         'stages', 'inputs', 'outputs', 'latestAnalysis', 'editVersion', 'outputFolder', 'initializedFrom', 'temporary',
                         'treeTurnaroundTimeThreshold']

    is_locked_workflow = False
    print_field("ID", desc["id"])
    print_field("Class", desc["class"])
    if 'project' in desc:
        print_field("Project", desc['project'])
    if 'folder' in desc:
        print_field("Folder", desc["folder"])
    print_field("Name", desc["name"])
    if 'state' in desc:
        print_field("State", DATA_STATES(desc['state']))
    if 'hidden' in desc:
        print_field("Visibility", ("hidden" if desc["hidden"] else "visible"))
    if 'types' in desc:
        print_list_field("Types", desc['types'])
    if 'properties' in desc:
        print_list_field("Properties", ['='.join([k, v]) for k, v in desc['properties'].items()])
    if 'tags' in desc:
        print_list_field("Tags", desc['tags'])
    if verbose and 'details' in desc:
        print_json_field("Details", desc["details"])
    if 'links' in desc:
        print_list_field("Outgoing links", desc['links'])
    print_field("Created", render_timestamp(desc['created']))
    if 'createdBy' in desc:
        print_field("Created by", desc['createdBy']['user'][5:])
        if 'job' in desc["createdBy"]:
            print_field(" via the job", desc['createdBy']['job'])
            if verbose and 'executable' in desc['createdBy']:
                print_field(" running", desc['createdBy']['executable'])
    print_field("Last modified", render_timestamp(desc['modified']))
    if "editVersion" in desc:
        print_field("Edit Version", str(desc['editVersion']))
    if "title" in desc:
        print_field("Title", desc["title"])
    if "subtitle" in desc:
        print_field("Subtitle", desc["subtitle"])
    if 'summary' in desc:
        print_field("Summary", desc['summary'])
    if 'description' in desc and verbose:
        print_field("Description", desc["description"])
    if 'outputFolder' in desc:
        print_field("Output Folder", desc["outputFolder"] if desc["outputFolder"] is not None else "-")
    if 'treeTurnaroundTimeThreshold' in desc:
        print_field("Tree TAT threshold", str(desc["treeTurnaroundTimeThreshold"]) if desc["treeTurnaroundTimeThreshold"] is not None else "-")
    if 'access' in desc:
        print_json_field("Access", desc["access"])
    if 'dxapi' in desc:
        print_field("API version", desc["dxapi"])

    # In case of a workflow: do not display "Input/Output Specs" that show stages IO
    # when the workflow has workflow-level input/output fields defined.
    if desc.get('inputSpec') is not None and desc.get('inputs') is None:
        print_nofill_field("Input Spec", get_io_spec(desc['inputSpec'], skip_fields=get_advanced_inputs(desc, verbose)))
    if desc.get('outputSpec') is not None and desc.get('outputs') is None:
        print_nofill_field("Output Spec", get_io_spec(desc['outputSpec']))
    if  desc.get('inputs') is not None:
        is_locked_workflow = True
        print_nofill_field("Workflow Inputs", get_io_spec(desc['inputs']))
    if  desc.get('outputs') is not None:
        print_nofill_field("Workflow Outputs", get_io_spec(desc['outputs']))

    if 'runSpec' in desc:
        print_field("Interpreter", desc["runSpec"]["interpreter"])
        if "resources" in desc['runSpec']:
            print_json_field("Resources", desc["runSpec"]["resources"])
        if "bundledDepends" in desc["runSpec"]:
            print_list_field("bundledDepends", render_bundleddepends(desc["runSpec"]["bundledDepends"]))
        if "execDepends" in desc["runSpec"]:
            print_list_field("execDepends", render_execdepends(desc["runSpec"]["execDepends"]))
        if "systemRequirements" in desc['runSpec']:
            print_json_field('Sys Requirements', desc['runSpec']['systemRequirements'])
    if 'stages' in desc:
        for i, stage in enumerate(desc["stages"]):
            render_stage("Stage " + str(i), stage)
    if 'initializedFrom' in desc:
        print_field("initializedFrom", desc["initializedFrom"]["id"])
    if 'latestAnalysis' in desc and desc['latestAnalysis'] is not None:
        print_field("Last execution", desc["latestAnalysis"]["id"])
        print_field("  run at", render_timestamp(desc["latestAnalysis"]["created"]))
        print_field("  state", JOB_STATES(desc["latestAnalysis"]["state"]))

    for field in desc:
        if field in recognized_fields:
            continue
        else:
            if field == "media":
                print_field("Media type", desc['media'])
            elif field == "size":
                if desc["class"] == "file":
                    sponsored_str = ""
                    if 'sponsored' in desc and desc['sponsored']:
                        sponsored_str = DELIMITER(", ") + "sponsored by DNAnexus"
                    print_field("Size", get_size_str(desc['size']) + sponsored_str)
                else:
                    print_field("Size", str(desc['size']))
            elif field == "length":
                print_field("Length", str(desc['length']))
            elif field == "columns":
                if len(desc['columns']) > 0:
                    coldescs = "Columns" + DELIMITER(" " *(16-len("Columns"))) + get_col_str(desc["columns"][0])
                    for column in desc["columns"][1:]:
                        coldescs += '\n' + DELIMITER(" "*16) + get_col_str(column)
                    print(coldescs)
                else:
                    print_list_field("Columns", desc['columns'])
            else: # Unhandled prettifying
                print_json_field(field, desc[field])

    if is_locked_workflow:
        print_locked_workflow_note()

def printable_ssh_host_key(ssh_host_key):
    try:
        keygen = subprocess.Popen(["ssh-keygen", "-lf", "/dev/stdin"], stdin=subprocess.PIPE, stdout=subprocess.PIPE)
        if USING_PYTHON2:
            (stdout, stderr) = keygen.communicate(ssh_host_key)
        else:
            (stdout, stderr) = keygen.communicate(ssh_host_key.encode())
    except:
        return ssh_host_key.strip()
    else:
        if not USING_PYTHON2:
            stdout =  stdout.decode()
        return stdout.replace(" no comment", "").strip()


def print_execution_desc(desc, verbose=False):
    recognized_fields = ['id', 'try', 'class', 'project', 'workspace', 'region',
                         'app', 'applet', 'executable', 'workflow',
                         'state',
                         'rootExecution', 'parentAnalysis', 'parentJob', 'parentJobTry', 'originJob', 'analysis', 'stage',
                         'function', 'runInput', 'originalInput', 'input', 'output', 'folder', 'launchedBy', 'created',
                         'modified', 'failureReason', 'failureMessage', 'stdout', 'stderr', 'waitingOnChildren',
                         'dependsOn', 'resources', 'projectCache', 'details', 'tags', 'properties',
                         'name', 'instanceType', 'systemRequirements', 'executableName', 'failureFrom', 'billTo',
                         'tryCreated', 'startedRunning', 'stoppedRunning', 'stateTransitions',
                         'delayWorkspaceDestruction', 'stages', 'totalPrice', 'isFree', 'invoiceMetadata',
                         'priority', 'sshHostKey', 'internetUsageIPs', 'spotWaitTime', 'maxTreeSpotWaitTime',
                         'maxJobSpotWaitTime', 'spotCostSavings', 'preserveJobOutputs', 'treeTurnaroundTime',
                         'selectedTreeTurnaroundTimeThreshold', 'selectedTreeTurnaroundTimeThresholdFrom',
                         'runSystemRequirements', 'runSystemRequirementsByExecutable', 'mergedSystemRequirementsByExecutable', 'runStageSystemRequirements']

    print_field("ID", desc["id"])
    if desc.get('try') is not None:
        print_field("Try", str(desc['try']))
    print_field("Class", desc["class"])

    if "name" in desc and desc['name'] is not None:
        print_field("Job name", desc['name'])
    if "executableName" in desc and desc['executableName'] is not None:
        print_field("Executable name", desc['executableName'])
    print_field("Project context", desc["project"])
    if 'region' in desc:
        print_field("Region", desc["region"])
    if 'billTo' in desc:
        print_field("Billed to",  desc['billTo'][5 if desc['billTo'].startswith('user-') else 0:])
    if 'workspace' in desc:
        print_field("Workspace", desc["workspace"])
    if 'projectCache' in desc:
        print_field('Cache workspace', desc['projectCache'])
        print_field('Resources', desc['resources'])
    if "app" in desc:
        print_field("App", desc["app"])
    elif desc.get("executable", "").startswith("globalworkflow"):
        print_field("Workflow", desc["executable"])
    elif "applet" in desc:
        print_field("Applet", desc["applet"])
    elif "workflow" in desc:
        print_field("Workflow", desc["workflow"]["id"])
    if "instanceType" in desc and desc['instanceType'] is not None:
        print_field("Instance Type", desc["instanceType"])
    if "priority" in desc:
        print_field("Priority", desc["priority"])
    print_field("State", JOB_STATES(desc["state"]))
    if "rootExecution" in desc:
        print_field("Root execution", desc["rootExecution"])
    if "originJob" in desc:
        if desc["originJob"] is None:
            print_field("Origin job", "-")
        else:
            print_field("Origin job", desc["originJob"])
    if desc["parentJob"] is None:
        print_field("Parent job", "-")
    else:
        print_field("Parent job", desc["parentJob"])
    if desc.get("parentJobTry") is not None:
        print_field("Parent job try", str(desc["parentJobTry"]))
    if "parentAnalysis" in desc:
        if desc["parentAnalysis"] is not None:
            print_field("Parent analysis", desc["parentAnalysis"])
    if "analysis" in desc and desc["analysis"] is not None:
        print_field("Analysis", desc["analysis"])
        print_field("Stage", desc["stage"])
    if "stages" in desc:
        for i, (stage, analysis_stage) in enumerate(zip(desc["workflow"]["stages"], desc["stages"])):
            stage['execution'] = analysis_stage['execution']
            render_stage("Stage " + str(i), stage, as_stage_of=desc["id"])
    if "function" in desc:
        print_field("Function", desc["function"])
    if 'runInput' in desc:
        default_fields = {k: v for k, v in desc["originalInput"].items() if k not in desc["runInput"]}
        print_nofill_field("Input", get_io_field(desc["runInput"], defaults=default_fields))
    else:
        print_nofill_field("Input", get_io_field(desc["originalInput"]))
    resolved_jbors = {}
    input_with_jbors = desc.get('runInput', desc['originalInput'])
    for k in desc["input"]:
        if k in input_with_jbors and desc["input"][k] != input_with_jbors[k]:
            get_resolved_jbors(desc["input"][k], input_with_jbors[k], resolved_jbors)
    if len(resolved_jbors) != 0:
        print_nofill_field("Resolved JBORs", get_io_field(resolved_jbors, delim=(GREEN() + '=>' + ENDC())))
    print_nofill_field("Output", get_io_field(desc["output"]))
    if 'folder' in desc:
        print_field('Output folder', desc['folder'])
    print_field('Preserve Job Outputs Folder', desc['preserveJobOutputs']['folder'] if desc.get('preserveJobOutputs') and 'folder' in desc['preserveJobOutputs'] else '-')
    print_field("Launched by", desc["launchedBy"][5:])
    print_field("Created", render_timestamp(desc['created']))
    if desc.get('tryCreated') is not None:
        print_field("Try created", render_timestamp(desc['tryCreated']))
    if 'startedRunning' in desc:
        if 'stoppedRunning' in desc:
            print_field("Started running", render_timestamp(desc['startedRunning']))
        else:
            print_field("Started running", "{t} (running for {rt})".format(t=render_timestamp(desc['startedRunning']),
                rt=datetime.timedelta(seconds=int(time.time())-desc['startedRunning']//1000)))
    if 'stoppedRunning' in desc:
        print_field("Stopped running", "{t} (Runtime: {rt})".format(
            t=render_timestamp(desc['stoppedRunning']),
            rt=datetime.timedelta(seconds=(desc['stoppedRunning']-desc['startedRunning'])//1000)))
    if desc.get('class') == 'analysis' and 'stateTransitions' in desc and desc['stateTransitions']:
        # Display finishing time of the analysis if available
        if desc['stateTransitions'][-1]['newState'] in ['done', 'failed', 'terminated']:
            print_field("Finished", "{t} (Wall-clock time: {wt})".format(
                t=render_timestamp(desc['stateTransitions'][-1]['setAt']),
                wt=datetime.timedelta(seconds=(desc['stateTransitions'][-1]['setAt']-desc['created'])//1000)))
    print_field("Last modified", render_timestamp(desc['modified']))
    if 'waitingOnChildren' in desc:
        print_list_field('Pending subjobs', desc['waitingOnChildren'])
    if 'dependsOn' in desc:
        print_list_field('Depends on', desc['dependsOn'])
    if "failureReason" in desc:
        print_field("Failure reason", desc["failureReason"])
    if "failureMessage" in desc:
        print_field("Failure message", desc["failureMessage"])
    if "failureFrom" in desc and desc['failureFrom'] is not None and desc['failureFrom']['id'] != desc['id']:
        failure_from = desc['failureFrom']['id']
        if desc['failureFrom'].get('try') is not None:
            failure_from += " try %d" % desc['failureFrom']['try']
        print_field("Failure is from", failure_from)
    if "tags" in desc:
        print_list_field("Tags", desc["tags"])
    if "properties" in desc:
        print_list_field("Properties", [key + '=' + value for key, value in desc["properties"].items()])
    if "details" in desc and "clonedFrom" in desc["details"]:
        cloned_hash = desc["details"]["clonedFrom"]
        if "id" in cloned_hash:
            print_field("Re-run of", cloned_hash["id"])
            print_field(" named", cloned_hash["name"])

            same_executable = cloned_hash["executable"] == desc.get("applet", desc.get("app", ""))
            print_field(" using", ("" if same_executable else YELLOW()) + \
                            cloned_hash["executable"] + \
                            (" (same)" if same_executable else ENDC()))
            same_project = cloned_hash["project"] == desc["project"]
            same_folder = cloned_hash["folder"] == desc["folder"] or not same_project
            print_field(" output folder", ("" if same_project else YELLOW()) + \
                            cloned_hash["project"] + \
                            ("" if same_project else ENDC()) + ":" + \
                            ("" if same_folder else YELLOW()) + \
                            cloned_hash["folder"] + \
                            (" (same)" if (same_project and same_folder) else "" if same_folder else ENDC()))
            different_inputs = []
            for item in cloned_hash["runInput"]:
                if cloned_hash["runInput"][item] != desc["runInput"][item]:
                    different_inputs.append(item)
            print_nofill_field(" input", get_io_field(cloned_hash["runInput"], highlight_fields=different_inputs))

            cloned_sys_reqs = cloned_hash.get("systemRequirements")
            if isinstance(cloned_sys_reqs, dict):
                if cloned_sys_reqs == desc.get('systemRequirements'):
                    print_nofill_field(" sys reqs", json.dumps(cloned_sys_reqs) + ' (same)')
                else:
                    print_nofill_field(" sys reqs", YELLOW() + json.dumps(cloned_sys_reqs) + ENDC())
    if not desc.get('isFree') and desc.get('totalPrice') is not None:
        print_field('Total Price', format_currency(desc['totalPrice'], meta=desc['currency']))
    if desc.get('spotCostSavings') is not None:
        print_field('Spot Cost Savings', format_currency(desc['spotCostSavings'], meta=desc['currency']))
    if desc.get('spotWaitTime') is not None:
        print_field('Spot Wait Time', format_timedelta(desc.get('spotWaitTime'), in_seconds=True))
    if desc.get('maxTreeSpotWaitTime') is not None:
        print_field('Max Tree Spot Wait Time', format_timedelta(desc.get('maxTreeSpotWaitTime'), in_seconds=True))
    if desc.get('maxJobSpotWaitTime') is not None:
        print_field('Max Job Spot Wait Time', format_timedelta(desc.get('maxJobSpotWaitTime'), in_seconds=True))
    if desc.get('invoiceMetadata'):
        print_json_field("Invoice Metadata", desc['invoiceMetadata'])
    if desc.get('sshHostKey'):
        print_nofill_field("SSH Host Key", printable_ssh_host_key(desc['sshHostKey']))
    if 'internetUsageIPs' in desc:
        print_json_field("Internet Usage IPs", desc['internetUsageIPs'])
    if 'treeTurnaroundTime' in desc:
        print_field("Tree TAT", str(desc['treeTurnaroundTime']))
    if 'selectedTreeTurnaroundTimeThreshold' in desc:
        print_field("Selected tree TAT threshold", str(desc['selectedTreeTurnaroundTimeThreshold']))
    if 'selectedTreeTurnaroundTimeThresholdFrom' in desc:
        print_field("Selected tree TAT from", desc['selectedTreeTurnaroundTimeThresholdFrom'])

    if 'systemRequirements' in desc:
        print_json_field("Sys Requirements", desc['systemRequirements'])
    if 'runSystemRequirements'  in desc:
        print_json_field("Run Sys Reqs", desc['runSystemRequirements'])
    if 'runSystemRequirementsByExecutable' in desc:
        print_json_field("Run Sys Reqs by Exec", desc['runSystemRequirementsByExecutable'])
    if 'mergedSystemRequirementsByExecutable' in desc:
        print_json_field("Merged Sys Reqs By Exec", desc['mergedSystemRequirementsByExecutable'])
    if 'runStageSystemRequirements' in desc:
        print_json_field("Run Stage Sys Reqs", desc['runStageSystemRequirements'])

    for field in desc:
        if field not in recognized_fields:
            print_json_field(field, desc[field])


def locale_from_currency_code(dx_code):
    """
    This is a (temporary) hardcoded mapping between currency_list.json in nucleus and standard
    locale string useful for further formatting

    :param dx_code: An id of nucleus/commons/pricing_models/currency_list.json collection
    :return: standardised locale, eg 'en_US'; None when no mapping found
    """
    currency_locale_map = {0: 'en_US', 1: 'en_GB'}
    return currency_locale_map[dx_code] if dx_code in currency_locale_map else None


def format_currency_from_meta(value, meta):
    """
    Formats currency value into properly decorated currency string based on provided currency metadata.
    Please note that this is very basic solution missing some of the localisation features (such as
    negative symbol position and type.

    Better option is to use 'locale' module to reflect currency string decorations more accurately.

    See 'format_currency'

    :param value:
    :param meta:
    :return:
    """
    prefix = '-' if value < 0 else ''  # .. TODO: some locales position neg symbol elsewhere, missing meta
    prefix += meta['symbol'] if meta['symbolPosition'] == 'left' else ''
    suffix = ' %s' % meta["symbol"] if meta['symbolPosition'] == 'right' else ''
    # .. TODO: take the group and decimal separators from meta into account (US & UK are the same, so far we're safe)
    formatted_value = '{:,.2f}'.format(abs(value))
    return prefix + formatted_value + suffix


def format_currency(value, meta, currency_locale=None):
    """
    Formats currency value into properly decorated currency string based on either locale (preferred)
    or if that is not available then currency metadata. Until locale is provided from the server
    a crude mapping between `currency.dxCode` and a locale string is used instead (eg 0: 'en_US')

    :param value: amount
    :param meta: server metadata (`currency`)
    :return: formatted currency string
    """
    try:
        if currency_locale is None:
            currency_locale = locale_from_currency_code(meta['dxCode'])
        if currency_locale is None:
            return format_currency_from_meta(value, meta)
        else:
            locale.setlocale(locale.LC_ALL, currency_locale)
            return locale.currency(value, grouping=True)
    except locale.Error:
        # .. locale is probably not available -> fallback to format manually
        return format_currency_from_meta(value, meta)


def print_user_desc(desc):
    print_field("ID", desc["id"])
    if "first" in desc and "middle" in desc and "last" in desc: 
        print_field("Name", desc["first"] + " " + ((desc["middle"] + " ") if desc["middle"] != '' else '') + desc["last"])
    if "email" in desc:
        print_field("Email", desc["email"])

    bill_to_label = "Default bill to"
    if "billTo" in desc:
        print_field(bill_to_label, desc["billTo"])

    if "appsInstalled" in desc:
        print_list_field("Apps installed", desc["appsInstalled"])

def print_generic_desc(desc):
    for field in desc:
        print_json_field(field, desc[field])

def print_desc(desc, verbose=False):
    '''
    :param desc: The describe hash of a DNAnexus entity
    :type desc: dict

    Depending on the class of the entity, this method will print a
    formatted and human-readable string containing the data in *desc*.
    '''
    if isinstance(desc, dict) and not desc.get('class'):
        from ..utils.resolver import is_hashid
        if is_hashid(desc.get('id')):
            desc['class'] = desc['id'].split("-")[0]

    if desc['class'] in ['project', 'workspace', 'container']:
        print_project_desc(desc, verbose=verbose)
    elif desc['class'] == 'app':
        print_app_desc(desc, verbose=verbose)
    elif desc['class'] == 'globalworkflow':
        print_globalworkflow_desc(desc, verbose=verbose)
    elif desc['class'] in ['job', 'analysis']:
        print_execution_desc(desc, verbose=verbose)
    elif desc['class'] == 'user':
        print_user_desc(desc)
    elif desc['class'] in ['org', 'team']:
        print_generic_desc(desc)
    else:
        print_data_obj_desc(desc, verbose=verbose)

def get_ls_desc(desc, print_id=False):
    addendum = ' : ' + desc['id'] if print_id is True else ''
    if desc['class'] in ['applet', 'workflow']:
        return BOLD() + GREEN() + desc['name'] + ENDC() + addendum
    else:
        return desc['name'] + addendum


def print_ls_desc(desc, **kwargs):
    print(get_ls_desc(desc, **kwargs))


def get_ls_l_header():
    return (BOLD() +
            'State' + DELIMITER('   ') +
            'Last modified' + DELIMITER('       ') +
            'Size' + DELIMITER('      ') +
            'Name' + DELIMITER(' (') +
            'ID' + DELIMITER(')') +
            ENDC())


def print_ls_l_header():
    print(get_ls_l_header())


def get_ls_l_desc_fields():
    return {
        'id': True,
        'class': True,
        'folder': True,
        'length': True,
        'modified': True,
        'name': True,
        'project': True,
        'size': True,
        'state': True
    }


def get_ls_l_desc(desc, include_folder=False, include_project=False):
    """
    desc must have at least all the fields given by get_ls_l_desc_fields.
    """
    # If you make this method consume an additional field, you must add it to
    # get_ls_l_desc_fields above.
    if 'state' in desc:
        state_len = len(desc['state'])
        if desc['state'] != 'closed':
            state_str = YELLOW() + desc['state'] + ENDC()
        else:
            state_str = GREEN() + desc['state'] + ENDC()
    else:
        state_str = ''
        state_len = 0

    name_str = ''
    if include_folder:
        name_str += desc['folder'] + ('/' if desc['folder'] != '/' else '')

    name_str += desc['name']

    if desc['class'] in ['applet', 'workflow']:
        name_str = BOLD() + GREEN() + name_str + ENDC()

    size_str = ''
    if 'size' in desc and desc['class'] == 'file':
        size_str = get_size_str(desc['size'])
    elif 'length' in desc:
        size_str = str(desc['length']) + ' rows'
    size_padding = ' ' * max(0, 9 - len(size_str))

    return (state_str +
            DELIMITER(' '*(8 - state_len)) + render_short_timestamp(desc['modified']) +
            DELIMITER(' ') + size_str +
            DELIMITER(size_padding + ' ') + name_str +
            DELIMITER(' (') + ((desc['project'] + DELIMITER(':')) if include_project else '') + desc['id'] +
            DELIMITER(')'))


def print_ls_l_desc(desc, **kwargs):
    print(get_ls_l_desc(desc, **kwargs))


def get_find_executions_string(desc, has_children, single_result=False, show_outputs=True,
                               is_cached_result=False, show_try=False, as_try_group_root=False):
    '''
    :param desc: hash of execution's describe output
    :param has_children: whether the execution has children to be printed
    :param single_result: whether the execution is displayed as a single result or as part of an execution tree
    :param is_cached_result: whether the execution should be formatted as a cached result
    :param show_try: whether to include also try no
    :param as_try_group_root: whether the execution should be formatted as an artifical root for multiple tries
    '''
    is_not_subjob = desc['parentJob'] is None or desc['class'] == 'analysis' or single_result
    result = ("* " if is_not_subjob and get_delimiter() is None else "")
    canonical_execution_name = desc['executableName']
    if desc['class'] == 'job':
        canonical_execution_name += ":" + desc['function']
    execution_name = desc.get('name', '<no name>')

    # Format the name of the execution
    if is_cached_result:
        result += BOLD() + "[" + ENDC()
    result += BOLD() + BLUE()
    if desc['class'] == 'analysis':
        result += UNDERLINE()
    result += execution_name + ENDC()

    if execution_name != canonical_execution_name and execution_name+":main" != canonical_execution_name:
        result += ' (' + canonical_execution_name + ')'

    if is_cached_result:
        result += BOLD() + "]" + ENDC()

    # Format state
    result += DELIMITER(' (') + JOB_STATES(desc['state']) + DELIMITER(') ') + desc['id']

    if as_try_group_root:
        return result + ' tries'

    if show_try and desc.get('try') is not None:
        result += ' try %d' % desc.get('try')

    # Add unicode pipe to child if necessary
    result += DELIMITER('\n' + (u'│ ' if is_not_subjob and has_children else ("  " if is_not_subjob else "")))
    result += desc['launchedBy'][5:] + DELIMITER(' ')
    result += render_short_timestamp(desc['created'])

    cached_and_runtime_strs = []

    if is_cached_result:
        cached_and_runtime_strs.append(YELLOW() + "cached" + ENDC())

    if desc['class'] == 'job':
        # Only print runtime if it ever started running
        if desc.get('startedRunning'):
            if desc['state'] in ['done', 'failed', 'terminated', 'waiting_on_output'] and desc.get('stoppedRunning'):
                runtime = datetime.timedelta(seconds=int(desc['stoppedRunning']-desc['startedRunning'])//1000)
                cached_and_runtime_strs.append("runtime " + str(runtime))
            elif desc['state'] == 'running':
                seconds_running = max(int(time.time()-desc['startedRunning']//1000), 0)
                msg = "running for {rt}".format(rt=datetime.timedelta(seconds=seconds_running))
                cached_and_runtime_strs.append(msg)

    if cached_and_runtime_strs:
        result += " (" + ", ".join(cached_and_runtime_strs) + ")"

    if show_outputs:
        prefix = DELIMITER('\n' + (u'│ ' if is_not_subjob and has_children else ("  " if is_not_subjob else "")))
        if desc.get("output") != None:
            result += job_output_to_str(desc['output'], prefix=prefix)
        elif desc['state'] == 'failed' and 'failureReason' in desc:
            result += prefix + BOLD() + desc['failureReason'] + ENDC() + ": " + fill(desc.get('failureMessage', ''),
                                                                                     subsequent_indent=prefix.lstrip('\n'))

    return result

def print_locked_workflow_note():
    print_field('Note',
                'This workflow has an explicit input specification (i.e. it is locked), and as such stage inputs cannot be modified at run-time.')<|MERGE_RESOLUTION|>--- conflicted
+++ resolved
@@ -414,12 +414,8 @@
         'appCaches', 'billTo', 'version', 'createdBy', 'totalSponsoredEgressBytes', 'consumedSponsoredEgressBytes',
         'containsPHI', 'databaseUIViewOnly', 'externalUploadRestricted', 'region', 'storageCost', 'pendingTransfer',
         'atSpendingLimit', 'currentMonthComputeAvailableBudget', 'currentMonthEgressBytesAvailableBudget',
-<<<<<<< HEAD
         'currentMonthStorageAvailableBudget', 'currentMonthComputeUsage', 'currentMonthEgressBytesUsage', 
-        'currentMonthExpectedStorageUsage',
-=======
-        'currentMonthComputeUsage', 'currentMonthEgressBytesUsage', 'defaultSymlink'
->>>>>>> e9eb31e5
+        'currentMonthExpectedStorageUsage', 'defaultSymlink'
         # Following are app container-specific
         'destroyAt', 'project', 'type', 'app', 'appName'
     ]
