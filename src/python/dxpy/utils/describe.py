--- conflicted
+++ resolved
@@ -779,12 +779,8 @@
                          'name', 'instanceType', 'systemRequirements', 'executableName', 'failureFrom', 'billTo',
                          'startedRunning', 'stoppedRunning', 'stateTransitions',
                          'delayWorkspaceDestruction', 'stages', 'totalPrice', 'isFree', 'invoiceMetadata',
-<<<<<<< HEAD
-                         'priority', 'sshHostKey', 'internetUsageIPs', 'spotCostSavings']
-=======
                          'priority', 'sshHostKey', 'internetUsageIPs', 'spotWaitTime', 'maxTreeSpotWaitTime',
-                         'maxJobSpotWaitTime']
->>>>>>> 11d3362a
+                         'maxJobSpotWaitTime', 'spotCostSavings']
 
     print_field("ID", desc["id"])
     print_field("Class", desc["class"])
@@ -920,17 +916,14 @@
                     print_nofill_field(" sys reqs", YELLOW() + json.dumps(cloned_sys_reqs) + ENDC())
     if not desc.get('isFree') and desc.get('totalPrice') is not None:
         print_field('Total Price', format_currency(desc['totalPrice'], meta=desc['currency']))
-<<<<<<< HEAD
     if desc.get('spotCostSavings') is not None:
         print_field('Spot Cost Savings', format_currency(desc['spotCostSavings'], meta=desc['currency']))
-=======
     if desc.get('spotWaitTime') is not None:
         print_field('Spot Wait Time', format_timedelta(desc.get('spotWaitTime'), in_seconds=True))
     if desc.get('maxTreeSpotWaitTime') is not None:
         print_field('Max Tree Spot Wait Time', format_timedelta(desc.get('maxTreeSpotWaitTime'), in_seconds=True))
     if desc.get('maxJobSpotWaitTime') is not None:
         print_field('Max Job Spot Wait Time', format_timedelta(desc.get('maxJobSpotWaitTime'), in_seconds=True))
->>>>>>> 11d3362a
     if desc.get('invoiceMetadata'):
         print_json_field("Invoice Metadata", desc['invoiceMetadata'])
     if desc.get('sshHostKey'):
