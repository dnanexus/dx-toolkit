--- conflicted
+++ resolved
@@ -69,8 +69,9 @@
     else:
         return e.__class__.__name__ + ": " + _safe_unicode(e)
 
-<<<<<<< HEAD
+
 _current_job, _current_executable = None, None
+
 
 def get_current_job():
     """
@@ -86,6 +87,7 @@
         else:
             _current_job = dxpy.DXJob(dxpy.JOB_ID)
     return _current_job
+
 
 def get_current_executable():
     """
@@ -104,8 +106,7 @@
             else:
                 _current_executable = dxpy.DXApplet(get_current_job().executable)
         return _current_executable
-=======
->>>>>>> 39bfa688
+
 
 def run(function_name=None, function_input=None):
     """Triggers the execution environment entry point processor.
