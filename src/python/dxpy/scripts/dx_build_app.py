--- conflicted
+++ resolved
@@ -1061,12 +1061,8 @@
             resources_dir=args.src_dir,
             profile=args.profile,
             region=get_destination_region(args.destination),
-<<<<<<< HEAD
             cache_docker=args.cache_docker,
             nextflow_pipeline_params=args.nextflow_pipeline_params
-=======
-            cache_docker=args.cache_docker
->>>>>>> 978416ba
         )
         resources_dir = args.src_dir
         worker_resources_subpath = get_resources_subpath(resources_dir)
@@ -1088,11 +1084,7 @@
 
         return output['id']
 
-<<<<<<< HEAD
-    if not args.remote and not build_nf_with_npi:  # building with NF repository is implicitly remote
-=======
     if not args.remote and not build_nf_with_npi:  # building with NF repository or cache_docker is done remotely by npi
->>>>>>> 978416ba
         # LOCAL BUILD
         output = build_and_upload_locally(
             source_dir,
@@ -1209,10 +1201,7 @@
                 tag=args.tag,
                 cache_docker=args.cache_docker,
                 docker_secrets=args.docker_secrets,
-<<<<<<< HEAD
                 nextflow_pipeline_params=args.nextflow_pipeline_params,
-=======
->>>>>>> 978416ba
                 profile=args.profile,
                 git_creds=args.git_credentials,
                 brief=args.brief,
