#!/usr/bin/env python3
#
# Copyright (C) 2013-2016 DNAnexus, Inc.
#
# This file is part of dx-toolkit (DNAnexus platform client libraries).
#
#   Licensed under the Apache License, Version 2.0 (the "License"); you may not
#   use this file except in compliance with the License. You may obtain a copy
#   of the License at
#
#       http://www.apache.org/licenses/LICENSE-2.0
#
#   Unless required by applicable law or agreed to in writing, software
#   distributed under the License is distributed on an "AS IS" BASIS, WITHOUT
#   WARRANTIES OR CONDITIONS OF ANY KIND, either express or implied. See the
#   License for the specific language governing permissions and limitations
#   under the License.


from __future__ import print_function, unicode_literals, division, absolute_import

import logging
logging.basicConfig(level=logging.WARNING)
logging.getLogger('urllib3.connectionpool').setLevel(logging.ERROR)

import os, sys, json, subprocess, argparse
import platform
import py_compile
import re
import shutil
import tempfile
import time
from datetime import datetime
import dxpy
import dxpy.app_builder
import dxpy.workflow_builder
import dxpy.executable_builder
from .. import logger

from dxpy.nextflow.nextflow_builder import build_pipeline_with_npi, prepare_nextflow
from dxpy.nextflow.nextflow_utils import get_resources_subpath, is_importer_job

from ..utils import json_load_raise_on_duplicates
from ..utils.resolver import resolve_path, check_folder_exists, ResolutionError, is_container_id
from ..utils.completer import LocalCompleter
from ..app_categories import APP_CATEGORIES
from ..exceptions import err_exit
from ..utils.printing import BOLD
from ..compat import open, USING_PYTHON2, decode_command_line_args, basestring

decode_command_line_args()

parser = argparse.ArgumentParser(description="Uploads a DNAnexus App.")

class DXSyntaxError(Exception):
    def __init__(self, message):
        self.message = message
    def __str__(self):
        return self.message

def _get_timestamp_version_suffix(version):
    if "+" in version:
        return ".build." + datetime.today().strftime('%Y%m%d.%H%M')
    else:
        return "+build." + datetime.today().strftime('%Y%m%d.%H%M')

def _get_version_suffix(src_dir, version):
    # If anything goes wrong, fall back to the date-based suffix.
    try:
        if os.path.exists(os.path.join(src_dir, ".git")):
            abbrev_sha1 = subprocess.check_output(['git', 'rev-parse', 'HEAD'], cwd=src_dir).strip()[:7]
            # We ensure that if VERSION is semver-compliant, then
            # VERSION + SUFFIX will be too. In particular that means
            # (here and in _get_timestamp_version_suffix above) we add
            # what semver refers to as a "build metadata" section
            # (delimited by "+"), unless one already exists, in which
            # case we append to the existing one.
            if "+" in version:
                return ".git." + abbrev_sha1
            else:
                return "+git." + abbrev_sha1
    except:
        pass
    return _get_timestamp_version_suffix(version)

def parse_destination(dest_str):
    return dxpy.executable_builder.get_parsed_destination(dest_str)

def _check_suggestions(app_json, publish=False):
    """
    Examines the specified dxapp.json file and warns about any
    violations of suggestions guidelines.

    :raises: AppBuilderException for data objects that could not be found
    """
    for input_field in app_json.get('inputSpec', []):
        for suggestion in input_field.get('suggestions', []):
            if 'project' in suggestion:
                try:
                    project = dxpy.api.project_describe(suggestion['project'], {"permissions": True})
                    if 'PUBLIC' not in project['permissions'] and publish:
                        logger.warn('Project {name} NOT PUBLIC!'.format(name=project['name']))
                except dxpy.exceptions.DXAPIError as e:
                    if e.code == 404:
                        logger.warn('Suggested project {name} does not exist, or not accessible by user'.format(
                                     name=suggestion['project']))
                if 'path' in suggestion:
                    try:
                        check_folder_exists(suggestion['project'], suggestion['path'], '')
                    except ResolutionError as e:
                        logger.warn('Folder {path} could not be found in project {project}'.format(
                                     path=suggestion['path'], project=suggestion['project']))
            if '$dnanexus_link' in suggestion:
                if suggestion['$dnanexus_link'].startswith(('file-', 'record-')):
                    try:
                        dnanexus_link = dxpy.describe(suggestion['$dnanexus_link'])
                    except dxpy.exceptions.DXAPIError as e:
                        if e.code == 404:
                            raise dxpy.app_builder.AppBuilderException(
                                'Suggested object {name} could not be found'.format(
                                    name=suggestion['$dnanexus_link']))
                    except Exception as e:
                        raise dxpy.app_builder.AppBuilderException(str(e))
            if 'value' in suggestion and isinstance(suggestion["value"], dict):
                if '$dnanexus_link' in suggestion['value']:
                    # Check if we have JSON or string
                    if isinstance(suggestion['value']['$dnanexus_link'], dict):
                        if 'project' in suggestion['value']['$dnanexus_link']:
                            try:
                                dxpy.api.project_describe(suggestion['value']['$dnanexus_link']['project'])
                            except dxpy.exceptions.DXAPIError as e:
                                if e.code == 404:
                                    logger.warn('Suggested project {name} does not exist, or not accessible by user'.format(
                                                 name=suggestion['value']['$dnanexus_link']['project']))
                    elif isinstance(suggestion['value']['$dnanexus_link'], basestring):
                        if suggestion['value']['$dnanexus_link'].startswith(('file-', 'record-')):
                            try:
                                dnanexus_link = dxpy.describe(suggestion['value']['$dnanexus_link'])
                            except dxpy.exceptions.DXAPIError as e:
                                if e.code == 404:
                                    raise dxpy.app_builder.AppBuilderException(
                                        'Suggested object {name} could not be found'.format(
                                            name=suggestion['value']['$dnanexus_link']))
                            except Exception as e:
                                raise dxpy.app_builder.AppBuilderException(str(e))

def _lint(dxapp_json_filename, mode):
    """
    Examines the specified dxapp.json file and warns about any
    violations of app guidelines.

    Precondition: the dxapp.json file exists and can be parsed.
    """

    def _find_readme(dirname):
        for basename in ['README.md', 'Readme.md', 'readme.md']:
            if os.path.exists(os.path.join(dirname, basename)):
                return os.path.join(dirname, basename)
        return None

    app_spec = json.load(open(dxapp_json_filename))

    dirname = os.path.basename(os.path.dirname(os.path.abspath(dxapp_json_filename)))

    if mode == "app":
        if 'title' not in app_spec:
            logger.warn('app is missing a title, please add one in the "title" field of dxapp.json')

        if 'summary' in app_spec:
            if app_spec['summary'].endswith('.'):
                logger.warn('summary "%s" should be a short phrase not ending in a period' % (app_spec['summary'],))
        else:
            logger.warn('app is missing a summary, please add one in the "summary" field of dxapp.json')

        readme_filename = _find_readme(os.path.dirname(dxapp_json_filename))
        if 'description' in app_spec:
            if readme_filename:
                raise dxpy.app_builder.AppBuilderException('Description was provided both in Readme.md '
                          'and in the "description" field of {file}. Please consolidate content in Readme.md '
                          'and remove the "description" field.'.format(file=dxapp_json_filename))
            if not app_spec['description'].strip().endswith('.'):
                logger.warn('"description" field should be written in complete sentences and end with a period')
        else:
            if readme_filename is None:
                logger.warn("app is missing a description, please supply one in README.md")
        if 'categories' in app_spec:
            for category in app_spec['categories']:
                if category not in APP_CATEGORIES:
                    logger.warn('app has unrecognized category "%s"' % (category,))
                if category == 'Import':
                    if 'title' in app_spec and not app_spec['title'].endswith('Importer'):
                        logger.warn('title "%s" should end in "Importer"' % (app_spec['title'],))
                if category == 'Export':
                    if 'title' in app_spec and not app_spec['title'].endswith('Exporter'):
                        logger.warn('title "%s" should end in "Exporter"' % (app_spec['title'],))

    if 'name' in app_spec:
        if app_spec['name'] != app_spec['name'].lower():
            logger.warn('name "%s" should be all lowercase' % (app_spec['name'],))
        if dirname != app_spec['name'] and not os.path.abspath(dxapp_json_filename).startswith("/tmp") and not dirname.startswith("."):
            logger.warn('app name "%s" does not match containing directory "%s"' % (app_spec['name'], dirname))
    else:
        logger.warn('app is missing a name, please add one in the "name" field of dxapp.json')

    if 'version' in app_spec:
        if not dxpy.executable_builder.GLOBAL_EXEC_VERSION_RE.match(app_spec['version']):
            logger.warn('"version" %s should be semver compliant (e.g. of the form X.Y.Z)' % (app_spec['version'],))

    # Note that identical checks are performed on the server side (and
    # will cause the app build to fail), but the checks here are printed
    # sooner and multiple naming problems can be detected in a single
    # pass.
    if 'inputSpec' in app_spec:
        for i, input_field in enumerate(app_spec['inputSpec']):
            if not re.match("^[a-zA-Z_][0-9a-zA-Z_]*$", input_field['name']):
                logger.error('input %d has illegal name "%s" (must match ^[a-zA-Z_][0-9a-zA-Z_]*$)' % (i, input_field['name']))
    else:
        logger.warn("dxapp.json contains no input specification (inputSpec). Your applet will not be usable as an " +
                    "app, runnable from the GUI, or composable using workflows.")
    if 'outputSpec' in app_spec:
        for i, output_field in enumerate(app_spec['outputSpec']):
            if not re.match("^[a-zA-Z_][0-9a-zA-Z_]*$", output_field['name']):
                logger.error('output %d has illegal name "%s" (must match ^[a-zA-Z_][0-9a-zA-Z_]*$)' % (i, output_field['name']))
    else:
        logger.warn("dxapp.json contains no output specification (outputSpec). Your applet will not be usable as an " +
                    "app, runnable from the GUI, or composable using workflows.")

def _check_syntax(code, lang, temp_dir, enforce=True):
    """
    Checks that the code whose text is in CODE parses as LANG.

    Raises DXSyntaxError if there is a problem and "enforce" is True.
    """
    # This function needs the language to be explicitly set, so we can
    # generate an appropriate temp filename.
    if lang == 'python2.7' or 'python3' in lang:
        temp_basename = 'inlined_code_from_dxapp_json.py'
    elif lang == 'bash':
        temp_basename = 'inlined_code_from_dxapp_json.sh'
    else:
        raise ValueError('lang must be one of "python2.7", "python3", or "bash"')
    # Dump the contents out to a temporary file, then call _check_file_syntax.
    with open(os.path.join(temp_dir, temp_basename), 'w') as ofile:
        ofile.write(code)
    _check_file_syntax(os.path.join(temp_dir, temp_basename), temp_dir, override_lang=lang, enforce=enforce)


# convert the error message embedded in the exception to a proper string
def _error_message_to_string(e, message):
    if isinstance(message, str):
        return message
    elif isinstance(message, bytes):
        return message.decode("utf-8")
    else:
        # What kind of object is this?
        print("The error message is neither string nor bytes, it is {}".format(type(message)))
        raise e

def _check_file_syntax(filename, temp_dir, override_lang=None, enforce=True):
    """
    Checks that the code in FILENAME parses, attempting to autodetect
    the language if necessary.

    Raises IOError if the file cannot be read.

    Raises DXSyntaxError if there is a problem and "enforce" is True.
    """
    def check_python(filename):
        # Generate a semi-recognizable name to write the pyc to. Of
        # course it's possible that different files being scanned could
        # have the same basename, so this path won't be unique, but the
        # checks don't run concurrently so this shouldn't cause any
        # problems.
        pyc_path = os.path.join(temp_dir, os.path.basename(filename) + ".pyc")
        try:
            if USING_PYTHON2:
                filename = filename.encode(sys.getfilesystemencoding())
            py_compile.compile(filename, cfile=pyc_path, doraise=True)
        finally:
            try:
                os.unlink(pyc_path)
            except OSError:
                pass
    def check_bash(filename):
        if platform.system() == 'Windows':
            logging.warn(
                    'Skipping bash syntax check due to unavailability of bash on Windows.')
        else:
            subprocess.check_output(["/bin/bash", "-n", filename], stderr=subprocess.STDOUT)
    python_unsure = False
    if override_lang == 'python2.7' and USING_PYTHON2:
        checker_fn = check_python
    elif override_lang == 'python3' and not USING_PYTHON2:
        checker_fn = check_python
    elif override_lang == 'bash':
        checker_fn = check_bash
    elif filename.endswith('.py'):
        checker_fn = check_python
        # don't enforce and ignore if the shebang is ambiguous and we're not sure
        # that the file version is the same as the one we're running
        read_mode = "r"
        if USING_PYTHON2:
            read_mode = "rb"
        with open(filename, read_mode) as f:
            first_line = f.readline()
            if not (('python3' in first_line and not USING_PYTHON2) or
                    ('python2' in first_line and USING_PYTHON2)):
                enforce = False
                python_unsure = True
    elif filename.endswith('.sh'):
        checker_fn = check_bash
    else:
        # Ignore other kinds of files.
        return

    # Do a test read of the file to catch errors like the file not
    # existing or not being readable.
    open(filename)

    try:
        checker_fn(filename)
    except subprocess.CalledProcessError as e:
        print(filename + " has a syntax error! Interpreter output:", file=sys.stderr)
        if USING_PYTHON2:
            errmsg = e.output
        else:
            errmsg = _error_message_to_string(e, e.output)
        for line in errmsg.strip("\n").split("\n"):
            print("  " + line.rstrip("\n"), file=sys.stderr)
        if enforce:
            raise DXSyntaxError(filename + " has a syntax error")
    except py_compile.PyCompileError as e:
        if python_unsure:
            print("Unsure if " + filename + " is using Python 2 or Python 3, the following error might not be relevant", file=sys.stderr)
        print(filename + " has a syntax error! Interpreter output:", file=sys.stderr)
        if USING_PYTHON2:
            errmsg = e.msg
        else:
            errmsg = _error_message_to_string(e, e.msg)
        print("  " + errmsg.strip(), file=sys.stderr)
        if enforce:
            raise DXSyntaxError(e.msg.strip())


def _verify_app_source_dir_impl(src_dir, temp_dir, mode, enforce=True):
    """Performs syntax and lint checks on the app source.

    Precondition: the dxapp.json file exists and can be parsed.
    """
    _lint(os.path.join(src_dir, "dxapp.json"), mode)

    # Check that the entry point file parses as the type it is going to
    # be interpreted as. The extension is irrelevant.
    manifest = json.load(open(os.path.join(src_dir, "dxapp.json")))
    if "runSpec" in manifest:
        if "interpreter" not in manifest['runSpec']:
            raise dxpy.app_builder.AppBuilderException('runSpec.interpreter field was not present')

        if "release" not in manifest['runSpec'] or "distribution" not in manifest['runSpec']:
            warn_message = 'runSpec.distribution or runSpec.release was not present. These fields '
            warn_message += 'will be required in a future version of the API. Recommended value '
            warn_message += 'for distribution is \"Ubuntu\" and release - \"14.04\".'
            logger.warn(warn_message)

        if manifest['runSpec']['interpreter'] in ["python2.7", "bash", "python3"]:
            if "file" in manifest['runSpec']:
                entry_point_file = os.path.abspath(os.path.join(src_dir, manifest['runSpec']['file']))
                try:
                    _check_file_syntax(entry_point_file, temp_dir, override_lang=manifest['runSpec']['interpreter'], enforce=enforce)
                except IOError as e:
                    raise dxpy.app_builder.AppBuilderException(
                        'Could not open runSpec.file=%r. The problem was: %s' % (entry_point_file, e))
                except DXSyntaxError:
                    raise dxpy.app_builder.AppBuilderException('Entry point file %s has syntax errors, see above for details. Rerun with --no-check-syntax to proceed anyway.' % (entry_point_file,))
            elif "code" in manifest['runSpec']:
                try:
                    _check_syntax(manifest['runSpec']['code'], manifest['runSpec']['interpreter'], temp_dir, enforce=enforce)
                except DXSyntaxError:
                    raise dxpy.app_builder.AppBuilderException('Code in runSpec.code has syntax errors, see above for details. Rerun with --no-check-syntax to proceed anyway.')

            cluster_bootstrap_scripts = _get_all_cluster_bootstrap_script_names(manifest)
            for filename in cluster_bootstrap_scripts:
                abs_filename = os.path.abspath(os.path.join(src_dir, filename))
                try:
                    _check_file_syntax(abs_filename,
                                       temp_dir,
                                       override_lang=manifest['runSpec']['interpreter'],
                                       enforce=enforce)
                except IOError as e:
                    raise dxpy.app_builder.AppBuilderException(
                        'Could not open cluster bootstrap script %r. The problem was: %s' % (abs_filename, e))
                except DXSyntaxError:
                    raise dxpy.app_builder.AppBuilderException('Code in cluster bootstrapScript %r has syntax errors, see above for details. Rerun with --no-check-syntax to proceed anyway.' % filename)

        if 'execDepends' in manifest['runSpec']:
            if not isinstance(manifest['runSpec']['execDepends'], list):
                raise dxpy.app_builder.AppBuilderException('Expected runSpec.execDepends to be an array. Rerun with --no-check-syntax to proceed anyway.')
            if not all(isinstance(dep, dict) for dep in manifest['runSpec']['execDepends']):
                raise dxpy.app_builder.AppBuilderException('Expected runSpec.execDepends to be an array of hashes. Rerun with --no-check-syntax to proceed anyway.')
            if any(dep.get('package_manager', 'apt') != 'apt' for dep in manifest['runSpec']['execDepends']):
                if not isinstance(manifest.get('access'), dict) or 'network' not in manifest['access']:
                    msg = '\n'.join(['runSpec.execDepends specifies non-APT dependencies, but no network access spec is given.',
                    'Add {"access": {"network": ["*"]}} to allow dependencies to install.',
                    'See https://documentation.dnanexus.com/developer/apps/execution-environment#network-access.',
                    'Rerun with --no-check-syntax to proceed anyway.'])
                    raise dxpy.app_builder.AppBuilderException(msg)

    if 'authorizedUsers' in manifest:
        if not isinstance(manifest['authorizedUsers'], list) or isinstance(manifest['authorizedUsers'], basestring):
            raise dxpy.app_builder.AppBuilderException('Expected authorizedUsers to be a list of strings')
        for thing in manifest['authorizedUsers']:
            if thing != 'PUBLIC' and (not isinstance(thing, basestring) or not re.match("^(org-|user-)", thing)):
                raise dxpy.app_builder.AppBuilderException('authorizedUsers field contains an entry which is not either the string "PUBLIC" or a user or org ID')

    if "pricingPolicy" in manifest:
        error_message = "\"pricingPolicy\" at the top level is not accepted. It must be specified "
        error_message += "under the \"regionalOptions\" field in all enabled regions of the app"
        raise dxpy.app_builder.AppBuilderException(error_message)

    # Check all other files that are going to be in the resources tree.
    # For these we detect the language based on the filename extension.
    # Obviously this check can have false positives, since the app can
    # execute (or not execute!) all these files in whatever way it
    # wishes, e.g. it could use Python != 2.7 or some non-bash shell.
    # Consequently errors here are non-fatal.
    files_with_problems = []
    for dirpath, dirnames, filenames in os.walk(os.path.abspath(os.path.join(src_dir, "resources"))):
        for filename in filenames:
            # On Mac OS, the resource fork for "FILE.EXT" gets tarred up
            # as a file named "._FILE.EXT". To a naive check this
            # appears to be a file of the same extension. Therefore, we
            # exclude these from syntax checking since they are likely
            # to not parse as whatever language they appear to be.
            if not filename.startswith("._"):
                try:
                    _check_file_syntax(os.path.join(dirpath, filename), temp_dir, enforce=True)
                except IOError as e:
                    raise dxpy.app_builder.AppBuilderException(
                        'Could not open file in resources directory %r. The problem was: %s' %
                        (os.path.join(dirpath, filename), e)
                    )
                except DXSyntaxError:
                    # Suppresses errors from _check_file_syntax so we
                    # only print a nice error message
                    files_with_problems.append(os.path.join(dirpath, filename))

    if files_with_problems:
        # Make a message of the form:
        #    "/path/to/my/app.py"
        # OR "/path/to/my/app.py and 3 other files"
        files_str = files_with_problems[0] if len(files_with_problems) == 1 else (files_with_problems[0] + " and " + str(len(files_with_problems) - 1) + " other file" + ("s" if len(files_with_problems) > 2 else ""))
        logging.warn('%s contained syntax errors, see above for details' % (files_str,))


def _get_all_cluster_bootstrap_script_names(manifest):
    # runSpec.systemRequirements is deprecated. Enforce use of regionalOptions.
    if 'systemRequirements' in manifest['runSpec']:
        sys_reqs = manifest['runSpec']['systemRequirements']
        for entry_point in sys_reqs:
            if 'clusterSpec' in sys_reqs[entry_point]:
                err_msg = "\"clusterSpec\" in \"runSpec.systemRequirements\" is not accepted."
                err_msg += " It must be specified in \"systemRequirements\" under the \"regionalOptions\" field in all enabled regions of the app."
                raise dxpy.app_builder.AppBuilderException(err_msg)

    script_names = []
    if 'regionalOptions' in manifest:
        for region in manifest['regionalOptions']:
            if 'systemRequirements' in manifest['regionalOptions'][region]:
                sys_reqs = manifest['regionalOptions'][region]['systemRequirements']
                for entry_point in sys_reqs:
                    try:
                        filename = sys_reqs[entry_point]['clusterSpec']['bootstrapScript']
                        script_names.append(filename)
                    except KeyError:
                        # either no "clusterSpec" or no "bootstrapScript" within "clusterSpec"
                        continue

    return script_names

def _verify_app_source_dir(src_dir, mode, enforce=True):
    """Performs syntax and lint checks on the app source.

    Precondition: the dxapp.json file exists and can be parsed.
    """
    temp_dir = tempfile.mkdtemp(prefix='dx-build_tmp')
    try:
        _verify_app_source_dir_impl(src_dir, temp_dir, mode, enforce=enforce)
    finally:
        shutil.rmtree(temp_dir)

def _parse_app_spec(src_dir):
    """Returns the parsed contents of dxapp.json.

    Raises either AppBuilderException or a parser error (exit codes 3 or
    2 respectively) if this cannot be done.
    """
    if not os.path.isdir(src_dir):
        parser.error("%s is not a directory" % src_dir)
    if not os.path.exists(os.path.join(src_dir, "dxapp.json")):
        raise dxpy.app_builder.AppBuilderException("Directory %s does not contain dxapp.json: not a valid DNAnexus app source directory" % src_dir)
    with open(os.path.join(src_dir, "dxapp.json")) as app_desc:
        try:
            return json_load_raise_on_duplicates(app_desc)
        except Exception as e:
            raise dxpy.app_builder.AppBuilderException("Could not parse dxapp.json file as JSON: " + str(e.args))

def _build_app_remote(mode, src_dir, publish=False, destination_override=None,
                      version_override=None, bill_to_override=None,
                      do_version_autonumbering=True, do_try_update=True, do_parallel_build=True,
                      do_check_syntax=True, region=None, watch=True):
    if mode == 'app':
        builder_app = 'app-tarball_app_builder'
    else:
        builder_app = 'app-tarball_applet_builder'

    app_spec = _parse_app_spec(src_dir)
    builder_versions = {"12.04": "", "14.04": "_trusty", "16.04": "_xenial",
                        "20.04": "_focal"}
    release = app_spec['runSpec'].get('release')
    # Remote builder app/applet for 16.04 version 1
    if release == "16.04" and app_spec['runSpec'].get('version', '0') == '1':
        builder_app += "_xenial_v1"
    else:
        builder_app += builder_versions.get(release, "")


    temp_dir = tempfile.mkdtemp()

    build_options = {}

    if version_override:
        build_options['version_override'] = version_override
    elif do_version_autonumbering:
        # If autonumbering is DISABLED, the interior run of dx-build-app
        # will detect the correct version to use without our help. If it
        # is ENABLED, the version suffix might depend on the state of
        # the git repository. Since we'll remove the .git directory
        # before uploading, we need to determine the correct version to
        # use here and pass it in to the interior run of dx-build-app.
        if do_version_autonumbering:
            original_version = app_spec['version']
            app_describe = None
            try:
                app_describe = dxpy.api.app_describe("app-" + app_spec["name"], alias=original_version, always_retry=False)
            except dxpy.exceptions.DXAPIError as e:
                if e.name == 'ResourceNotFound' or (mode == 'applet' and e.name == 'PermissionDenied'):
                    pass
                else:
                    raise e
            if app_describe is not None:
                if 'published' in app_describe or not do_try_update:
                    # The version we wanted was taken; fall back to the
                    # autogenerated version number.
                    build_options['version_override'] = original_version + _get_version_suffix(src_dir, original_version)

    # The following flags are basically passed through verbatim.
    if bill_to_override:
        build_options['bill_to_override'] = bill_to_override
    if not do_version_autonumbering:
        build_options['do_version_autonumbering'] = False
    if not do_try_update:
        build_options['do_try_update'] = False
    if not do_parallel_build:
        build_options['do_parallel_build'] = False
    if not do_check_syntax:
        build_options['do_check_syntax'] = False

    using_temp_project_for_remote_build = False

    # If building an applet, run the builder app in the destination
    # project. If building an app, run the builder app in a temporary
    # project.
    dest_folder = None
    dest_applet_name = None
    if mode == "applet":
        # Translate the --destination flag as follows. If --destination
        # is PROJ:FOLDER/NAME,
        #
        # 1. Run the builder app in PROJ
        # 2. Make the output folder FOLDER
        # 3. Supply --destination=NAME to the interior call of dx-build-applet.
        build_project_id = dxpy.WORKSPACE_ID
        if destination_override:
            build_project_id, dest_folder, dest_applet_name = parse_destination(destination_override)
        if build_project_id is None:
            parser.error("Can't create an applet without specifying a destination project; please use the -d/--destination flag to explicitly specify a project")
        if dest_applet_name:
            build_options['destination_override'] = '/' + dest_applet_name

    elif mode == "app":
        using_temp_project_for_remote_build = True
        try:
            project_input = {}
            project_input["name"] = "dx-build-app --remote temporary project"
            if bill_to_override:
                project_input["billTo"] = bill_to_override
            if region:
                project_input["region"] = region
            build_project_id = dxpy.api.project_new(project_input)["id"]
        except:
            err_exit()

    try:
        # Resolve relative paths and symlinks here so we have something
        # reasonable to write in the job name below.
        src_dir = os.path.realpath(src_dir)

        # Show the user some progress as the tarball is being generated.
        # Hopefully this will help them to understand when their tarball
        # is huge (e.g. the target directory already has a whole bunch
        # of binaries in it) and interrupt before uploading begins.
        app_tarball_file = os.path.join(temp_dir, "app_tarball.tar.gz")
        tar_subprocess = subprocess.Popen(["tar", "-czf", "-", "--exclude", "./.git", "."], cwd=src_dir, stdout=subprocess.PIPE)
        with open(app_tarball_file, 'wb') as tar_output_file:
            total_num_bytes = 0
            last_console_update = 0
            start_time = time.time()
            printed_static_message = False
            # Pipe the output of tar into the output file
            while True:
                tar_exitcode = tar_subprocess.poll()
                data = tar_subprocess.stdout.read(4 * 1024 * 1024)
                if tar_exitcode is not None and len(data) == 0:
                    break
                tar_output_file.write(data)
                total_num_bytes += len(data)
                current_time = time.time()
                # Don't show status messages at all for very short tar
                # operations (< 1.0 sec)
                if current_time - last_console_update > 0.25 and current_time - start_time > 1.0:
                    if sys.stderr.isatty():
                        if last_console_update > 0:
                            sys.stderr.write("\r")
                        sys.stderr.write("Compressing target directory {dir}... ({kb_so_far:,} kb)".format(dir=src_dir, kb_so_far=total_num_bytes // 1024))
                        sys.stderr.flush()
                        last_console_update = current_time
                    elif not printed_static_message:
                        # Print a message (once only) when stderr is not
                        # going to a live console
                        sys.stderr.write("Compressing target directory %s..." % (src_dir,))
                        printed_static_message = True

        if last_console_update > 0:
            sys.stderr.write("\n")
        if tar_exitcode != 0:
            raise Exception("tar exited with non-zero exit code " + str(tar_exitcode))

        dxpy.set_workspace_id(build_project_id)

        remote_file = dxpy.upload_local_file(app_tarball_file, media_type="application/gzip",
                                             wait_on_close=True, show_progress=True)

        try:
            input_hash = {
                "input_file": dxpy.dxlink(remote_file),
                "build_options": build_options
                }
            if mode == 'app':
                input_hash["publish"] = publish
            api_options = {
                "name": "Remote build of %s" % (os.path.basename(src_dir),),
                "input": input_hash,
                "project": build_project_id,
                }
            if dest_folder:
                api_options["folder"] = dest_folder
            app_run_result = dxpy.api.app_run(builder_app, input_params=api_options)
            job_id = app_run_result["id"]
            print("Started builder job %s" % (job_id,))
            if watch:
                try:
                    subprocess.check_call(["dx", "watch", job_id])
                except subprocess.CalledProcessError as e:
                    if e.returncode == 3:
                        # Some kind of failure to build the app. The reason
                        # for the failure is probably self-evident from the
                        # job log (and if it's not, the CalledProcessError
                        # is not informative anyway), so just propagate the
                        # return code without additional remarks.
                        sys.exit(3)
                    else:
                        raise e

            dxpy.DXJob(job_id).wait_on_done(interval=1)

            if mode == 'applet':
                applet_id, _ = dxpy.get_dxlink_ids(dxpy.api.job_describe(job_id)['output']['output_applet'])
                return applet_id
            else:
                # TODO: determine and return the app ID, to allow
                # running the app if args.run is specified
                return None
        finally:
            if not using_temp_project_for_remote_build:
                dxpy.DXProject(build_project_id).remove_objects([remote_file.get_id()])
    finally:
        if using_temp_project_for_remote_build:
            dxpy.api.project_destroy(build_project_id, {"terminateJobs": True})
        shutil.rmtree(temp_dir)


def build_app_from(applet_desc, version, publish=False, do_try_update=True, bill_to_override=None,
                   return_object_dump=False, confirm=True, brief=False, **kwargs):

    applet_id = applet_desc["id"]
    app_name = applet_desc["name"]
    dxpy.executable_builder.verify_developer_rights('app-' + app_name)
    if not brief:
        logger.info("Will create app from the applet: %s (%s)" % (applet_desc["name"], applet_desc['id'],))

    applet_region = dxpy.api.project_describe(applet_desc["project"],
                                              input_params={"fields": {"region": True}})["region"]

    #TODO: make it possible to build multi region app by uploadling
    # the applet tarball to different regions
    regional_options = {
        applet_region: {'applet': applet_id}
    }

    # Certain metadata is not copied from an applet to the app
    # It must be passed explicitly otherwise default values will be
    # set by the API server or an error will be throw during app build
    # for required non-empty fields
    fields_to_inherit = (
        "summary", "title", "description", "developerNotes",
        "details", "access", "ignoreReuse"
    )
    inherited_metadata = {}
    for field in fields_to_inherit:
        if field in applet_desc:
            inherited_metadata[field] = applet_desc[field]

    required_non_empty = ("summary", "title", "description", "developerNotes")
    for field in required_non_empty:
        if field not in inherited_metadata or not inherited_metadata[field]:
            inherited_metadata[field] = applet_desc["name"]

    app_id = dxpy.app_builder.create_app_multi_region(regional_options,
                                                      app_name,
                                                      None,
                                                      publish=publish,
                                                      set_default=publish,
                                                      billTo=bill_to_override,
                                                      try_versions=version,
                                                      try_update=do_try_update,
                                                      confirm=confirm,
                                                      inherited_metadata=inherited_metadata,
                                                      brief=brief)
    app_describe = dxpy.api.app_describe(app_id)

    if not brief:
        if publish:
            logger.info("Uploaded and published app %s/%s (%s) successfully" % (app_describe["name"], app_describe["version"], app_id))
        else:
            logger.info("Uploaded app %s/%s (%s) successfully" % (app_describe["name"], app_describe["version"], app_id))
            logger.info("You can publish this app with: dx publish {n}/{v}".format(n=app_describe["name"], v=app_describe["version"]))

    return app_describe if return_object_dump else {"id": app_id}


def build_and_upload_locally(src_dir, mode, overwrite=False, archive=False, publish=False, destination_override=None,
                             version_override=None, bill_to_override=None, use_temp_build_project=True,
                             do_parallel_build=True, do_version_autonumbering=True, do_try_update=True,
                             do_check_syntax=True, dry_run=False,
                             return_object_dump=False, confirm=True, ensure_upload=False, force_symlinks=False,
                             region=None, brief=False, resources_dir=None, worker_resources_subpath="", **kwargs):
    dxpy.app_builder.build(src_dir, parallel_build=do_parallel_build)
    app_json = _parse_app_spec(src_dir)

    _check_suggestions(app_json, publish=publish)
    _verify_app_source_dir(src_dir, mode, enforce=do_check_syntax)
    if mode == "app" and not dry_run:
        dxpy.executable_builder.verify_developer_rights('app-' + app_json['name'])

    working_project = None
    using_temp_project = False
    override_folder = None
    override_applet_name = None

    enabled_regions = dxpy.app_builder.get_enabled_regions(app_json, region)

    # Cannot build multi-region app if `use_temp_build_project` is false.
    if enabled_regions is not None and len(enabled_regions) > 1 and not use_temp_build_project:
        raise dxpy.app_builder.AppBuilderException("Cannot specify --no-temp-build-project when building multi-region apps")

    # Prepare projects in which the app's underlying applets will be built (one per region).
    projects_by_region = None
    if mode == "applet" and destination_override:
        working_project, override_folder, override_applet_name = parse_destination(destination_override)
        if kwargs.get("name"):
            if override_applet_name:
                logger.warning("Name of the applet is set in both destination and extra args! "
                               "\"{}\" will be used!".format(kwargs.get("name")))
            override_applet_name = kwargs.get("name")

        region = dxpy.api.project_describe(working_project,
                                           input_params={"fields": {"region": True}})["region"]
        projects_by_region = {region: working_project}
    elif mode == "app" and use_temp_build_project and not dry_run:
        projects_by_region = {}
        if enabled_regions is not None:
            # Create temporary projects in each enabled region.
            try:
                for region in enabled_regions:
                    project_input = {
                        "name": "Temporary build project for dx-build-app in {r}".format(r=region),
                        "region": region
                    }
                    if bill_to_override:
                        project_input["billTo"] = bill_to_override
                    working_project = dxpy.api.project_new(project_input)["id"]
                    projects_by_region[region] = working_project
                    logger.debug("Created temporary project %s to build in" % (working_project,))
            except:
                # A /project/new request may fail if the requesting user is
                # not authorized to create projects in a certain region.
                dxpy.executable_builder.delete_temporary_projects(list(projects_by_region.values()))
                err_exit()
        else:
            # Create a temp project
            try:
                project_input = {"name": "Temporary build project for dx-build-app"}
                if bill_to_override:
                    project_input["billTo"] = bill_to_override
                working_project = dxpy.api.project_new(project_input)["id"]
            except:
                err_exit()
            region = dxpy.api.project_describe(working_project,
                                               input_params={"fields": {"region": True}})["region"]
            projects_by_region[region] = working_project
            logger.debug("Created temporary project %s to build in" % (working_project,))

        using_temp_project = True
    elif mode == "app" and not dry_run:
        # If we are not using temporary project(s) to build the executable,
        # then we should have a project context somewhere.
        try:
            project = app_json.get("project", dxpy.WORKSPACE_ID)
            region = dxpy.api.project_describe(project,
                                               input_params={"fields": {"region": True}})["region"]
        except Exception:
            err_exit()
        projects_by_region = {region: project}

    try:
        if mode == "applet" and working_project is None and dxpy.WORKSPACE_ID is None:
            parser.error("Can't create an applet without specifying a destination project; please use the -d/--destination flag to explicitly specify a project")

        if mode == "applet":
            dest_project = working_project or dxpy.WORKSPACE_ID or app_json.get("project", False)
            try:
                region = dxpy.api.project_describe(dest_project,
                                                   input_params={"fields": {"region": True}})["region"]
            except Exception:
                err_exit()
            projects_by_region = {region: dest_project}

            if not overwrite and not archive:
                # If we cannot overwrite or archive an existing applet and an
                # applet in the destination exists with the same name as this
                # one, then we should err out *before* uploading resources.
                try:
                    dest_name = override_applet_name or app_json.get('name') or os.path.basename(os.path.abspath(src_dir))
                except:
                    raise dxpy.app_builder.AppBuilderException("Could not determine applet name from specification + "
                                                               "(dxapp.json) or from working directory (%r)" % (src_dir,))
                dest_folder = override_folder or app_json.get('folder') or '/'
                if not dest_folder.endswith('/'):
                    dest_folder = dest_folder + '/'
                for result in dxpy.find_data_objects(classname="applet", name=dest_name, folder=dest_folder,
                                                     project=dest_project, recurse=False):
                    dest_path = dest_folder + dest_name
                    msg = "An applet already exists at {} (id {}) and neither".format(dest_path, result["id"])
                    msg += " -f/--overwrite nor -a/--archive were given."
                    raise dxpy.app_builder.AppBuilderException(msg)

        if dry_run:
            # Set a dummy "projects_by_region" so that we can exercise the dry
            # run flows for uploading resources bundles and applets below.
            projects_by_region = {"dummy-cloud:dummy-region": "project-dummy"}

        if projects_by_region is None:
            raise AssertionError("'projects_by_region' should not be None at this point")

        # "resources" can be used only with an app enabled in a single region and when
        # "regionalOptions" field is not specified.
        if "resources" in app_json and ("regionalOptions" in app_json or len(projects_by_region) > 1):
            error_message = "dxapp.json cannot contain a top-level \"resources\" field "
            error_message += "when the \"regionalOptions\" field is used or when "
            error_message += "the app is enabled in multiple regions"
            raise dxpy.app_builder.AppBuilderException(error_message)

        resources_bundles_by_region = {}
        for region, project in list(projects_by_region.items()):
            resources_bundles_by_region[region] = dxpy.app_builder.upload_resources(
                src_dir,
                project=project,
                folder=override_folder,
                ensure_upload=ensure_upload,
                force_symlinks=force_symlinks,
                brief=brief,
                resources_dir=resources_dir,
                worker_resources_subpath=worker_resources_subpath) if not dry_run else []

        # TODO: Clean up these applets if the app build fails.
        applet_ids_by_region = {}
        try:
            for region, project in list(projects_by_region.items()):
                applet_id, applet_spec = dxpy.app_builder.upload_applet(
                    src_dir,
                    resources_bundles_by_region[region],
                    check_name_collisions=(mode == "applet"),
                    overwrite=overwrite and mode == "applet",
                    archive=archive and mode == "applet",
                    project=project,
                    override_folder=override_folder,
                    override_name=override_applet_name,
                    dry_run=dry_run,
                    brief=brief,
                    **kwargs)
                if not dry_run:
                    logger.debug("Created applet " + applet_id + " successfully")
                applet_ids_by_region[region] = applet_id
        except:
            # Avoid leaking any bundled_resources files we may have
            # created, if applet creation fails. Note that if
            # using_temp_project, the entire project gets destroyed at
            # the end, so we don't bother.
            if not using_temp_project:
                for region, project in list(projects_by_region.items()):
                    objects_to_delete = [dxpy.get_dxlink_ids(bundled_resource_obj['id'])[0] for bundled_resource_obj in resources_bundles_by_region[region]]
                    if objects_to_delete:
                        dxpy.api.project_remove_objects(
                            dxpy.app_builder.get_destination_project(src_dir, project=project),
                            input_params={"objects": objects_to_delete})
            raise

        if dry_run:
            return

        applet_name = applet_spec['name']

        if mode == "app":
            if 'version' not in app_json:
                parser.error("dxapp.json contains no \"version\" field, but it is required to build an app")
            version = app_json['version']
            try_versions = [version_override or version]
            if not version_override and do_version_autonumbering:
                try_versions.append(version + _get_version_suffix(src_dir, version))

            additional_resources_by_region = {}
            if "regionalOptions" in app_json:
                for region, region_config in list(app_json["regionalOptions"].items()):
                    if "resources" in region_config:
                        additional_resources_by_region[region] = region_config["resources"]
            elif "resources" in app_json:
                additional_resources_by_region[list(projects_by_region.keys())[0]] = app_json["resources"]

            regional_options = {}
            for region in projects_by_region:
                regional_options[region] = {"applet": applet_ids_by_region[region]}
                if region in additional_resources_by_region:
                    regional_options[region]["resources"] = additional_resources_by_region[region]

            # add pricingPolicy separately for better readability
            if "regionalOptions" in app_json:
                for region, region_config in list(app_json["regionalOptions"].items()):
                    if "pricingPolicy" in region_config:
                        regional_options[region]["pricingPolicy"] = region_config["pricingPolicy"]

            app_id = dxpy.app_builder.create_app_multi_region(regional_options,
                                                              applet_name,
                                                              src_dir,
                                                              publish=publish,
                                                              set_default=publish,
                                                              billTo=bill_to_override,
                                                              try_versions=try_versions,
                                                              try_update=do_try_update,
                                                              confirm=confirm,
                                                              brief=brief)

            app_describe = dxpy.api.app_describe(app_id)

            if not brief:
                if publish:
                    logger.info("Uploaded and published app %s/%s (%s) successfully" % (app_describe["name"], app_describe["version"], app_id))
                else:
                    logger.info("Uploaded app %s/%s (%s) successfully" % (app_describe["name"], app_describe["version"], app_id))
                    logger.info("You can publish this app with: dx publish {n}/{v}".format(n=app_describe["name"], v=app_describe["version"]))

            return app_describe if return_object_dump else {"id": app_id}

        elif mode == "applet":
            return dxpy.api.applet_describe(applet_id) if return_object_dump else {"id": applet_id}
        else:
            raise dxpy.app_builder.AppBuilderException("Unrecognized mode %r" % (mode,))

    finally:
        # Clean up after ourselves.
        if using_temp_project:
            dxpy.executable_builder.delete_temporary_projects(list(projects_by_region.values()))

def get_destination_region(destination):
    """
    :param destination: The destination path for building the applet, as given by the --destination option to "dx build". Will be in the form [PROJECT_NAME_OR_ID:][/[FOLDER/][NAME]].
    :type destination: str

    :returns: The name of the region in which the applet will be built, e.g. 'aws:us-east-1'. It doesn't take into account the destination project specified in dxapp.json.
    :rtype: str
    """
    if destination:
        dest_project_id, _, _ = parse_destination(destination)
    else:
        dest_project_id = dxpy.WORKSPACE_ID
    return dxpy.api.project_describe(dest_project_id, input_params={"fields": {"region": True}})["region"]


def get_project_to_check(destination, extra_args):
    # extra args overrides the destination argument
    # so we're checking it first
    if "project" in extra_args:
        return extra_args["project"]
    if destination:
        dest_project_id, _, _ = parse_destination(destination)
        # checkFeatureAccess is not implemented on the container
        if dest_project_id.startswith("container-"):
            dest_project_id = dxpy.PROJECT_CONTEXT_ID
        return dest_project_id
    else:
        return dxpy.PROJECT_CONTEXT_ID


def verify_nf_license(destination, extra_args):
    dest_project_to_check = get_project_to_check(destination, extra_args)
    features = dxpy.DXHTTPRequest("/" + dest_project_to_check + "/checkFeatureAccess", {"features": ["dxNextflow"]}).get("features", {})
    dx_nextflow_lic = features.get("dxNextflow", False)
    if not dx_nextflow_lic:
        raise dxpy.app_builder.AppBuilderException("PermissionDenied: billTo of the applet's destination project must have the dxNextflow feature enabled. For inquiries, please contact support@dnanexus.com")

def _build_app(args, extra_args):
    """Builds an app or applet and returns the resulting executable ID
    (unless it was a dry-run, in which case None is returned).

    TODO: remote app builds still return None, but we should fix this.

    """
    resources_dir = None
    source_dir = args.src_dir
    worker_resources_subpath = ""  # no subpath, files will be saved to root directory by default.

    if args.nextflow:
        verify_nf_license(args.destination, extra_args)

    # determine if a nextflow applet ought to be built with Nextflow Pipeline Importer (NPI) app
    build_nf_with_npi = any([x for x in [args.repository, args.cache_docker]])
    # this is to ensure to not call any more NPI executions if already inside an NPI job.
    build_nf_with_npi = False if is_importer_job() else build_nf_with_npi

    if args.nextflow and (not build_nf_with_npi):
        source_dir = prepare_nextflow(
            resources_dir=args.src_dir,
            profile=args.profile,
            region=get_destination_region(args.destination),
            cache_docker=args.cache_docker,
            nextflow_pipeline_params=args.nextflow_pipeline_params
        )
        resources_dir = args.src_dir
        worker_resources_subpath = get_resources_subpath(resources_dir)
    if args._from:
        # BUILD FROM EXISTING APPLET
        output = build_app_from(
            args._from,
            [args.version_override],
            publish=args.publish,
            do_try_update=args.update,
            bill_to_override=args.bill_to,
            confirm=args.confirm,
            return_object_dump=args.json,
            brief=args.brief,
            **extra_args
        )
        if output is not None and args.run is None:
            print(json.dumps(output))

        return output['id']

<<<<<<< HEAD
    if not args.remote and not build_nf_with_npi:  # building with NF repository is implicitly remote
=======
    if not args.remote and not build_nf_with_npi:  # building with NF repository or cache_docker is done remotely by npi
>>>>>>> a7968b3f
        # LOCAL BUILD
        output = build_and_upload_locally(
            source_dir,
            args.mode,
            overwrite=args.overwrite,
            archive=args.archive,
            publish=args.publish,
            destination_override=args.destination,
            version_override=args.version_override,
            bill_to_override=args.bill_to,
            use_temp_build_project=args.use_temp_build_project,
            do_parallel_build=args.parallel_build,
            do_version_autonumbering=args.version_autonumbering,
            do_try_update=args.update,
            do_check_syntax=args.check_syntax,
            ensure_upload=args.ensure_upload,
            force_symlinks=args.force_symlinks,
            dry_run=args.dry_run,
            confirm=args.confirm,
            return_object_dump=args.json,
            region=args.region,
            brief=args.brief,
            resources_dir=resources_dir,
            worker_resources_subpath=worker_resources_subpath,
            **extra_args
            )

        if output is not None and args.run is None:
            print(json.dumps(output))

        if args.dry_run:
            return None

        return output['id']

    else:
        # REMOTE BUILD
        # The following flags might be useful in conjunction with
        # --remote. To enable these, we need to learn how to pass these
        # options through to the interior call of dx_build_app(let).
        if args.dry_run:
            parser.error('--remote and --repository cannot be combined with --dry-run')
        if args.overwrite:
            parser.error('--remote and --repository cannot be combined with --overwrite/-f')
        if args.archive:
            parser.error('--remote and --repository cannot be combined with --archive/-a')

        # The following flags are probably not useful in conjunction
        # with --remote.
        if args.json:
            parser.error('--remote and --repository cannot be combined with --json')
        if not args.use_temp_build_project:
            parser.error('--remote and --repository cannot be combined with --no-temp-build-project')

        if isinstance(args.region, list) and len(args.region) > 1:
            parser.error('--region can only be specified once for remote builds')
        region = args.region[0] if args.region is not None else None

        more_kwargs = {}
        if args.version_override:
            more_kwargs['version_override'] = args.version_override
        if args.bill_to:
            more_kwargs['bill_to_override'] = args.bill_to
        if not args.version_autonumbering:
            more_kwargs['do_version_autonumbering'] = False
        if not args.update:
            more_kwargs['do_try_update'] = False
        if not args.parallel_build:
            more_kwargs['do_parallel_build'] = False
        if not args.check_syntax:
            more_kwargs['do_check_syntax'] = False


        if args.nextflow and build_nf_with_npi:
            nf_scr = args.repository
            if (not args.repository) and args.src_dir:
                logger.info(
                    "Building nextflow pipeline with the Nextflow Pipeline Importer app. "
                    "Uploading the local nextflow source to the platform"
                )
                dest_project = get_project_to_check(args.destination, extra_args)
                _, dest_folder, _ = parse_destination(args.destination)
                dest_folder = dest_folder or ""
                upload_destination_dir = os.path.join(
                    dest_folder, ".nf_source"
                ).strip("/")
                qualified_upload_dest = ":".join([dest_project, "/" + upload_destination_dir + "/"])
                dest_folder_exists = False

                try:
                    dest_folder_exists = check_folder_exists(
                        project=dest_project,
                        path="/" + os.path.join(dest_folder, ".nf_source").strip("/"),
                        folder_name=os.path.basename(args.src_dir)
                    )
                except ResolutionError:
                    logger.info(
                        "Destination folder {} does not exist. Creating and uploading the pipeline source.".format(
                            qualified_upload_dest
                        )
                    )
                if dest_folder_exists:
                    raise dxpy.app_builder.AppBuilderException(
                        "Folder {} exists in the project {}. Remove the directory to avoid file duplication and retry".format(
                            os.path.join(upload_destination_dir, os.path.basename(args.src_dir)), dest_project
                        )
                    )
                else:
                    upload_cmd = ["dx", "upload", args.src_dir, "-r", "-o", qualified_upload_dest, "-p"]
                    _ = subprocess.check_output(upload_cmd)
                    nf_scr = os.path.join(qualified_upload_dest, os.path.basename(args.src_dir))
            return build_pipeline_with_npi(
                repository=nf_scr,
                tag=args.tag,
                cache_docker=args.cache_docker,
                docker_secrets=args.docker_secrets,
                nextflow_pipeline_params=args.nextflow_pipeline_params,
                profile=args.profile,
                git_creds=args.git_credentials,
                brief=args.brief,
                destination=args.destination,
                extra_args=extra_args
            )
        app_json = _parse_app_spec(source_dir)
        _check_suggestions(app_json, publish=args.publish)
        _verify_app_source_dir(source_dir, args.mode)
        if args.mode == "app" and not args.dry_run:
            dxpy.executable_builder.verify_developer_rights('app-' + app_json['name'])

        return _build_app_remote(args.mode, source_dir, destination_override=args.destination,
                                 publish=args.publish,
                                 region=region, watch=args.watch, **more_kwargs)


def build(args):
    try:
        executable_id = _build_app(args, json.loads(args.extra_args) if args.extra_args else {})
    except dxpy.app_builder.AppBuilderException as e:
        # AppBuilderException represents errors during app building
        # that could reasonably have been anticipated by the user.
        print("Error: %s" % (e.args,), file=sys.stderr)
        sys.exit(3)
    except dxpy.exceptions.DXAPIError as e:
        print("Error: %s" % (e,), file=sys.stderr)
        sys.exit(3)
    if args.run is not None:
        if executable_id is None:
            raise AssertionError('Expected executable_id to be set here')

        try:
            subprocess.check_call(['dx', 'run', executable_id, '--priority', 'high'] + args.run)
        except subprocess.CalledProcessError as e:
            sys.exit(e.returncode)
        except:
            err_exit()


def main(**kwargs):
    """
    Entry point for dx-build-app(let).

    Don't call this function as a subroutine in your program! It is liable to
    sys.exit your program when it detects certain error conditions, so you
    can't recover from those as you could if it raised exceptions. Instead,
    call dx_build_app.build_and_upload_locally which provides the real
    implementation for dx-build-app(let) but is easier to use in your program.
    """

    if len(sys.argv) > 0:
        if sys.argv[0].endswith('dx-build-app'):
            logging.warn('Warning: dx-build-app has been replaced with "dx build --create-app". Please update your scripts.')
        elif sys.argv[0].endswith('dx-build-applet'):
            logging.warn('Warning: dx-build-applet has been replaced with "dx build". Please update your scripts.')
        exit(0)

if __name__ == '__main__':
    main()<|MERGE_RESOLUTION|>--- conflicted
+++ resolved
@@ -1084,11 +1084,7 @@
 
         return output['id']
 
-<<<<<<< HEAD
-    if not args.remote and not build_nf_with_npi:  # building with NF repository is implicitly remote
-=======
     if not args.remote and not build_nf_with_npi:  # building with NF repository or cache_docker is done remotely by npi
->>>>>>> a7968b3f
         # LOCAL BUILD
         output = build_and_upload_locally(
             source_dir,
