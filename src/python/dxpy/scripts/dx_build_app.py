#!/usr/bin/env python
#
# Copyright (C) 2013-2016 DNAnexus, Inc.
#
# This file is part of dx-toolkit (DNAnexus platform client libraries).
#
#   Licensed under the Apache License, Version 2.0 (the "License"); you may not
#   use this file except in compliance with the License. You may obtain a copy
#   of the License at
#
#       http://www.apache.org/licenses/LICENSE-2.0
#
#   Unless required by applicable law or agreed to in writing, software
#   distributed under the License is distributed on an "AS IS" BASIS, WITHOUT
#   WARRANTIES OR CONDITIONS OF ANY KIND, either express or implied. See the
#   License for the specific language governing permissions and limitations
#   under the License.


from __future__ import print_function, unicode_literals, division, absolute_import

import logging
logging.basicConfig(level=logging.WARNING)
logging.getLogger('requests.packages.urllib3.connectionpool').setLevel(logging.ERROR)

import os, sys, json, subprocess, argparse
import platform
import py_compile
import re
import shutil
import tempfile
import time
from datetime import datetime
import dxpy
import dxpy.app_builder
import dxpy.workflow_builder
import dxpy.executable_builder
from .. import logger

from dxpy.nextflow.nextflow_builder import build_pipeline_from_repository, prepare_nextflow
from dxpy.nextflow.nextflow_utils import get_resources_subpath

from ..utils import json_load_raise_on_duplicates
from ..utils.resolver import resolve_path, check_folder_exists, ResolutionError, is_container_id
from ..utils.completer import LocalCompleter
from ..app_categories import APP_CATEGORIES
from ..exceptions import err_exit
from ..utils.printing import BOLD
from ..compat import open, USING_PYTHON2, decode_command_line_args, basestring

decode_command_line_args()

parser = argparse.ArgumentParser(description="Uploads a DNAnexus App.")

class DXSyntaxError(Exception):
    def __init__(self, message):
        self.message = message
    def __str__(self):
        return self.message

def _get_timestamp_version_suffix(version):
    if "+" in version:
        return ".build." + datetime.today().strftime('%Y%m%d.%H%M')
    else:
        return "+build." + datetime.today().strftime('%Y%m%d.%H%M')

def _get_version_suffix(src_dir, version):
    # If anything goes wrong, fall back to the date-based suffix.
    try:
        if os.path.exists(os.path.join(src_dir, ".git")):
            abbrev_sha1 = subprocess.check_output(['git', 'rev-parse', 'HEAD'], cwd=src_dir).strip()[:7]
            # We ensure that if VERSION is semver-compliant, then
            # VERSION + SUFFIX will be too. In particular that means
            # (here and in _get_timestamp_version_suffix above) we add
            # what semver refers to as a "build metadata" section
            # (delimited by "+"), unless one already exists, in which
            # case we append to the existing one.
            if "+" in version:
                return ".git." + abbrev_sha1
            else:
                return "+git." + abbrev_sha1
    except:
        pass
    return _get_timestamp_version_suffix(version)

def parse_destination(dest_str):
    return dxpy.executable_builder.get_parsed_destination(dest_str)

def _check_suggestions(app_json, publish=False):
    """
    Examines the specified dxapp.json file and warns about any
    violations of suggestions guidelines.

    :raises: AppBuilderException for data objects that could not be found
    """
    for input_field in app_json.get('inputSpec', []):
        for suggestion in input_field.get('suggestions', []):
            if 'project' in suggestion:
                try:
                    project = dxpy.api.project_describe(suggestion['project'], {"permissions": True})
                    if 'PUBLIC' not in project['permissions'] and publish:
                        logger.warn('Project {name} NOT PUBLIC!'.format(name=project['name']))
                except dxpy.exceptions.DXAPIError as e:
                    if e.code == 404:
                        logger.warn('Suggested project {name} does not exist, or not accessible by user'.format(
                                     name=suggestion['project']))
                if 'path' in suggestion:
                    try:
                        check_folder_exists(suggestion['project'], suggestion['path'], '')
                    except ResolutionError as e:
                        logger.warn('Folder {path} could not be found in project {project}'.format(
                                     path=suggestion['path'], project=suggestion['project']))
            if '$dnanexus_link' in suggestion:
                if suggestion['$dnanexus_link'].startswith(('file-', 'record-')):
                    try:
                        dnanexus_link = dxpy.describe(suggestion['$dnanexus_link'])
                    except dxpy.exceptions.DXAPIError as e:
                        if e.code == 404:
                            raise dxpy.app_builder.AppBuilderException(
                                'Suggested object {name} could not be found'.format(
                                    name=suggestion['$dnanexus_link']))
                    except Exception as e:
                        raise dxpy.app_builder.AppBuilderException(str(e))
            if 'value' in suggestion and isinstance(suggestion["value"], dict):
                if '$dnanexus_link' in suggestion['value']:
                    # Check if we have JSON or string
                    if isinstance(suggestion['value']['$dnanexus_link'], dict):
                        if 'project' in suggestion['value']['$dnanexus_link']:
                            try:
                                dxpy.api.project_describe(suggestion['value']['$dnanexus_link']['project'])
                            except dxpy.exceptions.DXAPIError as e:
                                if e.code == 404:
                                    logger.warn('Suggested project {name} does not exist, or not accessible by user'.format(
                                                 name=suggestion['value']['$dnanexus_link']['project']))
                    elif isinstance(suggestion['value']['$dnanexus_link'], basestring):
                        if suggestion['value']['$dnanexus_link'].startswith(('file-', 'record-')):
                            try:
                                dnanexus_link = dxpy.describe(suggestion['value']['$dnanexus_link'])
                            except dxpy.exceptions.DXAPIError as e:
                                if e.code == 404:
                                    raise dxpy.app_builder.AppBuilderException(
                                        'Suggested object {name} could not be found'.format(
                                            name=suggestion['value']['$dnanexus_link']))
                            except Exception as e:
                                raise dxpy.app_builder.AppBuilderException(str(e))

def _lint(dxapp_json_filename, mode):
    """
    Examines the specified dxapp.json file and warns about any
    violations of app guidelines.

    Precondition: the dxapp.json file exists and can be parsed.
    """

    def _find_readme(dirname):
        for basename in ['README.md', 'Readme.md', 'readme.md']:
            if os.path.exists(os.path.join(dirname, basename)):
                return os.path.join(dirname, basename)
        return None

    app_spec = json.load(open(dxapp_json_filename))

    dirname = os.path.basename(os.path.dirname(os.path.abspath(dxapp_json_filename)))

    if mode == "app":
        if 'title' not in app_spec:
            logger.warn('app is missing a title, please add one in the "title" field of dxapp.json')

        if 'summary' in app_spec:
            if app_spec['summary'].endswith('.'):
                logger.warn('summary "%s" should be a short phrase not ending in a period' % (app_spec['summary'],))
        else:
            logger.warn('app is missing a summary, please add one in the "summary" field of dxapp.json')

        readme_filename = _find_readme(os.path.dirname(dxapp_json_filename))
        if 'description' in app_spec:
            if readme_filename:
                raise dxpy.app_builder.AppBuilderException('Description was provided both in Readme.md '
                          'and in the "description" field of {file}. Please consolidate content in Readme.md '
                          'and remove the "description" field.'.format(file=dxapp_json_filename))
            if not app_spec['description'].strip().endswith('.'):
                logger.warn('"description" field should be written in complete sentences and end with a period')
        else:
            if readme_filename is None:
                logger.warn("app is missing a description, please supply one in README.md")
        if 'categories' in app_spec:
            for category in app_spec['categories']:
                if category not in APP_CATEGORIES:
                    logger.warn('app has unrecognized category "%s"' % (category,))
                if category == 'Import':
                    if 'title' in app_spec and not app_spec['title'].endswith('Importer'):
                        logger.warn('title "%s" should end in "Importer"' % (app_spec['title'],))
                if category == 'Export':
                    if 'title' in app_spec and not app_spec['title'].endswith('Exporter'):
                        logger.warn('title "%s" should end in "Exporter"' % (app_spec['title'],))

    if 'name' in app_spec:
        if app_spec['name'] != app_spec['name'].lower():
            logger.warn('name "%s" should be all lowercase' % (app_spec['name'],))
        if dirname != app_spec['name'] and not os.path.abspath(dxapp_json_filename).startswith("/tmp") and not dirname.startswith("."):
            logger.warn('app name "%s" does not match containing directory "%s"' % (app_spec['name'], dirname))
    else:
        logger.warn('app is missing a name, please add one in the "name" field of dxapp.json')

    if 'version' in app_spec:
        if not dxpy.executable_builder.GLOBAL_EXEC_VERSION_RE.match(app_spec['version']):
            logger.warn('"version" %s should be semver compliant (e.g. of the form X.Y.Z)' % (app_spec['version'],))

    # Note that identical checks are performed on the server side (and
    # will cause the app build to fail), but the checks here are printed
    # sooner and multiple naming problems can be detected in a single
    # pass.
    if 'inputSpec' in app_spec:
        for i, input_field in enumerate(app_spec['inputSpec']):
            if not re.match("^[a-zA-Z_][0-9a-zA-Z_]*$", input_field['name']):
                logger.error('input %d has illegal name "%s" (must match ^[a-zA-Z_][0-9a-zA-Z_]*$)' % (i, input_field['name']))
    else:
        logger.warn("dxapp.json contains no input specification (inputSpec). Your applet will not be usable as an " +
                    "app, runnable from the GUI, or composable using workflows.")
    if 'outputSpec' in app_spec:
        for i, output_field in enumerate(app_spec['outputSpec']):
            if not re.match("^[a-zA-Z_][0-9a-zA-Z_]*$", output_field['name']):
                logger.error('output %d has illegal name "%s" (must match ^[a-zA-Z_][0-9a-zA-Z_]*$)' % (i, output_field['name']))
    else:
        logger.warn("dxapp.json contains no output specification (outputSpec). Your applet will not be usable as an " +
                    "app, runnable from the GUI, or composable using workflows.")

def _check_syntax(code, lang, temp_dir, enforce=True):
    """
    Checks that the code whose text is in CODE parses as LANG.

    Raises DXSyntaxError if there is a problem and "enforce" is True.
    """
    # This function needs the language to be explicitly set, so we can
    # generate an appropriate temp filename.
    if lang == 'python2.7' or 'python3' in lang:
        temp_basename = 'inlined_code_from_dxapp_json.py'
    elif lang == 'bash':
        temp_basename = 'inlined_code_from_dxapp_json.sh'
    else:
        raise ValueError('lang must be one of "python2.7", "python3", or "bash"')
    # Dump the contents out to a temporary file, then call _check_file_syntax.
    with open(os.path.join(temp_dir, temp_basename), 'w') as ofile:
        ofile.write(code)
    _check_file_syntax(os.path.join(temp_dir, temp_basename), temp_dir, override_lang=lang, enforce=enforce)


# convert the error message embedded in the exception to a proper string
def _error_message_to_string(e, message):
    if isinstance(message, str):
        return message
    elif isinstance(message, bytes):
        return message.decode("utf-8")
    else:
        # What kind of object is this?
        print("The error message is neither string nor bytes, it is {}".format(type(message)))
        raise e

def _check_file_syntax(filename, temp_dir, override_lang=None, enforce=True):
    """
    Checks that the code in FILENAME parses, attempting to autodetect
    the language if necessary.

    Raises IOError if the file cannot be read.

    Raises DXSyntaxError if there is a problem and "enforce" is True.
    """
    def check_python(filename):
        # Generate a semi-recognizable name to write the pyc to. Of
        # course it's possible that different files being scanned could
        # have the same basename, so this path won't be unique, but the
        # checks don't run concurrently so this shouldn't cause any
        # problems.
        pyc_path = os.path.join(temp_dir, os.path.basename(filename) + ".pyc")
        try:
            if USING_PYTHON2:
                filename = filename.encode(sys.getfilesystemencoding())
            py_compile.compile(filename, cfile=pyc_path, doraise=True)
        finally:
            try:
                os.unlink(pyc_path)
            except OSError:
                pass
    def check_bash(filename):
        if platform.system() == 'Windows':
            logging.warn(
                    'Skipping bash syntax check due to unavailability of bash on Windows.')
        else:
            subprocess.check_output(["/bin/bash", "-n", filename], stderr=subprocess.STDOUT)
    python_unsure = False
    if override_lang == 'python2.7' and USING_PYTHON2:
        checker_fn = check_python
    elif override_lang == 'python3' and not USING_PYTHON2:
        checker_fn = check_python
    elif override_lang == 'bash':
        checker_fn = check_bash
    elif filename.endswith('.py'):
        checker_fn = check_python
        # don't enforce and ignore if the shebang is ambiguous and we're not sure
        # that the file version is the same as the one we're running
        read_mode = "r"
        if USING_PYTHON2:
            read_mode = "rb"
        with open(filename, read_mode) as f:
            first_line = f.readline()
            if not (('python3' in first_line and not USING_PYTHON2) or
                    ('python2' in first_line and USING_PYTHON2)):
                enforce = False
                python_unsure = True
    elif filename.endswith('.sh'):
        checker_fn = check_bash
    else:
        # Ignore other kinds of files.
        return

    # Do a test read of the file to catch errors like the file not
    # existing or not being readable.
    open(filename)

    try:
        checker_fn(filename)
    except subprocess.CalledProcessError as e:
        print(filename + " has a syntax error! Interpreter output:", file=sys.stderr)
        if USING_PYTHON2:
            errmsg = e.output
        else:
            errmsg = _error_message_to_string(e, e.output)
        for line in errmsg.strip("\n").split("\n"):
            print("  " + line.rstrip("\n"), file=sys.stderr)
        if enforce:
            raise DXSyntaxError(filename + " has a syntax error")
    except py_compile.PyCompileError as e:
        if python_unsure:
            print("Unsure if " + filename + " is using Python 2 or Python 3, the following error might not be relevant", file=sys.stderr)
        print(filename + " has a syntax error! Interpreter output:", file=sys.stderr)
        if USING_PYTHON2:
            errmsg = e.msg
        else:
            errmsg = _error_message_to_string(e, e.msg)
        print("  " + errmsg.strip(), file=sys.stderr)
        if enforce:
            raise DXSyntaxError(e.msg.strip())


def _verify_app_source_dir_impl(src_dir, temp_dir, mode, enforce=True):
    """Performs syntax and lint checks on the app source.

    Precondition: the dxapp.json file exists and can be parsed.
    """
    _lint(os.path.join(src_dir, "dxapp.json"), mode)

    # Check that the entry point file parses as the type it is going to
    # be interpreted as. The extension is irrelevant.
    manifest = json.load(open(os.path.join(src_dir, "dxapp.json")))
    if "runSpec" in manifest:
        if "interpreter" not in manifest['runSpec']:
            raise dxpy.app_builder.AppBuilderException('runSpec.interpreter field was not present')

        if "release" not in manifest['runSpec'] or "distribution" not in manifest['runSpec']:
            warn_message = 'runSpec.distribution or runSpec.release was not present. These fields '
            warn_message += 'will be required in a future version of the API. Recommended value '
            warn_message += 'for distribution is \"Ubuntu\" and release - \"14.04\".'
            logger.warn(warn_message)

        if manifest['runSpec']['interpreter'] in ["python2.7", "bash", "python3"]:
            if "file" in manifest['runSpec']:
                entry_point_file = os.path.abspath(os.path.join(src_dir, manifest['runSpec']['file']))
                try:
                    _check_file_syntax(entry_point_file, temp_dir, override_lang=manifest['runSpec']['interpreter'], enforce=enforce)
                except IOError as e:
                    raise dxpy.app_builder.AppBuilderException(
                        'Could not open runSpec.file=%r. The problem was: %s' % (entry_point_file, e))
                except DXSyntaxError:
                    raise dxpy.app_builder.AppBuilderException('Entry point file %s has syntax errors, see above for details. Rerun with --no-check-syntax to proceed anyway.' % (entry_point_file,))
            elif "code" in manifest['runSpec']:
                try:
                    _check_syntax(manifest['runSpec']['code'], manifest['runSpec']['interpreter'], temp_dir, enforce=enforce)
                except DXSyntaxError:
                    raise dxpy.app_builder.AppBuilderException('Code in runSpec.code has syntax errors, see above for details. Rerun with --no-check-syntax to proceed anyway.')

            cluster_bootstrap_scripts = _get_all_cluster_bootstrap_script_names(manifest)
            for filename in cluster_bootstrap_scripts:
                abs_filename = os.path.abspath(os.path.join(src_dir, filename))
                try:
                    _check_file_syntax(abs_filename,
                                       temp_dir,
                                       override_lang=manifest['runSpec']['interpreter'],
                                       enforce=enforce)
                except IOError as e:
                    raise dxpy.app_builder.AppBuilderException(
                        'Could not open cluster bootstrap script %r. The problem was: %s' % (abs_filename, e))
                except DXSyntaxError:
                    raise dxpy.app_builder.AppBuilderException('Code in cluster bootstrapScript %r has syntax errors, see above for details. Rerun with --no-check-syntax to proceed anyway.' % filename)

        if 'execDepends' in manifest['runSpec']:
            if not isinstance(manifest['runSpec']['execDepends'], list):
                raise dxpy.app_builder.AppBuilderException('Expected runSpec.execDepends to be an array. Rerun with --no-check-syntax to proceed anyway.')
            if not all(isinstance(dep, dict) for dep in manifest['runSpec']['execDepends']):
                raise dxpy.app_builder.AppBuilderException('Expected runSpec.execDepends to be an array of hashes. Rerun with --no-check-syntax to proceed anyway.')
            if any(dep.get('package_manager', 'apt') != 'apt' for dep in manifest['runSpec']['execDepends']):
                if not isinstance(manifest.get('access'), dict) or 'network' not in manifest['access']:
                    msg = '\n'.join(['runSpec.execDepends specifies non-APT dependencies, but no network access spec is given.',
                    'Add {"access": {"network": ["*"]}} to allow dependencies to install.',
                    'See https://documentation.dnanexus.com/developer/apps/execution-environment#network-access.',
                    'Rerun with --no-check-syntax to proceed anyway.'])
                    raise dxpy.app_builder.AppBuilderException(msg)

    if 'authorizedUsers' in manifest:
        if not isinstance(manifest['authorizedUsers'], list) or isinstance(manifest['authorizedUsers'], basestring):
            raise dxpy.app_builder.AppBuilderException('Expected authorizedUsers to be a list of strings')
        for thing in manifest['authorizedUsers']:
            if thing != 'PUBLIC' and (not isinstance(thing, basestring) or not re.match("^(org-|user-)", thing)):
                raise dxpy.app_builder.AppBuilderException('authorizedUsers field contains an entry which is not either the string "PUBLIC" or a user or org ID')

    if "pricingPolicy" in manifest:
        error_message = "\"pricingPolicy\" at the top level is not accepted. It must be specified "
        error_message += "under the \"regionalOptions\" field in all enabled regions of the app"
        raise dxpy.app_builder.AppBuilderException(error_message)

    # Check all other files that are going to be in the resources tree.
    # For these we detect the language based on the filename extension.
    # Obviously this check can have false positives, since the app can
    # execute (or not execute!) all these files in whatever way it
    # wishes, e.g. it could use Python != 2.7 or some non-bash shell.
    # Consequently errors here are non-fatal.
    files_with_problems = []
    for dirpath, dirnames, filenames in os.walk(os.path.abspath(os.path.join(src_dir, "resources"))):
        for filename in filenames:
            # On Mac OS, the resource fork for "FILE.EXT" gets tarred up
            # as a file named "._FILE.EXT". To a naive check this
            # appears to be a file of the same extension. Therefore, we
            # exclude these from syntax checking since they are likely
            # to not parse as whatever language they appear to be.
            if not filename.startswith("._"):
                try:
                    _check_file_syntax(os.path.join(dirpath, filename), temp_dir, enforce=True)
                except IOError as e:
                    raise dxpy.app_builder.AppBuilderException(
                        'Could not open file in resources directory %r. The problem was: %s' %
                        (os.path.join(dirpath, filename), e)
                    )
                except DXSyntaxError:
                    # Suppresses errors from _check_file_syntax so we
                    # only print a nice error message
                    files_with_problems.append(os.path.join(dirpath, filename))

    if files_with_problems:
        # Make a message of the form:
        #    "/path/to/my/app.py"
        # OR "/path/to/my/app.py and 3 other files"
        files_str = files_with_problems[0] if len(files_with_problems) == 1 else (files_with_problems[0] + " and " + str(len(files_with_problems) - 1) + " other file" + ("s" if len(files_with_problems) > 2 else ""))
        logging.warn('%s contained syntax errors, see above for details' % (files_str,))


def _get_all_cluster_bootstrap_script_names(manifest):
    # runSpec.systemRequirements is deprecated. Enforce use of regionalOptions.
    if 'systemRequirements' in manifest['runSpec']:
        sys_reqs = manifest['runSpec']['systemRequirements']
        for entry_point in sys_reqs:
            if 'clusterSpec' in sys_reqs[entry_point]:
                err_msg = "\"clusterSpec\" in \"runSpec.systemRequirements\" is not accepted."
                err_msg += " It must be specified in \"systemRequirements\" under the \"regionalOptions\" field in all enabled regions of the app."
                raise dxpy.app_builder.AppBuilderException(err_msg)

    script_names = []
    if 'regionalOptions' in manifest:
        for region in manifest['regionalOptions']:
            if 'systemRequirements' in manifest['regionalOptions'][region]:
                sys_reqs = manifest['regionalOptions'][region]['systemRequirements']
                for entry_point in sys_reqs:
                    try:
                        filename = sys_reqs[entry_point]['clusterSpec']['bootstrapScript']
                        script_names.append(filename)
                    except KeyError:
                        # either no "clusterSpec" or no "bootstrapScript" within "clusterSpec"
                        continue

    return script_names

def _verify_app_source_dir(src_dir, mode, enforce=True):
    """Performs syntax and lint checks on the app source.

    Precondition: the dxapp.json file exists and can be parsed.
    """
    temp_dir = tempfile.mkdtemp(prefix='dx-build_tmp')
    try:
        _verify_app_source_dir_impl(src_dir, temp_dir, mode, enforce=enforce)
    finally:
        shutil.rmtree(temp_dir)

def _parse_app_spec(src_dir):
    """Returns the parsed contents of dxapp.json.

    Raises either AppBuilderException or a parser error (exit codes 3 or
    2 respectively) if this cannot be done.
    """
    if not os.path.isdir(src_dir):
        parser.error("%s is not a directory" % src_dir)
    if not os.path.exists(os.path.join(src_dir, "dxapp.json")):
        raise dxpy.app_builder.AppBuilderException("Directory %s does not contain dxapp.json: not a valid DNAnexus app source directory" % src_dir)
    with open(os.path.join(src_dir, "dxapp.json")) as app_desc:
        try:
            return json_load_raise_on_duplicates(app_desc)
        except Exception as e:
            raise dxpy.app_builder.AppBuilderException("Could not parse dxapp.json file as JSON: " + str(e.args))

def _build_app_remote(mode, src_dir, publish=False, destination_override=None,
                      version_override=None, bill_to_override=None,
                      do_version_autonumbering=True, do_try_update=True, do_parallel_build=True,
                      do_check_syntax=True, region=None, watch=True):
    if mode == 'app':
        builder_app = 'app-tarball_app_builder'
    else:
        builder_app = 'app-tarball_applet_builder'

    app_spec = _parse_app_spec(src_dir)
    builder_versions = {"12.04": "", "14.04": "_trusty", "16.04": "_xenial",
                        "20.04": "_focal"}
    release = app_spec['runSpec'].get('release')
    # Remote builder app/applet for 16.04 version 1
    if release == "16.04" and app_spec['runSpec'].get('version', '0') == '1':
        builder_app += "_xenial_v1"
    else:
        builder_app += builder_versions.get(release, "")


    temp_dir = tempfile.mkdtemp()

    build_options = {}

    if version_override:
        build_options['version_override'] = version_override
    elif do_version_autonumbering:
        # If autonumbering is DISABLED, the interior run of dx-build-app
        # will detect the correct version to use without our help. If it
        # is ENABLED, the version suffix might depend on the state of
        # the git repository. Since we'll remove the .git directory
        # before uploading, we need to determine the correct version to
        # use here and pass it in to the interior run of dx-build-app.
        if do_version_autonumbering:
            original_version = app_spec['version']
            app_describe = None
            try:
                app_describe = dxpy.api.app_describe("app-" + app_spec["name"], alias=original_version, always_retry=False)
            except dxpy.exceptions.DXAPIError as e:
                if e.name == 'ResourceNotFound' or (mode == 'applet' and e.name == 'PermissionDenied'):
                    pass
                else:
                    raise e
            if app_describe is not None:
                if 'published' in app_describe or not do_try_update:
                    # The version we wanted was taken; fall back to the
                    # autogenerated version number.
                    build_options['version_override'] = original_version + _get_version_suffix(src_dir, original_version)

    # The following flags are basically passed through verbatim.
    if bill_to_override:
        build_options['bill_to_override'] = bill_to_override
    if not do_version_autonumbering:
        build_options['do_version_autonumbering'] = False
    if not do_try_update:
        build_options['do_try_update'] = False
    if not do_parallel_build:
        build_options['do_parallel_build'] = False
    if not do_check_syntax:
        build_options['do_check_syntax'] = False

    using_temp_project_for_remote_build = False

    # If building an applet, run the builder app in the destination
    # project. If building an app, run the builder app in a temporary
    # project.
    dest_folder = None
    dest_applet_name = None
    if mode == "applet":
        # Translate the --destination flag as follows. If --destination
        # is PROJ:FOLDER/NAME,
        #
        # 1. Run the builder app in PROJ
        # 2. Make the output folder FOLDER
        # 3. Supply --destination=NAME to the interior call of dx-build-applet.
        build_project_id = dxpy.WORKSPACE_ID
        if destination_override:
            build_project_id, dest_folder, dest_applet_name = parse_destination(destination_override)
        if build_project_id is None:
            parser.error("Can't create an applet without specifying a destination project; please use the -d/--destination flag to explicitly specify a project")
        if dest_applet_name:
            build_options['destination_override'] = '/' + dest_applet_name

    elif mode == "app":
        using_temp_project_for_remote_build = True
        try:
            project_input = {}
            project_input["name"] = "dx-build-app --remote temporary project"
            if bill_to_override:
                project_input["billTo"] = bill_to_override
            if region:
                project_input["region"] = region
            build_project_id = dxpy.api.project_new(project_input)["id"]
        except:
            err_exit()

    try:
        # Resolve relative paths and symlinks here so we have something
        # reasonable to write in the job name below.
        src_dir = os.path.realpath(src_dir)

        # Show the user some progress as the tarball is being generated.
        # Hopefully this will help them to understand when their tarball
        # is huge (e.g. the target directory already has a whole bunch
        # of binaries in it) and interrupt before uploading begins.
        app_tarball_file = os.path.join(temp_dir, "app_tarball.tar.gz")
        tar_subprocess = subprocess.Popen(["tar", "-czf", "-", "--exclude", "./.git", "."], cwd=src_dir, stdout=subprocess.PIPE)
        with open(app_tarball_file, 'wb') as tar_output_file:
            total_num_bytes = 0
            last_console_update = 0
            start_time = time.time()
            printed_static_message = False
            # Pipe the output of tar into the output file
            while True:
                tar_exitcode = tar_subprocess.poll()
                data = tar_subprocess.stdout.read(4 * 1024 * 1024)
                if tar_exitcode is not None and len(data) == 0:
                    break
                tar_output_file.write(data)
                total_num_bytes += len(data)
                current_time = time.time()
                # Don't show status messages at all for very short tar
                # operations (< 1.0 sec)
                if current_time - last_console_update > 0.25 and current_time - start_time > 1.0:
                    if sys.stderr.isatty():
                        if last_console_update > 0:
                            sys.stderr.write("\r")
                        sys.stderr.write("Compressing target directory {dir}... ({kb_so_far:,} kb)".format(dir=src_dir, kb_so_far=total_num_bytes // 1024))
                        sys.stderr.flush()
                        last_console_update = current_time
                    elif not printed_static_message:
                        # Print a message (once only) when stderr is not
                        # going to a live console
                        sys.stderr.write("Compressing target directory %s..." % (src_dir,))
                        printed_static_message = True

        if last_console_update > 0:
            sys.stderr.write("\n")
        if tar_exitcode != 0:
            raise Exception("tar exited with non-zero exit code " + str(tar_exitcode))

        dxpy.set_workspace_id(build_project_id)

        remote_file = dxpy.upload_local_file(app_tarball_file, media_type="application/gzip",
                                             wait_on_close=True, show_progress=True)

        try:
            input_hash = {
                "input_file": dxpy.dxlink(remote_file),
                "build_options": build_options
                }
            if mode == 'app':
                input_hash["publish"] = publish
            api_options = {
                "name": "Remote build of %s" % (os.path.basename(src_dir),),
                "input": input_hash,
                "project": build_project_id,
                }
            if dest_folder:
                api_options["folder"] = dest_folder
            app_run_result = dxpy.api.app_run(builder_app, input_params=api_options)
            job_id = app_run_result["id"]
            print("Started builder job %s" % (job_id,))
            if watch:
                try:
                    subprocess.check_call(["dx", "watch", job_id])
                except subprocess.CalledProcessError as e:
                    if e.returncode == 3:
                        # Some kind of failure to build the app. The reason
                        # for the failure is probably self-evident from the
                        # job log (and if it's not, the CalledProcessError
                        # is not informative anyway), so just propagate the
                        # return code without additional remarks.
                        sys.exit(3)
                    else:
                        raise e

            dxpy.DXJob(job_id).wait_on_done(interval=1)

            if mode == 'applet':
                applet_id, _ = dxpy.get_dxlink_ids(dxpy.api.job_describe(job_id)['output']['output_applet'])
                return applet_id
            else:
                # TODO: determine and return the app ID, to allow
                # running the app if args.run is specified
                return None
        finally:
            if not using_temp_project_for_remote_build:
                dxpy.DXProject(build_project_id).remove_objects([remote_file.get_id()])
    finally:
        if using_temp_project_for_remote_build:
            dxpy.api.project_destroy(build_project_id, {"terminateJobs": True})
        shutil.rmtree(temp_dir)


def build_app_from(applet_desc, version, publish=False, do_try_update=True, bill_to_override=None,
                   return_object_dump=False, confirm=True, brief=False, **kwargs):

    applet_id = applet_desc["id"]
    app_name = applet_desc["name"]
    dxpy.executable_builder.verify_developer_rights('app-' + app_name)
    if not brief:
        logger.info("Will create app from the applet: %s (%s)" % (applet_desc["name"], applet_desc['id'],))

    applet_region = dxpy.api.project_describe(applet_desc["project"],
                                              input_params={"fields": {"region": True}})["region"]

    #TODO: make it possible to build multi region app by uploadling
    # the applet tarball to different regions
    regional_options = {
        applet_region: {'applet': applet_id}
    }

    # Certain metadata is not copied from an applet to the app
    # It must be passed explicitly otherwise default values will be
    # set by the API server or an error will be throw during app build
    # for required non-empty fields
    fields_to_inherit = (
        "summary", "title", "description", "developerNotes",
        "details", "access", "ignoreReuse"
    )
    inherited_metadata = {}
    for field in fields_to_inherit:
        if field in applet_desc:
            inherited_metadata[field] = applet_desc[field]

    required_non_empty = ("summary", "title", "description", "developerNotes")
    for field in required_non_empty:
        if field not in inherited_metadata or not inherited_metadata[field]:
            inherited_metadata[field] = applet_desc["name"]

    app_id = dxpy.app_builder.create_app_multi_region(regional_options,
                                                      app_name,
                                                      None,
                                                      publish=publish,
                                                      set_default=publish,
                                                      billTo=bill_to_override,
                                                      try_versions=version,
                                                      try_update=do_try_update,
                                                      confirm=confirm,
                                                      inherited_metadata=inherited_metadata,
                                                      brief=brief)
    app_describe = dxpy.api.app_describe(app_id)

    if not brief:
        if publish:
            logger.info("Uploaded and published app %s/%s (%s) successfully" % (app_describe["name"], app_describe["version"], app_id))
        else:
            logger.info("Uploaded app %s/%s (%s) successfully" % (app_describe["name"], app_describe["version"], app_id))
            logger.info("You can publish this app with: dx publish {n}/{v}".format(n=app_describe["name"], v=app_describe["version"]))

    return app_describe if return_object_dump else {"id": app_id}


def build_and_upload_locally(src_dir, mode, overwrite=False, archive=False, publish=False, destination_override=None,
                             version_override=None, bill_to_override=None, use_temp_build_project=True,
                             do_parallel_build=True, do_version_autonumbering=True, do_try_update=True,
                             do_check_syntax=True, dry_run=False,
                             return_object_dump=False, confirm=True, ensure_upload=False, force_symlinks=False,
                             region=None, brief=False, resources_dir=None, worker_resources_subpath="", **kwargs):
    dxpy.app_builder.build(src_dir, parallel_build=do_parallel_build)
    app_json = _parse_app_spec(src_dir)

    _check_suggestions(app_json, publish=publish)
    _verify_app_source_dir(src_dir, mode, enforce=do_check_syntax)
    if mode == "app" and not dry_run:
        dxpy.executable_builder.verify_developer_rights('app-' + app_json['name'])

    working_project = None
    using_temp_project = False
    override_folder = None
    override_applet_name = None

    enabled_regions = dxpy.app_builder.get_enabled_regions(app_json, region)

    # Cannot build multi-region app if `use_temp_build_project` is false.
    if enabled_regions is not None and len(enabled_regions) > 1 and not use_temp_build_project:
        raise dxpy.app_builder.AppBuilderException("Cannot specify --no-temp-build-project when building multi-region apps")

    # Prepare projects in which the app's underlying applets will be built (one per region).
    projects_by_region = None
    if mode == "applet" and destination_override:
        working_project, override_folder, override_applet_name = parse_destination(destination_override)
        if kwargs.get("name"):
            if override_applet_name:
                logger.warning("Name of the applet is set in both destination and extra args! "
                               "\"{}\" will be used!".format(kwargs.get("name")))
            override_applet_name = kwargs.get("name")

        region = dxpy.api.project_describe(working_project,
                                           input_params={"fields": {"region": True}})["region"]
        projects_by_region = {region: working_project}
    elif mode == "app" and use_temp_build_project and not dry_run:
        projects_by_region = {}
        if enabled_regions is not None:
            # Create temporary projects in each enabled region.
            try:
                for region in enabled_regions:
                    project_input = {
                        "name": "Temporary build project for dx-build-app in {r}".format(r=region),
                        "region": region
                    }
                    if bill_to_override:
                        project_input["billTo"] = bill_to_override
                    working_project = dxpy.api.project_new(project_input)["id"]
                    projects_by_region[region] = working_project
                    logger.debug("Created temporary project %s to build in" % (working_project,))
            except:
                # A /project/new request may fail if the requesting user is
                # not authorized to create projects in a certain region.
                dxpy.executable_builder.delete_temporary_projects(list(projects_by_region.values()))
                err_exit()
        else:
            # Create a temp project
            try:
                project_input = {"name": "Temporary build project for dx-build-app"}
                if bill_to_override:
                    project_input["billTo"] = bill_to_override
                working_project = dxpy.api.project_new(project_input)["id"]
            except:
                err_exit()
            region = dxpy.api.project_describe(working_project,
                                               input_params={"fields": {"region": True}})["region"]
            projects_by_region[region] = working_project
            logger.debug("Created temporary project %s to build in" % (working_project,))

        using_temp_project = True
    elif mode == "app" and not dry_run:
        # If we are not using temporary project(s) to build the executable,
        # then we should have a project context somewhere.
        try:
            project = app_json.get("project", dxpy.WORKSPACE_ID)
            region = dxpy.api.project_describe(project,
                                               input_params={"fields": {"region": True}})["region"]
        except Exception:
            err_exit()
        projects_by_region = {region: project}

    try:
        if mode == "applet" and working_project is None and dxpy.WORKSPACE_ID is None:
            parser.error("Can't create an applet without specifying a destination project; please use the -d/--destination flag to explicitly specify a project")

        if mode == "applet":
            dest_project = working_project or dxpy.WORKSPACE_ID or app_json.get("project", False)
            try:
                region = dxpy.api.project_describe(dest_project,
                                                   input_params={"fields": {"region": True}})["region"]
            except Exception:
                err_exit()
            projects_by_region = {region: dest_project}

            if not overwrite and not archive:
                # If we cannot overwrite or archive an existing applet and an
                # applet in the destination exists with the same name as this
                # one, then we should err out *before* uploading resources.
                try:
                    dest_name = override_applet_name or app_json.get('name') or os.path.basename(os.path.abspath(src_dir))
                except:
                    raise dxpy.app_builder.AppBuilderException("Could not determine applet name from specification + "
                                                               "(dxapp.json) or from working directory (%r)" % (src_dir,))
                dest_folder = override_folder or app_json.get('folder') or '/'
                if not dest_folder.endswith('/'):
                    dest_folder = dest_folder + '/'
                for result in dxpy.find_data_objects(classname="applet", name=dest_name, folder=dest_folder,
                                                     project=dest_project, recurse=False):
                    dest_path = dest_folder + dest_name
                    msg = "An applet already exists at {} (id {}) and neither".format(dest_path, result["id"])
                    msg += " -f/--overwrite nor -a/--archive were given."
                    raise dxpy.app_builder.AppBuilderException(msg)

        if dry_run:
            # Set a dummy "projects_by_region" so that we can exercise the dry
            # run flows for uploading resources bundles and applets below.
            projects_by_region = {"dummy-cloud:dummy-region": "project-dummy"}

        if projects_by_region is None:
            raise AssertionError("'projects_by_region' should not be None at this point")

        # "resources" can be used only with an app enabled in a single region and when
        # "regionalOptions" field is not specified.
        if "resources" in app_json and ("regionalOptions" in app_json or len(projects_by_region) > 1):
            error_message = "dxapp.json cannot contain a top-level \"resources\" field "
            error_message += "when the \"regionalOptions\" field is used or when "
            error_message += "the app is enabled in multiple regions"
            raise dxpy.app_builder.AppBuilderException(error_message)

        resources_bundles_by_region = {}
        for region, project in list(projects_by_region.items()):
            resources_bundles_by_region[region] = dxpy.app_builder.upload_resources(
                src_dir,
                project=project,
                folder=override_folder,
                ensure_upload=ensure_upload,
                force_symlinks=force_symlinks,
                brief=brief,
                resources_dir=resources_dir,
                worker_resources_subpath=worker_resources_subpath) if not dry_run else []

        # TODO: Clean up these applets if the app build fails.
        applet_ids_by_region = {}
        try:
            for region, project in list(projects_by_region.items()):
                applet_id, applet_spec = dxpy.app_builder.upload_applet(
                    src_dir,
                    resources_bundles_by_region[region],
                    check_name_collisions=(mode == "applet"),
                    overwrite=overwrite and mode == "applet",
                    archive=archive and mode == "applet",
                    project=project,
                    override_folder=override_folder,
                    override_name=override_applet_name,
                    dry_run=dry_run,
                    brief=brief,
                    **kwargs)
                if not dry_run:
                    logger.debug("Created applet " + applet_id + " successfully")
                applet_ids_by_region[region] = applet_id
        except:
            # Avoid leaking any bundled_resources files we may have
            # created, if applet creation fails. Note that if
            # using_temp_project, the entire project gets destroyed at
            # the end, so we don't bother.
            if not using_temp_project:
                for region, project in list(projects_by_region.items()):
                    objects_to_delete = [dxpy.get_dxlink_ids(bundled_resource_obj['id'])[0] for bundled_resource_obj in resources_bundles_by_region[region]]
                    if objects_to_delete:
                        dxpy.api.project_remove_objects(
                            dxpy.app_builder.get_destination_project(src_dir, project=project),
                            input_params={"objects": objects_to_delete})
            raise

        if dry_run:
            return

        applet_name = applet_spec['name']

        if mode == "app":
            if 'version' not in app_json:
                parser.error("dxapp.json contains no \"version\" field, but it is required to build an app")
            version = app_json['version']
            try_versions = [version_override or version]
            if not version_override and do_version_autonumbering:
                try_versions.append(version + _get_version_suffix(src_dir, version))

            additional_resources_by_region = {}
            if "regionalOptions" in app_json:
                for region, region_config in list(app_json["regionalOptions"].items()):
                    if "resources" in region_config:
                        additional_resources_by_region[region] = region_config["resources"]
            elif "resources" in app_json:
                additional_resources_by_region[list(projects_by_region.keys())[0]] = app_json["resources"]

            regional_options = {}
            for region in projects_by_region:
                regional_options[region] = {"applet": applet_ids_by_region[region]}
                if region in additional_resources_by_region:
                    regional_options[region]["resources"] = additional_resources_by_region[region]

            # add pricingPolicy separately for better readability
            if "regionalOptions" in app_json:
                for region, region_config in list(app_json["regionalOptions"].items()):
                    if "pricingPolicy" in region_config:
                        regional_options[region]["pricingPolicy"] = region_config["pricingPolicy"]

            app_id = dxpy.app_builder.create_app_multi_region(regional_options,
                                                              applet_name,
                                                              src_dir,
                                                              publish=publish,
                                                              set_default=publish,
                                                              billTo=bill_to_override,
                                                              try_versions=try_versions,
                                                              try_update=do_try_update,
                                                              confirm=confirm,
                                                              brief=brief)

            app_describe = dxpy.api.app_describe(app_id)

            if not brief:
                if publish:
                    logger.info("Uploaded and published app %s/%s (%s) successfully" % (app_describe["name"], app_describe["version"], app_id))
                else:
                    logger.info("Uploaded app %s/%s (%s) successfully" % (app_describe["name"], app_describe["version"], app_id))
                    logger.info("You can publish this app with: dx publish {n}/{v}".format(n=app_describe["name"], v=app_describe["version"]))

            return app_describe if return_object_dump else {"id": app_id}

        elif mode == "applet":
            return dxpy.api.applet_describe(applet_id) if return_object_dump else {"id": applet_id}
        else:
            raise dxpy.app_builder.AppBuilderException("Unrecognized mode %r" % (mode,))

    finally:
        # Clean up after ourselves.
        if using_temp_project:
            dxpy.executable_builder.delete_temporary_projects(list(projects_by_region.values()))

def get_destination_region(destination):
    """
    :param destination: The destination path for building the applet, as given by the --destination option to "dx build". Will be in the form [PROJECT_NAME_OR_ID:][/[FOLDER/][NAME]].
    :type destination: str

    :returns: The name of the region in which the applet will be built, e.g. 'aws:us-east-1'. It doesn't take into account the destination project specified in dxapp.json.
    :rtype: str
    """
    if destination:
        dest_project_id, _, _ = parse_destination(destination)
    else:
        dest_project_id = dxpy.WORKSPACE_ID
    return dxpy.api.project_describe(dest_project_id, input_params={"fields": {"region": True}})["region"]

def verify_nf_license(destination, extra_args):
    
    def get_project_to_check():
        # extra args overrides the destination argument
        # so we're checking it first
        if "project" in extra_args:
            return extra_args["project"]
        if destination:
            dest_project_id, _, _ = parse_destination(destination)
            if dest_project_id.startswith("container-"):
                dest_project_id = dxpy.PROJECT_CONTEXT_ID
            return dest_project_id
        else:
            return dxpy.PROJECT_CONTEXT_ID

    dest_project_to_check = get_project_to_check()
<<<<<<< HEAD
    features = dxpy.DXHTTPRequest("/" + dest_project_to_check + "/checkFeatureAccess", {"features": ["dxNextflow"]}).get("features", {})
    
=======
    features = dxpy.DXHTTPRequest("/" + dest_project_to_check + "/checkFeatureAccess", {"features": ["dxNextflow"]}).get("features", {})    
>>>>>>> 4213998d
    dx_nextflow_lic = features.get("dxNextflow", False)
    if not dx_nextflow_lic:
        billTo = dxpy.api.project_describe(dest_project_to_check, input_params={"fields": {"billTo": True}})["billTo"]
        raise dxpy.app_builder.AppBuilderException("PermissionDenied: billTo " + billTo + " of the applet's destination project must have the dxNextflow feature enabled. For inquiries, please contact support@dnanexus.com")

def _build_app(args, extra_args):
    """Builds an app or applet and returns the resulting executable ID
    (unless it was a dry-run, in which case None is returned).

    TODO: remote app builds still return None, but we should fix this.

    """
    resources_dir = None
    source_dir = args.src_dir
    worker_resources_subpath = ""  # no subpath, files will be saved to root directory by default.

    if args.nextflow:
        verify_nf_license(args.destination, extra_args)

    if args.nextflow and not args.repository:
        source_dir = prepare_nextflow(args.src_dir, args.profile, get_destination_region(args.destination))
        resources_dir = args.src_dir
        worker_resources_subpath = get_resources_subpath(resources_dir)
    if args._from:
        # BUILD FROM EXISTING APPLET
        output = build_app_from(
            args._from,
            [args.version_override],
            publish=args.publish,
            do_try_update=args.update,
            bill_to_override=args.bill_to,
            confirm=args.confirm,
            return_object_dump=args.json,
            brief=args.brief,
            **extra_args
        )
        if output is not None and args.run is None:
            print(json.dumps(output))

        return output['id']

    if not args.remote and not args.repository:  # building with NF repository is implicitly remote
        # LOCAL BUILD
        output = build_and_upload_locally(
            source_dir,
            args.mode,
            overwrite=args.overwrite,
            archive=args.archive,
            publish=args.publish,
            destination_override=args.destination,
            version_override=args.version_override,
            bill_to_override=args.bill_to,
            use_temp_build_project=args.use_temp_build_project,
            do_parallel_build=args.parallel_build,
            do_version_autonumbering=args.version_autonumbering,
            do_try_update=args.update,
            do_check_syntax=args.check_syntax,
            ensure_upload=args.ensure_upload,
            force_symlinks=args.force_symlinks,
            dry_run=args.dry_run,
            confirm=args.confirm,
            return_object_dump=args.json,
            region=args.region,
            brief=args.brief,
            resources_dir=resources_dir,
            worker_resources_subpath=worker_resources_subpath,
            **extra_args
            )

        if output is not None and args.run is None:
            print(json.dumps(output))

        if args.dry_run:
            return None

        return output['id']

    else:
        # REMOTE BUILD
        # The following flags might be useful in conjunction with
        # --remote. To enable these, we need to learn how to pass these
        # options through to the interior call of dx_build_app(let).
        if args.dry_run:
            parser.error('--remote and --repository cannot be combined with --dry-run')
        if args.overwrite:
            parser.error('--remote and --repository cannot be combined with --overwrite/-f')
        if args.archive:
            parser.error('--remote and --repository cannot be combined with --archive/-a')

        # The following flags are probably not useful in conjunction
        # with --remote.
        if args.json:
            parser.error('--remote and --repository cannot be combined with --json')
        if not args.use_temp_build_project:
            parser.error('--remote and --repository cannot be combined with --no-temp-build-project')

        if isinstance(args.region, list) and len(args.region) > 1:
            parser.error('--region can only be specified once for remote builds')
        region = args.region[0] if args.region is not None else None

        more_kwargs = {}
        if args.version_override:
            more_kwargs['version_override'] = args.version_override
        if args.bill_to:
            more_kwargs['bill_to_override'] = args.bill_to
        if not args.version_autonumbering:
            more_kwargs['do_version_autonumbering'] = False
        if not args.update:
            more_kwargs['do_try_update'] = False
        if not args.parallel_build:
            more_kwargs['do_parallel_build'] = False
        if not args.check_syntax:
            more_kwargs['do_check_syntax'] = False
        if args.nextflow and args.repository is not None:
            return build_pipeline_from_repository(args.repository, args.tag, args.profile, args.git_credentials,
                                                  args.brief, args.destination, extra_args)
        app_json = _parse_app_spec(source_dir)
        _check_suggestions(app_json, publish=args.publish)
        _verify_app_source_dir(source_dir, args.mode)
        if args.mode == "app" and not args.dry_run:
            dxpy.executable_builder.verify_developer_rights('app-' + app_json['name'])

        return _build_app_remote(args.mode, source_dir, destination_override=args.destination,
                                 publish=args.publish,
                                 region=region, watch=args.watch, **more_kwargs)


def build(args):
    try:
        executable_id = _build_app(args, json.loads(args.extra_args) if args.extra_args else {})
    except dxpy.app_builder.AppBuilderException as e:
        # AppBuilderException represents errors during app building
        # that could reasonably have been anticipated by the user.
        print("Error: %s" % (e.args,), file=sys.stderr)
        sys.exit(3)
    except dxpy.exceptions.DXAPIError as e:
        print("Error: %s" % (e,), file=sys.stderr)
        sys.exit(3)
    if args.run is not None:
        if executable_id is None:
            raise AssertionError('Expected executable_id to be set here')

        try:
            subprocess.check_call(['dx', 'run', executable_id, '--priority', 'high'] + args.run)
        except subprocess.CalledProcessError as e:
            sys.exit(e.returncode)
        except:
            err_exit()


def main(**kwargs):
    """
    Entry point for dx-build-app(let).

    Don't call this function as a subroutine in your program! It is liable to
    sys.exit your program when it detects certain error conditions, so you
    can't recover from those as you could if it raised exceptions. Instead,
    call dx_build_app.build_and_upload_locally which provides the real
    implementation for dx-build-app(let) but is easier to use in your program.
    """

    if len(sys.argv) > 0:
        if sys.argv[0].endswith('dx-build-app'):
            logging.warn('Warning: dx-build-app has been replaced with "dx build --create-app". Please update your scripts.')
        elif sys.argv[0].endswith('dx-build-applet'):
            logging.warn('Warning: dx-build-applet has been replaced with "dx build". Please update your scripts.')
        exit(0)

if __name__ == '__main__':
    main()<|MERGE_RESOLUTION|>--- conflicted
+++ resolved
@@ -1015,7 +1015,7 @@
     return dxpy.api.project_describe(dest_project_id, input_params={"fields": {"region": True}})["region"]
 
 def verify_nf_license(destination, extra_args):
-    
+
     def get_project_to_check():
         # extra args overrides the destination argument
         # so we're checking it first
@@ -1023,6 +1023,7 @@
             return extra_args["project"]
         if destination:
             dest_project_id, _, _ = parse_destination(destination)
+            # checkFeatureAccess is not implemented on the container
             if dest_project_id.startswith("container-"):
                 dest_project_id = dxpy.PROJECT_CONTEXT_ID
             return dest_project_id
@@ -1030,12 +1031,7 @@
             return dxpy.PROJECT_CONTEXT_ID
 
     dest_project_to_check = get_project_to_check()
-<<<<<<< HEAD
     features = dxpy.DXHTTPRequest("/" + dest_project_to_check + "/checkFeatureAccess", {"features": ["dxNextflow"]}).get("features", {})
-    
-=======
-    features = dxpy.DXHTTPRequest("/" + dest_project_to_check + "/checkFeatureAccess", {"features": ["dxNextflow"]}).get("features", {})    
->>>>>>> 4213998d
     dx_nextflow_lic = features.get("dxNextflow", False)
     if not dx_nextflow_lic:
         billTo = dxpy.api.project_describe(dest_project_to_check, input_params={"fields": {"billTo": True}})["billTo"]
