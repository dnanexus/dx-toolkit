#!/usr/bin/env python3
# coding: utf-8
#
# Copyright (C) 2013-2016 DNAnexus, Inc.
#
# This file is part of dx-toolkit (DNAnexus platform client libraries).
#
#   Licensed under the Apache License, Version 2.0 (the "License"); you may not
#   use this file except in compliance with the License. You may obtain a copy
#   of the License at
#
#       http://www.apache.org/licenses/LICENSE-2.0
#
#   Unless required by applicable law or agreed to in writing, software
#   distributed under the License is distributed on an "AS IS" BASIS, WITHOUT
#   WARRANTIES OR CONDITIONS OF ANY KIND, either express or implied. See the
#   License for the specific language governing permissions and limitations
#   under the License.

from __future__ import print_function, unicode_literals, division, absolute_import

import os, sys, datetime, getpass, collections, re, json, argparse, copy, hashlib, io, time, subprocess, glob, logging, functools

import csv

logging.basicConfig(level=logging.INFO)

from ..compat import (USING_PYTHON2, basestring, str, input, wrap_stdio_in_codecs, decode_command_line_args,
                      unwrap_stream, sys_encoding)

wrap_stdio_in_codecs()
decode_command_line_args()

import dxpy
from dxpy.scripts import dx_build_app
from dxpy import workflow_builder
from dxpy.exceptions import PermissionDenied, InvalidState, ResourceNotFound

from ..cli import try_call, prompt_for_yn, INTERACTIVE_CLI
from ..cli import workflow as workflow_cli
from ..cli.cp import cp
from ..cli.dataset_utilities import extract_dataset, extract_assay_germline, extract_assay_somatic, create_cohort, extract_assay_expression
from ..cli.download import (download_one_file, download_one_database_file, download)
from ..cli.parsers import (no_color_arg, delim_arg, env_args, stdout_args, all_arg, json_arg, try_arg, parser_dataobject_args,
                           parser_single_dataobject_output_args, process_properties_args,
                           find_by_properties_and_tags_args, process_find_by_property_args, process_dataobject_args,
                           process_single_dataobject_output_args, find_executions_args, add_find_executions_search_gp,
                           set_env_from_args, extra_args, process_extra_args, DXParserError, exec_input_args,
                           instance_type_arg, process_instance_type_arg, process_instance_type_by_executable_arg, process_instance_count_arg, get_update_project_args,
                           property_args, tag_args, contains_phi, process_phi_param, process_external_upload_restricted_param)
from ..cli.exec_io import (ExecutableInputs, format_choices_or_suggestions)
from ..cli.org import (get_org_invite_args, add_membership, remove_membership, update_membership, new_org, update_org,
                       find_orgs, org_find_members, org_find_projects, org_find_apps)
from ..exceptions import (err_exit, DXError, DXCLIError, DXAPIError, network_exceptions, default_expected_exceptions,
                          format_exception)
from ..utils import warn, group_array_by_field, normalize_timedelta, normalize_time_input, merge
from ..utils.batch_utils import (batch_run, batch_launch_args)

from ..app_categories import APP_CATEGORIES
from ..utils.printing import (CYAN, BLUE, YELLOW, GREEN, RED, WHITE, UNDERLINE, BOLD, ENDC, DNANEXUS_LOGO,
                              DNANEXUS_X, set_colors, set_delimiter, get_delimiter, DELIMITER, fill,
                              tty_rows, tty_cols, pager, format_find_results, nostderr)
from ..utils.pretty_print import format_tree, format_table
from ..utils.resolver import (clean_folder_path, pick, paginate_and_pick, is_hashid, is_data_obj_id, is_container_id, is_job_id,
                              is_analysis_id, get_last_pos_of_char, resolve_container_id_or_name, resolve_path,
                              resolve_existing_path, get_app_from_path, resolve_app, resolve_global_executable, get_exec_handler,
                              split_unescaped, ResolutionError, resolve_to_objects_or_project, is_project_explicit,
                              object_exists_in_project, is_jbor_str, parse_input_keyval)
from ..utils.completer import (path_completer, DXPathCompleter, DXAppCompleter, LocalCompleter,
                               ListCompleter, MultiCompleter)
from ..utils.describe import (print_data_obj_desc, print_desc, print_ls_desc, get_ls_l_desc, print_ls_l_header,
                              print_ls_l_desc, get_ls_l_desc_fields, get_io_desc, get_find_executions_string)
from ..system_requirements import SystemRequirementsDict
try:
   from urllib.parse import urlparse
except:
    # Python 2
   from urlparse import urlparse
try:
    import colorama
    colorama.init()
except:
    pass

if '_ARGCOMPLETE' not in os.environ:
    try:
        # Hack: on some operating systems, like Mac, readline spews
        # escape codes into the output at import time if TERM is set to
        # xterm (or xterm-256color). This can be a problem if dx is
        # being used noninteractively (e.g. --json) and its output will
        # be redirected or parsed elsewhere.
        #
        # http://reinout.vanrees.org/weblog/2009/08/14/readline-invisible-character-hack.html
        old_term_setting = None
        if 'TERM' in os.environ and os.environ['TERM'].startswith('xterm'):
            old_term_setting = os.environ['TERM']
            os.environ['TERM'] = 'vt100'
        try:
            # Import gnureadline if installed for macOS
            import gnureadline as readline
        except ImportError as e:
            import readline
        if old_term_setting:
            os.environ['TERM'] = old_term_setting

    except ImportError:
        if os.name != 'nt':
            print('Warning: readline module is not available, tab completion disabled', file=sys.stderr)

state = {"interactive": False,
         "colors": "auto",
         "delimiter": None,
         "currentproj": None}
parser_map = {}
parser_categories_sorted = ["all", "session", "fs", "data", "metadata", "workflow", "exec", "org", "other"]
parser_categories = {"all": {"desc": "\t\tAll commands",
                             "cmds": []},
                     "session": {"desc": "\tManage your login session",
                                 "cmds": []},
                     "fs": {"desc": "\t\tNavigate and organize your projects and files",
                            "cmds": []},
                     "data": {"desc": "\t\tView, download, and upload data",
                              "cmds": []},
                     "metadata": {"desc": "\tView and modify metadata for projects, data, and executions",
                                 "cmds": []},
                     "workflow": {"desc": "\tView and modify workflows",
                                  "cmds": []},
                     "exec": {"desc": "\t\tManage and run apps, applets, and workflows",
                              "cmds": []},
                     "org": {"desc": "\t\tAdminister and operate on orgs",
                             "cmds": []},
                     "other": {"desc": "\t\tMiscellaneous advanced utilities",
                               "cmds": []}}

class ResultCounter():
    def __init__(self):
        self.counter = 0

    def __call__(self):
        self.counter += 1
        return ('\n' if self.counter > 1 else '') + UNDERLINE() + 'Result ' + \
            str(self.counter) + ':' + ENDC()

def eprint(*args, **kwargs):
    print(*args, file=sys.stderr, **kwargs)

def get_json_from_stdin():
    user_json_str = input('Type JSON here> ')
    user_json = None
    try:
        user_json = json.loads(user_json_str)
    except ValueError:
        raise DXCLIError('Error: user input could not be parsed as JSON')
    return user_json

def set_cli_colors(args=argparse.Namespace()):
    if 'color' in args:
        state['colors'] = args.color
    if state['colors'] == 'auto':
        set_colors(sys.stdout.isatty())
    else:
        set_colors(state['colors'] == 'on')

def set_delim(args=argparse.Namespace()):
    if 'delimiter' in args:
        state['delimiter'] = args.delimiter
    else:
        state['delimiter'] = None
    set_delimiter(state['delimiter'])

# Loading command line arguments
args_list = sys.argv[1:]

# Loading other variables used for pretty-printing
if "LESS" in os.environ:
    os.environ["LESS"] = os.environ["LESS"] + " -RS"
else:
    os.environ["LESS"] = "-RS"

# This completer is for the command line in the shell (i.e., `dx sh`). It
# assumes the first word is always a subcommand and that if the first word is a
# subcommand with further subcommands, then the second word must be an
# appropriate sub-subcommand.
class DXCLICompleter():
    subcommands = {'find': ['data ', 'projects ', 'apps ', 'jobs ', 'executions ', 'analyses ', 'orgs ', 'org '],
                   'new': ['record ', 'project ', 'workflow ', 'org ', 'user '],
                   'add': ['developers ', 'users ', 'stage ', 'member '],
                   'remove': ['developers ', 'users ', 'stage ', 'member '],
                   'update': ['stage ', 'workflow ', 'org ', 'member ', 'project '],
                   'org': ['projects ', 'members ']}

    silent_commands = set(['export'])

    def __init__(self):
        self.commands = [subcmd + ' ' for subcmd in list(subparsers.choices.keys()) if subcmd not in self.silent_commands]
        self.matches = []
        self.text = None

    def get_command_matches(self, prefix):
        self.matches = [cmd for cmd in self.commands if cmd.startswith(prefix)]

    def get_subcommand_matches(self, command, prefix):
        if command in self.subcommands:
            self.matches = [command + ' ' + sub for sub in self.subcommands[command] if sub.startswith(prefix)]

    def get_matches(self, text, want_prefix=False):
        self.text = text
        space_pos = get_last_pos_of_char(' ', text)
        words = split_unescaped(' ', text)
        if len(words) > 0 and space_pos == len(text) - 1:
            words.append('')
        num_words = len(words)
        self.matches = []
        if num_words == 0:
            self.get_command_matches('')
        elif num_words == 1:
            self.get_command_matches(words[0])
        elif num_words == 2 and words[0] in self.subcommands:
            self.get_subcommand_matches(words[0], words[1])
        else:
            if words[0] == 'run':
                path_matches = path_completer(words[-1],
                                              classes=['applet', 'workflow'],
                                              visibility="visible")
            elif words[0] in ['cd', 'rmdir', 'mkdir', 'tree']:
                path_matches = path_completer(words[-1],
                                              expected='folder')
            elif words[0] in ['head', 'cat', 'download']:
                path_matches = path_completer(words[-1],
                                              classes=['file'])
            elif words[0] in ['ls', 'rm', 'mv', 'cp']:
                path_matches = path_completer(words[-1])
            elif words[0] in ['get_details', 'set_details', 'set_visibility', 'add_types', 'remove_types', 'close', 'get']:
                path_matches = path_completer(words[-1])
            elif words[0] in ['describe', 'rename', 'set_properties', 'unset_properties']:
                path_matches = path_completer(words[-1], include_current_proj=True)
            elif words[0] in ['rmproject', 'invite']:
                path_matches = path_completer(words[-1], expected='project', include_current_proj=True)
            else:
                path_matches = []

            if want_prefix:
                self.matches = [text[:space_pos + 1] + match for match in path_matches]
            else:
                self.matches = path_matches

            # Also find app name matches and append to
            # self.matches, preferably a list of installed apps
            if words[0] in ['run', 'install', 'uninstall']:
                try:
                    initial_results = list(dxpy.find_apps(describe={"fields": {"name": True,
                                                                               "installed": True}}))
                    if words[0] in ['run', 'uninstall']:
                        filtered_results = [result for result in initial_results if
                                            result['describe']['installed']]
                    else:
                        filtered_results = [result for result in initial_results if
                                            not result['describe']['installed']]
                    app_names = [result['describe']['name'] for result in filtered_results]
                    app_matches = [name for name in app_names if name.startswith(words[-1])]
                    if want_prefix:
                        self.matches += [text[:space_pos + 1] + match for match in app_matches]
                    else:
                        self.matches += app_matches
                except:
                    pass

        return self.matches

    def complete(self, text, state):
        if state == 0:
            self.get_matches(text, want_prefix=True)

        if state < len(self.matches):
            return self.matches[state]
        else:
            return None

def login(args):
    if not state['interactive']:
        args.save = True

    default_authserver = 'https://auth.dnanexus.com'
    using_default = False

    if args.auth_token and not args.token:
        args.token = args.auth_token
        args.auth_token = None

    # API server should have already been set up if --host or one of
    # the --special-host flags has been set.
    if args.token is None:
        if (args.host is None) != (args.port is None):
            err_exit('Error: Only one of --host and --port were provided; provide either both or neither of the values', 2)
        authserver = dxpy.get_auth_server_name(args.host, args.port, args.protocol)

        using_default = authserver == default_authserver

        def get_token(**data):
            return dxpy.DXHTTPRequest(authserver+"/system/newAuthToken", data,
                                      prepend_srv=False, auth=None, always_retry=True)

        def get_credentials(reuse=None, get_otp=False):
            if reuse:
                username, password = reuse
            else:
                username = None
                while not username:
                    if 'DX_USERNAME' in os.environ:
                        username = input('Username [' + os.environ['DX_USERNAME'] + ']: ') or os.environ['DX_USERNAME']
                    else:
                        username = input('Username: ')
                dxpy.config.write("DX_USERNAME", username)
                with unwrap_stream('stdin'):
                    password = getpass.getpass()

            otp = input('Verification code: ') if get_otp else None
            return dict(username=username, password=password, otp=otp)

        print('Acquiring credentials from ' + authserver)
        attempt, using_otp, reuse = 1, False, None
        while attempt <= 3:
            try:
                credentials = get_credentials(reuse=reuse, get_otp=using_otp)
                token_res = get_token(expires=normalize_time_input(args.timeout, future=True, default_unit='s'),
                                      **credentials)
                break
            except (KeyboardInterrupt, EOFError):
                err_exit()
            except dxpy.DXAPIError as e:
                if e.name == 'OTPRequiredError':
                    using_otp = True
                    reuse = (credentials['username'], credentials['password'])
                    continue
                elif e.name in ('UsernameOrPasswordError', 'OTPMismatchError'):
                    if attempt < 3:
                        if e.name == 'UsernameOrPasswordError':
                            warn("Incorrect username and/or password")
                        else:
                            warn("Incorrect verification code")
                        attempt += 1
                        continue
                    else:
                        err_exit("Incorrect username and/or password", arg_parser=parser)
                else:
                    err_exit("Login error: {}".format(e), arg_parser=parser)
            except Exception as e:
                err_exit("Login error: {}".format(e), arg_parser=parser)

        sec_context=json.dumps({'auth_token': token_res["access_token"], 'auth_token_type': token_res["token_type"]})

        if using_default:
            set_api(dxpy.DEFAULT_APISERVER_PROTOCOL, dxpy.DEFAULT_APISERVER_HOST, dxpy.DEFAULT_APISERVER_PORT, args.save)
    else:
        sec_context = '{"auth_token":"' + args.token + '","auth_token_type":"Bearer"}'
        # Ensure correct API server
        if args.host is None:
            set_api(dxpy.DEFAULT_APISERVER_PROTOCOL, dxpy.DEFAULT_APISERVER_HOST, dxpy.DEFAULT_APISERVER_PORT, args.save)
            using_default = True

    os.environ['DX_SECURITY_CONTEXT'] = sec_context
    dxpy.set_security_context(json.loads(sec_context))
    if args.save:
        dxpy.config.write("DX_SECURITY_CONTEXT", sec_context)

    # If login via token, obtain current username from auth server.
    if args.token is not None:
        host, port = None, None
        if dxpy.APISERVER_HOST not in ['api.dnanexus.com', 'stagingapi.dnanexus.com']:
            host, port = args.host, args.port
        try:
            dxpy.config.write("DX_USERNAME", dxpy.user_info(host, port)['username'])
        except DXError as details:
            # Consider failure to obtain username to be a non-fatal error.
            print("Could not obtain username from auth server. Consider setting both --host and --port.", file=sys.stderr)
            print(fill(str(details)), file=sys.stderr)

    if using_default or args.staging:
        try:
            greeting = dxpy.api.system_greet({'client': 'dxclient', 'version': 'v'+dxpy.TOOLKIT_VERSION})
            if greeting.get('messages'):
                print(BOLD("New messages from ") + DNANEXUS_LOGO())
                for message in greeting['messages']:
                    print(BOLD("Date:    ") + datetime.datetime.fromtimestamp(message['date']//1000).ctime())
                    print(BOLD("Subject: ") + fill(message['title'], subsequent_indent=' '*9))
                    body = message['body'].splitlines()
                    if len(body) > 0:
                        print(BOLD("Message: ") + body[0])
                        for line in body[1:]:
                            print(' '*9 + line)
        except Exception as e:
            warn("Error while retrieving greet data: {}".format(e))

    args.current = False
    args.name = None
    args.level = 'CONTRIBUTE'
    args.public = False

    if args.host is not None and not args.staging and not using_default:
        setenv(args)
    elif args.projects:
        pick_and_set_project(args)

    if args.save and not args.token:
        msg = "You are now logged in. Your credentials are stored in {conf_dir} and will expire in {timeout}. {tip}"
        tip = "Use " + BOLD("dx login --timeout") + " to control the expiration date, or " + BOLD("dx logout") + \
              " to end this session."
        timeout = datetime.timedelta(seconds=normalize_time_input(args.timeout, default_unit='s') // 1000)
        print(fill(msg.format(conf_dir=dxpy.config.get_user_conf_dir(),
                              timeout=timeout,
                              tip=tip)))

def logout(args):
    if dxpy.AUTH_HELPER is not None:
        authserver = dxpy.get_auth_server_name(args.host, args.port, args.protocol)
        print("Deleting credentials from {}...".format(authserver))
        token = dxpy.AUTH_HELPER.security_context["auth_token"]
        try:
            if not USING_PYTHON2:
                # python 3 requires conversion to bytes before hashing
                token = token.encode(sys_encoding)
            token_sig = hashlib.sha256(token).hexdigest()
            response = dxpy.DXHTTPRequest(authserver + "/system/destroyAuthToken",
                                          dict(tokenSignature=token_sig),
                                          prepend_srv=False,
                                          max_retries=1)
            print("Deleted token with signature", token_sig)
        except dxpy.DXAPIError as e:
            print(format_exception(e))
        except:
            err_exit()
        if state["interactive"]:
            dxpy.AUTH_HELPER = None
        else:
            dxpy.config.write("DX_SECURITY_CONTEXT", None)

def set_api(protocol, host, port, write):
    dxpy.config.update(DX_APISERVER_PROTOCOL=protocol,
                       DX_APISERVER_HOST=host,
                       DX_APISERVER_PORT=port)
    if write:
        dxpy.config.save()

def set_project(project, write, name=None):
    if dxpy.JOB_ID is None:
        dxpy.config["DX_PROJECT_CONTEXT_ID"] = project
        dxpy.config["DX_PROJECT_CONTEXT_NAME"] = name
    else:
        dxpy.config["DX_WORKSPACE_ID"] = project
    if write:
        dxpy.config.save()
    dxpy.set_workspace_id(project)

def set_wd(folder, write):
    dxpy.config.update(DX_CLI_WD=folder)
    if write:
        dxpy.config.save()

# Will raise KeyboardInterrupt, EOFError
def prompt_for_env_var(prompt_str, env_var_str):
    prompt = prompt_str
    default = None
    if env_var_str in os.environ:
        default = os.environ[env_var_str]
        prompt += ' [' + default + ']: '
    else:
        prompt += ': '
    while True:
        value = input(prompt)
        if value != '':
            return value
        elif default is not None:
            return default


def pick_and_set_project(args):
    try:
        result_generator = dxpy.find_projects(describe=True,
                                              name=args.name, name_mode='glob',
                                              level=('VIEW' if args.public else args.level),
                                              explicit_perms=(not args.public if not args.public else None),
                                              public=(args.public if args.public else None),
                                              first_page_size=10)
    except:
        err_exit('Error while listing available projects')
    any_results = False
    first_pass = True
    while True:
        results = []
        for _ in range(10):
            try:
                retval = next(result_generator, None)
            except:
                err_exit('Error while listing available projects')
            if retval is None:
                break
            results.append(retval)
            any_results = True
        if not any_results:
            parser.exit(0, '\n' + fill("No projects to choose from.  You can create one with the command " +
                                       BOLD("dx new project") + ".  To pick from projects for which you only have " +
                                       " VIEW permissions, use " + BOLD("dx select --level VIEW") + " or " +
                                       BOLD("dx select --public") + ".") + '\n')
        elif len(results) == 0:
            err_exit('No projects left to choose from.', 3)

        if first_pass:
            if not args.public and args.level == "CONTRIBUTE":
                print('')
                print(fill("Note: Use " + BOLD("dx select --level VIEW") + " or " + BOLD("dx select --public") +
                           " to select from projects for which you only have VIEW permissions."))
            first_pass = False

        project_ids = [result['id'] for result in results]

        # Eliminate current default if it is not a found project
        try:
            default = project_ids.index(dxpy.WORKSPACE_ID)
        except:
            default = None

        print("")
        if args.public:
            print("Available public projects:")
        else:
            print("Available projects ({level} or higher):".format(level=args.level))
        choice = try_call(pick,
                          [result['describe']['name'] + ' (' + result['level'] + ')' for result in results],
                          default,
                          more_choices=(len(results) == 10))
        if choice == 'm':
            continue
        else:
            print('Setting current project to: ' + BOLD(results[choice]['describe']['name']))
            set_project(project_ids[choice], not state['interactive'] or args.save, name=results[choice]['describe']['name'])
            state['currentproj'] = results[choice]['describe']['name']
            set_wd('/', not state['interactive'] or args.save)
            return

def whoami(args):
    if dxpy.AUTH_HELPER is None:
        err_exit('You are not logged in; run "dx login" to obtain a token.', 3)
    user_id = dxpy.whoami()
    if args.user_id:
        print(user_id)
    else:
        print(dxpy.api.user_describe(user_id)['handle'])

def setenv(args):
    if not state['interactive']:
        args.save = True
    if args.current:
        dxpy.config.save()
    else:
        try:
            api_protocol = prompt_for_env_var('API server protocol (choose "http" or "https")', 'DX_APISERVER_PROTOCOL')
            api_host = prompt_for_env_var('API server host', 'DX_APISERVER_HOST')
            api_port = prompt_for_env_var('API server port', 'DX_APISERVER_PORT')
            set_api(api_protocol, api_host, api_port, args.save)
        except:
            raise DXCLIError("Error setting up API variables")

    if args.projects:
        args.name = None
        args.public = False
        args.current = False
        args.level = 'CONTRIBUTE'
        pick_and_set_project(args)

def clearenv(args):
    if args.interactive:
        print("The clearenv command is not available in the interactive shell")
        return
    dxpy.config.clear(reset=args.reset)

def env(args):
    if args.bash:
        if dxpy.AUTH_HELPER is not None:
            print("export DX_SECURITY_CONTEXT='" + json.dumps(dxpy.AUTH_HELPER.security_context) + "'")
        if dxpy.APISERVER_PROTOCOL is not None:
            print("export DX_APISERVER_PROTOCOL=" + dxpy.APISERVER_PROTOCOL)
        if dxpy.APISERVER_HOST is not None:
            print("export DX_APISERVER_HOST=" + dxpy.APISERVER_HOST)
        if dxpy.APISERVER_PORT is not None:
            print("export DX_APISERVER_PORT=" + dxpy.APISERVER_PORT)
        if dxpy.WORKSPACE_ID is not None:
            print("export DX_PROJECT_CONTEXT_ID=" + dxpy.WORKSPACE_ID)
    elif args.dx_flags:
        flags_str = ''
        if dxpy.AUTH_HELPER is not None:
            token = dxpy.AUTH_HELPER.security_context.get('auth_token', None)
            if token is not None:
                flags_str += ' --auth-token ' + token
        if dxpy.APISERVER_PROTOCOL is not None:
            flags_str += ' --apiserver-protocol ' + dxpy.APISERVER_PROTOCOL
        if dxpy.APISERVER_HOST is not None:
            flags_str += ' --apiserver-host ' + dxpy.APISERVER_HOST
        if dxpy.APISERVER_PORT is not None:
            flags_str += ' --apiserver-port ' + dxpy.APISERVER_PORT
        if dxpy.WORKSPACE_ID is not None:
            flags_str += ' --project-context-id ' + dxpy.WORKSPACE_ID
        print(flags_str)
    else:
        if dxpy.AUTH_HELPER is not None:
            print("Auth token used\t\t" + dxpy.AUTH_HELPER.security_context.get("auth_token", "none"))
        print("API server protocol\t" + dxpy.APISERVER_PROTOCOL)
        print("API server host\t\t" + dxpy.APISERVER_HOST)
        print("API server port\t\t" + dxpy.APISERVER_PORT)
        print("Current workspace\t" + str(dxpy.WORKSPACE_ID))
        if "DX_PROJECT_CONTEXT_NAME" in os.environ:
            print('Current workspace name\t"{n}"'.format(n=dxpy.config.get("DX_PROJECT_CONTEXT_NAME")))
        print("Current folder\t\t" + dxpy.config.get("DX_CLI_WD", "None"))
        print("Current user\t\t" + str(os.environ.get("DX_USERNAME")))

def get_pwd():
    pwd_str = None
    if dxpy.WORKSPACE_ID is not None:
        if state['currentproj'] is None:
            try:
                proj_name = dxpy.api.project_describe(dxpy.WORKSPACE_ID)['name']
                state['currentproj'] = proj_name
            except:
                pass
    if state['currentproj'] is not None:
        pwd_str = state['currentproj'] + ':' + dxpy.config.get('DX_CLI_WD', '/')
    return pwd_str

def pwd(args):
    pwd_str = get_pwd()
    if pwd_str is not None:
        print(pwd_str)
    else:
        err_exit('Current project is not set', 3)

def api(args):
    json_input = json.loads(args.input_json)
    if args.input is not None:
        with (sys.stdin if args.input == '-' else open(args.input, 'r')) as fd:
            data = fd.read()
            try:
                json_input = json.loads(data)
            except ValueError:
                err_exit('Error: file contents could not be parsed as JSON', 3)
    resp = None
    try:
        resp = dxpy.DXHTTPRequest('/' + args.resource + '/' + args.method,
                                  json_input)
    except:
        err_exit()
    try:
        print(json.dumps(resp, indent=4))
    except ValueError:
        err_exit('Error: server response could not be parsed as JSON', 3)

def invite(args):
    # If --project is a valid project (ID or name), then appending ":"
    # should not hurt the path resolution.
    if ':' not in args.project:
        args.project += ':'
    project, _none, _none = try_call(resolve_existing_path,
                                     args.project, 'project')
    if args.invitee != 'PUBLIC' and '-' not in args.invitee and '@' not in args.invitee:
        args.invitee = 'user-' + args.invitee.lower()
    project_invite_input = {"invitee": args.invitee, "level": args.level}
    if not args.send_email:
        project_invite_input["suppressEmailNotification"] = not args.send_email
    try:
        resp = dxpy.api.project_invite(project, project_invite_input)
    except:
        err_exit()
    print('Invited ' + args.invitee + ' to ' + project + ' (' + resp['state'] + ')')

def uninvite(args):
    # If --project is a valid project (ID or name), then appending ":"
    # should not hurt the path resolution.
    if ':' not in args.project:
        args.project += ':'
    project, _none, _none = try_call(resolve_existing_path,
                                     args.project, 'project')
    if args.entity != 'PUBLIC' and '-' not in args.entity:
        args.entity = 'user-' + args.entity.lower()
    try:
        dxpy.api.project_decrease_permissions(project, {args.entity: None})
    except:
        err_exit()
    print('Uninvited ' + args.entity + ' from ' + project)

def select(args):
    if args.project is not None:
        if get_last_pos_of_char(':', args.project) != -1:
            args.path = args.project
        else:
            args.path = args.project + ':'
        cd(args)
        print("Selected project", split_unescaped(":", args.project)[0].replace("\\:", ":"))
    else:
        pick_and_set_project(args)

def cd(args):
    # entity_result should be None because expected='folder'
    project, folderpath = try_call(resolve_existing_path, args.path, 'folder')[:2]

    if project is not None:
        project_name = try_call(dxpy.get_handler(project).describe)['name']

        # It is obvious what the project is
        if project != dxpy.WORKSPACE_ID or 'DX_PROJECT_CONTEXT_NAME' not in os.environ:
            # Cache ID and name if necessary
            set_project(project, not state['interactive'], name=project_name)
            state['currentproj'] = project_name
    else:
        err_exit('Error: No current project was given', 3)

    # TODO: attempt to add caching later if it's an issue
    # if project in cached_project_paths and folderpath in cached_project_paths[project]:
    #     set_wd(folderpath, not interactive)

    try:
        dxproj = dxpy.get_handler(dxpy.WORKSPACE_ID)
        dxproj.list_folder(folder=folderpath, only='folders')
    except:
        err_exit(fill(folderpath + ': No such file or directory found in project ' + dxpy.WORKSPACE_ID), 3)

    set_wd(folderpath, not state['interactive'])

def cmp_names(x):
    return x['describe']['name'].lower()

def ls(args):
    project, folderpath, entity_results = try_call(resolve_existing_path, # TODO: this needs to honor "ls -a" (all) (args.obj/args.folders/args.full)
                                                   args.path,
                                                   ask_to_resolve=False)

    if project is None:
        err_exit('Current project must be set or specified before any data can be listed', 3)
    dxproj = dxpy.get_handler(project)
    only = ""
    if args.obj and not args.folders and not args.full:
        only = "objects"
    elif not args.obj and args.folders and not args.full:
        only = "folders"
    else:
        only = "all"

    resp = None
    if entity_results is None:
        try:
            # Request the minimal set of describe fields possible
            if args.brief:
                describe_input = dict(fields={'id': True, 'name': True})
            elif args.verbose:
                describe_input = dict(fields=get_ls_l_desc_fields())
            else:
                describe_input = dict(fields={'id': True, 'class': True, 'name': True})
            resp = dxproj.list_folder(folder=folderpath,
                                      describe=describe_input,
                                      only=only,
                                      includeHidden=args.all)

            # Listing the folder was successful

            if args.verbose:
                print(UNDERLINE('Project:') + ' ' + dxproj.describe()['name'] + ' (' + project + ')')
                print(UNDERLINE('Folder :') + ' ' + folderpath)

            if not args.obj:
                folders_to_print = ['/.', '/..'] if args.all else []
                folders_to_print += resp['folders']
                for folder in folders_to_print:
                    if args.full:
                        print(BOLD() + BLUE() + folder + ENDC())
                    else:
                        print(BOLD() + BLUE() + os.path.basename(folder) + '/' + ENDC())
            if not args.folders:
                resp["objects"] = sorted(resp["objects"], key=cmp_names)
                if args.verbose:
                    if len(resp['objects']) > 0:
                        print_ls_l_header()
                    else:
                        print("No data objects found in the folder")
                if not args.brief and not args.verbose:
                    name_counts = collections.Counter(obj['describe']['name'] for obj in resp['objects'])
                for obj in resp['objects']:
                    if args.brief:
                        print(obj['id'])
                    elif args.verbose:
                        print_ls_l_desc(obj['describe'], include_project=False)
                    else:
                        print_ls_desc(obj['describe'], print_id=True if name_counts[obj['describe']['name']] > 1 else False)
        except:
            err_exit()
    else:
        # We have results to describe
        name_counts = collections.Counter(obj['describe']['name'] for obj in entity_results)
        for result in entity_results:
            # TODO: Figure out the right way to reason when to hide hidden files:
            # if result['describe']['hidden'] and not args.all:
            #     continue
            if result['describe']['project'] == project:
                if args.brief:
                    print(result['id'])
                elif args.verbose:
                    print_ls_l_desc(result['describe'], include_project=False)
                else:
                    print_ls_desc(result['describe'], print_id=True if name_counts[result['describe']['name']] > 1 else False)

def mkdir(args):
    had_error = False
    for path in args.paths:
        # Resolve the path and add it to the list
        try:
            project, folderpath, _none = resolve_path(path, expected='folder')
        except ResolutionError as details:
            print(fill('Could not resolve "' + path + '": ' + str(details)))
            had_error = True
            continue
        if project is None:
            print(fill('Could not resolve the project of "' + path + '"'))
        try:
            dxpy.api.project_new_folder(project, {"folder": folderpath, "parents": args.parents})
        except Exception as details:
            print("Error while creating " + folderpath + " in " + project)
            print("  " + str(details))
            had_error = True
    if had_error:
        err_exit('', 3)

def rmdir(args):
    had_error = False
    for path in args.paths:
        try:
            project, folderpath, _none = resolve_path(path, expected='folder')
        except ResolutionError as details:
            print(fill('Could not resolve "' + path + '": ' + str(details)))
            had_error = True
            continue
        if project is None:
            print(fill('Could not resolve the project of "' + path + '"'))
        try:
            completed = False
            while not completed:
                resp = dxpy.api.project_remove_folder(project, {"folder": folderpath,
                                                                "partial": True})
                if 'completed' not in resp:
                    raise DXError('Error removing folder')
                completed = resp['completed']
        except Exception as details:
            print("Error while removing " + folderpath + " in " + project)
            print("  " + str(details))
            had_error = True
    if had_error:
        err_exit('', 3)




def rm(args):
    had_error = False
    projects = {}

    # Caution user when performing a recursive removal before any removal operation takes place
    if args.recursive and not args.force:
        for path in args.paths:
            try:
                with nostderr():
                    project, folderpath, entity_results = resolve_existing_path(path, allow_mult=True, all_mult=args.all)
                if folderpath == '/' and entity_results is None:
                    print("")
                    print("===========================================================================")
                    print("*     {}: Recursive deletion will remove all files in project!     *".format(RED("RED ALERT")))
                    print("*                                                                         *")
                    print("*                  {}                       *".format(project))
                    print("*                                                                         *")
                    print("*   Please issue 'dx rm -r --force' if you are sure you want to do this.  *")
                    print("===========================================================================")
                    print("")

                    err_exit('', 3)
            except Exception as details:
                continue


    for path in args.paths:
        # Resolve the path and add it to the list
        try:
            project, folderpath, entity_results = resolve_existing_path(path, allow_mult=True, all_mult=args.all)
        except Exception as details:
            print(fill('Could not resolve "' + path + '": ' + str(details)))
            had_error = True
            continue
        if project is None:
            had_error = True
            print(fill('Could not resolve "' + path + '" to a project'))
            continue
        if project not in projects:
            projects[project] = {"folders": [], "objects": []}
        if entity_results is None:
            if folderpath is not None:
                if not args.recursive:
                    print(fill('Did not find "' + path + '" as a data object; if it is a folder, cannot remove it without setting the "-r" flag'))
                    had_error = True
                    continue
                else:
                    projects[project]['folders'].append(folderpath)
            else:
                print(fill('Path ' + path + ' resolved to a project; cannot remove a project using "rm"'))
                had_error = True
                continue
        else:
            projects[project]['objects'] += [result['id'] for result in entity_results]

    for project in projects:
        for folder in projects[project]['folders']:
            try:
                # set force as true so the underlying API requests are idempotent
                completed = False
                while not completed:
                    resp = dxpy.api.project_remove_folder(project,
                                                          {"folder": folder, "recurse": True,
                                                           "force": True, "partial": True},
                                                          always_retry=True)
                    if 'completed' not in resp:
                        raise DXError('Error removing folder')
                    completed = resp['completed']
            except Exception as details:
                print("Error while removing " + folder + " from " + project)
                print("  " + str(details))
                had_error = True
        try:
            # set force as true so the underlying API requests are idempotent
            dxpy.api.project_remove_objects(project,
                                            {"objects": projects[project]['objects'], "force": True},
                                            always_retry=True)
        except Exception as details:
            print("Error while removing " + json.dumps(projects[project]['objects']) + " from " + project)
            print("  " + str(details))
            had_error = True
    if had_error:
        # TODO: 'dx rm' and related commands should separate out user error exceptions and internal code exceptions
        err_exit('', 3)

def rmproject(args):
    had_error = False
    for project in args.projects:
        # Be forgiving if they offer an extraneous colon
        substrings = split_unescaped(':', project)
        if len(substrings) > 1 or (len(substrings) == 1 and project[0] == ':'):
            print(fill('Unable to remove "' + project + '": a nonempty string was found to the right of an unescaped colon'))
            had_error = True
            continue
        if len(substrings) == 0:
            if project[0] == ':':
                print(fill('Unable to remove ":": to remove the current project, use its name or ID'))
                had_error = True
                continue
        proj_id = try_call(resolve_container_id_or_name, substrings[0])
        if proj_id is None:
            print(fill('Unable to remove "' + project + '": could not resolve to a project ID'))
            had_error = True
            continue
        try:
            proj_desc = dxpy.api.project_describe(proj_id)
            if args.confirm:
                value = input(fill('About to delete project "' + proj_desc['name'] + '" (' + proj_id + ')') + '\nPlease confirm [y/n]: ')
                if len(value) == 0 or value.lower()[0] != 'y':
                    had_error = True
                    print(fill('Aborting deletion of project "' + proj_desc['name'] + '"'))
                    continue
            try:
                dxpy.api.project_destroy(proj_id, {"terminateJobs": not args.confirm})
            except dxpy.DXAPIError as apierror:
                if apierror.name == 'InvalidState':
                    value = input(fill('WARNING: there are still unfinished jobs in the project.') + '\nTerminate all jobs and delete the project? [y/n]: ')
                    if len(value) == 0 or value.lower()[0] != 'y':
                        had_error = True
                        print(fill('Aborting deletion of project "' + proj_desc['name'] + '"'))
                        continue
                    dxpy.api.project_destroy(proj_id, {"terminateJobs": True})
                else:
                    raise apierror
            if not args.quiet:
                print(fill('Successfully deleted project "' + proj_desc['name'] + '"'))
        except EOFError:
            err_exit('', 3)
        except KeyboardInterrupt:
            err_exit('', 3)
        except Exception as details:
            print(fill('Was unable to remove ' + project + ', ' + str(details)))
            had_error = True
    if had_error:
        err_exit('', 3)

# ONLY for within the SAME project.  Will exit fatally otherwise.
def mv(args):
    dest_proj, dest_path, _none = try_call(resolve_path, args.destination, expected='folder')
    try:
        if dest_path is None:
            raise ValueError()
        dx_dest = dxpy.get_handler(dest_proj)
        dx_dest.list_folder(folder=dest_path, only='folders')
    except:
        if dest_path is None:
            err_exit('Cannot move to a hash ID', 3)
        # Destination folder path is new => renaming
        if len(args.sources) != 1:
            # Can't rename more than one object
            err_exit('The destination folder does not exist', 3)
        last_slash_pos = get_last_pos_of_char('/', dest_path)
        if last_slash_pos == 0:
            dest_folder = '/'
        else:
            dest_folder = dest_path[:last_slash_pos]
        dest_name = dest_path[last_slash_pos + 1:].replace('\/', '/')
        try:
            dx_dest.list_folder(folder=dest_folder, only='folders')
        except:
            err_exit('The destination folder does not exist', 3)

        # Either rename the data object or rename the folder
        src_proj, src_path, src_results = try_call(resolve_existing_path,
                                                   args.sources[0],
                                                   allow_mult=True, all_mult=args.all)

        if src_proj != dest_proj:
            err_exit(fill('Error: Using "mv" for moving something from one project to another is unsupported.'), 3)

        if src_results is None:
            if src_path == '/':
                err_exit(fill('Cannot rename root folder; to rename the project, please use the "dx rename" subcommand.'), 3)
            try:
                dxpy.api.project_rename_folder(src_proj, {"folder": src_path, "newpath": dest_path})
                return
            except:
                err_exit()
        else:
            try:
                if src_results[0]['describe']['folder'] != dest_folder:
                    dxpy.api.project_move(src_proj,
                                          {"objects": [result['id'] for result in src_results],
                                           "destination": dest_folder})
                for result in src_results:
                    dxpy.DXHTTPRequest('/' + result['id'] + '/rename',
                                       {"project": src_proj,
                                        "name": dest_name})
                return
            except:
                err_exit()

    if len(args.sources) == 0:
        err_exit('No sources provided to move', 3)
    src_objects = []
    src_folders = []
    for source in args.sources:
        src_proj, src_folderpath, src_results = try_call(resolve_existing_path,
                                                         source,
                                                         allow_mult=True, all_mult=args.all)
        if src_proj != dest_proj:
            err_exit(fill('Using "mv" for moving something from one project to another is unsupported.  Please use "cp" and "rm" instead.'), 3)

        if src_results is None:
            src_folders.append(src_folderpath)
        else:
            src_objects += [result['id'] for result in src_results]
    try:
        dxpy.api.project_move(src_proj,
                              {"objects": src_objects,
                               "folders": src_folders,
                               "destination": dest_path})
    except:
        err_exit()


def tree(args):
    project, folderpath, _none = try_call(resolve_existing_path, args.path,
                                          expected='folder')

    if project is None:
        err_exit(fill('Current project must be set or specified before any data can be listed'), 3)
    dxproj = dxpy.get_handler(project)

    tree = collections.OrderedDict()
    try:
        folders = [folder for folder in dxproj.describe(input_params={"folders": True})['folders']
                   if folder.startswith((folderpath + '/') if folderpath != '/' else '/')]
        folders = [ folder[len(folderpath):] for folder in folders ]
        for folder in folders:
            subtree = tree
            for path_element in folder.split("/"):
                if path_element == "":
                    continue
                path_element_desc = BOLD() + BLUE() + path_element + ENDC()
                subtree.setdefault(path_element_desc, collections.OrderedDict())
                subtree = subtree[path_element_desc]

        for item in sorted(dxpy.find_data_objects(project=project, folder=folderpath,
                                                  recurse=True, describe=dict(fields=get_ls_l_desc_fields())),
                           key=cmp_names):
            subtree = tree
            for path_element in item['describe']['folder'][len(folderpath):].split("/"):
                if path_element == "":
                    continue
                path_element_desc = BOLD() + BLUE() + path_element + ENDC()
                subtree = subtree[path_element_desc]
            if args.long:
                item_desc = get_ls_l_desc(item['describe'])
            else:
                item_desc = item['describe']['name']
                if item['describe']['class'] in ['applet', 'workflow']:
                    item_desc = BOLD() + GREEN() + item_desc + ENDC()
            subtree[item_desc] = None

        print(format_tree(tree, root=(BOLD() + BLUE() + args.path + ENDC())))
    except:
        err_exit()

def describe(args):

    def describe_global_executable(json_output, args, exec_type):
        """
        Describes a global executable, i.e. either app or global workflow
        depending on the provided exec_type. Appends the result to json_output.
        Returns True if any matches were found
        """
        assert(exec_type in ('app', 'globalworkflow'))
        found_match = False

        try:
            if exec_type == 'app':
                desc = dxpy.api.app_describe(args.path)
            else:
                desc = dxpy.api.global_workflow_describe(args.path)
                desc = dxpy.append_underlying_workflow_describe(desc)
            if args.json:
                json_output.append(desc)
            elif args.name:
                print(desc['name'])
            else:
                print(get_result_str())
                print_desc(desc, args.verbose)
            found_match = True
        except dxpy.DXAPIError as e:
            if not isinstance(e, ResourceNotFound):
                raise e

        return found_match

    def find_global_executable(json_output, args):
        """
        Makes a find_apps API call and, if no matches are found, a find_global_workflows call.
        Since these two objects share namespace, either app or a global workflow will be
        found, not both. The results are appended to json_output and printed to STDOUT.
        """

        def append_to_output_json_and_print(result):
            if args.json:
                json_output.append(result['describe'])
            elif args.name:
                print(result['describe']['name'])
            else:
                print(get_result_str())
                print_desc(result['describe'], args.verbose)

        found_match = False
        for result in dxpy.find_apps(name=args.path, describe=True):
            append_to_output_json_and_print(result)
            found_match = True
        if not found_match:
            for result in dxpy.find_global_workflows(name=args.path, describe=True):
                result['describe'] = dxpy.append_underlying_workflow_describe(result['describe'])
                append_to_output_json_and_print(result)
                found_match = True
        return found_match

    try:
        if len(args.path) == 0:
            raise DXCLIError('Must provide a nonempty string to be described')

        # Attempt to resolve name
        # First, if it looks like a hash id, do that.
        json_input = {}
        extra_fields = []
        json_input["properties"] = True
        if args.name and (args.verbose or args.details or args.json):
            raise DXCLIError('Cannot request --name in addition to one of --verbose, --details, or --json')
        # Always retrieve details too (just maybe don't render them)
        json_input["details"] = True
        if is_data_obj_id(args.path):
            # Should prefer the current project's version if possible
            if dxpy.WORKSPACE_ID is not None:
                try:
                    # But only put it in the JSON if you still have
                    # access.
                    dxpy.api.project_list_folder(dxpy.WORKSPACE_ID)
                    json_input['project'] = dxpy.WORKSPACE_ID
                except dxpy.DXAPIError as e:
                    if not isinstance(e, ResourceNotFound):
                        raise e

        if is_job_id(args.path):
            extra_fields.append('spotCostSavings')
            if args.verbose:
                extra_fields.append('internetUsageIPs')
                extra_fields.append('runSystemRequirements')
                extra_fields.append('runSystemRequirementsByExecutable')
                extra_fields.append('mergedSystemRequirementsByExecutable')
                extra_fields.append('jobLogsForwardingStatus')

        if is_analysis_id(args.path):
            extra_fields.append('spotCostSavings')
            if args.verbose:
                extra_fields.append('runSystemRequirements')
                extra_fields.append('runSystemRequirementsByExecutable')
                extra_fields.append('mergedSystemRequirementsByExecutable')
                extra_fields.append('runStageSystemRequirements')

        if len(extra_fields) > 0:
            json_input['defaultFields'] = True
            json_input['fields'] = {field: True for field in extra_fields}

        if args.job_try is not None:
            if not is_job_id(args.path):
                err_exit('Parameter --try T can be used only when describing jobs')
            json_input['try'] = args.job_try

        # Otherwise, attempt to look for it as a data object or
        # execution
        try:
            project, _folderpath, entity_results = resolve_existing_path(args.path,
                                                                         expected='entity',
                                                                         ask_to_resolve=False,
                                                                         describe=json_input)
        except ResolutionError as details:
            # PermissionDenied or InvalidAuthentication
            if str(details).endswith('code 401'):
                # Surface permissions-related errors here (for data
                # objects, jobs, and analyses). Other types of errors
                # may be recoverable below.
                #
                # TODO: better way of obtaining the response code when
                # the exception corresponds to an API error
                raise DXCLIError(str(details))
            project, entity_results = None, None

        found_match = False

        json_output = []

        get_result_str = ResultCounter()

        # Could be a project
        json_input = {}
        json_input['properties'] = True
        if args.verbose:
            json_input["permissions"] = True
            json_input['appCaches'] = True
        if entity_results is None:
            if args.path[-1] == ':' and project is not None:
                # It is the project.
                try:
                    desc = dxpy.api.project_describe(project, json_input)
                    found_match = True
                    if args.json:
                        json_output.append(desc)
                    elif args.name:
                        print(desc['name'])
                    else:
                        print(get_result_str())
                        print_desc(desc, args.verbose)
                except dxpy.DXAPIError as e:
                    if not isinstance(e, ResourceNotFound):
                        raise e
            elif is_container_id(args.path):
                try:
                    desc = dxpy.api.project_describe(args.path, json_input)
                    found_match = True
                    if args.json:
                        json_output.append(desc)
                    elif args.name:
                        print(desc['name'])
                    else:
                        print(get_result_str())
                        print_desc(desc, args.verbose)
                except dxpy.DXAPIError as e:
                    if not isinstance(e, ResourceNotFound):
                        raise e

        # Found data object or is an id
        if entity_results is not None:
            if len(entity_results) > 0:
                found_match = True
            for result in entity_results:
                if is_analysis_id(result['id']) and args.verbose:
                    default_analysis_desc = dxpy.DXAnalysis(result['id']).describe()
                    result['describe'].update(default_analysis_desc)
                if args.json:
                    json_output.append(result['describe'])
                elif args.name:
                    print(result['describe']['name'])
                else:
                    print(get_result_str())
                    print_desc(result['describe'], args.verbose or args.details)

        if not is_hashid(args.path) and ':' not in args.path:

            # Could be a name of an app or a global workflow
            if args.path.startswith('app-') or args.path.startswith('globalworkflow-'):
                found = describe_global_executable(json_output, args, args.path.partition('-')[0])
            else:
                found = find_global_executable(json_output, args)
            if found:
                found_match = True

            if args.path.startswith('user-'):
                # User
                try:
                    desc = dxpy.api.user_describe(args.path, {"appsInstalled": True, "subscriptions": True})
                    found_match = True
                    if args.json:
                        json_output.append(desc)
                    elif args.name:
                        print(str(desc['first']) + ' ' + str(desc['last']))
                    else:
                        print(get_result_str())
                        print_desc(desc, args.verbose)
                except dxpy.DXAPIError as e:
                    if not isinstance(e, ResourceNotFound):
                        raise e
            elif args.path.startswith('org-') or args.path.startswith('team-'):
                # Org or team
                try:
                    desc = dxpy.DXHTTPRequest('/' + args.path + '/describe', {})
                    found_match = True
                    if args.json:
                        json_output.append(desc)
                    elif args.name:
                        print(desc['id'])
                    else:
                        print(get_result_str())
                        print_desc(desc, args.verbose)
                except dxpy.DXAPIError as e:
                    if not isinstance(e, ResourceNotFound):
                        raise e

        if args.json:
            if args.multi:
                print(json.dumps(json_output, indent=4))
            elif len(json_output) > 1:
                raise DXCLIError('More than one match found for ' + args.path + '; to get all of them in JSON format, also provide the --multi flag.')
            elif len(json_output) == 0:
                raise DXCLIError('No match found for ' + args.path)
            else:
                print(json.dumps(json_output[0], indent=4))
        elif not found_match:
            raise DXCLIError("No matches found for " + args.path)
    except:
        err_exit()


def _validate_new_user_input(args):
    # TODO: Support interactive specification of `args.username`.
    # TODO: Support interactive specification of `args.email`.

    if args.org is None and len(DXNewUserOrgArgsAction.user_specified_opts) > 0:
        raise DXCLIError("Cannot specify {opts} without specifying --org".format(
            opts=DXNewUserOrgArgsAction.user_specified_opts
        ))


def _get_user_new_args(args):
    """
    PRECONDITION: `_validate_new_user_input()` has been called on `args`.
    """
    user_new_args = {"username": args.username,
                     "email": args.email}
    if args.first is not None:
        user_new_args["first"] = args.first
    if args.last is not None:
        user_new_args["last"] = args.last
    if args.middle is not None:
        user_new_args["middle"] = args.middle
    if args.token_duration is not None:
        token_duration_ms = normalize_timedelta(args.token_duration)
        if token_duration_ms > 30 * 24 * 60 * 60 * 1000:
            raise ValueError("--token-duration must be 30 days or less")
        else:
            user_new_args["tokenDuration"] = token_duration_ms
    if args.occupation is not None:
        user_new_args["occupation"] = args.occupation
    if args.set_bill_to is True:
        user_new_args["billTo"] = args.org
    if args.on_behalf_of is not None:
        user_new_args["provisioningOrg"] = args.on_behalf_of
    return user_new_args


def new_user(args):
    _validate_new_user_input(args)

    # Create user account.
    #
    # We prevent retries here because authserver is closing the server-side
    # connection in certain situations. We cannot simply set `always_retry` to
    # False here because we receive a 504 error code from the server.
    # TODO: Allow retries when authserver issue is resolved.
    dxpy.DXHTTPRequest(dxpy.get_auth_server_name() + "/user/new",
                       _get_user_new_args(args),
                       prepend_srv=False,
                       max_retries=0)

    user_id = "user-" + args.username.lower()
    if args.org is not None:
        # Invite new user to org.
        dxpy.api.org_invite(args.org, get_org_invite_args(user_id, args))

    if args.brief:
        print(user_id)
    else:
        print(fill("Created new user account ({u})".format(u=user_id)))


def new_project(args):
    if args.name == None:
        if INTERACTIVE_CLI:
            args.name = input("Enter name for new project: ")
        else:
            err_exit(parser_new_project.format_help() + fill("No project name supplied, and input is not interactive"), 3)
    inputs = {"name": args.name}
    if args.bill_to:
        inputs["billTo"] = args.bill_to
    if args.region:
        inputs["region"] = args.region
    if args.phi:
        inputs["containsPHI"] = True
    if args.database_ui_view_only:
        inputs["databaseUIViewOnly"] = True
    if args.monthly_compute_limit is not None:
        inputs["monthlyComputeLimit"] = args.monthly_compute_limit
    if args.monthly_egress_bytes_limit is not None:
        inputs["monthlyEgressBytesLimit"] = args.monthly_egress_bytes_limit
<<<<<<< HEAD
    if args.monthly_storage_limit is not None:
        inputs["monthlyStorageLimit"] = args.monthly_storage_limit

=======
    if args.default_symlink is not None:
        inputs["defaultSymlink"] = json.loads(args.default_symlink)
>>>>>>> e9eb31e5
    try:
        resp = dxpy.api.project_new(inputs)
        if args.brief:
            print(resp['id'])
        else:
            print(fill('Created new project called "' + args.name + '" (' + resp['id'] + ')'))
        if args.select or (INTERACTIVE_CLI and prompt_for_yn("Switch to new project now?", default=False)):
            set_project(resp['id'], write=True, name=args.name)
            set_wd('/', write=True)
    except:
        err_exit()


def new_record(args):
    try_call(process_dataobject_args, args)
    try_call(process_single_dataobject_output_args, args)
    init_from = None

    if args.init is not None:
        init_project, _init_folder, init_result = try_call(resolve_existing_path,
                                                           args.init,
                                                           expected='entity')
        init_from = dxpy.DXRecord(dxid=init_result['id'], project=init_project)

    if args.output is None:
        project = dxpy.WORKSPACE_ID
        folder = dxpy.config.get('DX_CLI_WD', '/')
        name = None
    else:
        project, folder, name = try_call(resolve_path, args.output)

    dxrecord = None
    try:
        dxrecord = dxpy.new_dxrecord(project=project, name=name,
                                     tags=args.tags, types=args.types,
                                     hidden=args.hidden, properties=args.properties,
                                     details=args.details,
                                     folder=folder,
                                     close=args.close,
                                     parents=args.parents, init_from=init_from)
        if args.brief:
            print(dxrecord.get_id())
        else:
            print_desc(dxrecord.describe(incl_properties=True, incl_details=True), args.verbose)
    except:
        err_exit()

def set_visibility(args):
    had_error = False
    # Attempt to resolve name
    _project, _folderpath, entity_results = try_call(resolve_existing_path,
                                                     args.path,
                                                     expected='entity',
                                                     allow_mult=True, all_mult=args.all)

    if entity_results is None:
        err_exit(fill('Could not resolve "' + args.path + '" to a name or ID'), 3)

    for result in entity_results:
        try:
            dxpy.DXHTTPRequest('/' + result['id'] + '/setVisibility',
                               {"hidden": (args.visibility == 'hidden')})
        except (dxpy.DXAPIError,) + network_exceptions as details:
            print(format_exception(details), file=sys.stderr)
            had_error = True

    if had_error:
        err_exit('', 3)

def get_details(args):
    # Attempt to resolve name
    _project, _folderpath, entity_result = try_call(resolve_existing_path,
                                                    args.path, expected='entity')

    if entity_result is None:
        err_exit(fill('Could not resolve "' + args.path + '" to a name or ID'), 3)

    try:
        print(json.dumps(dxpy.DXHTTPRequest('/' + entity_result['id'] + '/getDetails', {}), indent=4))
    except:
        err_exit()

def set_details(args):
    had_error = False
    # Attempt to resolve name
    _project, _folderpath, entity_results = try_call(resolve_existing_path,
                                                     args.path, expected='entity',
                                                     allow_mult=True, all_mult=args.all)

    if entity_results is None:
        err_exit(exception=ResolutionError('Could not resolve "' + args.path + '" to a name or ID'),
                 expected_exceptions=(ResolutionError,))

    # Throw error if both -f/--details-file and details supplied.
    if args.details is not None and args.details_file is not None:
        err_exit(exception=DXParserError('Cannot provide both -f/--details-file and details'),
                 expected_exceptions=(DXParserError,))

    elif args.details is not None:
        try:
            details = json.loads(args.details)
        except ValueError as e:
            err_exit('Error: Details could not be parsed as JSON', expected_exceptions=(ValueError,), exception=e)

    elif args.details_file is not None:
        with (sys.stdin if args.details_file == '-' else open(args.details_file, 'r')) as fd:
            data = fd.read()
            try:
                details = json.loads(data)
            except ValueError as e:
                err_exit('Error: File contents could not be parsed as JSON', expected_exceptions=(ValueError,),
                         exception=e)

    # Throw error if missing arguments.
    else:
        err_exit(exception=DXParserError('Must set one of -f/--details-file or details'),
                 expected_exceptions=(DXParserError,))

    for result in entity_results:
        try:
            dxpy.DXHTTPRequest('/' + result['id'] + '/setDetails', details)
        except (dxpy.DXAPIError,) + network_exceptions as exc_details:
            print(format_exception(exc_details), file=sys.stderr)
            had_error = True

    if had_error:
        err_exit('', 3)

def add_types(args):
    had_error = False
    # Attempt to resolve name
    _project, _folderpath, entity_results = try_call(resolve_existing_path,
                                                     args.path,
                                                     expected='entity',
                                                     allow_mult=True, all_mult=args.all)

    if entity_results is None:
        err_exit(fill('Could not resolve "' + args.path + '" to a name or ID'), 3)

    for result in entity_results:
        try:
            dxpy.DXHTTPRequest('/' + result['id'] + '/addTypes',
                               {"types": args.types})
        except (dxpy.DXAPIError,) + network_exceptions as details:
            print(format_exception(details), file=sys.stderr)
            had_error = True
    if had_error:
        err_exit('', 3)

def remove_types(args):
    had_error = False
    # Attempt to resolve name
    _project, _folderpath, entity_results = try_call(resolve_existing_path,
                                                     args.path,
                                                     expected='entity',
                                                     allow_mult=True, all_mult=args.all)

    if entity_results is None:
        err_exit(fill('Could not resolve "' + args.path + '" to a name or ID'), 3)

    for result in entity_results:
        try:
            dxpy.DXHTTPRequest('/' + result['id'] + '/removeTypes',
                               {"types": args.types})
        except (dxpy.DXAPIError,) + network_exceptions as details:
            print(format_exception(details), file=sys.stderr)
            had_error = True
    if had_error:
        err_exit('', 3)

def add_tags(args):
    had_error = False
    # Attempt to resolve name
    project, _folderpath, entity_results = try_call(resolve_to_objects_or_project,
                                                    args.path,
                                                    args.all)

    if entity_results is not None:
        payload = {"project": project, "tags": args.tags}

        if args.job_try is not None and any(map(lambda x: not is_job_id(x['id']), entity_results)):
            err_exit('Parameter --try T can be used only with jobs')

        for result in entity_results:
            if args.job_try is not None:
                payload['try'] = args.job_try
            try:
                dxpy.DXHTTPRequest('/' + result['id'] + '/addTags', payload)
            except (dxpy.DXAPIError,) + network_exceptions as details:
                print(format_exception(details), file=sys.stderr)
                had_error = True
        if had_error:
            err_exit('', 3)
    elif not project.startswith('project-'):
        err_exit('Cannot add tags to a non-project data container', 3)
    else:
        if args.job_try is not None:
            err_exit('Parameter --try T can be used only with jobs')

        try:
            dxpy.DXHTTPRequest('/' + project + '/addTags',
                               {"tags": args.tags})
        except:
            err_exit()

def remove_tags(args):
    had_error = False
    # Attempt to resolve name
    project, _folderpath, entity_results = try_call(resolve_to_objects_or_project,
                                                    args.path,
                                                    args.all)

    if entity_results is not None:
        payload = {"project": project, "tags": args.tags}

        if args.job_try is not None and any(map(lambda x: not is_job_id(x['id']), entity_results)):
            err_exit('Parameter --try T can be used only with jobs')

        for result in entity_results:
            if args.job_try is not None:
                payload['try'] = args.job_try
            try:
                dxpy.DXHTTPRequest('/' + result['id'] + '/removeTags', payload)
            except (dxpy.DXAPIError,) + network_exceptions as details:
                print(format_exception(details), file=sys.stderr)
                had_error = True
        if had_error:
            err_exit('', 3)
    elif not project.startswith('project-'):
        err_exit('Cannot remove tags from a non-project data container', 3)
    else:
        if args.job_try is not None:
            err_exit('Parameter --try T can be used only with jobs')

        try:
            dxpy.DXHTTPRequest('/' + project + '/removeTags',
                               {"tags": args.tags})
        except:
            err_exit()

def rename(args):
    had_error = False
    # Attempt to resolve name
    project, _folderpath, entity_results = try_call(resolve_to_objects_or_project,
                                                    args.path,
                                                    args.all)

    if entity_results is not None:
        for result in entity_results:
            try:
                dxpy.DXHTTPRequest('/' + result['id'] + '/rename',
                                   {"project": project,
                                    "name": args.name})
            except (dxpy.DXAPIError,) + network_exceptions as details:
                print(format_exception(details), file=sys.stderr)
                had_error = True
        if had_error:
            err_exit('', 3)
    elif not project.startswith('project-'):
        err_exit('Cannot rename a non-project data container', 3)
    else:
        try:
            dxpy.api.project_update(project, {"name": args.name})
        except:
            err_exit()

def set_properties(args):
    had_error = False
    # Attempt to resolve name
    project, _folderpath, entity_results = try_call(resolve_to_objects_or_project,
                                                    args.path,
                                                    args.all)

    try_call(process_properties_args, args)
    if entity_results is not None:
        payload = {"project": project, "properties": args.properties}

        if args.job_try is not None and any(map(lambda x: not is_job_id(x['id']), entity_results)):
            err_exit('Parameter --try T can be used only with jobs')

        for result in entity_results:
            if args.job_try is not None:
                payload['try'] = args.job_try
            try:
                dxpy.DXHTTPRequest('/' + result['id'] + '/setProperties', payload)
            except (dxpy.DXAPIError,) + network_exceptions as details:
                print(format_exception(details), file=sys.stderr)
                had_error = True
        if had_error:
            err_exit('', 3)
    elif not project.startswith('project-'):
        err_exit('Cannot set properties on a non-project data container', 3)
    else:
        if args.job_try is not None:
            err_exit('Parameter --try T can be used only with jobs')
        try:
            dxpy.api.project_set_properties(project, {"properties": args.properties})
        except:
            err_exit()

def unset_properties(args):
    had_error = False
    # Attempt to resolve name
    project, _folderpath, entity_results = try_call(resolve_to_objects_or_project,
                                                    args.path,
                                                    args.all)
    properties = {}
    for prop in args.properties:
        properties[prop] = None
    if entity_results is not None:
        payload = {"project": project, "properties": properties}

        if args.job_try is not None and any(map(lambda x: not is_job_id(x['id']), entity_results)):
            err_exit('Parameter --try T can be used only with jobs')

        for result in entity_results:
            if args.job_try is not None:
                payload['try'] = args.job_try
            try:
                dxpy.DXHTTPRequest('/' + result['id'] + '/setProperties', payload)
            except (dxpy.DXAPIError,) + network_exceptions as details:
                print(format_exception(details), file=sys.stderr)
                had_error = True
        if had_error:
            err_exit('', 3)
    elif not project.startswith('project-'):
        err_exit('Cannot unset properties on a non-project data container', 3)
    else:
        if args.job_try is not None:
            err_exit('Parameter --try T can be used only with jobs')
        try:
            dxpy.api.project_set_properties(project, {"properties": properties})
        except:
            err_exit()


def make_download_url(args):
    project, _folderpath, entity_result = try_call(resolve_existing_path, args.path, expected='entity')
    if entity_result is None:
        err_exit(fill('Could not resolve ' + args.path + ' to a data object'), 3)

    if entity_result['describe']['class'] != 'file':
        err_exit(fill('Error: dx download is only for downloading file objects'), 3)

    if args.filename is None:
        args.filename = entity_result['describe']['name']

    # TODO: how to do data egress billing for make_download_url?
    try:
        dxfile = dxpy.DXFile(entity_result['id'], project=project)
        # Only provide project ID, not job workspace container ID
        project = dxfile.project if re.match(r"^project-[a-zA-Z0-9]{24}$", dxfile.project) else dxpy.DXFile.NO_PROJECT_HINT
        url, _headers = dxfile.get_download_url(preauthenticated=True,
                                                duration=normalize_timedelta(args.duration)//1000 if args.duration else 24*3600,
                                                filename=args.filename,
                                                project=project)
        print(url)
    except:
        err_exit()


def get_record(entity_result, args):
    if args.output == '-':
        fd = sys.stdout
    else:
        filename = args.output
        if filename is None:
            filename = entity_result['describe']['name'].replace('/', '%2F')
        if args.output is None and not args.no_ext:
            filename += '.json'
        if not args.overwrite and os.path.exists(filename):
            err_exit(fill('Error: path "' + filename + '" already exists but -f/--overwrite was not set'), 3)
        try:
            fd = open(filename, 'w')
        except:
            err_exit('Error opening destination file ' + filename)

    try:
        details = dxpy.api.record_get_details(entity_result['id'])
    except:
        err_exit()

    fd.write(json.dumps(details, indent=4))

    if args.output != '-':
        fd.close()


def get_output_path(obj_name, obj_class, args):
    path_name = obj_name.replace('/', '%2F')
    if args.output == '-':
        err_exit('Error: {} '.format(obj_class) + 'objects cannot be dumped to stdout, please specify a directory', 3)
    output_base = args.output or '.'
    if os.path.isdir(output_base):
        output_path = os.path.join(output_base, path_name)
    else:
        output_path = output_base
    if os.path.isfile(output_path):
        if not args.overwrite:
            err_exit(fill('Error: path "' + output_path + '" already exists but -f/--overwrite was not set'), 3)
        os.unlink(output_path)
    # Here, output_path either points to a directory or a nonexistent path
    if not os.path.exists(output_path):
        print('Creating "{}" output directory'.format(output_path), file=sys.stderr)
        os.mkdir(output_path)
    # Here, output_path points to a directory
    if len(os.listdir(output_path)):
        # For safety, refuse to remove an existing non-empty
        # directory automatically. Exception: if we are downloading
        # database files and -f/--overwrite was set, then we can
        # proceed, and downloaded files will be added to the existing
        # directory structure.
        if not (obj_class == 'database' and args.overwrite):
            err_exit(fill('Error: path "' + output_path + '" already exists. Remove it and try again.'), 3)
    return output_path


def get_applet(project, entity_result, args):
    obj_name = entity_result['describe']['name']
    obj_id = entity_result['id']
    output_path = get_output_path(obj_name,
                                  entity_result['describe']['class'],
                                  args)
    from dxpy.utils.executable_unbuilder import dump_executable
    print("Downloading applet data", file=sys.stderr)
    dx_obj = dxpy.DXApplet(obj_id, project=project)
    describe_output = dx_obj.describe(incl_properties=True,
                                      incl_details=True)
    dump_executable(dx_obj,
                    output_path,
                    omit_resources=args.omit_resources,
                    describe_output=describe_output)


def get_app(entity_result, args):
    obj_name = entity_result['describe']['name']
    obj_id = entity_result['id']
    output_path = get_output_path(obj_name,
                                  entity_result['describe']['class'],
                                  args)
    from dxpy.utils.executable_unbuilder import dump_executable
    print("Downloading application data", file=sys.stderr)
    dx_obj = dxpy.DXApp(obj_id)
    dump_executable(dx_obj, output_path, omit_resources=args.omit_resources)


def get_workflow(entity_result, args):
    obj_name = entity_result['describe']['name']
    obj_id = entity_result['id']
    output_path = get_output_path(obj_name,
                                  entity_result['describe']['class'],
                                  args)
    from dxpy.utils.executable_unbuilder import dump_executable
    print("Downloading workflow data", file=sys.stderr)

    if entity_result['describe']['class'] == 'workflow':
        dx_obj = dxpy.DXWorkflow(obj_id)
    else:
        dx_obj = dxpy.DXGlobalWorkflow(obj_id)
    describe_output = entity_result['describe']
    dump_executable(dx_obj, output_path, omit_resources=True, describe_output=describe_output)

def do_debug(msg):
    logging.debug(msg)

def get_database(entity_result, args):
    do_debug("dx.py#get_database - entity_result = {}".format(entity_result))
    do_debug("dx.py#get_database - args = {}".format(args))
    obj_id = entity_result['id']
    project = entity_result['describe']['project']
    do_debug("dx.py#get_database - project = {}".format(project))
    # output_path = root output directory for the database
    output_path = get_output_path(obj_id,
                                  entity_result['describe']['class'],
                                  args)
    do_debug("dx.py#get_database - output_path = {}".format(output_path))
    from dxpy.utils.executable_unbuilder import dump_executable
    print("Downloading database files", file=sys.stderr)
    dx_obj = dxpy.DXDatabase(obj_id)
    describe_output = entity_result['describe']
    do_debug("dx.py#get_database - dx_obj = {}".format(dx_obj))

    # If filename is omitted, this is an error unless --allow-all-files is True
    if args.filename is None or args.filename == '/' or args.filename == '':
        if not args.allow_all_files:
            err_exit('Error: downloading all files from a database not allowed unless --allow-all-files argument is specified.', 3)

    # Call /database-xxx/listFolder to fetch database file metadata
    list_folder_args = {"folder": args.filename, "recurse": args.recurse}
    list_folder_resp = dxpy.api.database_list_folder(obj_id, list_folder_args)
    do_debug("dx.py#get_database - list_folder_resp = {}".format(list_folder_resp))
    results = list_folder_resp["results"]
    for dbfilestatus in results:
        # Skip the entries that represent directories, because the local directory structure
        # will be created automatically as real files are downloaded.
        try:
            is_dir = dbfilestatus["isDirectory"]
        except:
            is_dir = True
        if is_dir == False:
            src_filename = dbfilestatus["path"]
            idx = src_filename.rfind("database-")
            if idx != -1:
                src_filename = src_filename[idx + 34:]
            print(src_filename)
            download_one_database_file(project, entity_result['describe'], output_path, src_filename, dbfilestatus, args)

def get(args):
    # Decide what to do based on entity's class
    if not is_hashid(args.path) and ':' not in args.path and args.path.startswith('app-'):
        desc = dxpy.api.app_describe(args.path)
        entity_result = {"id": desc["id"], "describe": desc}
    elif not is_hashid(args.path) and ':' not in args.path and args.path.startswith('globalworkflow-'):
        desc = dxpy.api.global_workflow_describe(args.path)
        entity_result = {"id": desc["id"], "describe": desc}
    else:
        project, _folderpath, entity_result = try_call(resolve_existing_path,
                                                       args.path,
                                                       expected='entity')

    if entity_result is None:
        err_exit('Could not resolve ' + args.path + ' to a data object', 3)

    entity_result_class = entity_result['describe']['class']

    if entity_result_class == 'file':
        download_one_file(project,
                          entity_result['describe'],
                          entity_result['describe']['name'],
                          args)
    elif entity_result_class == 'record':
        get_record(entity_result, args)
    elif entity_result_class == 'applet':
        get_applet(project, entity_result, args)
    elif entity_result_class == 'app':
        get_app(entity_result, args)
    elif entity_result_class in ('workflow', 'globalworkflow'):
        get_workflow(entity_result, args)
    elif entity_result_class == 'database':
        get_database(entity_result, args)
    else:
        err_exit('Error: The given object is of class ' + entity_result['describe']['class'] +
                 ' but an object of class file, record, applet, app, or workflow was expected', 3)

def cat(args):
    for path in args.path:
        project, _folderpath, entity_result = try_call(resolve_existing_path, path)

        if entity_result is None:
            err_exit('Could not resolve ' + path + ' to a data object', 3)

        if entity_result['describe']['class'] != 'file':
            err_exit('Error: expected a file object', 3)

        # If the user did not explicitly provide the project, don't pass any
        # project parameter to the API call but continue with download resolution
        path_has_explicit_proj = is_project_explicit(path) or is_jbor_str(path)
        if not path_has_explicit_proj:
            project = None
        elif is_jbor_str(path):
            project = entity_result['describe']['project']
        # If the user explicitly provided the project and it doesn't contain
        # the file, don't allow the download.
        if path_has_explicit_proj and project is not None and \
           not object_exists_in_project(entity_result['describe']['id'], project):
            err_exit('Error: project does not contain specified file object', 3)

        # We assume the file is binary, unless specified otherwise
        mode = "rb"
        if args.unicode_text is True:
            mode = "r"
        try:
            dxfile = dxpy.DXFile(entity_result['id'], mode=mode)
            while True:
                # If we decided the project specification was not explicit, do
                # not allow the workspace setting to bleed through
                chunk = dxfile.read(1024*1024, project=project or dxpy.DXFile.NO_PROJECT_HINT)
                if len(chunk) == 0:
                    break
                if mode == 'rb':
                    sys.stdout.buffer.write(chunk)
                else:
                    sys.stdout.write(chunk)
        except:
            err_exit()


def download_or_cat(args):
    if args.output == '-':
        cat_args = parser.parse_args(['cat'] + args.paths)
        cat_args.unicode_text = args.unicode_text
        cat(cat_args)
        return
    download(args)


def head(args):
    # Attempt to resolve name
    project, _folderpath, entity_result = try_call(resolve_existing_path,
                                                   args.path, expected='entity')
    if entity_result is None:
        err_exit('Could not resolve ' + args.path + ' to a data object', 3)
    if not entity_result['describe']['class'] in ['file']:
        err_exit('Error: The given object is of class ' + entity_result['describe']['class'] +
                 ' but an object of class file was expected', 3)

    handler = dxpy.get_handler(entity_result['id'], project=project)

    counter = 0
    if args.lines > 0:
        try:
            if handler._class == 'file':
                try:
                    handler._read_bufsize = 1024*32
                    for line in handler:
                        print(line)
                        counter += 1
                        if counter == args.lines:
                            break
                except UnicodeDecodeError:
                    sys.stdout.write("File contains binary data")
            else:
                err_exit("Class type " + handler._class + " not supported for dx head")
        except StopIteration:
            pass
        except:
            err_exit()

def upload(args, **kwargs):
    if args.output is not None and args.path is not None:
        raise DXParserError('Error: Cannot provide both the -o/--output and --path/--destination arguments')
    elif args.path is None:
        args.path = args.output

    # multithread is an argument taken by DXFile.write() but we
    # have to expose a `--singlethread` option for `dx upload` since
    # it has multithreaded upload set by default
    args.multithread = not args.singlethread

    if len(args.filename) > 1 and args.path is not None and not args.path.endswith("/"):
        # When called as "dx upload x --dest /y", we upload to "/y"; with --dest "/y/", we upload to "/y/x".
        # Called as "dx upload x y --dest /z", z is implicitly a folder, so append a slash to avoid incorrect path
        # resolution.
        args.path += "/"

    paths = copy.copy(args.filename)
    for path in paths:
        args.filename = path
        upload_one(args, **kwargs)

upload_seen_paths = set()
def upload_one(args):
    try_call(process_dataobject_args, args)

    args.show_progress = args.show_progress and not args.brief

    if args.path is None:
        project = dxpy.WORKSPACE_ID
        folder = dxpy.config.get('DX_CLI_WD', '/')
        name = None if args.filename == '-' else os.path.basename(args.filename)
    else:
        project, folder, name = try_call(resolve_path, args.path)
        if name is None and args.filename != '-':
            name = os.path.basename(args.filename)

    if os.path.isdir(args.filename):
        if not args.recursive:
            err_exit('Error: {f} is a directory but the -r/--recursive option was not given'.format(f=args.filename), 3)
        norm_path = os.path.realpath(args.filename)
        if norm_path in upload_seen_paths:
            print("Skipping {f}: directory loop".format(f=args.filename), file=sys.stderr)
            return
        else:
            upload_seen_paths.add(norm_path)

        dir_listing = os.listdir(args.filename)
        if len(dir_listing) == 0: # Create empty folder
            dxpy.api.project_new_folder(project, {"folder": os.path.join(folder, os.path.basename(args.filename)),
                                                  "parents": True})
        else:
            for f in dir_listing:
                sub_args = copy.copy(args)
                sub_args.mute = True
                sub_args.filename = os.path.join(args.filename, f)
                sub_args.path = "{p}:{f}/{sf}/".format(p=project, f=folder, sf=os.path.basename(args.filename))
                sub_args.parents = True
                upload_one(sub_args)
    else:
        try:
            dxfile = dxpy.upload_local_file(filename=(None if args.filename == '-' else args.filename),
                                            file=(sys.stdin.buffer if args.filename == '-' else None),
                                            write_buffer_size=(None if args.write_buffer_size is None
                                                               else int(args.write_buffer_size)),
                                            name=name,
                                            tags=args.tags,
                                            types=args.types,
                                            hidden=args.hidden,
                                            project=project,
                                            properties=args.properties,
                                            details=args.details,
                                            folder=folder,
                                            parents=args.parents,
                                            show_progress=args.show_progress,
                                            multithread=args.multithread)
            if args.wait:
                dxfile._wait_on_close()
            if args.brief:
                print(dxfile.get_id())
            elif not args.mute:
                print_desc(dxfile.describe(incl_properties=True, incl_details=True))
        except:
            err_exit()

def find_executions(args):
    try_call(process_find_by_property_args, args)
    if not (args.origin_jobs or args.all_jobs):
        args.trees = True
    if args.origin_jobs and args.parent is not None and args.parent != 'none':
        return
    project = dxpy.WORKSPACE_ID
    origin = None
    more_results = False
    include_io = (args.verbose and args.json) or args.show_outputs
    include_internet_usage_ips = args.verbose and args.json
    include_restarted = args.include_restarted
    if args.classname == 'job':
        describe_args = {
        "defaultFields": True,
        "fields": {
            "runInput": include_io,
            "originalInput": include_io,
            "input": include_io,
            "output": include_io,
            "internetUsageIPs": include_internet_usage_ips
        }
    }
    else:
        describe_args = {"io": include_io}
    id_desc = None

    # DEVEX-2277: Increase limit by max number of retries (10) for resorting
    jobs_to_fetch = args.num_results if args.trees else args.num_results + 10

    # Now start parsing flags
    if args.id is not None:
        id_desc = try_call(dxpy.api.job_describe, args.id, {"io": False})
        origin = id_desc.get('originJob', None)
        if args.origin_jobs and args.id != origin:
            return
        if args.origin is not None and origin != args.origin:
            return
        project = None
        args.user = None
    else:
        origin = args.origin
        if args.project is not None:
            if get_last_pos_of_char(':', args.project) == -1:
                args.project = args.project + ':'
            project, _none, _none = try_call(resolve_existing_path,
                                             args.project, 'project')
        if args.user is not None and args.user != 'self' and not args.user.startswith('user-'):
            args.user = 'user-' + args.user.lower()
        if args.all_projects:
            project = None
    query = {'classname': args.classname,
             'launched_by': args.user,
             'executable': args.executable,
             'project': project,
             'state': args.state,
             'origin_job': origin,
             'parent_job': "none" if args.origin_jobs else args.parent,
             'describe': describe_args,
             'created_after': args.created_after,
             'created_before': args.created_before,
             'name': args.name,
             'name_mode': 'glob',
             'tags': args.tag,
             'properties': args.properties,
             'include_subjobs': False if args.no_subjobs else True,
             'root_execution': args.root_execution,
             'include_restarted': include_restarted}
    if jobs_to_fetch < 1000 and not args.trees:
        query['limit'] = jobs_to_fetch + 1

    json_output = []                        # for args.json

    class ExecutionId:

        def __init__(self, id, try_num=None):
            self.id = id
            self.try_num = try_num if try_num is not None else -1

        def __eq__(self, other):
            if not isinstance(other, ExecutionId):
                return NotImplemented

            return self.id == other.id and self.try_num == other.try_num

        def __hash__(self):
            return hash((self.id, self.try_num))

        def __str__(self):
            return "%s_%d" % (self.id, self.try_num)

        def __repr__(self):
            return "ExecutionId(execution_id='%s',retry_num=%d)" % (self.id, self.try_num)

    def print_brief(job_id, job_try, has_retries):
        print(job_id + (" try %d" % job_try if has_retries and include_restarted and job_try is not None else ""))

    def build_tree(root, root_try, executions_by_parent, execution_descriptions, execution_retries):
        tree, root_string = {}, ''
        # When try is not explicitly specified, use the most recent try
        execution_id = ExecutionId(root, root_try if root_try is not None else execution_retries[root][0])
        root_has_retries = len(execution_retries[root]) > 1
        root_has_children = execution_id in executions_by_parent
        root_has_reused_output = execution_descriptions[execution_id].get('outputReusedFrom') is not None

        if root_try is None:
            if root_has_retries:
                if not args.json and not args.brief:
                    root_string = get_find_executions_string(execution_descriptions[execution_id],
                                                        has_children=root_has_children,
                                                        show_outputs=args.show_outputs,
                                                        is_cached_result=root_has_reused_output,
                                                        show_try=include_restarted,
                                                        as_try_group_root=True)
                    tree[root_string] = collections.OrderedDict()
                for rtry in execution_retries[root]:
                    subtree, _ = build_tree(root, rtry, executions_by_parent, execution_descriptions, execution_retries)
                    if tree:
                        tree[root_string].update(subtree)
                return tree, root_string
            else:
                return build_tree(root, execution_retries[root][0], executions_by_parent, execution_descriptions, execution_retries)

        if args.json:
            json_output.append(execution_descriptions[execution_id])
        elif args.brief:
            print_brief(root, root_try, root_has_retries)
        else:
            root_string = get_find_executions_string(execution_descriptions[execution_id],
                                                     has_children=root_has_children,
                                                     show_outputs=args.show_outputs,
                                                     is_cached_result=root_has_reused_output,
                                                     show_try=include_restarted and root_has_retries)
            tree[root_string] = collections.OrderedDict()
        for child_execution in executions_by_parent.get(execution_id, {}):
            subtree, _subtree_root = build_tree(child_execution,
                                                execution_retries[child_execution][0] if len(execution_retries[child_execution]) == 1 else None,
                                                executions_by_parent,
                                                execution_descriptions,
                                                execution_retries)
            if tree:
                tree[root_string].update(subtree)

        return tree, root_string

    def process_tree(root_id, executions_by_parent, execution_descriptions, executions_retries):
        tree, root = build_tree(root_id, None, executions_by_parent, execution_descriptions, executions_retries)
        if tree:
            print(format_tree(tree[root], root))

    try:
        num_processed_results = 0
        roots = collections.OrderedDict()
        execution_retries = collections.defaultdict(set)
        executions_cache = []

        for execution_result in dxpy.find_executions(**query):
            execution_id = ExecutionId(execution_result['id'], execution_result['describe'].get('try'))

            if args.trees:
                if args.classname == 'job':
                    root = execution_result['describe']['originJob']
                else:
                    root = execution_result['describe']['rootExecution']
                if root not in roots:
                    num_processed_results += 1
            else:
                num_processed_results += 1
                executions_cache.append(execution_result)

            execution_retries[execution_id.id].add(execution_id.try_num)

            if num_processed_results > jobs_to_fetch:
                more_results = True
                break

            if args.trees:
                roots[root] = root
                if args.classname == 'analysis' and root.startswith('job-'):
                    # Analyses in trees with jobs at their root found in "dx find analyses" are displayed unrooted,
                    # and only the last analysis found is displayed.
                    roots[root] = execution_result['describe']['id']

        if not args.trees:
            # Handle situations where the number of results is between args.num_results and args.num_results + 10
            if len(executions_cache) > args.num_results:
                more_results = True

            executions = sorted(executions_cache, key=lambda x: (-x['describe']['created'], -x['describe'].get('try', 0)))[:args.num_results]

            for execution_result in executions:
                execution_id = execution_result['id']
                execution_try = execution_result['describe'].get('try')
                execution_max_try = max(execution_retries[execution_id])
                show_try = include_restarted and execution_max_try > 0

                if args.json:
                    json_output.append(execution_result['describe'])
                elif args.brief:
                    print_brief(execution_id, execution_try, show_try)
                else:
                    print(format_tree({}, get_find_executions_string(execution_result['describe'],
                                                                    has_children=False,
                                                                    single_result=True,
                                                                    show_outputs=args.show_outputs,
                                                                    show_try=show_try)))
        else:
            executions_by_parent, descriptions = collections.defaultdict(list), {}
            root_field = 'origin_job' if args.classname == 'job' else 'root_execution'
            parent_field = 'masterJob' if args.no_subjobs else 'parentJob'
            query = {'classname': args.classname,
                     'describe': describe_args,
                     'include_subjobs': False if args.no_subjobs else True,
                     'include_restarted': include_restarted,
                     root_field: list(roots.keys())}
            if not args.all_projects:
                # If the query doesn't specify a project, the server finds all projects to which the user has explicit
                # permissions, but doesn't search through public projects.
                # In "all projects" mode, we don't specify a project in the initial query, and so don't need to specify
                # one in the follow-up query here (because the initial query can't return any jobs in projects to which
                # the user doesn't have explicit permissions).
                # When searching in a specific project, we set a project in the query here, in case this is a public
                # project and the user doesn't have explicit permissions (otherwise, the follow-up query would return
                # empty results).
                query['project'] = project

            def process_execution_result(execution_result):
                execution_desc = execution_result['describe']
                execution_id = ExecutionId(execution_result['id'], execution_desc.get('try'))

                if execution_desc.get(parent_field) or execution_desc.get('parentAnalysis'):
                    if parent_field == 'parentJob' and execution_desc.get(parent_field):
                        parent = ExecutionId(execution_desc.get(parent_field), execution_desc.get('parentJobTry'))
                    else:
                        parent = ExecutionId(execution_desc.get(parent_field) or execution_desc.get('parentAnalysis'))
                    if execution_id.id not in executions_by_parent[parent]:
                        executions_by_parent[parent].append(execution_id.id)

                descriptions[execution_id] = execution_desc
                execution_retries[execution_id.id].add(execution_id.try_num)

                # If an analysis with cached children, also insert those
                if execution_desc['class'] == 'analysis':
                    for stage_desc in execution_desc['stages']:
                        if 'parentAnalysis' in stage_desc['execution'] and stage_desc['execution']['parentAnalysis'] != execution_result['id'] and \
                           (args.classname != 'analysis' or stage_desc['execution']['class'] == 'analysis'):
                            stage_execution_id = stage_desc['execution']['id']
                            if stage_execution_id not in executions_by_parent[execution_id.id]:
                                # this is a cached stage (with a different parent)
                                executions_by_parent[execution_id.id].append(stage_execution_id)
                            if stage_execution_id not in descriptions:
                                descriptions[stage_execution_id] = stage_desc['execution']

            # Short-circuit the find_execution API call(s) if there are
            # no root executions (and therefore we would have gotten 0
            # results anyway)
            if len(list(roots.keys())) > 0:
                for execution_result in dxpy.find_executions(**query):
                    process_execution_result(execution_result)

                # ensure tries are sorted from newest to oldest
                execution_retries = {k: sorted(v, reverse=True) for k, v in execution_retries.items()}

                # ensure roots are sorted by their creation time
                sorted_roots = sorted(
                    roots.keys(),
                    key=lambda root: -descriptions[ExecutionId(roots[root], execution_retries[roots[root]][-1])]['created']
                )

                for root in sorted_roots:
                    process_tree(roots[root], executions_by_parent, descriptions, execution_retries)
        if args.json:
            print(json.dumps(json_output, indent=4))

        if more_results and get_delimiter() is None and not (args.brief or args.json):
            print(fill("* More results not shown; use -n to increase number of results or --created-before to show older results", subsequent_indent='  '))
    except:
        err_exit()

def find_data(args):
    # --folder deprecated to --path.
    if args.folder is None and args.path is not None:
        args.folder = args.path
    elif args.folder is not None and args.path is not None:
        err_exit(exception=DXParserError('Cannot supply both --folder and --path.'),
                 expected_exceptions=(DXParserError,))

    try_call(process_find_by_property_args, args)
    if args.all_projects:
        args.project = None
        args.folder = None
        args.recurse = True
    elif args.project is None:
        args.project = dxpy.WORKSPACE_ID
    else:
        if get_last_pos_of_char(':', args.project) == -1:
            args.project = args.project + ':'

        if args.folder is not None and get_last_pos_of_char(':', args.folder) != -1:
            err_exit(exception=DXParserError('Cannot supply both --project and --path PROJECTID:FOLDERPATH.'),
                     expected_exceptions=(DXParserError,))

        args.project, _none, _none = try_call(resolve_existing_path,
                                              args.project, 'project')

    if args.folder is not None and not args.folder.startswith('/'):
        args.project, args.folder, _none = try_call(resolve_path, args.folder, expected='folder')

    if args.brief:
        describe_input = dict(fields=dict(project=True, id=True))
    elif args.verbose:
        describe_input = True
    else:
        describe_input = dict(fields=get_ls_l_desc_fields())
    try:
        results = dxpy.find_data_objects(classname=args.classname,
                                         state=args.state,
                                         visibility=args.visibility,
                                         properties=args.properties,
                                         name=args.name,
                                         name_mode='glob',
                                         typename=args.type,
                                         tags=args.tag, link=args.link,
                                         project=args.project,
                                         folder=args.folder,
                                         recurse=(args.recurse if not args.recurse else None),
                                         modified_after=args.mod_after,
                                         modified_before=args.mod_before,
                                         created_after=args.created_after,
                                         created_before=args.created_before,
                                         region=args.region,
                                         describe=describe_input)
        if args.json:
            print(json.dumps(list(results), indent=4))
            return
        if args.brief:
            for result in results:
                print(result['project'] + ':' + result['id'])
        else:
            for result in results:
                if args.verbose:
                    print("")
                    print_data_obj_desc(result["describe"])
                else:
                    print_ls_l_desc(result["describe"], include_folder=True, include_project=args.all_projects)
    except:
        err_exit()


def find_projects(args):
    try_call(process_find_by_property_args, args)
    try_call(process_phi_param, args)
    try_call(process_external_upload_restricted_param, args)

    try:
        results = dxpy.find_projects(name=args.name, name_mode='glob',
                                     properties=args.properties, tags=args.tag,
                                     level=('VIEW' if args.public else args.level),
                                     describe=(not args.brief),
                                     explicit_perms=(not args.public if not args.public else None),
                                     public=(args.public if args.public else None),
                                     created_after=args.created_after,
                                     created_before=args.created_before,
                                     region=args.region,
                                     containsPHI=args.containsPHI,
                                     externalUploadRestricted=args.external_upload_restricted)
    except:
        err_exit()
    format_find_results(args, results)

def find_apps_result(args):
    raw_results = dxpy.find_apps(name=args.name, name_mode='glob', category=args.category,
                                 all_versions=args.all,
                                 published=(not args.unpublished),
                                 billed_to=args.billed_to,
                                 created_by=args.creator,
                                 developer=args.developer,
                                 created_after=args.created_after,
                                 created_before=args.created_before,
                                 modified_after=args.mod_after,
                                 modified_before=args.mod_before,
                                 describe={"fields": {"name": True,
                                                      "installed": args.installed,
                                                      "title": not args.brief,
                                                      "version": not args.brief,
                                                      "published": args.verbose,
                                                      "billTo": not args.brief}})

    if args.installed:
        maybe_filtered_by_install = (result for result in raw_results if result['describe']['installed'])
    else:
        maybe_filtered_by_install = raw_results

    if args.brief:
        results = ({"id": result['id']} for result in maybe_filtered_by_install)
    else:
        results = sorted(maybe_filtered_by_install, key=lambda result: result['describe']['name'])
    return results

def find_global_workflows_result(args):
    raw_results = dxpy.find_global_workflows(name=args.name, name_mode='glob', category=args.category,
                                 all_versions=args.all,
                                 published=(not args.unpublished),
                                 billed_to=args.billed_to,
                                 created_by=args.creator,
                                 developer=args.developer,
                                 created_after=args.created_after,
                                 created_before=args.created_before,
                                 modified_after=args.mod_after,
                                 modified_before=args.mod_before,
                                 describe={"fields": {"name": True,
                                                      "title": not args.brief,
                                                      "version": not args.brief,
                                                      "published": args.verbose,
                                                      "billTo": not args.brief}})

    if args.brief:
        results = ({"id": result['id']} for result in raw_results)
    else:
        results = sorted(raw_results, key=lambda result: result['describe']['name'])
    return results

def print_find_results(results, args):
    def maybe_x(result):
        return DNANEXUS_X() if result['describe']['billTo'] in ['org-dnanexus', 'org-dnanexus_apps'] else ' '

    if args.json:
        print(json.dumps(list(results), indent=4))
        return
    if args.brief:
        for result in results:
            print(result['id'])
    elif not args.verbose:
        for result in results:
            print(maybe_x(result) + DELIMITER(" ") + result['describe'].get('title', result['describe']['name']) + DELIMITER(' (') + result["describe"]["name"] + DELIMITER("), v") + result["describe"]["version"])
    else:
        for result in results:
            print(maybe_x(result) + DELIMITER(" ") + result["id"] + DELIMITER(" ") + result['describe'].get('title', result['describe']['name']) + DELIMITER(' (') + result["describe"]["name"] + DELIMITER('), v') + result['describe']['version'] + DELIMITER(" (") + ("published" if result["describe"].get("published", 0) > 0 else "unpublished") + DELIMITER(")"))

def find_apps(args):
    try:
        results = find_apps_result(args)
        print_find_results(results, args)
    except:
        err_exit()

def find_global_workflows(args):
    try:
        results = find_global_workflows_result(args)
        print_find_results(results, args)
    except:
        err_exit()

def update_project(args):
    input_params = get_update_project_args(args)

    # The resolver expects a ':' to separate projects from folders.
    if ':' not in args.project_id:
        args.project_id += ':'

    project, _none, _none = try_call(resolve_existing_path,
                                     args.project_id, 'project')
    try:
        results = dxpy.api.project_update(object_id=project, input_params=input_params)
        if args.brief:
            print(results['id'])
        else:
            print(json.dumps(results))
    except:
        err_exit()

def close(args):
    if '_DX_FUSE' in os.environ:
        from xattr import xattr

    handlers = []
    had_error = False

    for path in args.path:
        # Attempt to resolve name
        try:
            project, _folderpath, entity_results = resolve_existing_path(path,
                                                                         expected='entity',
                                                                         allow_mult=True,
                                                                         all_mult=args.all)
        except:
            project, entity_results = None, None

        if entity_results is None:
            print(fill('Could not resolve "' + path + '" to a name or ID'))
            had_error = True
        else:
            for result in entity_results:
                try:
                    obj = dxpy.get_handler(result['id'], project=project)
                    if '_DX_FUSE' in os.environ:
                        xattr(path)['state'] = 'closed'
                    else:
                        obj.close()
                    handlers.append(obj)
                except Exception as details:
                    print(fill(str(details)))

    if args.wait:
        for handler in handlers:
            handler._wait_on_close()

    if had_error:
        err_exit('', 3)

def wait(args):
    had_error = False
    # If only one path was provided, together with the --from-file argument,
    # check to see if it is a local file and if so gather actual paths
    # on which to wait from the contents of the file.
    if args.from_file and len(args.path) == 1 and os.path.isfile(args.path[0]):
        try:
            args.path = open(args.path[0]).read().strip().split('\n')
        except IOError as e:
            raise DXCLIError(
                'Could not open {}. The problem was: {}' % (args.path[0], e))

    for path in args.path:
        if is_job_id(path) or is_analysis_id(path):
            dxexecution = dxpy.get_handler(path)
            print("Waiting for " + path + " to finish running...")
            try_call(dxexecution.wait_on_done)
            print("Done")
        else:
            # Attempt to resolve name
            try:
                project, _folderpath, entity_result = resolve_existing_path(path, expected='entity')
            except:
                project, entity_result = None, None

            if entity_result is None:
                print(fill('Could not resolve ' + path + ' to a data object'))
                had_error = True
            else:
                handler = dxpy.get_handler(entity_result['id'], project=entity_result['describe']['project'])
                print("Waiting for " + path + " to close...")
                try_call(handler._wait_on_close)
                print("Done")

    if had_error:
        err_exit('', 3)

def build(args):
    sys.argv = ['dx build'] + sys.argv[2:]

    def get_source_exec_desc(source_exec_path):
        """
        Return source executable description when --from option is used

        Accecptable format of source_exec_path:
            - applet-ID/workflow-ID
            - project-ID-or-name:applet-ID/workflow-ID
            - project-ID-or-name:folder/path/to/exec-name
              where exec-name must be the name of only one applet or workflow

        :param source_exec_path: applet/workflow path given using --from
        :type source_exec_path: string
        :return: applet/workflow description
        :rtype: dict
        """
        exec_describe_fields={'fields':{"properties":True, "details":True},'defaultFields':True}
        _, _, exec_result = try_call(resolve_existing_path,
                                     source_exec_path,
                                     expected='entity',
                                     ask_to_resolve=False,
                                     expected_classes=["applet", "workflow"],
                                     all_mult=False,
                                     allow_mult=False,
                                     describe=exec_describe_fields)

        if exec_result is None:
            err_exit('Could not resolve {} to an existing applet or workflow.'.format(source_exec_path), 3)
        elif len(exec_result)>1:
            err_exit('More than one match found for {}. Please use an applet/workflow ID instead.'.format(source_exec_path), 3)
        else:
            if exec_result[0]["id"].startswith("applet") or exec_result[0]["id"].startswith("workflow"):
                return exec_result[0]["describe"]
            else:
                err_exit('Could not resolve {} to a valid applet/workflow ID'.format(source_exec_path), 3)

    def get_mode(args):
        """
        Returns an applet or a workflow mode based on whether
        the source directory contains dxapp.json or dxworkflow.json.

        If --from option is used, it will set it to:
        app if --from has been resolved to applet-xxxx
        globalworkflow if --from has been resolved to workflow-xxxx
        Note: dictionaries of regional options that can replace optionally
        ID strings will be supported in the future
        """
        if args._from is not None:
            if args._from["id"].startswith("applet"):
                return "app"
            elif args._from["id"].startswith("workflow"):
                return "globalworkflow"

        if not os.path.isdir(args.src_dir):
            parser.error("{} is not a directory".format(args.src_dir))

        if os.path.exists(os.path.join(args.src_dir, "dxworkflow.json")):
            return "workflow"
        else:
            return "applet"

    def get_validated_source_dir(args):
        if args._from is not None:
            if args.src_dir is not None:
                build_parser.error('Source directory and --from cannot be specified together')
            return None

        src_dir = args.src_dir
        if src_dir is None:
            src_dir = os.getcwd()
            if USING_PYTHON2:
                src_dir = src_dir.decode(sys.getfilesystemencoding())
        return src_dir

    def handle_arg_conflicts(args):
        """
        Raises parser error (exit code 3) if there are any conflicts in the specified options.
        """
        if args.mode == "app" and args.destination != '.':
            build_parser.error("--destination cannot be used when creating an app (only an applet)")

        if args.mode == "globalworkflow" and args.destination != '.':
            build_parser.error("--destination cannot be used when creating a global workflow (only a workflow)")

        if args.mode == "applet" and args.region:
            build_parser.error("--region cannot be used when creating an applet (only an app)")

        if args.overwrite and args.archive:
            build_parser.error("Options -f/--overwrite and -a/--archive cannot be specified together")

        if args.run is not None and args.dry_run:
            build_parser.error("Options --dry-run and --run cannot be specified together")

        if args.run and args.remote and args.mode == 'app':
            build_parser.error("Options --remote, --app, and --run cannot all be specified together. Try removing --run and then separately invoking dx run.")

        # conflicts and incompatibilities with --from

        if args._from is not None and args.ensure_upload:
            build_parser.error("Options --from and --ensure-upload cannot be specified together")

        if args._from is not None and args.force_symlinks:
            build_parser.error("Options --from and --force-symlinks cannot be specified together")

        if args._from is not None and args.remote:
            build_parser.error("Options --from and --remote cannot be specified together")

        if args._from is not None and not args.parallel_build:
            build_parser.error("Options --from and --no-parallel-build cannot be specified together")

        if args._from is not None and (args.mode != "app" and args.mode != "globalworkflow"):
            build_parser.error("--from can only be used to build an app from an applet or a global workflow from a project-based workflow")

        if args._from is not None and not args.version_override:
            build_parser.error("--version must be specified when using the --from option")

        if args.mode == "app" and args._from is not None and not args._from["id"].startswith("applet"):
            build_parser.error("app can only be built from an applet (--from should be set to an applet ID)")

        if args.mode == "globalworkflow" and args._from is not None and not args._from["id"].startswith("workflow"):
            build_parser.error("globalworkflow can only be built from an workflow (--from should be set to a workflow ID)")

        if args._from and args.dry_run:
            build_parser.error("Options --dry-run and --from cannot be specified together")

        if args.mode in ("globalworkflow", "applet", "app") and args.keep_open:
            build_parser.error("Global workflows, applets and apps cannot be kept open")

        if args.repository and not args.nextflow:
            build_parser.error("Repository argument is available only when building a Nextflow pipeline. Did you mean 'dx build --nextflow'?")

        if args.repository and args.remote:
            build_parser.error("Nextflow pipeline built from a remote Git repository is always built using the Nextflow Pipeline Importer app. This is not compatible with --remote.")

        if args.cache_docker and args.remote:
            build_parser.error("Nextflow pipeline built with an option to cache the docker images is always built using the Nextflow Pipeline Importer app. This is not compatible with --remote.")

        if args.git_credentials and not args.repository:
            build_parser.error("Git credentials can be supplied only when building Nextflow pipeline from a Git repository.")

        if args.nextflow and args.mode == "app":
            build_parser.error("Building Nextflow apps is not supported. Build applet instead.")

        if args.cache_docker and not args.nextflow:
            build_parser.error(
                "Docker caching argument is available only when building a Nextflow pipeline. Did you mean 'dx build --nextflow'?")

        if args.cache_docker:
            logging.warning(
                "WARNING: Caching the docker images (--cache-docker) makes you responsible for honoring the "
                "Intellectual Property agreements of the software within the Docker container. You are also "
                "responsible for remediating the security vulnerabilities of the Docker images of the pipeline."
                "Also, cached images will be accessible by the users with VIEW permissions to the projects where the "
                "cached images will be stored."
            )

        # options not supported by workflow building

        if args.mode == "workflow":
            unsupported_options = {
                '--ensure-upload': args.ensure_upload,
                '--force-symlinks': args.force_symlinks,
                '--[no-]publish': args.publish,
                '--[no-]dry_run': args.dry_run,
                '--run': args.run,
                '--remote': args.remote,
                '--version': args.version_override,
                '--bill-to': args.bill_to,
                '--archive': args.archive,
                #TODO: Handle the options below, they are always set to
                # True by default and will be currently silently ignored
                #'--[no-]watch': args.watch,
                #'--parallel-build': args.parallel_build,
                #'--[no]version-autonumbering': args.version_autonumbering,
                #'--[no]update': args.update,
                '--region': args.region,
                '--extra-args': args.extra_args}
            used_unsupported_options = {k: v for k, v in list(unsupported_options.items()) if v}
            if used_unsupported_options:
                build_parser.error("Options {} are not supported with workflows"
                                   .format(", ".join(used_unsupported_options)))

    args = build_parser.parse_args()

    if dxpy.AUTH_HELPER is None and not args.dry_run:
        build_parser.error('Authentication required to build an executable on the platform; please run "dx login" first')

    try:
        args.src_dir = get_validated_source_dir(args)

        if args._from is not None:
            args._from = get_source_exec_desc(args._from)

        # If mode is not specified, determine it by the json file or by --from
        if args.mode is None:
            args.mode = get_mode(args)

        handle_arg_conflicts(args)
        if args.mode in ("app", "applet"):
            dx_build_app.build(args)
        elif args.mode in ("workflow", "globalworkflow"):
            workflow_builder.build(args, build_parser)
        else:
            msg = "Unrecognized mode. Accepted options: --app, --applet, --workflow, --globalworkflow."
            msg += " If not provided, an attempt is made to build either an applet or a workflow, depending on"
            msg += " whether a dxapp.json or dxworkflow.json file is found in the source directory, respectively."
            build_parser.error(msg)
    except Exception as e:
        print("Error: {}".format(e), file=sys.stderr)
        err_exit()


def process_list_of_usernames(thing):
    return ['user-' + name.lower() if name != 'PUBLIC' and
            not name.startswith('org-') and
            not name.startswith('user-')
            else name
            for name in thing]

def add_users(args):
    desc = try_call(resolve_global_executable, args.app)
    args.users = process_list_of_usernames(args.users)

    try:
        if desc['class'] == 'app':
            dxpy.api.app_add_authorized_users(desc['id'], input_params={"authorizedUsers": args.users})
        else:
            dxpy.api.global_workflow_add_authorized_users(desc['id'], input_params={"authorizedUsers": args.users})
    except:
        err_exit()

def remove_users(args):
    desc = try_call(resolve_global_executable, args.app)
    args.users = process_list_of_usernames(args.users)

    try:
        if desc['class'] == 'app':
            dxpy.api.app_remove_authorized_users(desc['id'], input_params={"authorizedUsers": args.users})
        else:
            dxpy.api.global_workflow_remove_authorized_users(desc['id'], input_params={"authorizedUsers": args.users})
    except:
        err_exit()

def list_users(args):
    desc = try_call(resolve_global_executable, args.app)
    users = desc['authorizedUsers']

    for user in users:
        print(user)

def add_developers(args):
    desc = try_call(resolve_global_executable, args.app)
    args.developers = process_list_of_usernames(args.developers)

    try:
        if desc['class'] == 'app':
            dxpy.api.app_add_developers(desc['id'], input_params={"developers": args.developers})
        else:
            dxpy.api.global_workflow_add_developers(desc['id'], input_params={"developers": args.developers})
    except:
        err_exit()

def list_developers(args):
    desc = try_call(resolve_global_executable, args.app)

    try:
        if desc['class'] == 'app':
            developers = dxpy.api.app_list_developers(desc['id'])['developers']
        else:
            developers = dxpy.api.global_workflow_list_developers(desc['id'])['developers']

        for d in developers:
            print(d)
    except:
        err_exit()

def render_timestamp(epochSeconds):
    # This is the format used by 'aws s3 ls'
    return datetime.datetime.fromtimestamp(epochSeconds//1000).strftime('%Y-%m-%d %H:%M:%S')


def list_database_files(args):
    try:
        # check if database was given as an object hash id
        if is_hashid(args.database):
            desc = dxpy.api.database_describe(args.database)
            entity_result = {"id": desc["id"], "describe": desc}
        else:
        # otherwise it was provided as a path, so try and resolve
            project, _folderpath, entity_result = try_call(resolve_existing_path,
                                                           args.database,
                                                           expected='entity')

        # if we couldn't resolved the entity, fail
        if entity_result is None:
            err_exit('Could not resolve ' + args.database + ' to a data object', 3)
        else:
        # else check and verify that the found entity is a database object
            entity_result_class = entity_result['describe']['class']
            if entity_result_class != 'database':
                err_exit('Error: The given object is of class ' + entity_result_class +
                 ' but an object of class database was expected', 3)

        results = dxpy.api.database_list_folder(
            entity_result['id'],
            input_params={"folder": args.folder, "recurse": args.recurse, "timeout": args.timeout})
        for r in results["results"]:
            date_str = render_timestamp(r["modified"]) if r["modified"] != 0 else ''
            if (args.csv == True):
                print("{}{}{}{}{}".format(
                    date_str, DELIMITER(","), r["size"], DELIMITER(","), r["path"]))
            else:
                print("{}{}{}{}{}".format(
                    date_str.rjust(19), DELIMITER(" "), str(r["size"]).rjust(12), DELIMITER(" "), r["path"]))
    except:
        err_exit()

def remove_developers(args):
    desc = try_call(resolve_global_executable, args.app)
    args.developers = process_list_of_usernames(args.developers)

    try:
        if desc['class'] == 'app':
            dxpy.api.app_remove_developers(desc['id'], input_params={"developers": args.developers})
        else:
            dxpy.api.global_workflow_remove_developers(desc['id'], input_params={"developers": args.developers})
    except:
        err_exit()


def install(args):
    app_desc = try_call(resolve_app, args.app)

    try:
        dxpy.api.app_install(app_desc['id'])
        print('Installed the ' + app_desc['name'] + ' app')
    except:
        err_exit()

def uninstall(args):
    app_desc = get_app_from_path(args.app)
    if app_desc:
        try_call(dxpy.api.app_uninstall, app_desc['id'])
    else:
        user_data = dxpy.api.user_describe(dxpy.whoami(), {"fields": {"appsInstalled": True}})
        if args.app in user_data['appsInstalled']:
            args.app = 'app-' + args.app
        if args.app.startswith('app-'):
            try_call(dxpy.api.app_uninstall, args.app)
            print('Uninstalled the {app} app'.format(app=args.app))
        else:
            err_exit('Could not find the app', 3)

def _get_input_for_run(args, executable, preset_inputs=None, input_name_prefix=None):
    """
    Returns an input dictionary that can be passed to executable.run()
    """
    # The following may throw if the executable is a workflow with no
    # input spec available (because a stage is inaccessible)
    exec_inputs = try_call(ExecutableInputs,
                           executable,
                           input_name_prefix=input_name_prefix,
                           active_region=args.region)

    # Use input and system requirements from a cloned execution
    if args.input_json is None and args.filename is None:
        # --input-json and --input-json-file completely override input
        # from the cloned job
        exec_inputs.update(args.cloned_job_desc.get("runInput", {}), strip_prefix=False)

    # Update with inputs passed to the this function
    if preset_inputs is not None:
        exec_inputs.update(preset_inputs, strip_prefix=False)

    # Update with inputs passed with -i, --input_json, --input_json_file, etc.
    # If batch_tsv is set, do not prompt for missing arguments
    require_all_inputs = (args.batch_tsv is None)
    try_call(exec_inputs.update_from_args, args, require_all_inputs)

    return exec_inputs.inputs

def run_one(args, executable, dest_proj, dest_path, input_json, run_kwargs):
    # Print inputs used for the run
    if not args.brief:
        print()
        print('Using input JSON:')
        print(json.dumps(input_json, indent=4))
        print()

    # Ask for confirmation if a tty and if input was not given as a
    # single JSON.
    if args.confirm and INTERACTIVE_CLI:
        if not prompt_for_yn('Confirm running the executable with this input', default=True):
            parser.exit(0)

    if not args.brief:
        print(fill("Calling " + executable.get_id() + " with output destination " + dest_proj + ":" + dest_path,
                   subsequent_indent='  ') + '\n')

    # Run the executable
    try:
        dxexecution = executable.run(input_json, **run_kwargs)
        if not args.brief:
            print(dxexecution._class.capitalize() + " ID: " + dxexecution.get_id())
        else:
            print(dxexecution.get_id())
        sys.stdout.flush()

        if args.wait:
            dxexecution.wait_on_done()
        elif args.confirm and INTERACTIVE_CLI and not (args.watch or args.ssh) and isinstance(dxexecution, dxpy.DXJob):
            answer = input("Watch launched job now? [Y/n] ")
            if len(answer) == 0 or answer.lower()[0] == 'y':
                args.watch = True

        if isinstance(dxexecution, dxpy.DXJob):
            if args.watch:
                watch_args = parser.parse_args(['watch', dxexecution.get_id()])
                print('')
                print('Job Log')
                print('-------')
                watch(watch_args)
            elif args.ssh:
                if args.ssh_proxy:
                    ssh_args = parser.parse_args(
                        ['ssh', '--ssh-proxy', args.ssh_proxy, dxexecution.get_id()])
                else:
                    ssh_args = parser.parse_args(['ssh', dxexecution.get_id()])
                ssh(ssh_args, ssh_config_verified=True)
    except PermissionDenied as e:
        if run_kwargs.get("detach") and os.environ.get("DX_RUN_DETACH") == "1" and "detachedJob" in e.msg:
            print("Unable to start detached job in given project. "
                  "To disable running jobs as detached by default, please unset the environment variable DX_RUN_DETACH ('unset DX_RUN_DETACH')")
        raise(e)
    except Exception:
        err_exit()

    return dxexecution


def run_batch_all_steps(args, executable, dest_proj, dest_path, input_json, run_kwargs):
    if (args.wait or
        args.watch or
        args.ssh or
        args.ssh_proxy or
        args.clone):
        raise Exception("Options {wait, watch, ssh, ssh_proxy, clone} do not work with batch execution")

    b_args = batch_launch_args(executable, input_json, args.batch_tsv)

    if not args.brief:
        # print all the table rows we are going to run
        print('Batch run, calling executable with arguments:')
        for d in b_args["launch_args"]:
            print(json.dumps(d, indent=4))
        print()

    # Ask for confirmation if a tty and if input was not given as a
    # single JSON.
    if args.confirm and INTERACTIVE_CLI:
        if not prompt_for_yn('Confirm running the executable with this input', default=True):
            parser.exit(0)

    if not args.brief:
        print(fill("Calling " + executable.get_id() + " with output destination " + dest_proj + ":" + dest_path,
                   subsequent_indent='  ') + '\n')

    # Run the executable on all the input dictionaries
    dx_execs = batch_run(executable, b_args, run_kwargs, args.batch_folders)
    exec_ids = [dxe.get_id() for dxe in dx_execs]
    print(",".join(exec_ids))
    sys.stdout.flush()

# Shared code for running an executable ("dx run executable"). At the end of this method,
# there is a fork between the case of a single executable, and a batch run.
def run_body(args, executable, dest_proj, dest_path, preset_inputs=None, input_name_prefix=None):
    input_json = _get_input_for_run(args, executable, preset_inputs)

    requested_instance_type, requested_cluster_spec = {}, {}
    executable_describe = None

    if args.cloned_job_desc:
        # override systemRequirements and systemRequirementsByExecutable mapping with cloned job description
        # Note: when cloning from a job, we have 1)runtime 2)cloned 3) default runSpec specifications, and we need to merge the first two to make the new request
        # however when cloning from an analysis, the temporary workflow already has the cloned spec as its default, so no need to merge 1) and 2) here
        cloned_system_requirements = copy.deepcopy(args.cloned_job_desc).get("systemRequirements", {})
        cloned_instance_type = SystemRequirementsDict.from_sys_requirements(cloned_system_requirements, _type='instanceType')
        cloned_cluster_spec = SystemRequirementsDict.from_sys_requirements(cloned_system_requirements, _type='clusterSpec')
        cloned_fpga_driver = SystemRequirementsDict.from_sys_requirements(cloned_system_requirements, _type='fpgaDriver')
        cloned_system_requirements_by_executable = args.cloned_job_desc.get("mergedSystemRequirementsByExecutable", {})
    else:
        cloned_system_requirements = {}
        cloned_instance_type, cloned_cluster_spec, cloned_fpga_driver = SystemRequirementsDict({}), SystemRequirementsDict({}), SystemRequirementsDict({})
        cloned_system_requirements_by_executable = {}

    # convert runtime --instance-type into mapping {entrypoint:{'instanceType':xxx}}
    # here the args.instance_type no longer contains specifications for stage sys reqs
    if args.instance_type:
        requested_instance_type = SystemRequirementsDict.from_instance_type(args.instance_type)
        if not isinstance(args.instance_type, basestring):
            requested_instance_type = SystemRequirementsDict(merge(cloned_instance_type.as_dict(), requested_instance_type.as_dict()))
    else:
        requested_instance_type = cloned_instance_type

    # convert runtime --instance-count into mapping {entrypoint:{'clusterSpec':{'initialInstanceCount': N}}})
    if args.instance_count:
        # retrieve the full cluster spec defined in executable's runSpec.systemRequirements
        # and overwrite the field initialInstanceCount with the runtime mapping
        requested_instance_count = SystemRequirementsDict.from_instance_count(args.instance_count)        
        executable_describe = executable.describe()
        cluster_spec_to_override = SystemRequirementsDict.from_sys_requirements(executable_describe.get('runSpec',{}).get('systemRequirements', {}),_type='clusterSpec')

        if not isinstance(args.instance_count, basestring):
            if cloned_cluster_spec.as_dict():
                requested_instance_count = SystemRequirementsDict(merge(cloned_cluster_spec.as_dict(), requested_instance_count.as_dict()))
                cluster_spec_to_override = SystemRequirementsDict(merge(cluster_spec_to_override.as_dict(), cloned_cluster_spec.as_dict()))
        
        requested_cluster_spec = cluster_spec_to_override.override_cluster_spec(requested_instance_count)
    else:
        requested_cluster_spec = cloned_cluster_spec

    # fpga driver now does not have corresponding dx run option, so it can only be requested using the cloned value
    requested_fpga_driver = cloned_fpga_driver

    # combine the requested instance type, full cluster spec, fpga spec
    # into the runtime systemRequirements
    requested_system_requirements = (requested_instance_type + requested_cluster_spec + requested_fpga_driver).as_dict()

    # store runtime --instance-type-by-executable {executable:{entrypoint:{'instanceType':xxx}}} as systemRequirementsByExecutable 
    # Note: currently we don't have -by-executable options for other fields, for example --instance-count-by-executable
    # so this runtime systemRequirementsByExecutable double mapping only contains instanceType under each executable.entrypoint
    requested_system_requirements_by_executable = SystemRequirementsDict(args.instance_type_by_executable).as_dict() or cloned_system_requirements_by_executable

    if args.debug_on:
        if 'All' in args.debug_on:
            args.debug_on = ['AppError', 'AppInternalError', 'ExecutionError']

    preserve_job_outputs = None
    if args.preserve_job_outputs:
        preserve_job_outputs = True
    elif args.preserve_job_outputs_folder is not None:
        preserve_job_outputs = {"folder": args.preserve_job_outputs_folder}

    run_kwargs = {
        "project": dest_proj,
        "folder": dest_path,
        "name": args.name,
        "tags": args.tags,
        "properties": args.properties,
        "details": args.details,
        "depends_on": args.depends_on or None,
        "allow_ssh": args.allow_ssh,
        "ignore_reuse": args.ignore_reuse or None,
        "ignore_reuse_stages": args.ignore_reuse_stages or None,
        "debug": {"debugOn": args.debug_on} if args.debug_on else None,
        "delay_workspace_destruction": args.delay_workspace_destruction,
        "priority": args.priority,
        "system_requirements": requested_system_requirements or None,
        "system_requirements_by_executable": requested_system_requirements_by_executable or None,
        "instance_type": None,
        "cluster_spec": None,
        "fpga_driver": None,
        "stage_instance_types": args.stage_instance_types,
        "stage_folders": args.stage_folders,
        "rerun_stages": args.rerun_stages,
        "detach": args.detach,
        "cost_limit": args.cost_limit,
        "rank": args.rank,
        "detailed_job_metrics": args.detailed_job_metrics,
        "max_tree_spot_wait_time": normalize_timedelta(args.max_tree_spot_wait_time)//1000 if args.max_tree_spot_wait_time else None,
        "max_job_spot_wait_time": normalize_timedelta(args.max_job_spot_wait_time)//1000 if args.max_job_spot_wait_time else None,
        "preserve_job_outputs": preserve_job_outputs,
        "extra_args": args.extra_args
    }

    if isinstance(executable, dxpy.DXApplet) or isinstance(executable, dxpy.DXApp):
        run_kwargs["head_job_on_demand"] = args.head_job_on_demand

    if any([args.watch or args.ssh or args.allow_ssh]):
        if run_kwargs["priority"] in ["low", "normal"]:
            if not args.brief:
                print(fill(BOLD("WARNING") + ": You have requested that jobs be run under " +
                        BOLD(run_kwargs["priority"]) +
                        " priority, which may cause them to be restarted at any point, interrupting interactive work."))
                print()
        else: # if run_kwargs["priority"] is None
            run_kwargs["priority"] = "high"

    if run_kwargs["priority"] in ["low", "normal"] and not args.brief:
        special_access = set()
        executable_desc = executable_describe or executable.describe()
        write_perms = ['UPLOAD', 'CONTRIBUTE', 'ADMINISTER']
        def check_for_special_access(access_spec):
            if not access_spec:
                return
            if access_spec.get('developer'):
                special_access.add('access to apps as a developer')
            if access_spec.get('network'):
                special_access.add('Internet access')
            if access_spec.get('project') in write_perms or \
               access_spec.get('allProjects') in write_perms:
                special_access.add('write access to one or more projects')
        if isinstance(executable, dxpy.DXWorkflow):
            for stage_desc in executable_desc['stages']:
                stage_exec_desc = dxpy.describe(stage_desc['executable'])
                check_for_special_access(stage_exec_desc.get('access'))
        else:
            check_for_special_access(executable_desc.get('access'))
        if special_access:
            print(fill(BOLD("WARNING") + ": You have requested that jobs be run under " +
                       BOLD(run_kwargs["priority"]) +
                       " priority, which may cause them to be restarted at any point, but " +
                       "the executable you are trying to run has " +
                       "requested extra permissions (" + ", ".join(sorted(special_access)) + ").  " +
                       "Unexpected side effects or failures may occur if the executable has not " +
                       "been written to behave well when restarted."))
            print()

    if not args.brief:
        if isinstance(executable, dxpy.DXWorkflow):
            try:
                dry_run = dxpy.api.workflow_dry_run(executable.get_id(),
                                                    executable._get_run_input(input_json, **run_kwargs))
                # print which stages are getting rerun
                # Note: information may be out of date if the dryRun
                # is performed too soon after the candidate execution
                # has been constructed (and the jobs have not yet been
                # created in the system); this errs on the side of
                # assuming such stages will be re-run.
                num_cached_stages = len([stage for stage in dry_run['stages'] if
                                         'parentAnalysis' in stage['execution'] and
                                         stage['execution']['parentAnalysis'] != dry_run['id']])
                if num_cached_stages > 0:
                    print(fill('The following ' + str(num_cached_stages) + ' stage(s) will reuse results from a previous analysis:'))
                    for i, stage in enumerate(dry_run['stages']):
                        if 'parentAnalysis' in stage['execution'] and \
                           stage['execution']['parentAnalysis'] != dry_run['id']:
                            stage_name = stage['execution']['name']
                            print('  Stage ' + str(i) + ': ' + stage_name + \
                                  ' (' + stage['execution']['id'] + ')')
                    print()
            except DXAPIError:
                # Just don't print anything for now if the dryRun
                # method is not yet available
                pass

    if args.batch_tsv is None:
        run_one(args, executable, dest_proj, dest_path, input_json, run_kwargs)
    else:
        run_batch_all_steps(args, executable, dest_proj, dest_path, input_json, run_kwargs)

def print_run_help(executable="", alias=None):
    if executable == "":
        parser_map['run'].print_help()
    else:
        exec_help = 'usage: dx run ' + executable + ('' if alias is None else ' --alias ' + alias)
        handler = try_call(get_exec_handler, executable, alias)

        is_app = isinstance(handler, dxpy.bindings.DXApp)
        is_global_workflow = isinstance(handler, dxpy.bindings.DXGlobalWorkflow)

        exec_desc = handler.describe()
        if is_global_workflow:
            current_project = dxpy.WORKSPACE_ID
            if not current_project:
                err_exit(exception=DXCLIError(
                    'A project must be selected. You can use "dx select" to select a project'))
            current_region = dxpy.api.project_describe(current_project,
                                                       input_params={"fields": {"region": True}})["region"]
            if current_region not in exec_desc['regionalOptions']:
                err_exit(exception=DXCLIError(
                    'The global workflow is not enabled in the current region. ' +
                    'Please run "dx select" to set the working project from one of the regions ' +
                    'the workflow is enabled in: {}'.format(
                       ",".join(list(exec_desc['regionalOptions'].keys())))
                ))
            exec_desc = handler.append_underlying_workflow_desc(exec_desc, current_region)

        exec_help += ' [-iINPUT_NAME=VALUE ...]\n\n'

        if is_app:
            exec_help += BOLD("App: ")
            exec_details = exec_desc.get('details', '')
        elif is_global_workflow:
            exec_help += BOLD("Global workflow: ")
            exec_details = exec_desc.get('details', '')
        else:
            exec_help += BOLD(exec_desc['class'].capitalize() + ": ")
            exec_details = handler.get_details()
        advanced_inputs = exec_details.get("advancedInputs", []) if isinstance(exec_details, dict) else []
        exec_help += exec_desc.get('title', exec_desc['name']) + '\n\n'
        if is_app or is_global_workflow:
            exec_help += BOLD("Version: ")
            exec_help += exec_desc.get('version')
            if int(exec_desc.get('published', -1)) > -1:
                exec_help += " (published)"
            else:
                exec_help += " (unpublished)"
            exec_help += '\n\n'
        summary = exec_desc.get('summary', '') or ''
        if summary != '':
            exec_help += fill(summary) + "\n\n"

        # Contact URL here
        #TODO: add a similar note for a global workflow
        if is_app:
            exec_help += "See the app page for more information:\n  https://platform.dnanexus.com/app/" + exec_desc['name'] +"\n\n"

        exec_help += BOLD("Inputs:")
        advanced_inputs_help = "Advanced Inputs:"
        if exec_desc.get('inputs') is not None or 'inputSpec' in exec_desc:
            input_spec = []
            if exec_desc.get('inputs') is not None:
                # workflow-level inputs were defined for the workflow
                input_spec = exec_desc['inputs']
            elif 'inputSpec' in exec_desc:
                input_spec = exec_desc['inputSpec']

            if len(input_spec) == 0:
                exec_help += " <none>\n"
            else:
                for group, params in list(group_array_by_field(input_spec).items()):
                    if group is not None:
                        exec_help += "\n " + BOLD(group)
                    for param in params:
                        param_string = "\n  "
                        param_string += UNDERLINE(param.get('label', param['name'])) + ": "
                        param_string += get_io_desc(param, app_help_version=True) + "\n"
                        helpstring = param.get('help', '')

                        stanzas = []

                        if 'choices' in param:
                            stanzas.append(format_choices_or_suggestions('Choices:',
                                                                         param['choices'],
                                                                         param['class']))
                        if helpstring != '':
                            stanzas.append(fill(helpstring, initial_indent='        ', subsequent_indent='        '))

                        if param.get('suggestions'):
                            stanzas.append(format_choices_or_suggestions('Suggestions:',
                                                                         param['suggestions'],
                                                                         param['class']))
                        param_string += "\n\n".join(stanzas) + ("\n" if stanzas else "")

                        if param['name'] in advanced_inputs:
                            advanced_inputs_help += param_string
                        else:
                            exec_help += param_string
                if len(advanced_inputs) > 0:
                    exec_help += "\n" + advanced_inputs_help
        else:
            exec_help += " no specification provided"
        exec_help += "\n"

        exec_help += BOLD("Outputs:")
        if exec_desc.get('outputs') is not None or 'outputSpec' in exec_desc:
            output_spec = []
            if exec_desc.get('outputs') is not None:
                # workflow-level outputs were defined for the workflow
                output_spec = exec_desc['outputs']
            elif 'outputSpec' in exec_desc:
                output_spec = exec_desc['outputSpec']

            if len(output_spec) == 0:
                exec_help += " <none>\n"
            else:
                for param in output_spec:
                    exec_help += "\n  "
                    exec_help += UNDERLINE(param.get('label', param['name'])) + ": "
                    exec_help += get_io_desc(param) + "\n"
                    helpstring = param.get('help', '')
                    if helpstring != '':
                        exec_help += fill(helpstring,
                                          initial_indent='        ',
                                          subsequent_indent='        ') + "\n"
        else:
            exec_help += " no specification provided"

        pager(exec_help)

    parser.exit(0)

def print_run_input_help():
    print('Help: Specifying input for dx run\n')
    print(fill('There are several ways to specify inputs.  In decreasing order of precedence, they are:'))
    print('''
  1) inputs given in the interactive mode
  2) inputs listed individually with the -i/--input command line argument
  3) JSON given in --input-json
  4) JSON given in --input-json-file
  5) if cloning a job with --clone, the input that the job was run with
     (this will get overridden completely if -j/--input-json or
      -f/--input-json-file are provided)
  6) default values set in a workflow or an executable's input spec
''')
    print('SPECIFYING INPUTS BY NAME\n\n' + fill('Use the -i/--input flag to specify each input field by ' + BOLD('name') + ' and ' + BOLD('value') + '.', initial_indent='  ', subsequent_indent='  '))
    print('''
    Syntax :  -i<input name>=<input value>
    Example:  dx run myApp -inum=34 -istr=ABC -ifiles=reads1.fq.gz -ifiles=reads2.fq.gz
''')
    print(fill('The example above runs an app called "myApp" with 3 inputs called num (class int), str (class string), and files (class array:file).  (For this method to work, the app must have an input spec so inputs can be interpreted correctly.)  The same input field can be used multiple times if the input class is an array.', initial_indent='  ', subsequent_indent='  '))
    print('\n' + fill(BOLD('Job-based object references') + ' can also be provided using the <job id>:<output name> syntax:', initial_indent='  ', subsequent_indent='  '))
    print('''
    Syntax :  -i<input name>=<job id>:<output name>
    Example:  dx run mapper -ireads=job-B0fbxvGY00j9jqGQvj8Q0001:reads
''')
    print(fill('You can ' + BOLD('extract an element of an array output') +
               ' using the <job id>:<output name>.<element> syntax:',
               initial_indent='  ', subsequent_indent='  '))
    print('''
    Syntax :  -i<input name>=<job id>:<output name>.<element>
    Example:  dx run mapper -ireadsfile=job-B0fbxvGY00j9jqGQvj8Q0001:reads.1
              # Extracts second element of array output
''')
    print(fill('When executing ' + BOLD('workflows') + ', stage inputs can be specified using the <stage key>.<input name>=<value> syntax:', initial_indent='  ', subsequent_indent='  '))

    print('''
    Syntax :  -i<stage key>.<input name>=<input value>
    Example:  dx run my_workflow -i0.reads="My reads file"
''')

    print(fill('<stage key> may be either the ID of the stage, name of the stage, or the number of the stage in the workflow (0 indicates first stage)'))

    print(fill('If the ' + BOLD('workflow') + ' has explicit, workflow-level inputs, input values must be passed to these workflow-level input fields using the <workflow input name>=<value> syntax:', initial_indent='  ', subsequent_indent='  '))
    print('''
    Syntax :  -i<workflow input name>=<input value>
    Example:  dx run my_workflow -ireads="My reads file"

SPECIFYING JSON INPUT
''')
    print(fill('JSON input can be used directly using the -j/--input-json or -f/--input-json-file flags.  When running an ' + BOLD('app') + ' or ' + BOLD('applet') + ', the keys should be the input field names for the app or applet.  When running a ' + BOLD('workflow') + ', the keys should be the input field names for each stage, prefixed by the stage key and a period, e.g. "my_stage.reads" for the "reads" input of stage "my_stage".', initial_indent='  ', subsequent_indent='  ') + '\n')
    parser.exit(0)


def run(args):
    if args.help:
        print_run_help(args.executable, args.alias)
    client_ip = None
    if args.allow_ssh is not None:
        # --allow-ssh without IP retrieves client IP
        if any(ip is None for ip in args.allow_ssh):
            args.allow_ssh = list(filter(None, args.allow_ssh))
            client_ip = get_client_ip()
            args.allow_ssh.append(client_ip)
    if args.allow_ssh is None and ((args.ssh or args.debug_on) and not args.allow_ssh):
        client_ip = get_client_ip()
        args.allow_ssh = [client_ip]
    if args.ssh_proxy and not args.ssh:
        err_exit(exception=DXCLIError("Option --ssh-proxy cannot be specified without --ssh"))
    if args.ssh_proxy:
        args.allow_ssh.append(args.ssh_proxy.split(':'[0]))
    if args.ssh or args.allow_ssh or args.debug_on:
        verify_ssh_config()
    if not args.brief and client_ip is not None:
        print("Detected client IP as '{}'. Setting allowed IP ranges to '{}'. To change the permitted IP addresses use --allow-ssh.".format(client_ip, ', '.join(args.allow_ssh)))

    try_call(process_extra_args, args)
    try_call(process_properties_args, args)

    if args.clone is None and args.executable == "":
        err_exit(parser_map['run'].format_help() +
                 fill("Error: Either the executable must be specified, or --clone must be used to indicate a job or analysis to clone"), 2)

    dest_proj, dest_path = None, None

    if args.project is not None:
        if args.folder is not None:
            err_exit(exception=DXCLIError(
                "Options --project and --folder/--destination cannot be specified together.\nIf specifying both a project and a folder, please include them in the --folder option."
            ))
        dest_proj = resolve_container_id_or_name(args.project, is_error=True, multi=False)

    if args.folder is not None:
        dest_proj, dest_path, _none = try_call(resolve_existing_path,
                                               args.folder,
                                               expected='folder')

    # at this point, allow the --clone options to set the destination
    # project and path if available

    # Process the --stage-output-folder and
    # --stage-relative-output-folder options if provided
    if args.stage_output_folder or args.stage_relative_output_folder:
        stage_folders = {}
        for stage, stage_folder in args.stage_output_folder:
            _proj, stage_folder, _none = try_call(resolve_existing_path,
                                                  stage_folder,
                                                  expected='folder')
            stage_folders[stage] = stage_folder
        for stage, stage_folder in args.stage_relative_output_folder:
            stage_folders[stage] = stage_folder.lstrip('/')
        if stage_folders:
            args.stage_folders = stage_folders

    clone_desc = None
    args.cloned_job_desc = {}
    if args.clone is not None:
        # Resolve job ID or name; both job-id and analysis-id can be described using job_describe()
        if is_job_id(args.clone) or is_analysis_id(args.clone):
            clone_desc = dxpy.api.job_describe(args.clone)
        else:
            iterators = []
            if ":" in args.clone:
                colon_pos = args.clone.find(":")
                try:
                    # Resolve args.clone[:args.clone.find(":")] to a project name or ID
                    # And find jobs in that with that name
                    proj_id = resolve_container_id_or_name(args.clone[:colon_pos])
                    if proj_id is not None:
                        execution_name_or_id = args.clone[colon_pos + 1:]
                        if is_job_id(execution_name_or_id) or is_analysis_id(execution_name_or_id):
                            clone_desc = dxpy.api.job_describe(execution_name_or_id)
                        else:
                            iterators.append(dxpy.find_executions(name=execution_name_or_id,
                                                                  describe={"io": False},
                                                                  project=proj_id))
                except:
                    pass

            if clone_desc is None:
                if dxpy.WORKSPACE_ID is not None:
                    try:
                        iterators.append(dxpy.find_jobs(name=args.clone,
                                                        describe={"io": False},
                                                        project=dxpy.WORKSPACE_ID))
                    except:
                        pass
                import itertools

                result_choice = paginate_and_pick(itertools.chain(*iterators),
                                                  (lambda result:
                                                       get_find_executions_string(result["describe"],
                                                                                  has_children=False,
                                                                                  single_result=True)))
                if result_choice == "none found":
                    err_exit("dx run --clone: No matching execution found. Please use a valid job or analysis name or ID.", 3)
                elif result_choice == "none picked":
                    err_exit('', 3)
                else:
                    clone_desc = dxpy.api.job_describe(result_choice["id"])

        if args.folder is None:
            dest_proj = dest_proj or clone_desc["project"]
            dest_path = clone_desc["folder"]

        # set name, tags, properties, and priority from the cloned
        # execution if the options have not been explicitly set
        if args.name is None:
            match_obj = re.search("\(re-run\)$", clone_desc["name"])
            if match_obj is None:
                args.name = clone_desc["name"] + " (re-run)"
            else:
                args.name = clone_desc["name"]
        for metadata in 'tags', 'properties', 'priority':
            if getattr(args, metadata) is None:
                setattr(args, metadata, clone_desc.get(metadata))

        if clone_desc['class'] == 'job':
            args.cloned_job_desc = clone_desc
            if args.executable == "":
                args.executable = clone_desc.get("applet", clone_desc.get("app", ""))
            if args.details is None:
                args.details = {
                    "clonedFrom": {
                        "id": clone_desc["id"],
                        "executable": clone_desc.get("applet", clone_desc.get("app", "")),
                        "project": clone_desc["project"],
                        "folder": clone_desc["folder"],
                        "name": clone_desc["name"],
                        "runInput": clone_desc["runInput"],
                        "systemRequirements": clone_desc["systemRequirements"]
                    }
                }
        else:
            if args.executable != "":
                error_mesg = "Workflow executable (\"{}\") cannot be provided when re-running an analysis with 'dx run --clone'. ".format(args.executable)
                error_mesg += "You can instead run 'dx run --clone {}', with other optional CLI arguments, to re-run the previously run analysis.".format(args.clone)
                err_exit(exception=DXParserError(error_mesg),
                         expected_exceptions=(DXParserError,))
            # make a temporary workflow
            args.executable = dxpy.api.workflow_new({"project": dest_proj,
                                                     "initializeFrom": {"id": clone_desc["id"]},
                                                     "temporary": True})["id"]

    handler = try_call(get_exec_handler, args.executable, args.alias)

    is_workflow = isinstance(handler, dxpy.DXWorkflow)
    is_global_workflow = isinstance(handler, dxpy.DXGlobalWorkflow)

    if args.depends_on and (is_workflow or is_global_workflow):
        err_exit(exception=DXParserError("-d/--depends-on cannot be supplied when running workflows."),
                 expected_exceptions=(DXParserError,))
    if args.head_job_on_demand and (is_workflow or is_global_workflow):
        err_exit(exception=DXParserError("--head-job-on-demand cannot be used when running workflows"),
                 expected_exceptions=(DXParserError,))

    # if the destination project has still not been set, use the
    # current project
    if dest_proj is None:
        dest_proj = dxpy.WORKSPACE_ID
        if dest_proj is None:
            err_exit(exception=DXCLIError(
                'Unable to find project to run the app in. ' +
                'Please run "dx select" to set the working project, or use --folder=project:path'
            ))


    # Get region from the project context
    args.region = None
    if is_global_workflow:
        args.region = dxpy.api.project_describe(dest_proj,
                                                input_params={"fields": {"region": True}})["region"]
    if not args.detach:
        args.detach = os.environ.get("DX_RUN_DETACH") == "1"

    # if the destination path has still not been set, use the current
    # directory as the default; but only do this if not running a
    # workflow with outputFolder already set
    if dest_path is None:
        if is_workflow:
            dest_path = getattr(handler, 'outputFolder', None)
        if dest_path is None:
            dest_path = dxpy.config.get('DX_CLI_WD', '/')

    process_instance_type_arg(args, is_workflow or is_global_workflow)

    try_call(process_instance_type_by_executable_arg, args)

    # Validate and process instance_count argument
    if args.instance_count:
        if is_workflow or is_global_workflow:
            err_exit(exception=DXCLIError(
                '--instance-count is not supported for workflows'
            ))
        process_instance_count_arg(args)

    run_body(args, handler, dest_proj, dest_path)

def terminate(args):
    for jobid in args.jobid:
        try:
            dxpy.api.job_terminate(jobid)
        except:
            err_exit()

def watch(args):
    level_color_mapping = (
        (("EMERG", "ALERT", "CRITICAL", "ERROR"), RED(), 2),
        (("WARNING", "STDERR"), YELLOW(), 3),
        (("NOTICE", "INFO", "DEBUG", "STDOUT", "METRICS"), GREEN(), 4),
    )
    level_colors = {lvl: item[1] for item in level_color_mapping for lvl in item[0]}
    level_colors_curses = {lvl: item[2] for item in level_color_mapping for lvl in item[0]}

    def check_args_compatibility(incompatible_list):
        for adest, aarg in map(lambda arg: arg if isinstance(arg, tuple) else (arg, arg), incompatible_list):
            if getattr(args, adest) != parser_watch.get_default(adest):
                return "--" + (aarg.replace("_", "-"))

    incompatible_args = None
    if args.levels and "METRICS" in args.levels and args.metrics == "none":
        incompatible_args = ("--levels METRICS", "--metrics none")
    elif args.metrics == "top":
        if args.levels and "METRICS" not in args.levels:
            err_exit(exception=DXCLIError("'--metrics' is specified, but METRICS level is not included"))

        iarg = check_args_compatibility(["get_stdout", "get_stderr", "get_streams", ("tail", "no-wait"), "tree", "num_recent_messages"])
        if iarg:
            incompatible_args = ("--metrics top", iarg)
    elif args.metrics == "csv":
        iarg = check_args_compatibility(["get_stdout", "get_stderr", "get_streams", "tree", "num_recent_messages", "levels", ("timestamps", "no_timestamps"), "job_ids", "format"])
        if iarg:
            incompatible_args = ("--metrics csv", iarg)

    if incompatible_args:
        err_exit(exception=DXCLIError("Can not specify both '%s' and '%s'" % incompatible_args))

    def enrich_msg(log_client, message):
        message['timestamp'] = str(datetime.datetime.fromtimestamp(message.get('timestamp', 0)//1000))
        message['level_color'] = level_colors.get(message.get('level', ''), '')
        message['level_color_curses'] = level_colors_curses.get(message.get('level', ''), 0)
        message['job_name'] = log_client.seen_jobs[message['job']]['name'] if message['job'] in log_client.seen_jobs else message['job']

    is_try_provided = args.job_try is not None
    msg_callback, log_client = None, None
    if args.get_stdout:
        args.levels = ['STDOUT']
        args.format = "{msg}"
        args.job_info = False
    elif args.get_stderr:
        args.levels = ['STDERR']
        args.format = "{msg}"
        args.job_info = False
    elif args.get_streams:
        args.levels = ['STDOUT', 'STDERR']
        args.format = "{msg}"
        args.job_info = False
    elif args.metrics == "csv":
        args.levels = ['METRICS']
        args.format = "{msg}"
        args.job_info = False
        args.quiet = True
    elif args.format is None:
        if args.job_ids:
            format = BLUE("{job_name} ({job}" + (" try {jobTry}" if is_try_provided else "") + ")") + " {level_color}{level}" + ENDC() + " {msg}"
        else:
            format = BLUE("{job_name}") + " {level_color}{level}" + ENDC() + " {msg}"
        if args.timestamps:
            format = "{timestamp} " + format

        def msg_callback(message):
            enrich_msg(log_client, message)
            print(format.format(**message))

    from dxpy.utils.job_log_client import DXJobLogStreamClient, metrics_top

    input_params = {"numRecentMessages": args.num_recent_messages,
                    "recurseJobs": args.tree,
                    "tail": args.tail}

    if is_try_provided:
        input_params['try'] = args.job_try

    if not re.match("^job-[0-9a-zA-Z]{24}$", args.jobid):
        err_exit(args.jobid + " does not look like a DNAnexus job ID")

    job_describe = dxpy.describe(args.jobid)

    # For finished jobs and --metrics top, behave like --metrics none
    if args.metrics == "top" and job_describe['state'] in ('terminated', 'failed', 'done'):
        args.metrics = "none"
        if args.levels and "METRICS" in args.levels:
            args.levels.remove("METRICS")

    if 'outputReusedFrom' in job_describe and job_describe['outputReusedFrom'] is not None:
      args.jobid = job_describe['outputReusedFrom']
      if not args.quiet:
        print("Output reused from %s" % args.jobid)

    if args.levels:
        input_params['levels'] = args.levels

    if args.metrics == "none":
        input_params['excludeMetrics'] = True
    elif args.metrics == "csv":
        input_params['metricsFormat'] = "csv"
    else:
        input_params['metricsFormat'] = "text"

    # Note: currently, the client is synchronous and blocks until the socket is closed.
    # If this changes, some refactoring may be needed below
    try:
        if args.metrics == "top":
            metrics_top(args, input_params, enrich_msg)
        else:
            log_client = DXJobLogStreamClient(args.jobid, job_try=args.job_try, input_params=input_params, msg_callback=msg_callback,
                                              msg_output_format=args.format, print_job_info=args.job_info)

            if not args.quiet:
                print("Watching job %s%s. Press Ctrl+C to stop watching." % (
                    args.jobid + (" try %d" % args.job_try if is_try_provided else ""),
                    (" and sub-jobs" if args.tree else "")
                ), file=sys.stderr)

            log_client.connect()
    except Exception as details:
        err_exit(fill(str(details)), 3)

def get_client_ip():
    return dxpy.api.system_whoami({"fields": {"clientIp": True}}).get('clientIp')

def ssh_config(args):
    user_id = try_call(dxpy.whoami)

    if args.revoke:
        dxpy.api.user_update(user_id, {"sshPublicKey": None})
        print(fill("SSH public key has been revoked"))
    else:
        dnanexus_conf_dir = dxpy.config.get_user_conf_dir()
        if not os.path.exists(dnanexus_conf_dir):
            msg = "The DNAnexus configuration directory {d} does not exist. Use {c} to create it."
            err_exit(msg.format(d=dnanexus_conf_dir, c=BOLD("dx login")))

        print(fill("Select an SSH key pair to use when connecting to DNAnexus jobs. The public key will be saved to your " +
                   "DNAnexus account (readable only by you). The private key will remain on this computer.") + "\n")

        key_dest = os.path.join(dnanexus_conf_dir, 'ssh_id')
        pub_key_dest = key_dest + ".pub"

        if os.path.exists(os.path.realpath(key_dest)) and os.path.exists(os.path.realpath(pub_key_dest)):
            print(BOLD("dx") + " is already configured to use the SSH key pair at:\n    {}\n    {}".format(key_dest,
                                                                                                           pub_key_dest))
            if pick(["Use this SSH key pair", "Select or create another SSH key pair..."]) == 1:
                os.remove(key_dest)
                os.remove(pub_key_dest)
            else:
                update_pub_key(user_id, pub_key_dest)
                return
        elif os.path.exists(key_dest) or os.path.exists(pub_key_dest):
            os.remove(key_dest)
            os.remove(pub_key_dest)

        keys = [k for k in glob.glob(os.path.join(os.path.expanduser("~/.ssh"), "*.pub")) if os.path.exists(k[:-4])]

        choices = ['Generate a new SSH key pair using ssh-keygen'] + keys + ['Select another SSH key pair...']
        choice = pick(choices, default=0)

        if choice == 0:
            try:
                subprocess.check_call(['ssh-keygen', '-f', key_dest] + args.ssh_keygen_args)
            except subprocess.CalledProcessError:
                err_exit("Unable to generate a new SSH key pair", expected_exceptions=(subprocess.CalledProcessError, ))
        else:
            if choice == len(choices) - 1:
                key_src = input('Enter the location of your SSH key: ')
                pub_key_src = key_src + ".pub"
                if os.path.exists(key_src) and os.path.exists(pub_key_src):
                    print("Using {} and {} as the key pair".format(key_src, pub_key_src))
                elif key_src.endswith(".pub") and os.path.exists(key_src[:-4]) and os.path.exists(key_src):
                    key_src, pub_key_src = key_src[:-4], key_src
                    print("Using {} and {} as the key pair".format(key_src, pub_key_src))
                else:
                    err_exit("Unable to find {k} and {k}.pub".format(k=key_src))
            else:
                key_src, pub_key_src = choices[choice][:-4], choices[choice]

            os.symlink(key_src, key_dest)
            os.symlink(pub_key_src, pub_key_dest)

        update_pub_key(user_id, pub_key_dest)

def update_pub_key(user_id, pub_key_file):
    with open(pub_key_file) as fh:
        pub_key = fh.read()
        dxpy.api.user_update(user_id, {"sshPublicKey": pub_key})

    print("Updated public key for user {}".format(user_id))
    print(fill("Your account has been configured for use with SSH. Use " + BOLD("dx run") + " with the --allow-ssh, " +
               "--ssh, or --debug-on options to launch jobs and connect to them."))

def verify_ssh_config():
    try:
        with open(os.path.join(dxpy.config.get_user_conf_dir(), 'ssh_id.pub')) as fh:
            user_desc = try_call(dxpy.api.user_describe, try_call(dxpy.whoami))
            if 'sshPublicKey' not in user_desc:
                raise DXError("User's SSH public key is not set")
            if fh.read() != user_desc['sshPublicKey']:
                raise DXError("Public key mismatch")
    except Exception as e:
        msg = RED("Warning:") + " Unable to verify configuration of your account for SSH connectivity: {}".format(e) + \
              ". SSH connection will likely fail. To set up your account for SSH, quit this command and run " + \
              BOLD("dx ssh_config") + ". Continue with the current command?"
        if not prompt_for_yn(fill(msg), default=False):
            err_exit(expected_exceptions=(IOError, DXError))

def ssh(args, ssh_config_verified=False):
    if not re.match("^job-[0-9a-zA-Z]{24}$", args.job_id):
        err_exit(args.job_id + " does not look like a DNAnexus job ID")
    ssh_desc_fields = {"state":True, "sshHostKey": True, "httpsApp": True, "sshPort": True, "host": True, "allowSSH": True}
    job_desc = try_call(dxpy.describe, args.job_id, fields=ssh_desc_fields)

    if job_desc['state'] in ['done', 'failed', 'terminated']:
        err_exit(f"{args.job_id} is in terminal state {job_desc['state']}, and you cannot connect to it")

    if not ssh_config_verified:
        verify_ssh_config()

    job_allow_ssh = job_desc.get('allowSSH', [])

    # Check requested IPs (--allow-ssh or client IP) against job's allowSSH field and update if necessary
    if not args.no_firewall_update:
        if args.allow_ssh is not None:
            args.allow_ssh = [i for i in args.allow_ssh if i is not None]
        else:
            # Get client IP from API if --allow-ssh not provided
            args.allow_ssh = [get_client_ip()]
        if args.ssh_proxy:
            args.allow_ssh.append(args.ssh_proxy.split(':')[0])
        # If client IP or args.allow_ssh already exist in job's allowSSH, skip firewall update
        if not all(ip in job_allow_ssh for ip in args.allow_ssh):
            # Append new IPs to existing job allowSSH
            for ip in args.allow_ssh:
                if ip not in job_allow_ssh:
                    job_allow_ssh.append(ip)
            sys.stdout.write("Updating allowed IP ranges for SSH to '{}'\n".format(', '.join(job_allow_ssh)))
            dxpy.api.job_update(object_id=args.job_id, input_params={"allowSSH": job_allow_ssh})

    sys.stdout.write("Waiting for {} to start...".format(args.job_id))
    sys.stdout.flush()
    while job_desc['state'] not in ['running', 'debug_hold']:
        if job_desc['state'] in ['done', 'failed', 'terminated']:
            err_exit(f"\n{args.job_id} is in terminal state {job_desc['state']}, and you cannot connect to it")
        time.sleep(1)
        job_desc = dxpy.describe(args.job_id, fields=ssh_desc_fields)
        sys.stdout.write(".")
        sys.stdout.flush()
    sys.stdout.write("\n")

    sys.stdout.write("Resolving job hostname and SSH host key...")
    sys.stdout.flush()

    known_host = "{job_id}.dnanex.us".format(job_id=args.job_id)
    host, host_key, ssh_port = None, None, None
    for i in range(90):
        host = job_desc.get('host')
        url = job_desc.get('httpsApp', {}).get('dns', {}).get('url')
        if url is not None:
            https_host = urlparse(url).hostname
            # If the hostname is not parsed properly revert back to default behavior
            if https_host is not None:
                host = https_host
                known_host = https_host
        host_key = job_desc.get('sshHostKey')
        ssh_port = job_desc.get('sshPort') or 22
        if host and host_key:
            break
        else:
            time.sleep(1)
            job_desc = dxpy.describe(args.job_id, fields=ssh_desc_fields)
            sys.stdout.write(".")
            sys.stdout.flush()
    sys.stdout.write("\n")

    if not (host and host_key):
        msg = "Cannot resolve hostname or hostkey for {}. Please check your permissions and run settings."
        err_exit(msg.format(args.job_id))

    known_hosts_file = os.path.join(dxpy.config.get_user_conf_dir(), 'ssh_known_hosts')
    with open(known_hosts_file, 'a') as fh:
        fh.write("{known_host} {key}\n".format(known_host=known_host, key=host_key.rstrip()))

    import socket
    connected = False
    sys.stdout.write("Checking connectivity to {}:{}".format(host, ssh_port))
    if args.ssh_proxy:
        proxy_args = args.ssh_proxy.split(':')
        sys.stdout.write(" through proxy {}".format(proxy_args[0]))
    sys.stdout.write("...")
    sys.stdout.flush()
    for i in range(20):
        try:
            if args.ssh_proxy:
            # Test connecting to host through proxy
                proxy_socket = socket.socket()
                proxy_socket.connect((proxy_args[0], int(proxy_args[1])))
                proxy_file = proxy_socket.makefile('r+')
                proxy_file.write('CONNECT {host}:{port} HTTP/1.0\r\nhost: {host}\r\n\r\n'
                                 .format(host=host, port=ssh_port))
            else:
                socket.create_connection((host, ssh_port), timeout=5)
            connected = True
            break
        except Exception:
            time.sleep(3)
            sys.stdout.write(".")
            sys.stdout.flush()
    if args.ssh_proxy:
    # Force close sockets to prevent memory leaks
        try:
            proxy_file.close()
        except:
            pass
        try:
            proxy_socket.close()
        except:
            pass
    if connected:
        sys.stdout.write(GREEN("OK") + "\n")
    else:
        msg = "Failed to connect to {h}. Please check your connectivity, verify your ssh client IP is added to job's allowedSSH list by describing the job and if needed, retry the command with additional --allow-ssh ADDRESS argument."
        err_exit(msg.format(h=host, job_id=args.job_id, cmd=BOLD("dx ssh {}".format(args.job_id))),
                 exception=DXCLIError())

    print("Connecting to {}:{}".format(host, ssh_port))
    ssh_args = ['ssh', '-i', os.path.join(dxpy.config.get_user_conf_dir(), 'ssh_id'),
                '-o', 'HostKeyAlias={}'.format(known_host),
                '-o', 'UserKnownHostsFile={}'.format(known_hosts_file),
                '-p', str(ssh_port), '-l', 'dnanexus', host]
    if args.ssh_proxy:
        ssh_args += ['-o', 'ProxyCommand=nc -X connect -x {proxy} %h %p'.
                     format(proxy=args.ssh_proxy)]
    ssh_args += args.ssh_args
    exit_code = subprocess.call(ssh_args)
    try:
        job_desc = dxpy.describe(args.job_id, fields=ssh_desc_fields)
        if args.check_running and job_desc['state'] == 'running':
            msg = "Job {job_id} is still running. Terminate now?".format(job_id=args.job_id)
            if prompt_for_yn(msg, default=False):
                dxpy.api.job_terminate(args.job_id)
                print("Terminated {}.".format(args.job_id))
    except default_expected_exceptions as e:
        tip = "Unable to check the state of {job_id}. Please check it and use " + BOLD("dx terminate {job_id}") + \
              " to stop it if necessary."
        print(fill(tip.format(job_id=args.job_id)))
    exit(exit_code)

def upgrade(args):
    if len(args.args) == 0:
        try:
            greeting = dxpy.api.system_greet({'client': 'dxclient', 'version': 'v'+dxpy.TOOLKIT_VERSION}, auth=None)
            if greeting['update']['available']:
                recommended_version = greeting['update']['version']
            else:
                err_exit("Your SDK is up to date.", code=0)
        except default_expected_exceptions as e:
            print(e)
            recommended_version = "current"
        print("Upgrading to", recommended_version)
        args.args = [recommended_version]

    try:
        cmd = os.path.join(os.environ['DNANEXUS_HOME'], 'build', 'upgrade.sh')
        args.args.insert(0, cmd)
        os.execv(cmd, args.args)
    except:
        err_exit()

def generate_batch_inputs(args):

    # Internally restricted maximum batch size for a TSV
    MAX_BATCH_SIZE = 500
    project, folder, _none = try_call(resolve_path, args.path, expected='folder')

    # Parse input values
    input_dict = dict([parse_input_keyval(keyeqval) for keyeqval in args.input])

    # Call API for batch expansion
    try:
       api_result = dxpy.api.system_generate_batch_inputs({"project":  project, "folder": folder, "inputs": input_dict})['batchInputs']
    except:
       err_exit()

    def chunks(l, n):
        for i in range(0, len(l), n):
            yield l[i:i + n]

    successful = [b for b in api_result if 'error' not in b]
    errors = [b for b in api_result if 'error' in b]

    batches = list(chunks(successful, MAX_BATCH_SIZE))

    eprint("Found {num_success} valid batch IDs matching desired pattern.".format(num_success=len(successful)))

    input_names = sorted(list(input_dict.keys()))

    # Output TSV Batch.  This procedure generates a TSV file with file names and IDs grouped by pattern
    for i,batch in enumerate(batches):
        def flatten_batch(b):
            return [b['batchPattern']] + [ival['name'] for iname, ival in sorted(b['inputs'].items())] + [project + ":" + ival['ids'][0] for iname, ival in sorted(b['inputs'].items())]

        batch_fname = "{}.{:04d}.tsv".format(args.output_prefix, i)

        # In python-3 we need to open the file in textual mode.
        if USING_PYTHON2:
            write_mode = 'wb'
            delimiter = '\t'.encode('ascii')
        else:
            write_mode = 'w'
            delimiter = '\t'

        with open(batch_fname, write_mode) as csvfile:
            batchwriter = csv.writer(csvfile, delimiter=delimiter)
            # Write headers of TSV
            headers = ['batch ID'] + [iname for iname in input_names] + [iname+" ID" for iname in input_names]
            batchwriter.writerow(headers)
            for bi in batch:
                batchwriter.writerow(flatten_batch(bi))
        eprint("Created batch file {}".format(batch_fname))


    eprint("")
    for bi in errors:
        eprint("ERROR processing batch ID matching pattern \"{id}\"".format(id=bi['batchPattern']))
        input_names_i = sorted(bi['inputs'].keys())
        if input_names !=  input_names_i:
            eprint("    Mismatched set of input names.")
            eprint("        Required input names: {required}".format(required=", ".join(input_names)))
            eprint("        Matched input names: {matched}".format(matched=", ".join(input_names_i)))
        for input_name, matches in list(bi['inputs'].items()):
            if len(matches['ids']) > 1:
                eprint("Input {iname} is associated with a file name that matches multiple IDs:".format(iname=input_name))
                eprint("    {fname} => {ids}".format(fname=matches['name'], ids=", ".join(matches['ids'])))
        eprint("")

    eprint("CREATED {num_batches} batch files each with at most {max} batch IDs.".format(num_batches=len(batches), max=MAX_BATCH_SIZE))
    if len(errors) > 0:
        err_exit("ERROR SUMMARY: Found {num_errors} batch IDs with incomplete or ambiguous results.  Details above.".format(num_errors=len(errors)), 3)

def publish(args):
    desc = try_call(resolve_global_executable, args.executable, is_version_required=True)

    try:
        if desc['class'] == 'app':
            dxpy.api.app_publish(desc['id'], input_params={"makeDefault": args.make_default})
        else:
            dxpy.api.global_workflow_publish(desc['id'], input_params={"makeDefault": args.make_default})

        eprint("Published {} successfully".format(args.executable))

        if desc['authorizedUsers']:
            eprint("It is now available to the authorized users: {}".format(", ".join(desc['authorizedUsers'])))

        eprint("You can add or remove users with:")
        eprint("  dx add users {} user-xxxx".format(desc['name']))
        eprint("  dx remove users {} user-yyyy".format(desc['name']))
    except:
        err_exit()

def archive(args):
    def send_archive_request(target_project, request_input, request_func):
        api_errors = [InvalidState, ResourceNotFound, PermissionDenied]
        try:
            res = request_func(target_project, request_input)
        except Exception as e:
            eprint("Failed request: {}".format(request_input))
            if type(e) in api_errors:
                eprint("     API error: {}. {}".format(e.name, e.msg))
            else:
                eprint("     Unexpected error: {}".format(format_exception(e)))

            err_exit("Failed request: {}. {}".format(request_input, format_exception(e)), code=3)
        return res

    def get_valid_archival_input(args, target_files, target_folder, target_project):
        request_input = {}
        if target_files:
            target_files = list(target_files)
            request_input = {"files": target_files}
        elif target_folder:
            request_input = {"folder": target_folder, "recurse":args.recurse}
        else:
            err_exit("No input file/folder is found in project {}".format(target_project), code=3)

        request_mode = args.request_mode
        options = {}
        if request_mode == "archival":
            options = {"allCopies": args.all_copies}
            request_func = dxpy.api.project_archive
        elif request_mode == "unarchival":
            options = {"rate": args.rate}
            request_func = dxpy.api.project_unarchive

        request_input.update(options)
        return request_mode, request_func, request_input

    def get_archival_paths(args):
        target_project = None
        target_folder = None
        target_files = set()

        paths = [split_unescaped(':', path, include_empty_strings=True) for path in args.path]
        possible_projects = set()
        possible_folder = set()
        possible_files = set()

        # Step 0: parse input paths into projects and objects
        for p in paths:
            if len(p)>2:
                err_exit("Path '{}' is invalid. Please check the inputs or check --help for example inputs.".format(":".join(p)), code=3)
            elif len(p) == 2:
                possible_projects.add(p[0])
            elif len(p) == 1:
                possible_projects.add('')

            obj = p[-1]
            if obj[-1] == '/':
                folder, entity_name = clean_folder_path(('' if obj.startswith('/') else '/') + obj)
                if entity_name:
                    possible_files.add(obj)
                else:
                    possible_folder.add(folder)
            else:
                possible_files.add(obj)

        # Step 1: find target project
        for proj in possible_projects:
            # is project ID
            if is_container_id(proj) and proj.startswith('project-'):
                pass
            # is "": use current project
            elif proj == '':
                if not dxpy.PROJECT_CONTEXT_ID:
                    err_exit("Cannot find current project. Please check the environment.", code=3)
                proj = dxpy.PROJECT_CONTEXT_ID
            # name is given
            else:
                try:
                    project_results = list(dxpy.find_projects(name=proj, describe=True))
                except:
                    err_exit("Cannot find project with name {}".format(proj), code=3)

                if project_results:
                    choice = pick(["{} ({})".format(result['describe']['name'], result['id']) for result in project_results], allow_mult=False)
                    proj = project_results[choice]['id']
                else:
                    err_exit("Cannot find project with name {}".format(proj), code=3)

            if target_project and proj!= target_project:
                err_exit("All paths must refer to files/folder in a single project, but two project ids: '{}' and '{}' are given. ".format(
                                target_project, proj), code=3)
            elif not target_project:
                target_project = proj

        # Step 2: check 1) target project
        #               2) either one folder or a list of files
        if not target_project:
            err_exit('No target project has been set. Please check the input or check your permission to the given project.', code=3)
        if len(possible_folder) >1:
            err_exit("Only one folder is allowed for each request. Please check the inputs or check --help for example inputs.".format(p), code=3)
        if possible_folder and possible_files:
            err_exit('Expecting either a single folder or a list of files for each API request', code=3)

        # Step 3: assign target folder or target files
        if possible_folder:
            target_folder = possible_folder.pop()
        else:
            for fp in possible_files:
                # find a filename
                # is file ID
                if is_data_obj_id(fp) and fp.startswith("file-"):
                    target_files.add(fp)
                # is folderpath/filename
                else:
                    folderpath, filename = clean_folder_path(('' if obj.startswith('/') else '/') + fp)
                    try:
                        file_results = list(dxpy.find_data_objects(classname="file", name=filename,project=target_project,folder=folderpath,describe=True,recurse=False))
                    except:
                        err_exit("Input '{}' is not found as a file in project '{}'".format(fp, target_project), code=3)

                    if not file_results:
                        err_exit("Input '{}' is not found as a file in project '{}'".format(fp, target_project), code=3)
                    # elif file_results
                    if not args.all:
                        choice = pick([ "{} ({})".format(result['describe']['name'], result['id']) for result in file_results],allow_mult=True)
                        if choice == "*" :
                            target_files.update([file['id'] for file in file_results])
                        else:
                            target_files.add(file_results[choice]['id'])
                    else:
                        target_files.update([file['id'] for file in file_results])

        return target_files, target_folder, target_project

    # resolve paths  
    target_files, target_folder, target_project = get_archival_paths(args)

    # set request command and add additional options
    request_mode, request_func, request_input = get_valid_archival_input(args, target_files, target_folder, target_project)

    # ask for confirmation if needed
    if args.confirm and INTERACTIVE_CLI:
        if request_mode == "archival":
            if target_files:
                counts = len(target_files)
                print('Will tag {} file(s) for archival in {}'.format(counts,target_project))
            else:
                print('Will tag file(s) for archival in folder {}:{} {}recursively'.format(target_project, target_folder, 'non-' if not args.recurse else ''))
        elif request_mode == "unarchival":
            dryrun_request_input = copy.deepcopy(request_input)
            dryrun_request_input.update(dryRun=True)
            dryrun_res = send_archive_request(target_project, dryrun_request_input, request_func)
            print('Will tag {} file(s) for unarchival in {}, totalling {} GB, costing ${}'.format(dryrun_res["files"], target_project, dryrun_res["size"],dryrun_res["cost"]/1000))

        if not prompt_for_yn('Confirm all paths?', default=True):
            parser.exit(0)

    # send request and display final results
    res = send_archive_request(target_project, request_input, request_func)

    if not args.quiet:
        print()
        if request_mode == "archival":
            print('Tagged {} file(s) for archival in {}'.format(res["count"],target_project))
        elif request_mode == "unarchival":
            print('Tagged {} file(s) for unarchival, totalling {} GB, costing ${}'.format(res["files"], res["size"],res["cost"]/1000))
        print()

def print_help(args):
    if args.command_or_category is None:
        parser_help.print_help()
    elif args.command_or_category in parser_categories:
        print('dx ' + args.command_or_category + ': ' + parser_categories[args.command_or_category]['desc'].lstrip())
        print('\nCommands:\n')
        for cmd in parser_categories[args.command_or_category]['cmds']:
            print('  ' + cmd[0] + ' '*(18-len(cmd[0])) + fill(cmd[1], width_adjustment=-20, subsequent_indent=' '*20))
    elif args.command_or_category not in parser_map:
        err_exit('Unrecognized command: ' + args.command_or_category, 3)
    elif args.command_or_category == 'export' and args.subcommand is not None:
        if args.subcommand not in exporters:
            err_exit('Unsupported format for dx export: ' + args.subcommand, 3)
        new_args = argparse.Namespace()
        setattr(new_args, 'exporter_args', ['-h'])
        exporters[args.subcommand](new_args)
    elif args.command_or_category == 'run':
        if args.subcommand is None:
            parser_map[args.command_or_category].print_help()
        else:
            print_run_help(args.subcommand)
    elif args.subcommand is None:
        parser_map[args.command_or_category].print_help()
    elif (args.command_or_category + ' ' + args.subcommand) not in parser_map:
        err_exit('Unrecognized command and subcommand combination: ' + args.command_or_category + ' ' + args.subcommand, 3)
    else:
        parser_map[args.command_or_category + ' ' + args.subcommand].print_help()

def exit_shell(args):
    if state['interactive']:
        raise StopIteration()

class runHelp(argparse.Action):
    def __call__(self, parser, namespace, values, option_string=None):
        if namespace.executable is None:
            setattr(namespace, 'executable', '')
        setattr(namespace, 'help', True)

class runInputHelp(argparse.Action):
    def __call__(self, parser, namespace, values, option_string=None):
        print_run_input_help()

class SetStagingEnv(argparse.Action):
    def __call__(self, parser, namespace, values, option_string=None):
        setattr(namespace, 'host', 'stagingauth.dnanexus.com')
        setattr(namespace, 'port', '443')
        setattr(namespace, 'protocol', 'https')
        setattr(namespace, 'staging', True)
        set_api(protocol='https', host='stagingapi.dnanexus.com', port='443',
                write=(not state['interactive'] or namespace.save))

class PrintDXVersion(argparse.Action):
    # Prints to stdout instead of the default stderr that argparse
    # uses (note: default changes to stdout in 3.4)
    def __call__(self, parser, namespace, values, option_string=None):
        print('dx v%s' % (dxpy.TOOLKIT_VERSION,))
        parser.exit(0)

class PrintCategoryHelp(argparse.Action):
    def __call__(self, parser, namespace, values, option_string=None):

        if parser.prog == "dx find globalworkflows":
            exectype = "workflows"
        else:
            exectype = "apps"

        print('usage: ' + parser.prog + ' --category CATEGORY')
        print()
        print(fill('List only the {et} that belong to a particular category by providing a category name.'.format(et=exectype)))
        print()
        print('Common category names include:')
        print('  ' + '\n  '.join(sorted(APP_CATEGORIES)))
        parser.exit(0)


# Callable "action" class used by the "dx new user" parser for org-related
# arguments to allow us to distinguish between user-specified arguments and
# default arguments. If an argument has a `default` that is a bool, then its
# `nargs` will be 0.
#
# PRECONDITION: If an argument has a `default` that is a bool, then specifying
# that argument on the command-line must imply the logical opposite of its
# `default`.
class DXNewUserOrgArgsAction(argparse.Action):
    user_specified_opts = []

    def __init__(self, option_strings, dest, required=False, default=None,
                 nargs=None, **kwargs):
        if isinstance(default, bool):
            nargs = 0
        super(DXNewUserOrgArgsAction, self).__init__(
            option_strings=option_strings, dest=dest, required=required,
            default=default, nargs=nargs, **kwargs
        )

    # __call__ is only invoked when the user specifies this `option_string` on
    # the command-line.
    def __call__(self, parser, namespace, values, option_string):
        DXNewUserOrgArgsAction.user_specified_opts.append(option_string)
        if isinstance(self.default, bool):
            setattr(namespace, self.dest, not self.default)
        else:
            setattr(namespace, self.dest, values)


class DXArgumentParser(argparse.ArgumentParser):
    def _print_message(self, message, file=None):
        if message:
            if message.startswith("usage: dx [-h] [--version] command") and "dx: error: argument command: invalid choice:" in message:
                message = message.replace(", notebook","")
                message = message.replace(", loupe-viewer","")
            pager(message, file=file)

    def _check_value(self, action, value):
        # Override argparse.ArgumentParser._check_value to eliminate "u'x'" strings in output that result from repr()
        # calls in the original, and to line wrap the output

        # converted value must be one of the choices (if specified)
        if action.choices is not None and value not in action.choices:
            choices = fill("(choose from {})".format(", ".join(action.choices)))
            msg = "invalid choice: {choice}\n{choices}".format(choice=value, choices=choices)

            if len(args_list) == 1:
                from dxpy.utils import spelling_corrector
                suggestion = spelling_corrector.correct(value, action.choices)
                if suggestion in action.choices:
                    msg += "\n\nDid you mean: " + BOLD("dx " + suggestion)

            err = argparse.ArgumentError(action, msg)
            if USING_PYTHON2:
                err.message = err.message.encode(sys_encoding)
                if err.argument_name is not None:
                    err.argument_name = err.argument_name.encode(sys_encoding)
            raise err

    def exit(self, status=0, message=None):
        if isinstance(status, basestring):
            message = message + status if message else status
            status = 1
        if message:
            self._print_message(message, sys.stderr)
        sys.exit(status)

    def error(self, message):
        if USING_PYTHON2:
            message = message.decode(sys_encoding)
        self.exit(2, '{help}\n{prog}: error: {msg}\n'.format(help=self.format_help(),
                                                             prog=self.prog,
                                                             msg=message))


def register_parser(parser, subparsers_action=None, categories=('other', ), add_help=True):
    """Attaches `parser` to the global ``parser_map``. If `add_help` is truthy,
    then adds the helpstring of `parser` into the output of ``dx help...``, for
    each category in `categories`.

    :param subparsers_action: A special action object that is returned by
    ``ArgumentParser.add_subparsers(...)``, or None.
    :type subparsers_action: argparse._SubParsersAction, or None.
    """
    name = re.sub('^dx ', '', parser.prog)
    if subparsers_action is None:
        subparsers_action = subparsers
    if isinstance(categories, basestring):
        categories = (categories, )

    parser_map[name] = parser
    if add_help:
        _help = subparsers_action._choices_actions[-1].help
        parser_categories['all']['cmds'].append((name, _help))
        for category in categories:
            parser_categories[category]['cmds'].append((name, _help))

def positive_integer(value):
    ivalue = int(value)
    if ivalue <= 0:
        raise argparse.ArgumentTypeError("%s is an invalid positive int value" % value)
    return ivalue

def positive_number(value):
    number_value = float(value)
    if number_value <= 0:
        raise argparse.ArgumentTypeError("%s is an invalid positive number value" % value)
    return number_value

parser = DXArgumentParser(description=DNANEXUS_LOGO() + ' Command-Line Client, API v%s, client v%s' % (dxpy.API_VERSION, dxpy.TOOLKIT_VERSION) + '\n\n' + fill('dx is a command-line client for interacting with the DNAnexus platform.  You can log in, navigate, upload, organize and share your data, launch analyses, and more.  For a quick tour of what the tool can do, see') + '\n\n  https://documentation.dnanexus.com/getting-started/tutorials/cli-quickstart#quickstart-for-cli\n\n' + fill('For a breakdown of dx commands by category, run "dx help".') + '\n\n' + fill('dx exits with exit code 3 if invalid input is provided or an invalid operation is requested, and exit code 1 if an internal error is encountered.  The latter usually indicate bugs in dx; please report them at') + "\n\n  https://github.com/dnanexus/dx-toolkit/issues",
                          formatter_class=argparse.RawTextHelpFormatter,
                          parents=[env_args],
                          usage='%(prog)s [-h] [--version] command ...')
parser.add_argument('--version', action=PrintDXVersion, nargs=0, help="show program's version number and exit")

subparsers = parser.add_subparsers(help=argparse.SUPPRESS, dest='command')
subparsers.metavar = 'command'

#####################################
# login
#####################################
parser_login = subparsers.add_parser('login', help='Log in (interactively or with an existing API token)',
                                     description='Log in interactively and acquire credentials.  Use "--token" to log in with an existing API token.',
                                     prog='dx login', parents=[env_args])
parser_login.add_argument('--token', help='Authentication token to use')
host_action = parser_login.add_argument('--host', help='Log into the given auth server host (port must also be given)')
port_action = parser_login.add_argument('--port', type=int, help='Log into the given auth server port (host must also be given)')
protocol_action = parser_login.add_argument('--protocol', help='Used in conjunction with host and port arguments, gives the protocol to use when contacting auth server', default='https')
host_action.help = port_action.help = protocol_action.help = argparse.SUPPRESS
parser_login.add_argument('--noprojects', dest='projects', help='Do not print available projects', action='store_false')
parser_login.add_argument('--save', help='Save token and other environment variables for future sessions',
                          action='store_true')
parser_login.add_argument('--timeout', default='30d',
                          help='Timeout for this login token (in seconds, or use suffix s, m, h, d, w, M, y)')
parser_login.add_argument('--staging', nargs=0, help=argparse.SUPPRESS, action=SetStagingEnv)
parser_login.set_defaults(staging=False, func=login)
register_parser(parser_login, categories='session')

#####################################
# logout
#####################################
parser_logout = subparsers.add_parser('logout',
                                      help='Log out and remove credentials',
                                      description='Log out and remove credentials',
                                      prog='dx logout',
                                      parents=[env_args])
parser_logout.add_argument('--host', help='Log out of the given auth server host (port must also be given)')
parser_logout.add_argument('--port', type=int, help='Log out of the given auth server port (host must also be given)')
parser_logout.add_argument('--protocol', help='Used in conjunction with host and port arguments, gives the protocol to use when contacting auth server', default='https')
parser_logout.set_defaults(func=logout)
register_parser(parser_logout, categories='session')

#####################################
# exit
#####################################
parser_exit = subparsers.add_parser('exit', help='Exit out of the interactive shell',
                                    description='Exit out of the interactive shell', prog='dx exit')
parser_exit.set_defaults(func=exit_shell)
register_parser(parser_exit, categories='session')

#####################################
# whoami
#####################################
parser_whoami = subparsers.add_parser('whoami', help='Print the username of the current user',
                                      description='Print the username of the current user, ' +
                                                  'in the form "user-USERNAME"',
                                      prog='dx whoami',
                                      parents=[env_args])
parser_whoami.add_argument('--id', help='Print user ID instead of username', action='store_true', dest='user_id')
parser_whoami.set_defaults(func=whoami)
register_parser(parser_whoami, categories='session')

#####################################
# env
#####################################
parser_env = subparsers.add_parser('env', help='Print all environment variables in use',
                                   description=fill('Prints all environment variables in use as they have been resolved from environment variables and configuration files.  For more details, see') + '\n\nhttps://documentation.dnanexus.com/user/helpstrings-of-sdk-command-line-utilities#overriding-environment-variables',
                                   formatter_class=argparse.RawTextHelpFormatter, prog='dx env',
                                   parents=[env_args])
parser_env.add_argument('--bash', help=fill('Prints a list of bash commands to export the environment variables', width_adjustment=-14),
                        action='store_true')
parser_env.add_argument('--dx-flags', help=fill('Prints the dx options to override the environment variables', width_adjustment=-14),
                        action='store_true')
parser_env.set_defaults(func=env)
register_parser(parser_env, categories='session')

#####################################
# setenv
#####################################
parser_setenv = subparsers.add_parser('setenv',
                                      help='Sets environment variables for the session',
                                      description='Sets environment variables for communication with the API server',
                                      prog='dx setenv')
parser_setenv.add_argument('--noprojects', dest='projects', help='Do not print available projects', action='store_false')
parser_setenv.add_argument('--save', help='Save settings for future sessions.  Only one set of settings can be saved at a time.  Always set to true if login is run in a non-interactive session',
                           action='store_true')
parser_setenv.add_argument('--current', help='Do not prompt for new values and just save current settings for future sessions.  Overrides --save to be true.',
                           action='store_true')
parser_setenv.set_defaults(func=setenv)
register_parser(parser_setenv, categories='other')

#####################################
# clearenv
#####################################
parser_clearenv = subparsers.add_parser('clearenv', help='Clears all environment variables set by dx',
                                        description='Clears all environment variables set by dx.  More specifically, it removes local state stored in ~/.dnanexus_config/environment.  Does not affect the environment variables currently set in your shell.', prog='dx clearenv')
parser_clearenv.add_argument('--reset', help='Reset dx environment variables to empty values. Use this to avoid interference between multiple dx sessions when using shell environment variables.',
                             action='store_true')
parser_clearenv.set_defaults(func=clearenv, interactive=False)
register_parser(parser_clearenv, categories='session')

#####################################
# invite
#####################################
parser_invite = subparsers.add_parser('invite',
                                      help='Invite another user to a project or make it public',
                                      description='Invite a DNAnexus entity to a project. If the invitee is not recognized as a DNAnexus ID, it will be treated as a username, i.e. "dx invite alice : VIEW" is equivalent to inviting the user with user ID "user-alice" to view your current default project.',
                                      prog='dx invite',
                                      parents=[env_args])
parser_invite.add_argument('invitee', help='Entity to invite')
parser_invite.add_argument('project', help='Project to invite the invitee to', default=':', nargs='?')
parser_invite.add_argument('level', help='Permissions level the new member should have',
                           choices=['VIEW', 'UPLOAD', 'CONTRIBUTE', 'ADMINISTER'], default='VIEW', nargs='?')
parser_invite.add_argument('--no-email', dest='send_email', action='store_false', help='Disable email notifications to invitee')
parser_invite.set_defaults(func=invite)
# parser_invite.completer = TODO
register_parser(parser_invite, categories='other')

#####################################
# uninvite
#####################################
parser_uninvite = subparsers.add_parser('uninvite',
                                        help='Revoke others\' permissions on a project you administer',
                                        description='Revoke others\' permissions on a project you administer. If the entity is not recognized as a DNAnexus ID, it will be treated as a username, i.e. "dx uninvite alice :" is equivalent to revoking the permissions of the user with user ID "user-alice" to your current default project.',
                                        prog='dx uninvite',
                                        parents=[env_args])
parser_uninvite.add_argument('entity', help='Entity to uninvite')
parser_uninvite.add_argument('project', help='Project to revoke permissions from', default=':', nargs='?')
parser_uninvite.set_defaults(func=uninvite)
register_parser(parser_uninvite, categories='other')

#####################################
# ls
#####################################
parser_ls = subparsers.add_parser('ls', help='List folders and/or objects in a folder',
                                  description='List folders and/or objects in a folder',
                                  parents=[no_color_arg, delim_arg, env_args, stdout_args],
                                  prog='dx ls')
parser_ls.add_argument('-a', '--all', help='show hidden files', action='store_true')
ls_output_args = parser_ls.add_mutually_exclusive_group()
ls_output_args.add_argument('-l', '--long', dest='verbose', help='Alias for "verbose"', action='store_true')
parser_ls.add_argument('--obj', help='show only objects', action='store_true')
parser_ls.add_argument('--folders', help='show only folders', action='store_true')
parser_ls.add_argument('--full', help='show full paths of folders', action='store_true')
ls_path_action = parser_ls.add_argument('path', help='Folder (possibly in another project) to list the contents of, default is the current directory in the current project.  Syntax: projectID:/folder/path',
                                        nargs='?', default='.')
ls_path_action.completer = DXPathCompleter()
parser_ls.set_defaults(func=ls)
register_parser(parser_ls, categories='fs')

#####################################
# tree
#####################################
parser_tree = subparsers.add_parser('tree', help='List folders and objects in a tree',
                                    description='List folders and objects in a tree',
                                    parents=[no_color_arg, env_args],
                                    prog='dx tree')
parser_tree.add_argument('-a', '--all', help='show hidden files', action='store_true')
parser_tree.add_argument('-l', '--long', help='use a long listing format', action='store_true')
tree_path_action = parser_tree.add_argument('path', help='Folder (possibly in another project) to list the contents of, default is the current directory in the current project.  Syntax: projectID:/folder/path',
                                            nargs='?', default='.')
tree_path_action.completer = DXPathCompleter(expected='folder')
parser_tree.set_defaults(func=tree)
register_parser(parser_tree, categories='fs')

#####################################
# pwd
#####################################
parser_pwd = subparsers.add_parser('pwd', help='Print current working directory',
                                   description='Print current working directory',
                                   prog='dx pwd',
                                   parents=[env_args])
parser_pwd.set_defaults(func=pwd)
register_parser(parser_pwd, categories='fs')

#####################################
# select
#####################################
parser_select = subparsers.add_parser('select', help='List and select a project to switch to',
                                      description='Interactively list and select a project to switch to.  By default, only lists projects for which you have at least CONTRIBUTE permissions.  Use --public to see the list of public projects.',
                                      prog='dx select',
                                      parents=[env_args])
select_project_action = parser_select.add_argument('project', help='Name or ID of a project to switch to; if not provided a list will be provided for you',
                                                   nargs='?', default=None)
select_project_action.completer = DXPathCompleter(expected='project', include_current_proj=False)
parser_select.add_argument('--name', help='Name of the project (wildcard patterns supported)')
parser_select.add_argument('--level', choices=['VIEW', 'UPLOAD', 'CONTRIBUTE', 'ADMINISTER'],
                           help='Minimum level of permissions expected', default='CONTRIBUTE')
parser_select.add_argument('--public', help='Include ONLY public projects (will automatically set --level to VIEW)',
                           action='store_true')
parser_select.set_defaults(func=select, save=False)
register_parser(parser_select, categories='fs')

#####################################
# cd
#####################################
parser_cd = subparsers.add_parser('cd', help='Change the current working directory',
                                  description='Change the current working directory', prog='dx cd',
                                  parents=[env_args])
cd_path_action = parser_cd.add_argument('path', nargs='?', default='/',
                                        help='Folder (possibly in another project) to which to change the current working directory, default is "/" in the current project')
cd_path_action.completer = DXPathCompleter(expected='folder')
parser_cd.set_defaults(func=cd)
register_parser(parser_cd, categories='fs')

#####################################
# cp
#####################################
parser_cp = subparsers.add_parser('cp', help='Copy objects and/or folders between different projects',
                                  formatter_class=argparse.RawTextHelpFormatter,
                                  description=fill('Copy objects and/or folders between different projects.  Folders will automatically be copied recursively.  To specify which project to use as a source or destination, prepend the path or ID of the object/folder with the project ID or name and a colon.') + '''

EXAMPLES

  ''' + fill('The first example copies a file in a project called "FirstProj" to the current directory of the current project.  The second example copies the object named "reads.fq.gz" in the current directory to the folder /folder/path in the project with ID "project-B0VK6F6gpqG6z7JGkbqQ000Q", and finally renaming it to "newname.fq.gz".', width_adjustment=-2, subsequent_indent='  ') + '''

  $ dx cp FirstProj:file-B0XBQFygpqGK8ZPjbk0Q000q .
  $ dx cp reads.fq.gz project-B0VK6F6gpqG6z7JGkbqQ000Q:/folder/path/newname.fq.gz
''',
                                  prog='dx cp',
                                  parents=[env_args, all_arg])
cp_sources_action = parser_cp.add_argument('sources', help='Objects and/or folder names to copy', metavar='source',
                                           nargs='+')
cp_sources_action.completer = DXPathCompleter()
parser_cp.add_argument('destination', help=fill('Folder into which to copy the sources or new pathname (if only one source is provided).  Must be in a different project/container than all source paths.', width_adjustment=-15))
parser_cp.set_defaults(func=cp)
register_parser(parser_cp, categories='fs')

#####################################
# mv
#####################################
parser_mv = subparsers.add_parser('mv', help='Move or rename objects and/or folders inside a project',
                                  formatter_class=argparse.RawTextHelpFormatter,
                                  description=fill('Move or rename data objects and/or folders inside a single project.  To copy data between different projects, use \'dx cp\' instead.'),
                                  prog='dx mv',
                                  parents=[env_args, all_arg])
mv_sources_action = parser_mv.add_argument('sources', help='Objects and/or folder names to move', metavar='source',
                                           nargs='+')
mv_sources_action.completer = DXPathCompleter()
parser_mv.add_argument('destination', help=fill('Folder into which to move the sources or new pathname (if only one source is provided).  Must be in the same project/container as all source paths.', width_adjustment=-15))
parser_mv.set_defaults(func=mv)
register_parser(parser_mv, categories='fs')

#####################################
# mkdir
#####################################
parser_mkdir = subparsers.add_parser('mkdir', help='Create a new folder',
                                     description='Create a new folder', prog='dx mkdir',
                                     parents=[env_args])
parser_mkdir.add_argument('-p', '--parents', help='no error if existing, create parent directories as needed',
                          action='store_true')
mkdir_paths_action = parser_mkdir.add_argument('paths', help='Paths to folders to create', metavar='path', nargs='+')
mkdir_paths_action.completer = DXPathCompleter(expected='folder')
parser_mkdir.set_defaults(func=mkdir)
register_parser(parser_mkdir, categories='fs')

#####################################
# rmdir
#####################################
parser_rmdir = subparsers.add_parser('rmdir', help='Remove a folder',
                                     description='Remove a folder', prog='dx rmdir',
                                     parents=[env_args])
rmdir_paths_action = parser_rmdir.add_argument('paths', help='Paths to folders to remove', metavar='path', nargs='+')
rmdir_paths_action.completer = DXPathCompleter(expected='folder')
parser_rmdir.set_defaults(func=rmdir)
register_parser(parser_rmdir, categories='fs')

#####################################
# rm
#####################################
parser_rm = subparsers.add_parser('rm', help='Remove data objects and folders',
                                  description='Remove data objects and folders.', prog='dx rm',
                                  parents=[env_args, all_arg])
rm_paths_action = parser_rm.add_argument('paths', help='Paths to remove', metavar='path', nargs='+')
rm_paths_action.completer = DXPathCompleter()
parser_rm.add_argument('-r', '--recursive', help='Recurse into a directory', action='store_true')
parser_rm.add_argument('-f', '--force', help='Force removal of files', action='store_true')

parser_rm.set_defaults(func=rm)
register_parser(parser_rm, categories='fs')

# data

#####################################
# describe
#####################################
parser_describe = subparsers.add_parser('describe', help='Describe a remote object',
                                        description=fill('Describe a DNAnexus entity.  Use this command to describe data objects by name or ID, jobs, apps, users, organizations, etc.  If using the "--json" flag, it will thrown an error if more than one match is found (but if you would like a JSON array of the describe hashes of all matches, then provide the "--multi" flag).  Otherwise, it will always display all results it finds.') + '\n\nNOTES:\n\n- ' + fill('The project found in the path is used as a HINT when you are using an object ID; you may still get a result if you have access to a copy of the object in some other project, but if it exists in the specified project, its description will be returned.') + '\n\n- ' + fill('When describing apps or applets, options marked as advanced inputs will be hidden unless --verbose is provided'),
                                        formatter_class=argparse.RawTextHelpFormatter,
                                        parents=[json_arg, no_color_arg, delim_arg, env_args],
                                        prog='dx describe')
parser_describe.add_argument('--details', help='Include details of data objects', action='store_true')
parser_describe.add_argument('--verbose', help='Include additional metadata', action='store_true')
parser_describe.add_argument('--name', help='Only print the matching names, one per line', action='store_true')
parser_describe.add_argument('--multi', help=fill('If the flag --json is also provided, then returns a JSON array of describe hashes of all matching results', width_adjustment=-24),
                             action='store_true')
parser_describe.add_argument('--try', metavar="T", dest="job_try", type=int,
                             help=fill('When describing a job that was restarted, describe job try T. T=0 refers to the first try. Default is the last job try.', width_adjustment=-24))

describe_path_action = parser_describe.add_argument('path', help=fill('Object ID or path to an object (possibly in another project) to describe.', width_adjustment=-24))
describe_path_action.completer = DXPathCompleter()
parser_describe.set_defaults(func=describe)
register_parser(parser_describe, categories=('data', 'metadata'))

#####################################
# upload
#####################################
parser_upload = subparsers.add_parser('upload', help='Upload file(s) or directory',
                                      description='Upload local file(s) or directory.  If "-" is provided, stdin will be used instead.  By default, the filename will be used as its new name.  If --path/--destination is provided with a path ending in a slash, the filename will be used, and the folder path will be used as a destination.  If it does not end in a slash, then it will be used as the final name.',
                                      parents=[parser_dataobject_args, stdout_args, env_args],
                                      prog="dx upload")
upload_filename_action = parser_upload.add_argument('filename', nargs='+',
                                                    help='Local file or directory to upload ("-" indicates stdin input); provide multiple times to upload multiple files or directories')
upload_filename_action.completer = LocalCompleter()
parser_upload.add_argument('-o', '--output', help=argparse.SUPPRESS) # deprecated; equivalent to --path/--destination
parser_upload.add_argument('--path', '--destination',
                           help=fill('DNAnexus path to upload file(s) to (default uses current project and folder if not provided)', width_adjustment=-24),
                           nargs='?')
parser_upload.add_argument('-r', '--recursive', help='Upload directories recursively', action='store_true')
parser_upload.add_argument('--wait', help='Wait until the file has finished closing', action='store_true')
parser_upload.add_argument('--no-progress', help='Do not show a progress bar', dest='show_progress',
                           action='store_false', default=sys.stderr.isatty())
parser_upload.add_argument('--buffer-size', help='Set the write buffer size (in bytes)', dest='write_buffer_size')
parser_upload.add_argument('--singlethread', help='Enable singlethreaded uploading', dest='singlethread', action='store_true')
parser_upload.set_defaults(func=upload, mute=False)
register_parser(parser_upload, categories='data')

#####################################
# download
#####################################
parser_download = subparsers.add_parser('download', help='Download file(s)',
                                        description='Download the contents of a file object or multiple objects.  Use "-o -" to direct the output to stdout.',
                                        prog='dx download',
                                        parents=[env_args])
parser_download_paths_arg = parser_download.add_argument('paths', help='Data object ID or name, or folder to download',
                                                         nargs='+', metavar='path')
parser_download_paths_arg.completer = DXPathCompleter(classes=['file'])
parser_download.add_argument('-o', '--output', help='Local filename or directory to be used ("-" indicates stdout output); if not supplied or a directory is given, the object\'s name on the platform will be used, along with any applicable extensions')
parser_download.add_argument('-f', '--overwrite', help='Resume an interupted download if the local and remote file signatures match.  If the signatures do not match the local file will be overwritten.', action='store_true')
parser_download.add_argument('-r', '--recursive', help='Download folders recursively', action='store_true')
parser_download.add_argument('-a', '--all', help='If multiple objects match the input, download all of them',
                             action='store_true')
parser_download.add_argument('--no-progress', help='Do not show a progress bar', dest='show_progress',
                             action='store_false', default=sys.stderr.isatty())
parser_download.add_argument('--lightweight', help='Skip some validation steps to make fewer API calls',
                             action='store_true')
parser_download.add_argument('--symlink-max-tries', help='Set maximum number of tries for downloading symlinked files using aria2c',
                             type=positive_integer,
                             default=15)
parser_download.add_argument('--unicode', help='Display the characters as text/unicode when writing to stdout',
                             dest="unicode_text", action='store_true')
parser_download.set_defaults(func=download_or_cat)
register_parser(parser_download, categories='data')

#####################################
# make_download_url
#####################################
parser_make_download_url = subparsers.add_parser('make_download_url', help='Create a file download link for sharing',
                                                 description='Creates a pre-authenticated link that can be used to download a file without logging in.',
                                                 prog='dx make_download_url')
path_action = parser_make_download_url.add_argument('path', help='Project-qualified data object ID or name, e.g. project-xxxx:file-yyyy, or project-xxxx:/path/to/file.txt')
path_action.completer = DXPathCompleter(classes=['file'])
parser_make_download_url.add_argument('--duration', help='Time for which the URL will remain valid (in seconds, or use suffix s, m, h, d, w, M, y). Default: 1 day')
parser_make_download_url.add_argument('--filename', help='Name that the server will instruct the client to save the file as (default is the filename)')
parser_make_download_url.set_defaults(func=make_download_url)
register_parser(parser_make_download_url, categories='data')

#####################################
# cat
#####################################
parser_cat = subparsers.add_parser('cat', help='Print file(s) to stdout', prog='dx cat',
                                   parents=[env_args])
cat_path_action = parser_cat.add_argument('path', help='File ID or name(s) to print to stdout', nargs='+')
cat_path_action.completer = DXPathCompleter(classes=['file'])
parser_cat.add_argument('--unicode', help='Display the characters as text/unicode when writing to stdout',
                        dest="unicode_text", action='store_true')
parser_cat.set_defaults(func=cat)
register_parser(parser_cat, categories='data')

#####################################
# head
#####################################
parser_head = subparsers.add_parser('head',
                                    help='Print part of a file',
                                    description='Print the first part of a file.  By default, prints the first 10 lines.',
                                    parents=[no_color_arg, env_args],
                                    prog='dx head')
parser_head.add_argument('-n', '--lines', type=int, metavar='N', help='Print the first N lines (default 10)',
                         default=10)
head_path_action = parser_head.add_argument('path', help='File ID or name to access')
head_path_action.completer = DXPathCompleter(classes=['file'])
parser_head.set_defaults(func=head)
register_parser(parser_head, categories='data')

#####################################
# build
#####################################
build_parser = subparsers.add_parser('build', help='Create a new applet/app, or a workflow',
                                     description='Build an applet, app, or workflow object from a local source directory or an app from an existing applet in the platform. You can use ' + BOLD("dx-app-wizard") + ' to generate a skeleton directory of an app/applet with the necessary files.',
                                     prog='dx build',
                                     parents=[env_args, stdout_args])

app_and_globalworkflow_options = build_parser.add_argument_group('Options for creating apps or globalworkflows', '(Only valid when --app/--create-app/--globalworkflow/--create-globalworkflow is specified)')
applet_and_workflow_options = build_parser.add_argument_group('Options for creating applets or workflows', '(Only valid when --app/--create-app/--globalworkflow/--create-globalworkflow is NOT specified)')
nextflow_options = build_parser.add_argument_group('Options for creating Nextflow applets', '(Only valid when --nextflow is specified)')

# COMMON OPTIONS
build_parser.add_argument("--ensure-upload", help="If specified, will bypass computing checksum of " +
                                            "resources directory and upload it unconditionally; " +
                                            "by default, will compute checksum and upload only if " +
                                            "it differs from a previously uploaded resources bundle.",
                    action="store_true")
build_parser.add_argument("--force-symlinks", help="If specified, will not attempt to dereference "+
                                            "symbolic links pointing outside of the resource " +
                                            "directory.  By default, any symlinks within the resource " +
                                            "directory are kept as links while links to files " +
                                            "outside the resource directory are dereferenced (note "+
                                            "that links to directories outside of the resource directory " +
                                            "will cause an error).",
                    action="store_true")

src_dir_action = build_parser.add_argument("src_dir", help="Source directory that contains dxapp.json, dxworkflow.json or *.nf (for --nextflow option). (default: current directory)", nargs='?')
src_dir_action.completer = LocalCompleter()

build_parser.add_argument("--app", "--create-app", help="Create an app.", action="store_const", dest="mode", const="app")
build_parser.add_argument("--create-applet", help=argparse.SUPPRESS, action="store_const", dest="mode", const="applet")
build_parser.add_argument("--workflow", "--create-workflow", help="Create a workflow.", action="store_const", dest="mode", const="workflow")

build_parser.add_argument("--globalworkflow", "--create-globalworkflow", help="Create a global workflow.", action="store_const", dest="mode", const="globalworkflow")

applet_and_workflow_options.add_argument("-d", "--destination", help="Specifies the destination project, destination folder, and/or name for the applet, in the form [PROJECT_NAME_OR_ID:][/[FOLDER/][NAME]]. Overrides the project, folder, and name fields of the dxapp.json or dxworkflow.json, if they were supplied.", default='.')

# --[no-]dry-run
#
# The --dry-run flag can be used to see the applet spec that would be
# provided to /applet/new, for debugging purposes. However, the output
# would deviate from that of a real run in the following ways:
#
# * Any bundled resources are NOT uploaded and are not reflected in the
#   app(let) spec.
# * No temporary project is created (if building an app) and the
#   "project" field is not set in the app spec.
build_parser.set_defaults(dry_run=False)
build_parser.add_argument("--dry-run", "-n", help="Do not create an app(let): only perform local checks and compilation steps, and show the spec of the app(let) that would have been created.", action="store_true", dest="dry_run")
build_parser.add_argument("--no-dry-run", help=argparse.SUPPRESS, action="store_false", dest="dry_run")

# --[no-]publish
app_and_globalworkflow_options.set_defaults(publish=False)
app_and_globalworkflow_options.add_argument("--publish", help="Publish the resulting app/globalworkflow and make it the default.", action="store_true",
                         dest="publish")
app_and_globalworkflow_options.add_argument("--no-publish", help=argparse.SUPPRESS, action="store_false", dest="publish")
app_and_globalworkflow_options.add_argument("--from", help="ID or path of the source applet/workflow to create an app/globalworkflow from. Source directory src_dir cannot be given when using this option",
                          dest="_from").completer = DXPathCompleter(classes=['applet','workflow'])


# --[no-]remote
build_parser.set_defaults(remote=False)
build_parser.add_argument("--remote", help="Build the app remotely by uploading the source directory to the DNAnexus Platform and building it there. This option is useful if you would otherwise need to cross-compile the app(let) to target the Execution Environment.", action="store_true", dest="remote")
build_parser.add_argument("--no-watch", help="Don't watch the real-time logs of the remote builder (this option is only applicable if --remote or --repository is specified).", action="store_false", dest="watch")
build_parser.add_argument("--no-remote", help=argparse.SUPPRESS, action="store_false", dest="remote")

applet_and_workflow_options.add_argument("-f", "--overwrite", help="Remove existing applet(s) of the same name in the destination folder. This option is not yet supported for workflows.",
                            action="store_true", default=False)
applet_and_workflow_options.add_argument("-a", "--archive", help="Archive existing applet(s) of the same name in the destination folder. This option is not yet supported for workflows.",
                            action="store_true", default=False)
build_parser.add_argument("-v", "--version", help="Override the version number supplied in the manifest. This option needs to be specified when using --from option.", default=None,
                    dest="version_override", metavar='VERSION')
app_and_globalworkflow_options.add_argument("-b", "--bill-to", help="Entity (of the form user-NAME or org-ORGNAME) to bill for the app/globalworkflow.",
                         default=None, dest="bill_to", metavar='USER_OR_ORG')

# --[no-]check-syntax
build_parser.set_defaults(check_syntax=True)
build_parser.add_argument("--check-syntax", help=argparse.SUPPRESS, action="store_true", dest="check_syntax")
build_parser.add_argument("--no-check-syntax", help="Warn but do not fail when syntax problems are found (default is to fail on such errors).", action="store_false", dest="check_syntax")

# --[no-]version-autonumbering
app_and_globalworkflow_options.set_defaults(version_autonumbering=True)
app_and_globalworkflow_options.add_argument("--version-autonumbering", help=argparse.SUPPRESS, action="store_true", dest="version_autonumbering")
app_and_globalworkflow_options.add_argument("--no-version-autonumbering", help="Only attempt to create the version number supplied in the manifest (that is, do not try to create an autonumbered version such as 1.2.3+git.ab1b1c1d if 1.2.3 already exists and is published).", action="store_false", dest="version_autonumbering")
# --[no-]update
app_and_globalworkflow_options.set_defaults(update=True)
app_and_globalworkflow_options.add_argument("--update", help=argparse.SUPPRESS, action="store_true", dest="update")
app_and_globalworkflow_options.add_argument("--no-update", help="Never update an existing unpublished app/globalworkflow in place.", action="store_false", dest="update")
# --[no-]dx-toolkit-autodep
build_parser.add_argument("--dx-toolkit-legacy-git-autodep", help=argparse.SUPPRESS, action="store_const", dest="dx_toolkit_autodep", const="git")
build_parser.add_argument("--dx-toolkit-stable-autodep", help=argparse.SUPPRESS, action="store_const", dest="dx_toolkit_autodep", const="stable")
build_parser.add_argument("--dx-toolkit-autodep", help=argparse.SUPPRESS, action="store_const", dest="dx_toolkit_autodep", const="stable")
build_parser.add_argument("--no-dx-toolkit-autodep", help=argparse.SUPPRESS, action="store_false", dest="dx_toolkit_autodep")

# --[no-]parallel-build
build_parser.set_defaults(parallel_build=True)
build_parser.add_argument("--parallel-build", help=argparse.SUPPRESS, action="store_true", dest="parallel_build")
build_parser.add_argument("--no-parallel-build", help="Build with " + BOLD("make") + " instead of " + BOLD("make -jN") + ".", action="store_false",
                    dest="parallel_build")

app_and_globalworkflow_options.set_defaults(use_temp_build_project=True)
# Original help: "When building an app, build its applet in the current project instead of a temporary project".
app_and_globalworkflow_options.add_argument("--no-temp-build-project", help="When building an app in a single region, build its applet in the current project instead of a temporary project.", action="store_false", dest="use_temp_build_project")

# --yes
app_and_globalworkflow_options.add_argument('-y', '--yes', dest='confirm', help='Do not ask for confirmation for potentially dangerous operations', action='store_false')

# --[no-]json (undocumented): dumps the JSON describe of the app or
# applet that was created. Useful for tests.
build_parser.set_defaults(json=False)
build_parser.add_argument("--json", help=argparse.SUPPRESS, action="store_true", dest="json")
build_parser.add_argument("--no-json", help=argparse.SUPPRESS, action="store_false", dest="json")
build_parser.add_argument("--extra-args", help="Arguments (in JSON format) to pass to the /applet/new API method, overriding all other settings")
build_parser.add_argument("--run", help="Run the app or applet after building it (options following this are passed to "+BOLD("dx run")+"; run at high priority by default).", nargs=argparse.REMAINDER)

# --region
app_and_globalworkflow_options.add_argument("--region", action="append", help="Enable the app/globalworkflow in this region. This flag can be specified multiple times to enable the app/globalworkflow in multiple regions. If --region is not specified, then the enabled region(s) will be determined by 'regionalOptions' in dxapp.json, or the project context.")

# --keep-open
build_parser.add_argument('--keep-open', help=fill("Do not close workflow after building it. Cannot be used when building apps, applets or global workflows.",
                                                   width_adjustment=-24), action='store_true')

# --nextflow
build_parser.add_argument('--nextflow', help=fill("Build Nextflow applet.",
                                                   width_adjustment=-24), action='store_true')

# --profile
nextflow_options.add_argument('--profile', help=fill("Default profile for the Nextflow pipeline.",
                                                   width_adjustment=-24), dest="profile")

# --repository
nextflow_options.add_argument('--repository', help=fill("Specifies a Git repository of a Nextflow pipeline. Incompatible with --remote.",
                                                   width_adjustment=-24), dest="repository")

# --repository-tag
nextflow_options.add_argument('--repository-tag', help=fill("Specifies tag for Git repository. Can be used only with --repository.",
                                                   width_adjustment=-24), dest="tag")

# --git-credentials
nextflow_options.add_argument('--git-credentials', help=fill("Git credentials used to access Nextflow pipelines from private Git repositories. "
                                                        "Can be used only with --repository. More information about the file syntax can be found"
                                                        " at https://www.nextflow.io/blog/2021/configure-git-repositories-with-nextflow.html.",
                                                   width_adjustment=-24), dest="git_credentials").completer = DXPathCompleter(classes=['file'])
# --cache-docker
nextflow_options.add_argument('--cache-docker', help=fill("Stores a container image tarball in the currently selected project"
                                                          "in /.cached_dockerImages. Currently only docker engine is supported. Incompatible with --remote.",
                                                   width_adjustment=-24), action="store_true", dest="cache_docker")

# --docker-secrets
nextflow_options.add_argument('--docker-secrets', help=fill("A dx file id with credentials for a private "
                                                            "docker repository.",
                                                   width_adjustment=-24), dest="docker_secrets")

# --nextflow-pipeline-params
nextflow_options.add_argument('--nextflow-pipeline-params', help=fill("Custom pipeline parameters to be referenced when collecting the docker images.",
                                                   width_adjustment=-24), dest="nextflow_pipeline_params")

build_parser.set_defaults(func=build)
register_parser(build_parser, categories='exec')

#####################################
# build_asset
#####################################
from ..asset_builder import build_asset
parser_build_asset = subparsers.add_parser(
    "build_asset",
    help='Build an asset bundle',
    formatter_class=argparse.RawTextHelpFormatter,
    description=fill('Build an asset from a local source directory. The directory must have a file called '
         '"dxasset.json" containing valid JSON. For more details, see '
         '\n\nhttps://documentation.dnanexus.com/developer/apps/dependency-management/asset-build-process'),
    prog="dx build_asset")
parser_build_asset.add_argument("src_dir", help="Asset source directory (default: current directory)", nargs='?')
parser_build_asset.add_argument("-d", "--destination",
                                help=fill("Specifies the destination project and destination folder for the asset,"
                                          " in the form [PROJECT_NAME_OR_ID:][/[FOLDER/][NAME]]"),
                                default='.')
parser_build_asset.add_argument("--json", help=fill("Show ID of resulting asset bundle in JSON format"),
                                action="store_true", dest="json")
parser_build_asset.add_argument("--no-watch", help=fill("Don't watch the real-time logs of the asset-builder job."),
                                action="store_false", dest="watch")
parser_build_asset.add_argument("--priority", choices=['normal', 'high'], help=argparse.SUPPRESS)
parser_build_asset.set_defaults(func=build_asset)
register_parser(parser_build_asset)

#####################################
# add
#####################################
parser_add = subparsers.add_parser('add', help='Add one or more items to a list',
                                   description='Use this command with one of the availabile subcommands to perform various actions such as adding other users or orgs to the list of developers or authorized users of an app',
                                   prog='dx add')
subparsers_add = parser_add.add_subparsers(parser_class=DXArgumentParser)
subparsers_add.metavar = 'list_type'
register_parser(parser_add, categories=())

parser_add_users = subparsers_add.add_parser('users', help='Add authorized users for an app',
                                             description='Add users or orgs to the list of authorized users of an app.  Published versions of the app will only be accessible to users represented by this list and to developers of the app.  Unpublished versions are restricted to the developers.',
                                             prog='dx add users', parents=[env_args])
parser_add_users.add_argument('app', help='Name or ID of an app').completer = DXAppCompleter(installed=True)
parser_add_users.add_argument('users', metavar='authorizedUser',
                              help='One or more users or orgs to add',
                              nargs='+')
parser_add_users.set_defaults(func=add_users)
register_parser(parser_add_users, subparsers_action=subparsers_add, categories='exec')

parser_add_developers = subparsers_add.add_parser('developers', help='Add developers for an app',
                                                  description='Add users or orgs to the list of developers for an app.  Developers are able to build and publish new versions of the app, and add or remove others from the list of developers and authorized users.',
                                                  prog='dx add developers', parents=[env_args])
parser_add_developers.add_argument('app', help='Name or ID of an app').completer = DXAppCompleter(installed=True)
parser_add_developers.add_argument('developers', metavar='developer', help='One or more users or orgs to add',
                              nargs='+')
parser_add_developers.set_defaults(func=add_developers)
register_parser(parser_add_developers, subparsers_action=subparsers_add, categories='exec')

parser_add_stage = subparsers_add.add_parser('stage', help='Add a stage to a workflow',
                                             description='Add a stage to a workflow.  Default inputs for the stage can also be set at the same time.',
                                             parents=[exec_input_args, stdout_args, env_args,
                                                      instance_type_arg],
                                             prog='dx add stage')
parser_add_stage.add_argument('workflow', help='Name or ID of a workflow').completer = DXPathCompleter(classes=['workflow'])
parser_add_stage.add_argument('executable', help='Name or ID of an executable to add as a stage in the workflow').completer = MultiCompleter([DXAppCompleter(),
                                                                                                                                              DXPathCompleter(classes=['applet'])])
parser_add_stage.add_argument('--alias', '--version', '--tag', dest='alias',
                              help='Tag or version of the app to add if the executable is an app (default: "default" if an app)')
parser_add_stage.add_argument('--name', help='Stage name')
parser_add_stage.add_argument('--id',  dest='stage_id', help='Stage ID')
add_stage_folder_args = parser_add_stage.add_mutually_exclusive_group()
add_stage_folder_args.add_argument('--output-folder', help='Path to the output folder for the stage (interpreted as an absolute path)')
add_stage_folder_args.add_argument('--relative-output-folder', help='A relative folder path for the stage (interpreted as relative to the workflow\'s output folder)')
parser_add_stage.set_defaults(func=workflow_cli.add_stage)
register_parser(parser_add_stage, subparsers_action=subparsers_add, categories='workflow')

parser_add_member = subparsers_add.add_parser("member", help="Grant a user membership to an org", description="Grant a user membership to an org", prog="dx add member", parents=[stdout_args, env_args])
parser_add_member.add_argument("org_id", help="ID of the org")
parser_add_member.add_argument("username_or_user_id", help="Username or ID of user")
parser_add_member.add_argument("--level", required=True, choices=["ADMIN", "MEMBER"], help="Org membership level that will be granted to the specified user")
parser_add_member.add_argument("--allow-billable-activities", default=False, action="store_true", help='Grant the specified user "allowBillableActivities" in the org')
parser_add_member.add_argument("--no-app-access", default=True, action="store_false", dest="app_access", help='Disable "appAccess" for the specified user in the org')
parser_add_member.add_argument("--project-access", choices=["ADMINISTER", "CONTRIBUTE", "UPLOAD", "VIEW", "NONE"], default="CONTRIBUTE", help='The default implicit maximum permission the specified user will receive to projects explicitly shared with the org; default CONTRIBUTE')
parser_add_member.add_argument("--no-email", default=False, action="store_true", help="Disable org invitation email notification to the specified user")
parser_add_member.set_defaults(func=add_membership)
register_parser(parser_add_member, subparsers_action=subparsers_add, categories="org")

#####################################
# list
#####################################
parser_list = subparsers.add_parser('list', help='Print the members of a list',
                                   description='Use this command with one of the availabile subcommands to perform various actions such as printing the list of developers or authorized users of an app.',
                                   prog='dx list')
subparsers_list = parser_list.add_subparsers(parser_class=DXArgumentParser)
subparsers_list.metavar = 'list_type'
register_parser(parser_list, categories=())

parser_list_users = subparsers_list.add_parser('users', help='List authorized users for an app',
                                               description='List the authorized users of an app.  Published versions of the app will only be accessible to users represented by this list and to developers of the app.  Unpublished versions are restricted to the developers',
                                               prog='dx list users', parents=[env_args])
parser_list_users.add_argument('app', help='Name or ID of an app').completer = DXAppCompleter(installed=True)
parser_list_users.set_defaults(func=list_users)
register_parser(parser_list_users, subparsers_action=subparsers_list, categories='exec')

parser_list_developers = subparsers_list.add_parser('developers', help='List developers for an app',
                                                    description='List the developers for an app.  Developers are able to build and publish new versions of the app, and add or remove others from the list of developers and authorized users.',
                                                    prog='dx list developers', parents=[env_args])
parser_list_developers.add_argument('app', help='Name or ID of an app').completer = DXAppCompleter(installed=True)
parser_list_developers.set_defaults(func=list_developers)
register_parser(parser_list_developers, subparsers_action=subparsers_list, categories='exec')

parser_list_stages = subparsers_list.add_parser('stages', help='List the stages in a workflow',
                                                description='List the stages in a workflow.',
                                                parents=[env_args],
                                                prog='dx list stages')
parser_list_stages.add_argument('workflow', help='Name or ID of a workflow').completer = DXPathCompleter(classes=['workflow'])
parser_list_stages.set_defaults(func=workflow_cli.list_stages)
register_parser(parser_list_stages, subparsers_action=subparsers_list, categories='workflow')

parser_list_database = subparsers_list.add_parser(
    "database",
    help=fill("List entities associated with a specific database. For example,") + "\n\n\t" +
         fill('"dx list database files" lists database files associated with a specific database.') + "\n\n\t" +
         fill('Please execute "dx list database -h" for more information.'),
    description=fill("List entities associated with a specific database."),
    prog="dx list database"
)
register_parser(parser_list_database, subparsers_action=subparsers_list)

subparsers_list_database = parser_list_database.add_subparsers(parser_class=DXArgumentParser)
subparsers_list_database.metavar = "entities"

parser_list_database_files = subparsers_list_database.add_parser(
    'files',
    help='List files associated with a specific database',
    description=fill('List files associated with a specific database'),
    parents=[env_args],
    prog='dx list database files'
)
parser_list_database_files.add_argument('database', help='Data object ID or path of the database.')
parser_list_database_files.add_argument('--folder', default='/', help='Name of folder (directory) in which to start searching for database files. This will typically match the name of the table whose files are of interest. The default value is "/" which will start the search at the root folder of the database.')
parser_list_database_files.add_argument("--recurse", default=False, help='Look for files recursively down the directory structure. Otherwise, by default, only look on one level.', action='store_true')
parser_list_database_files.add_argument("--csv", default=False, help='Write output as comma delimited fields, suitable as CSV format.', action='store_true')
parser_list_database_files.add_argument("--timeout", default=120, help='Number of seconds to wait before aborting the request. If omitted, default timeout is 120 seconds.', type=int)
parser_list_database_files.set_defaults(func=list_database_files)
register_parser(parser_list_database_files, subparsers_action=subparsers_list_database, categories='data')


#####################################
# remove
#####################################
parser_remove = subparsers.add_parser('remove', help='Remove one or more items to a list',
                                      description='Use this command with one of the available subcommands to perform various actions such as removing other users from the list of developers or authorized users of an app.',
                                      prog='dx remove')
subparsers_remove = parser_remove.add_subparsers(parser_class=DXArgumentParser)
subparsers_remove.metavar = 'list_type'
register_parser(parser_remove, categories=())

parser_remove_users = subparsers_remove.add_parser('users', help='Remove authorized users for an app',
                                                   description='Remove users or orgs from the list of authorized users of an app.  Published versions of the app will only be accessible to users represented by this list and to developers of the app.  Unpublished versions are restricted to the developers',
                                                   prog='dx remove users', parents=[env_args])
parser_remove_users.add_argument('app', help='Name or ID of an app').completer = DXAppCompleter(installed=True)
parser_remove_users.add_argument('users', metavar='authorizedUser',
                                 help='One or more users or orgs to remove',
                                 nargs='+')
parser_remove_users.set_defaults(func=remove_users)
register_parser(parser_remove_users, subparsers_action=subparsers_remove, categories='exec')

parser_remove_developers = subparsers_remove.add_parser('developers', help='Remove developers for an app',
                                                        description='Remove users or orgs from the list of developers for an app.  Developers are able to build and publish new versions of the app, and add or remove others from the list of developers and authorized users.',
                                                        prog='dx remove developers', parents=[env_args])
parser_remove_developers.add_argument('app', help='Name or ID of an app').completer = DXAppCompleter(installed=True)
parser_remove_developers.add_argument('developers', metavar='developer', help='One or more users to remove',
                                      nargs='+')
parser_remove_developers.set_defaults(func=remove_developers)
register_parser(parser_remove_developers, subparsers_action=subparsers_remove, categories='exec')

parser_remove_stage = subparsers_remove.add_parser('stage', help='Remove a stage from a workflow',
                                                   description='Remove a stage from a workflow.  The stage should be indicated either by an integer (0-indexed, i.e. "0" for the first stage), or a stage ID.',
                                                   parents=[stdout_args, env_args],
                                                   prog='dx remove stage')
parser_remove_stage.add_argument('workflow', help='Name or ID of a workflow').completer = DXPathCompleter(classes=['workflow'])
parser_remove_stage.add_argument('stage', help='Stage (index or ID) of the workflow to remove')
parser_remove_stage.set_defaults(func=workflow_cli.remove_stage)
register_parser(parser_remove_stage, subparsers_action=subparsers_remove, categories='workflow')

parser_remove_member = subparsers_remove.add_parser("member", help="Revoke the org membership of a user", description="Revoke the org membership of a user", prog="dx remove member", parents=[stdout_args, env_args])
parser_remove_member.add_argument("org_id", help="ID of the org")
parser_remove_member.add_argument("username_or_user_id", help="Username or ID of user")
parser_remove_member.add_argument("--keep-explicit-project-permissions", default=True, action="store_false", dest="revoke_project_permissions", help="Disable revocation of explicit project permissions of the specified user to projects billed to the org; implicit project permissions (i.e. those granted to the specified user via his membership in this org) will always be revoked")
parser_remove_member.add_argument("--keep-explicit-app-permissions", default=True, action="store_false", dest="revoke_app_permissions", help="Disable revocation of explicit app developer and user permissions of the specified user to apps billed to the org; implicit app permissions (i.e. those granted to the specified user via his membership in this org) will always be revoked")
parser_remove_member.add_argument("-y", "--yes", action="store_false", dest="confirm", help="Do not ask for confirmation")
parser_remove_member.set_defaults(func=remove_membership)
register_parser(parser_remove_member, subparsers_action=subparsers_remove, categories="org")

#####################################
# update
#####################################
parser_update = subparsers.add_parser('update', help='Update certain types of metadata',
                                      description='''
Use this command with one of the available targets listed below to update
their metadata that are not covered by the other
subcommands.''',
                                      prog='dx update')
subparsers_update = parser_update.add_subparsers(parser_class=DXArgumentParser)
subparsers_update.metavar = 'target'
register_parser(parser_update, categories=())

parser_update_org = subparsers_update.add_parser('org',
                                                 help='Update information about an org',
                                                 description='Update information about an org',
                                                 parents=[stdout_args, env_args],
                                                 prog='dx update org')
parser_update_org.add_argument('org_id', help='ID of the org')
parser_update_org.add_argument('--name', help='New name of the org')
parser_update_org.add_argument('--member-list-visibility', help='New org membership level that is required to be able to view the membership level and/or permissions of any other member in the specified org (corresponds to the memberListVisibility org policy)', choices=['ADMIN', 'MEMBER', 'PUBLIC'])
parser_update_org.add_argument('--project-transfer-ability', help='New org membership level that is required to be able to change the billing account of a project that is billed to the specified org, to some other entity (corresponds to the restrictProjectTransfer org policy)', choices=['ADMIN', 'MEMBER'])
parser_update_org.add_argument('--saml-idp', help='New SAML identity provider')
parser_update_org.add_argument('--detailed-job-metrics-collect-default', choices=['true', 'false'], help='If set to true, jobs launched in the projects billed to this org will collect detailed job metrics by default')
update_job_reuse_args = parser_update_org.add_mutually_exclusive_group(required=False)
update_job_reuse_args.add_argument('--enable-job-reuse', action='store_true',  help='Enable job reuse for projects where the org is the billTo')
update_job_reuse_args.add_argument('--disable-job-reuse', action='store_true', help='Disable job reuse for projects where the org is the billTo')
parser_update_org.add_argument('--job-logs-forwarding-json', metavar='JLF', help='JLF is a JSON string with url and token enabling forwarding of job logs to Splunk, e.g. \'{"url":"https://http-inputs-acme.splunkcloud.com/event/collector","token":"splunk-hec-token"}\'')
parser_update_org.set_defaults(func=update_org)
register_parser(parser_update_org, subparsers_action=subparsers_update, categories='org')


parser_update_workflow = subparsers_update.add_parser('workflow', help='Update the metadata for a workflow',
                                                      description='Update the metadata for an existing workflow',
                                                      parents=[stdout_args, env_args],
                                                      prog='dx update workflow')
parser_update_workflow.add_argument('workflow', help='Name or ID of a workflow').completer = DXPathCompleter(classes=['workflow'])
update_workflow_title_args = parser_update_workflow.add_mutually_exclusive_group()
update_workflow_title_args.add_argument('--title', help='Workflow title')
update_workflow_title_args.add_argument('--no-title', help='Unset the workflow title', action='store_true')
parser_update_workflow.add_argument('--summary', help='Workflow summary')
parser_update_workflow.add_argument('--description', help='Workflow description')
update_workflow_output_folder_args = parser_update_workflow.add_mutually_exclusive_group()
update_workflow_output_folder_args.add_argument('--output-folder', help='Default output folder for the workflow')
update_workflow_output_folder_args.add_argument('--no-output-folder', help='Unset the default output folder for the workflow', action='store_true')
parser_update_workflow.set_defaults(func=workflow_cli.update_workflow)
register_parser(parser_update_workflow, subparsers_action=subparsers_update, categories='workflow')

parser_update_stage = subparsers_update.add_parser('stage', help='Update the metadata for a stage in a workflow',
                                                   description='Update the metadata for a stage in a workflow',
                                                   parents=[exec_input_args, stdout_args, env_args,
                                                            instance_type_arg],
                                                   prog='dx update stage')
parser_update_stage.add_argument('workflow', help='Name or ID of a workflow').completer = DXPathCompleter(classes=['workflow'])
parser_update_stage.add_argument('stage', help='Stage (index or ID) of the workflow to update')
parser_update_stage.add_argument('--executable', help='Name or ID of an executable to replace in the stage').completer = MultiCompleter([DXAppCompleter(),
                                                                                                                                         DXPathCompleter(classes=['applet'])])
parser_update_stage.add_argument('--alias', '--version', '--tag', dest='alias',
                                 help='Tag or version of the app to use if replacing the stage executable with an app (default: "default" if an app)')
parser_update_stage.add_argument('--force',
                                 help='Whether to replace the executable even if it the new one cannot be verified as compatible with the previous version',
                                 action='store_true')
update_stage_name_args = parser_update_stage.add_mutually_exclusive_group()
update_stage_name_args.add_argument('--name', help='Stage name')
update_stage_name_args.add_argument('--no-name', help='Unset the stage name', action='store_true')
update_stage_folder_args = parser_update_stage.add_mutually_exclusive_group()
update_stage_folder_args.add_argument('--output-folder', help='Path to the output folder for the stage (interpreted as an absolute path)')
update_stage_folder_args.add_argument('--relative-output-folder', help='A relative folder path for the stage (interpreted as relative to the workflow\'s output folder)')
parser_update_stage.set_defaults(func=workflow_cli.update_stage)
register_parser(parser_update_stage, subparsers_action=subparsers_update, categories='workflow')

parser_update_member = subparsers_update.add_parser("member", help="Update the membership of a user in an org", description="Update the membership of a user in an org", prog="dx update member", parents=[stdout_args, env_args])
parser_update_member.add_argument("org_id", help="ID of the org")
parser_update_member.add_argument("username_or_user_id", help="Username or ID of user")
parser_update_member.add_argument("--level", choices=["ADMIN", "MEMBER"], help="The new org membership level of the specified user")
parser_update_member.add_argument("--allow-billable-activities", choices=["true", "false"], help='The new "allowBillableActivities" membership permission of the specified user in the org; default false if demoting the specified user from ADMIN to MEMBER')
parser_update_member.add_argument("--app-access", choices=["true", "false"], help='The new "appAccess" membership permission of the specified user in the org; default true if demoting the specified user from ADMIN to MEMBER')
parser_update_member.add_argument("--project-access", choices=["ADMINISTER", "CONTRIBUTE", "UPLOAD", "VIEW", "NONE"], help='The new default implicit maximum permission the specified user will receive to projects explicitly shared with the org; default CONTRIBUTE if demoting the specified user from ADMIN to MEMBER')
parser_update_member.set_defaults(func=update_membership)
register_parser(parser_update_member, subparsers_action=subparsers_update, categories="org")

parser_update_project = subparsers_update.add_parser("project",
                                                     help="Updates a specified project with the specified options",
                                                     description="", prog="dx update project",
                                                     parents=[stdout_args, env_args])
parser_update_project.add_argument('project_id', help="Project ID or project name")
parser_update_project.add_argument('--name', help="New project name")
parser_update_project.add_argument('--summary', help="Project summary")
parser_update_project.add_argument('--description', help="Project description")
parser_update_project.add_argument('--protected', choices=["true", "false"],
                                   help="Whether the project should be PROTECTED")
parser_update_project.add_argument('--restricted', choices=["true", "false"],
                                   help="Whether the project should be RESTRICTED")
parser_update_project.add_argument('--download-restricted', choices=["true", "false"],
                                   help="Whether the project should be DOWNLOAD RESTRICTED")
parser_update_project.add_argument('--containsPHI', choices=["true"],
                                   help="Flag to tell if project contains PHI")
parser_update_project.add_argument('--external-upload-restricted', choices=["true", "false"],
                                   help="Whether uploads of file and table data to the project should be restricted")
parser_update_project.add_argument('--database-ui-view-only', choices=["true", "false"],
                                   help="Whether the viewers on the project can access the database data directly")
parser_update_project.add_argument('--bill-to', help="Update the user or org ID of the billing account", type=str)
allowed_executables_group = parser_update_project.add_mutually_exclusive_group()
allowed_executables_group.add_argument('--allowed-executables', help='Executable ID(s) this project is allowed to run.  This operation overrides any existing list of executables.', type=str, nargs="+")
allowed_executables_group.add_argument('--unset-allowed-executables', help='Removes any restriction to run executables as set by --allowed-executables', action='store_true')

parser_update_project.set_defaults(func=update_project)
register_parser(parser_update_project, subparsers_action=subparsers_update, categories="metadata")


#####################################
# install
#####################################
parser_install = subparsers.add_parser('install', help='Install an app',
                                       description='Install an app by name.  To see a list of apps you can install, hit <TAB> twice after "dx install" or run "' + BOLD('dx find apps') + '" to see a list of available apps.', prog='dx install',
                                       parents=[env_args])
install_app_action = parser_install.add_argument('app', help='ID or name of app to install')
install_app_action.completer = DXAppCompleter(installed=False)
parser_install.set_defaults(func=install)
register_parser(parser_install, categories='exec')

#####################################
# uninstall
#####################################
parser_uninstall = subparsers.add_parser('uninstall', help='Uninstall an app',
                                         description='Uninstall an app by name.', prog='dx uninstall',
                                         parents=[env_args])
uninstall_app_action = parser_uninstall.add_argument('app', help='ID or name of app to uninstall')
uninstall_app_action.completer = DXAppCompleter(installed=True)
parser_uninstall.set_defaults(func=uninstall)
register_parser(parser_uninstall, categories='exec')

#####################################
# run
#####################################
parser_run = subparsers.add_parser('run', help='Run an applet, app, or workflow', add_help=False,
                                   description=(fill('Run an applet, app, or workflow.  To see a list of executables you can run, hit <TAB> twice after "dx run" or run "' + BOLD('dx find apps') + '" or "' + BOLD('dx find globalworkflows') + '" to see a list of available apps and global workflows.') + '\n\n' + fill('If any inputs are required but not specified, an interactive mode for selecting inputs will be launched.  Inputs can be set in multiple ways.  Run "' + BOLD('dx run --input-help') + '" for more details.') + '\n\n' + fill('Run "' + BOLD('dx run --instance-type-help') + '" to see a list of specifications for computers available to run executables.')),
                                   prog='dx run',
                                   formatter_class=argparse.RawTextHelpFormatter,
                                   parents=[exec_input_args, stdout_args, env_args, extra_args,
                                            instance_type_arg, property_args, tag_args])
run_executable_action = parser_run.add_argument('executable',
                                                help=fill('Name or ID of an applet, app, or workflow to run; must be provided if --clone is not set', width_adjustment=-24),
                                                nargs="?", default="")
run_executable_action.completer = MultiCompleter([DXAppCompleter(),
                                                  DXPathCompleter(classes=['applet', 'workflow'], visibility="visible")])

parser_run.add_argument('-d', '--depends-on',
                        help=fill('ID of job, analysis, or data object that must be in the "done" or ' +
                                  '"closed" state, as appropriate, before this executable can be run; ' +
                                  'repeat as necessary (e.g. "--depends-on id1 ... --depends-on idN"). ' +
                                  'Cannot be supplied when running workflows',
                                  width_adjustment=-24),
                        action='append', type=str)

parser_run.add_argument('-h', '--help', help='show this help message and exit', nargs=0, action=runHelp)
parser_run.add_argument('--clone', help=fill('Job or analysis ID or name from which to use as default options (will use the exact same executable ID, destination project and folder, job input, instance type requests, and a similar name unless explicitly overridden by command-line arguments. When using an analysis with --clone a workflow executable cannot be overriden and should not be provided.)', width_adjustment=-24))
parser_run.add_argument('--alias', '--version', dest='alias',
                        help=fill('Alias (tag) or version of the app to run (default: "default" if an app)', width_adjustment=-24))
parser_run.add_argument('--destination', '--folder', metavar='PATH', dest='folder', help=fill('The full project:folder path in which to output the results. By default, the current working directory will be used.', width_adjustment=-24))
parser_run.add_argument('--batch-folders', dest='batch_folders',
                        help=fill('Output results to separate folders, one per batch, using batch ID as the name of the output folder. The batch output folder location will be relative to the path set in --destination', width_adjustment=-24),
                        action='store_true')
parser_run.add_argument('--project', metavar='PROJECT',
                        help=fill('Project name or ID in which to run the executable. This can also ' +
                                  'be specified together with the output folder in --destination.',
                                  width_adjustment=-24))
parser_run.add_argument('--stage-output-folder', metavar=('STAGE_ID', 'FOLDER'),
                        help=fill('A stage identifier (ID, name, or index), and a folder path to ' +
                                  'use as its output folder',
                                  width_adjustment=-24),
                        nargs=2,
                        action='append',
                        default=[])
parser_run.add_argument('--stage-relative-output-folder', metavar=('STAGE_ID', 'FOLDER'),
                        help=fill('A stage identifier (ID, name, or index), and a relative folder ' +
                                  'path to the workflow output folder to use as the output folder',
                                  width_adjustment=-24),
                        nargs=2,
                        action='append',
                        default=[])
parser_run.add_argument('--name', help=fill('Name for the job (default is the app or applet name)', width_adjustment=-24))
parser_run.add_argument('--delay-workspace-destruction',
                        help=fill('Whether to keep the job\'s temporary workspace around for debugging purposes for 3 days after it succeeds or fails', width_adjustment=-24),
                        action='store_true')
parser_run.add_argument('--priority',
                        choices=['low', 'normal', 'high'],
                        help=fill('Request a scheduling priority for all resulting jobs. ' +
                                  'Defaults to high when --watch, --ssh, or --allow-ssh flags are used.',
                                  width_adjustment=-24))
parser_run.add_argument('--head-job-on-demand', action='store_true',
                        help=fill('Requests that the head job of an app or applet be run in an on-demand instance. ' +
                                  'Note that --head-job-on-demand option will override the --priority setting for the head job',
                                  width_adjustment=-24))
parser_run.add_argument('-y', '--yes', dest='confirm', help='Do not ask for confirmation', action='store_false')
parser_run.add_argument('--wait', help='Wait until the job is done before returning', action='store_true')
parser_run.add_argument('--watch', help="Watch the job after launching it. Defaults --priority to high.", action='store_true')
parser_run.add_argument('--allow-ssh', action='append', nargs='?', metavar='ADDRESS',
                        help=fill('Configure the job to allow SSH access. Defaults --priority to high. If an argument is ' +
                                  'supplied, it is interpreted as an IP range, e.g. "--allow-ssh 1.2.3.4". ' +
                                  'If no argument is supplied then the client IP visible to the DNAnexus API server will be used by default',
                                  width_adjustment=-24))
parser_run.add_argument('--ssh',
                        help=fill("Configure the job to allow SSH access and connect to it after launching. " +
                                  "Defaults --priority to high.",
                                  width_adjustment=-24),
                        action='store_true')
parser_run.add_argument('--ssh-proxy', metavar=('<address>:<port>'),
                        help=fill('SSH connect via proxy, argument supplied is used as the proxy address and port',
                                  width_adjustment=-24))
parser_run.add_argument('--debug-on', action='append', choices=['AppError', 'AppInternalError', 'ExecutionError', 'All'],
                        help=fill("Configure the job to hold for debugging when any of the listed errors occur",
                                  width_adjustment=-24))

ignore_reuse = parser_run.add_mutually_exclusive_group()
ignore_reuse.add_argument('--ignore-reuse',
                        help=fill("Disable job reuse for execution",
                                  width_adjustment=-24),
                        action='store_true')
ignore_reuse.add_argument('--ignore-reuse-stage', metavar='STAGE_ID', dest='ignore_reuse_stages',
                        help=fill('A stage (using its ID, name, or index) for which job reuse should be disabled, ' +
                                  'if a stage points to another (nested) workflow the ignore reuse option will be applied to the whole subworkflow. ' +
                                  'This option overwrites any ignoreReuse fields set on app(let)s or the workflow during build time; ' +
                                  'repeat as necessary',
                                  width_adjustment=-24),
                        action='append')
parser_run.add_argument('--rerun-stage', metavar='STAGE_ID', dest='rerun_stages',
                        help=fill('A stage (using its ID, name, or index) to rerun, or "*" to ' +
                                  'indicate all stages should be rerun; repeat as necessary',
                                  width_adjustment=-24),
                        action='append')
parser_run.add_argument('--batch-tsv', dest='batch_tsv', metavar="FILE",
                        help=fill('A file in tab separated value (tsv) format, with a subset ' +
                                  'of the executable input arguments. A job will be launched ' +
                                  'for each table row.',
                                  width_adjustment=-24))
ic_format = '\'{"entrypoint": <number of instances>}\''
parser_run.add_argument('--instance-count',
                               metavar='INSTANCE_COUNT_OR_MAPPING',
                               help=fill('Specify spark cluster instance count(s). It can be an int or a mapping of the format {ic}'.format(ic=ic_format),
                                         width_adjustment=-24),
                               action='append')
parser_run.add_argument('--input-help',
                        help=fill('Print help and examples for how to specify inputs',
                                  width_adjustment=-24),
                        action=runInputHelp, nargs=0)
parser_run.add_argument('--detach', help=fill("When invoked from a job, detaches the new job from the creator job so the "
                                              "new job will appear as a typical root execution. Setting DX_RUN_DETACH "
                                              "environment variable to 1 causes this option to be set by default.",
                                              width_adjustment=-24), action='store_true')
parser_run.add_argument('--cost-limit', help=fill("Maximum cost of the job before termination. In case of workflows it is cost of the "
                                                  "entire analysis job. For batch run, this limit is applied per job.",
                                              width_adjustment=-24), metavar='cost_limit', type=float)
parser_run.add_argument('-r', '--rank', type=int, default=None, help=fill('Set the rank of the root execution, integer between -1024 and 1023. Requires executionRankEnabled license feature for the billTo. Default is 0.', width_adjustment=-24))
parser_run.add_argument('--max-tree-spot-wait-time', help=fill('The amount of time allocated to each path in the root execution\'s tree to wait for Spot (in seconds, or use suffix s, m, h, d, w, M, y)', width_adjustment=-24))
parser_run.add_argument('--max-job-spot-wait-time', help=fill('The amount of time allocated to each job in the root execution\'s tree to wait for Spot (in seconds, or use suffix s, m, h, d, w, M, y)', width_adjustment=-24))
parser_run.add_argument('--detailed-job-metrics', action='store_true', default=None, help=fill('Collect CPU, memory, network and disk metrics every 60 seconds', width_adjustment=-24))

preserve_outputs = parser_run.add_mutually_exclusive_group()
preserve_outputs.add_argument('--preserve-job-outputs', action='store_true',
                              help=fill("Copy cloneable outputs of every non-reused job entering \"done\" state in this "
                                        "root execution R into the \"intermediateJobOutputs\" subfolder under R's output "
                                        "folder.  As R's root job or root analysis' stages complete, R's regular outputs "
                                        "will be moved to R's regular output folder.",
                                        width_adjustment=-24))
preserve_outputs.add_argument('--preserve-job-outputs-folder', metavar="JOB_OUTPUTS_FOLDER",
                              help=fill("Similar to --preserve-job-outputs, copy cloneable outputs of every non-reused "
                                        "job entering \"done\" state in this root execution to the specified folder in "
                                        "the project.  JOB_OUTPUTS_FOLDER starting with '/' refers to an absolute path "
                                        "within the project, otherwise, it refers to a subfolder under root execution's "
                                        "output folder.",
                                        width_adjustment=-24))

parser_run.set_defaults(func=run, verbose=False, help=False, details=None,
                        stage_instance_types=None, stage_folders=None, head_job_on_demand=None)
register_parser(parser_run, categories='exec')

#####################################
# watch
#####################################
parser_watch = subparsers.add_parser('watch', help='Watch logs of a job and its subjobs', prog='dx watch',
                                     description='Monitors logging output from a running or finished job',
                                     parents=[env_args, no_color_arg])
parser_watch.add_argument('jobid', help='ID of the job to watch')
# .completer = TODO
parser_watch.add_argument('-n', '--num-recent-messages', help='Number of recent messages to get',
                          type=int, default=1024*256)
parser_watch_trygroup = parser_watch.add_mutually_exclusive_group()
parser_watch_trygroup.add_argument('--tree', help='Include the entire job tree', action='store_true')
parser_watch_trygroup.add_argument('--try', metavar="T", dest="job_try", type=int,
                                   help=fill('Allows to watch older tries of a restarted job. T=0 refers to the first try. Default is the last job try.', width_adjustment=-24))
parser_watch.add_argument('-l', '--levels', action='append', choices=["EMERG", "ALERT", "CRITICAL", "ERROR", "WARNING",
                                                                      "NOTICE", "INFO", "DEBUG", "STDERR", "STDOUT", "METRICS"])
parser_watch.add_argument('--get-stdout', help='Extract stdout only from this job', action='store_true')
parser_watch.add_argument('--get-stderr', help='Extract stderr only from this job', action='store_true')
parser_watch.add_argument('--get-streams', help='Extract only stdout and stderr from this job', action='store_true')
parser_watch.add_argument('--no-timestamps', help='Omit timestamps from messages', action='store_false',
                          dest='timestamps')
parser_watch.add_argument('--job-ids', help='Print job ID in each message', action='store_true')
parser_watch.add_argument('--no-job-info', help='Omit job info and status updates', action='store_false',
                          dest='job_info')
parser_watch.add_argument('-q', '--quiet', help='Do not print extra info messages', action='store_true')
parser_watch.add_argument('-f', '--format', help='Message format. Available fields: job, try, level, msg, date')
parser_watch.add_argument('--no-wait', '--no-follow', action='store_false', dest='tail',
                          help='Exit after the first new message is received, instead of waiting for all logs')
parser_watch.add_argument('--metrics', help=fill('Select display mode for detailed job metrics if they were collected and are available based on retention policy; see --metrics-help for details', width_adjustment=-24),
                          choices=["interspersed", "none", "top", "csv"], default="interspersed")

class MetricsHelpAction(argparse.Action):

    def __call__(self, parser, namespace, values, option_string=None):
        print(
"""Help: Displaying detailed job metrics
Detailed job metrics describe job's consumption of CPU, memory, disk, network, etc at 60 second intervals.
If collection of job metrics was enabled for a job (e.g with dx run --detailed-job-metrics), the metrics can be displayed by "dx watch" for 15 days from the time the job started running.

Note that all reported data-related values are in base 2 units - i.e. 1 MB = 1024 * 1024 bytes.

The "interspersed" default mode shows METRICS job log messages interspersed with other jog log messages.

The "none" mode omits all METRICS messages from "dx watch" output.

The "top" mode interactively shows the latest METRICS message at the top of the screen and updates it for running jobs instead of showing every METRICS message interspersed with the currently-displayed job log messages. For completed jobs, this mode does not show any metrics. Built-in help describing key bindings is available by pressing "?".

The "csv" mode outputs the following columns with headers in csv format to stdout:
- timestamp: An integer number representing the number of milliseconds since the Unix epoch.
- cpuCount: A number of CPUs available on the instance that ran the job.
- cpuUsageUser: The percentage of cpu time spent in user mode on the instance during the metric collection period.
- cpuUsageSystem: The percentage of cpu time spent in system mode on the instance during the metric collection period.
- cpuUsageIowait: The percentage of cpu time spent in waiting for I/O operations to complete on the instance during the metric collection period.
- cpuUsageIdle: The percentage of cpu time spent in waiting for I/O operations to complete on the instance during the metric collection period.
- memoryUsedBytes: Bytes of memory used (calculated as total - free - buffers - cache - slab_reclaimable + shared_memory).
- memoryTotalBytes: Total memory available on the instance that ran the job.
- diskUsedBytes: Bytes of storage allocated to the AEE that are used by the filesystem.
- diskTotalBytes: Total bytes of disk space available to the job within the AEE.
- networkOutBytes: Total network bytes transferred out from AEE since the job started. Includes "dx upload" bytes.
- networkInBytes: Total network bytes transferred into AEE since the job started. Includes "dx download" bytes.
- diskReadBytes: Total bytes read from the AEE-accessible disks since the job started.
- diskWriteBytes: Total bytes written to the AEE-accessible disks since the job started.
- diskReadOpsCount: Total disk read operation count against AEE-accessible disk since the job started.
- diskWriteOpsCount: Total disk write operation count against AEE-accessible disk since the job started.

Note 1: cpuUsageUser, cpuUsageSystem, cpuUsageIowait, cpuUsageIdle and memoryUsedBytes metrics reflect usage by processes inside and outside of the AEE which include DNAnexus services responsible for proxying DNAnexus data.
Note 2: cpuUsageUser + cpuUsageSystem + cpuUsageIowait + cpuUsageIdle + cpuUsageSteal = 100. cpuUsageSteal is unreported, but can be derived from the other 4 quantities given that they add up to 100.
Note 3: cpuUsage numbers are rounded to 2 decimal places.
Note 4: networkOutBytes may be larger than job's egressReport which does not include "dx upload" bytes.

The format of METRICS job log lines is defined as follows using the example below:

2023-03-15 12:23:44 some-job-name METRICS ** CPU usr/sys/idl/wai: 24/11/1/64% (4 cores) * Memory: 1566/31649MB * Storage: 19/142GB * Net: 10↓/0↑MBps * Disk: r/w 20/174 MBps iops r/w 8/1300

"2023-03-15 12:23:44" is the metrics collection time.
"METRICS" is a type of job log line containing detailed job metrics.
"CPU usr/sys/idl/wai: 24/11/1/64%" maps to cpuUsageUser, cpuUsageSystem, cpuUsageIdle, cpuUsageIowait values.
"(4 cores)" maps to cpuCount.
"Memory: 1566/31649MB" maps to memoryUsedBytes and memoryTotalBytes.
"Storage: 19/142GB" maps to diskUsedBytes and diskTotalBytes.
"Net: 10↓/0↑MBps" is derived from networkOutBytes and networkInBytes cumulative totals by subtracting previous measurement from the measurement at the metric collection time, and dividing the difference by the time span between the two measurements.
"Disk: r/w 20/174 MBps iops r/w 8/1300" is derived similar to "Net:" from diskReadBytes, diskWriteBytes, diskReadOpsCount, and diskWriteOpsCount.""")
        parser.exit(0)

parser_watch.add_argument('--metrics-help', action=MetricsHelpAction, nargs=0, help='Print help for displaying detailed job metrics')
parser_watch.set_defaults(func=watch)
register_parser(parser_watch, categories='exec')

#####################################
# shh_config
#####################################
parser_ssh_config = subparsers.add_parser('ssh_config', help='Configure SSH keys for your DNAnexus account',
                                   description='Configure SSH access credentials for your DNAnexus account',
                                   prog='dx ssh_config',
                                   parents=[env_args])
parser_ssh_config.add_argument('ssh_keygen_args', help='Command-line arguments to pass to ssh-keygen',
                               nargs=argparse.REMAINDER)
parser_ssh_config.add_argument('--revoke', help='Revoke SSH public key associated with your DNAnexus account; you will no longer be able to SSH into any jobs.', action='store_true')
parser_ssh_config.set_defaults(func=ssh_config)
register_parser(parser_ssh_config, categories='exec')

#####################################
# ssh
#####################################
parser_ssh = subparsers.add_parser('ssh', help='Connect to a running job via SSH',
                                   description='Use an SSH client to connect to a job being executed on the DNAnexus ' +
                                               'platform. The job must be launched using "dx run --allow-ssh" or ' +
                                               'equivalent API options. Use "dx ssh_config" or the Profile page on ' +
                                               'the DNAnexus website to configure SSH for your DNAnexus account.',
                                   prog='dx ssh',
                                   parents=[env_args])
parser_ssh.add_argument('job_id', help='Name of job to connect to')
parser_ssh.add_argument('ssh_args', help='Command-line arguments to pass to the SSH client', nargs=argparse.REMAINDER)
parser_ssh.add_argument('--ssh-proxy', metavar=('<address>:<port>'),
                        help='SSH connect via proxy, argument supplied is used as the proxy address and port')
parser_ssh_firewall = parser_ssh.add_mutually_exclusive_group()
parser_ssh_firewall.add_argument('--no-firewall-update', help='Do not update the allowSSH allowed IP ranges before connecting with ssh', action='store_true', default=False)
parser_ssh_firewall.add_argument('--allow-ssh', action='append', nargs='?', metavar='ADDRESS',
                        help=fill('Configure the job to allow SSH access from an IP range, e.g. "--allow-ssh 1.2.3.4". ' +
                                  'If no argument is supplied then the client IP visible to the DNAnexus API server will be used by default',
                                  width_adjustment=-24))
# If ssh is run with the  supress-running-check flag, then dx won't prompt
# the user whether they would like to terminate the currently running job
# after they exit ssh.  Among other things, this will allow users to setup
# ssh tunnels using dx ssh, and exit the ssh command with the tunnel still
# in place, and not be prompted to terminate the instance (which would close
# the tunnel).
parser_ssh.add_argument('--suppress-running-check', action='store_false', help=argparse.SUPPRESS, dest='check_running')
parser_ssh.set_defaults(func=ssh)
register_parser(parser_ssh, categories='exec')

#####################################
# terminate
#####################################
parser_terminate = subparsers.add_parser('terminate', help='Terminate jobs or analyses',
                                         description='Terminate one or more jobs or analyses',
                                         prog='dx terminate',
                                         parents=[env_args])
parser_terminate.add_argument('jobid', help='ID of a job or analysis to terminate', nargs='+')
parser_terminate.set_defaults(func=terminate)
parser_map['terminate'] = parser_terminate
parser_categories['all']['cmds'].append((subparsers._choices_actions[-1].dest, subparsers._choices_actions[-1].help))
parser_categories['exec']['cmds'].append((subparsers._choices_actions[-1].dest, subparsers._choices_actions[-1].help))

#####################################
# rmproject
#####################################
parser_rmproject = subparsers.add_parser('rmproject', help='Delete a project',
                                         description='Delete projects and all their associated data',
                                         prog='dx rmproject',
                                         parents=[env_args])
projects_action = parser_rmproject.add_argument('projects', help='Projects to remove', metavar='project', nargs='+')
projects_action.completer = DXPathCompleter(expected='project', include_current_proj=True)
parser_rmproject.add_argument('-y', '--yes', dest='confirm', help='Do not ask for confirmation', action='store_false')
parser_rmproject.add_argument('-q', '--quiet', help='Do not print purely informational messages', action='store_true')
parser_rmproject.set_defaults(func=rmproject)
register_parser(parser_rmproject, categories='fs')

#####################################
# new
#####################################
parser_new = subparsers.add_parser('new', help='Create a new project or data object',
                                   description='Use this command with one of the available subcommands (classes) to create a new project or data object from scratch.  Not all data types are supported.  See \'dx upload\' for files and \'dx build\' for applets.',
                                   prog="dx new")
subparsers_new = parser_new.add_subparsers(parser_class=DXArgumentParser)
subparsers_new.metavar = 'class'
register_parser(parser_new, categories='data')

parser_new_user = subparsers_new.add_parser("user", help="Create a new user account", description="Create a new user account", parents=[stdout_args, env_args], prog="dx new user")
parser_new_user_user_opts = parser_new_user.add_argument_group("User options")
parser_new_user_user_opts.add_argument("-u", "--username", required=True, help="Username")
parser_new_user_user_opts.add_argument("--email", required=True, help="Email address")
parser_new_user_user_opts.add_argument("--first", help="First name")
parser_new_user_user_opts.add_argument("--middle", help="Middle name")
parser_new_user_user_opts.add_argument("--last", help="Last name")
parser_new_user_user_opts.add_argument("--token-duration", help='Time duration for which the newly generated auth token for the new user will be valid (default 30 days; max 30 days). An integer will be interpreted as seconds; you can append a suffix (s, m, h, d) to indicate different units (e.g. "--token-duration 10m" to indicate 10 minutes).')
parser_new_user_user_opts.add_argument("--occupation", help="Occupation")
parser_new_user_user_opts.add_argument("--on-behalf-of", help="On behalf of which org is the account provisioned")
parser_new_user_org_opts = parser_new_user.add_argument_group("Org options", "Optionally invite the new user to an org with the specified parameters")
parser_new_user_org_opts.add_argument("--org", help="ID of the org")
parser_new_user_org_opts.add_argument("--level", choices=["ADMIN", "MEMBER"], default="MEMBER", action=DXNewUserOrgArgsAction, help="Org membership level that will be granted to the new user; default MEMBER")
parser_new_user_org_opts.add_argument("--set-bill-to", default=False, action=DXNewUserOrgArgsAction, help='Set the default "billTo" field of the new user to the org; implies --allow-billable-activities')
parser_new_user_org_opts.add_argument("--allow-billable-activities", default=False, action=DXNewUserOrgArgsAction, help='Grant the new user "allowBillableActivities" in the org')
parser_new_user_org_opts.add_argument("--no-app-access", default=True, action=DXNewUserOrgArgsAction, dest="app_access", help='Disable "appAccess" for the new user in the org')
parser_new_user_org_opts.add_argument("--project-access", choices=["ADMINISTER", "CONTRIBUTE", "UPLOAD", "VIEW", "NONE"], default="CONTRIBUTE", action=DXNewUserOrgArgsAction, help='The "projectAccess" to grant the new user in the org; default CONTRIBUTE')
parser_new_user_org_opts.add_argument("--no-email", default=False, action=DXNewUserOrgArgsAction, help="Disable org invitation email notification to the new user")
parser_new_user.set_defaults(func=new_user)
register_parser(parser_new_user, subparsers_action=subparsers_new,
                   categories="other")

parser_new_org = subparsers_new.add_parser('org', help='Create new non-billable org',
                                           description='Create a new non-billable org. Contact sales@dnanexus.com for the creation of billable orgs',
                                           parents=[stdout_args, env_args],
                                           prog='dx new org')
parser_new_org.add_argument('name', help='Descriptive name of the org', nargs='?')
parser_new_org.add_argument('--handle', required=True, help='Unique handle for the org. The specified handle will be converted to lowercase and appended to "org-" to form the org ID')
parser_new_org.add_argument('--member-list-visibility', default="ADMIN", help='Org membership level required to be able to list the members of the org, or to view the membership level or permissions of any other member of the org; default ADMIN', choices=["ADMIN", "MEMBER", "PUBLIC"])
parser_new_org.add_argument('--project-transfer-ability', default="ADMIN", help='Org membership level required to be able to change the billing account of an org-billed project to any other entity; default ADMIN', choices=["ADMIN", "MEMBER"])
parser_new_org.set_defaults(func=new_org)
register_parser(parser_new_org, subparsers_action=subparsers_new, categories='org')

parser_new_project = subparsers_new.add_parser('project', help='Create a new project',
                                               description='Create a new project',
                                               parents=[stdout_args, env_args],
                                               prog='dx new project')
parser_new_project.add_argument('name', help='Name of the new project', nargs='?')
parser_new_project.add_argument('--region', help='Region affinity of the new project')
parser_new_project.add_argument('-s', '--select', help='Select the new project as current after creating',
                                action='store_true')
parser_new_project.add_argument('--bill-to', help='ID of the user or org to which the project will be billed. The default value is the billTo of the requesting user.')
parser_new_project.add_argument('--phi', help='Add PHI protection to project', default=False,
                                action='store_true')
parser_new_project.add_argument('--database-ui-view-only', help='Viewers on the project cannot access database data directly', default=False,
                                action='store_true')
parser_new_project.add_argument('--monthly-compute-limit', type=positive_integer, help='Monthly project spending limit for compute')
parser_new_project.add_argument('--monthly-egress-bytes-limit', type=positive_integer, help='Monthly project spending limit for egress (in Bytes)')
<<<<<<< HEAD
parser_new_project.add_argument('--monthly-storage-limit', type=positive_number, help='Monthly project spending limit for storage')
=======
parser_new_project.add_argument('--default-symlink', help='Default symlink for external store account')
>>>>>>> e9eb31e5
parser_new_project.set_defaults(func=new_project)
register_parser(parser_new_project, subparsers_action=subparsers_new, categories='fs')

parser_new_record = subparsers_new.add_parser('record', help='Create a new record',
                                              description='Create a new record',
                                              parents=[parser_dataobject_args, parser_single_dataobject_output_args,
                                                       stdout_args, env_args],
                                              formatter_class=argparse.RawTextHelpFormatter,
                                              prog='dx new record')
init_action = parser_new_record.add_argument('--init', help='Path to record from which to initialize all metadata')
parser_new_record.add_argument('--close', help='Close the record immediately after creating it', action='store_true')
init_action.completer = DXPathCompleter(classes=['record'])
parser_new_record.set_defaults(func=new_record)
register_parser(parser_new_record, subparsers_action=subparsers_new, categories='fs')

parser_new_workflow = subparsers_new.add_parser('workflow', help='Create a new workflow',
                                                description='Create a new workflow',
                                                parents=[parser_dataobject_args, parser_single_dataobject_output_args,
                                                         stdout_args, env_args],
                                                formatter_class=argparse.RawTextHelpFormatter,
                                                prog='dx new workflow')
parser_new_workflow.add_argument('--title', help='Workflow title')
parser_new_workflow.add_argument('--summary', help='Workflow summary')
parser_new_workflow.add_argument('--description', help='Workflow description')
parser_new_workflow.add_argument('--output-folder', help='Default output folder for the workflow')
init_action = parser_new_workflow.add_argument('--init', help=fill('Path to workflow or an analysis ID from which to initialize all metadata', width_adjustment=-24))
init_action.completer = DXPathCompleter(classes=['workflow'])
parser_new_workflow.set_defaults(func=workflow_cli.new_workflow)
register_parser(parser_new_workflow, subparsers_action=subparsers_new, categories='workflow')

#####################################
# get_details
#####################################
parser_get_details = subparsers.add_parser('get_details', help='Get details of a data object',
                                           description='Get the JSON details of a data object.', prog="dx get_details",
                                           parents=[env_args])
parser_get_details.add_argument('path', help='ID or path to data object to get details for').completer = DXPathCompleter()
parser_get_details.set_defaults(func=get_details)
register_parser(parser_get_details, categories='metadata')

#####################################
# set_details
#####################################
parser_set_details = subparsers.add_parser('set_details', help='Set details on a data object',
                                           description='Set the JSON details of a data object.', prog="dx set_details",
                                           parents=[env_args, all_arg])
parser_set_details.add_argument('path', help='ID or path to data object to modify').completer = DXPathCompleter()
parser_set_details.add_argument('details', help='JSON to store as details', nargs='?')
parser_set_details.add_argument('-f', '--details-file', help='Path to local file containing JSON to store as details')
parser_set_details.set_defaults(func=set_details)
register_parser(parser_set_details, categories='metadata')

#####################################
# set_visibility
#####################################
parser_set_visibility = subparsers.add_parser('set_visibility', help='Set visibility on a data object',
                                              description='Set visibility on a data object.', prog='dx set_visibility',
                                              parents=[env_args, all_arg])
parser_set_visibility.add_argument('path', help='ID or path to data object to modify').completer = DXPathCompleter()
parser_set_visibility.add_argument('visibility', choices=['hidden', 'visible'],
                                   help='Visibility that the object should have')
parser_set_visibility.set_defaults(func=set_visibility)
register_parser(parser_set_visibility, categories='metadata')

#####################################
# add_types
#####################################
parser_add_types = subparsers.add_parser('add_types', help='Add types to a data object',
                                         description='Add types to a data object.  See https://documentation.dnanexus.com/developer/api/data-object-lifecycle/types for a list of DNAnexus types.',
                                         prog='dx add_types',
                                         parents=[env_args, all_arg])
parser_add_types.add_argument('path', help='ID or path to data object to modify').completer = DXPathCompleter()
parser_add_types.add_argument('types', nargs='+', metavar='type', help='Types to add')
parser_add_types.set_defaults(func=add_types)
register_parser(parser_add_types, categories='metadata')

#####################################
# remove_types
#####################################
parser_remove_types = subparsers.add_parser('remove_types', help='Remove types from a data object',
                                            description='Remove types from a data object.  See https://documentation.dnanexus.com/developer/api/data-object-lifecycle/types for a list of DNAnexus types.',
                                            prog='dx remove_types',
                                            parents=[env_args, all_arg])
parser_remove_types.add_argument('path', help='ID or path to data object to modify').completer = DXPathCompleter()
parser_remove_types.add_argument('types', nargs='+', metavar='type', help='Types to remove')
parser_remove_types.set_defaults(func=remove_types)
register_parser(parser_remove_types, categories='metadata')

#####################################
# tag
#####################################
parser_tag = subparsers.add_parser('tag', help='Tag a project, data object, or execution', prog='dx tag',
                                   description='Tag a project, data object, or execution.  Note that a project context must be either set or specified for data object IDs or paths.',
                                   parents=[env_args, all_arg, try_arg])
parser_tag.add_argument('path', help='ID or path to project, data object, or execution to modify').completer = DXPathCompleter()
parser_tag.add_argument('tags', nargs='+', metavar='tag', help='Tags to add')
parser_tag.set_defaults(func=add_tags)
register_parser(parser_tag, categories='metadata')

#####################################
# untag
#####################################
parser_untag = subparsers.add_parser('untag', help='Untag a project, data object, or execution', prog='dx untag',
                                     description='Untag a project, data object, or execution.  Note that a project context must be either set or specified for data object IDs or paths.',
                                     parents=[env_args, all_arg, try_arg])
parser_untag.add_argument('path', help='ID or path to project, data object, or execution to modify').completer = DXPathCompleter()
parser_untag.add_argument('tags', nargs='+', metavar='tag', help='Tags to remove')
parser_untag.set_defaults(func=remove_tags)
register_parser(parser_untag, categories='metadata')

#####################################
# rename
#####################################
parser_rename = subparsers.add_parser('rename',
                                      help='Rename a project or data object',
                                      description='Rename a project or data object.  To rename folders, use \'dx mv\' instead.  Note that a project context must be either set or specified to rename a data object.  To specify a project or a project context, append a colon character ":" after the project ID or name.',
                                      prog='dx rename',
                                      parents=[env_args, all_arg])
path_action = parser_rename.add_argument('path', help='Path to project or data object to rename')
path_action.completer = DXPathCompleter(include_current_proj=True)
parser_rename.add_argument('name', help='New name')
parser_rename.set_defaults(func=rename)
register_parser(parser_rename, categories='metadata')

#####################################
# set_properties
#####################################
parser_set_properties = subparsers.add_parser('set_properties', help='Set properties of a project, data object, or execution',
                                              description='Set properties of a project, data object, or execution.  Note that a project context must be either set or specified for data object IDs or paths.', prog='dx set_properties',
                                              parents=[env_args, all_arg, try_arg])
parser_set_properties.add_argument('path', help='ID or path to project, data object, or execution to modify').completer = DXPathCompleter()
parser_set_properties.add_argument('properties', nargs='+', metavar='propertyname=value',
                                   help='Key-value pairs of property names and their new values')
parser_set_properties.set_defaults(func=set_properties)
register_parser(parser_set_properties, categories='metadata')

#####################################
# unset_properties
#####################################
parser_unset_properties = subparsers.add_parser('unset_properties', help='Unset properties of a project, data object, or execution',
                                                description='Unset properties of a project, data object, or execution.  Note that a project context must be either set or specified for data object IDs or paths.',
                                                prog='dx unset_properties',
                                                parents=[env_args, all_arg, try_arg])
path_action = parser_unset_properties.add_argument('path', help='ID or path to project, data object, or execution to modify')
path_action.completer = DXPathCompleter()
parser_unset_properties.add_argument('properties', nargs='+', metavar='propertyname', help='Property names to unset')
parser_unset_properties.set_defaults(func=unset_properties)
register_parser(parser_unset_properties, categories='metadata')

#####################################
# close
#####################################
parser_close = subparsers.add_parser('close', help='Close data object(s)',
                                     description='Close a remote data object or set of objects.',
                                     prog='dx close',
                                     parents=[env_args, all_arg])
parser_close.add_argument('path', help='Path to a data object to close', nargs='+').completer = DXPathCompleter()
parser_close.add_argument('--wait', help='Wait for the object(s) to close', action='store_true')
parser_close.set_defaults(func=close)
register_parser(parser_close, categories=('data', 'metadata'))

#####################################
# wait
#####################################
parser_wait = subparsers.add_parser('wait', help='Wait for data object(s) to close or job(s) to finish',
                                    description='Polls the state of specified data object(s) or job(s) until they are all in the desired state.  Waits until the "closed" state for a data object, and for any terminal state for a job ("terminated", "failed", or "done").  Exits with a non-zero code if a job reaches a terminal state that is not "done".  Can also provide a local file containing a list of data object(s) or job(s), one per line; the file will be read if "--from-file" argument is added.',
                                    prog='dx wait',
                                    parents=[env_args])
path_action = parser_wait.add_argument('path', help='Path to a data object, job ID, or file with IDs to wait for', nargs='+')
path_action.completer = DXPathCompleter()
parser_wait.add_argument('--from-file', help='Read the list of objects to wait for from the file provided in path', action='store_true')
parser_wait.set_defaults(func=wait)
register_parser(parser_wait, categories=('data', 'metadata', 'exec'))

#####################################
# get
#####################################
parser_get = subparsers.add_parser('get', help='Download records, apps, applets, workflows, files, and databases.',
                                   description='Download the contents of some types of data (records, apps, applets, workflows, files, and databases).  Downloading an app, applet or a workflow will attempt to reconstruct a source directory that can be used to rebuild it with "dx build".  Use "-o -" to direct the output to stdout.',
                                   prog='dx get',
                                   parents=[env_args])
parser_get.add_argument('path', help='Data object ID or name to access').completer = DXPathCompleter(classes=['file', 'record', 'applet', 'app', 'workflow', 'database'])
parser_get.add_argument('-o', '--output', help='local file path where the data is to be saved ("-" indicates stdout output for objects of class file and record). If not supplied, the object\'s name on the platform will be used, along with any applicable extensions. For app(let) and workflow objects, if OUTPUT does not exist, the object\'s source directory will be created there; if OUTPUT is an existing directory, a new directory with the object\'s name will be created inside it.')
parser_get.add_argument('--filename', default='/', help='When downloading from a database, name of the file or folder to be downloaded. If omitted, all files in the database will be downloaded, so use caution and include the --allow-all-files argument.')
parser_get.add_argument("--allow-all-files", default=False, help='When downloading from a database, this allows all files in a database to be downloaded when --filename argument is omitted.', action='store_true', dest='allow_all_files')
parser_get.add_argument("--recurse", default=False, help='When downloading from a database, look for files recursively down the directory structure. Otherwise, by default, only look on one level.', action='store_true')
parser_get.add_argument('--no-ext', help='If -o is not provided, do not add an extension to the filename', action='store_true')
parser_get.add_argument('--omit-resources', help='When downloading an app(let), omit fetching the resources associated with the app(let).', action='store_true')
parser_get.add_argument('-f', '--overwrite', help='Overwrite the local file if necessary', action='store_true')
parser_get.set_defaults(func=get)
register_parser(parser_get, categories='data')

#####################################
# find
#####################################
parser_find = subparsers.add_parser('find', help='Search functionality over various DNAnexus entities',
                                    description='Search functionality over various DNAnexus entities.',
                                    formatter_class=argparse.RawTextHelpFormatter,
                                    prog='dx find')
subparsers_find = parser_find.add_subparsers(parser_class=DXArgumentParser)
subparsers_find.metavar = 'category'
register_parser(parser_find, categories=())

parser_find_apps = subparsers_find.add_parser(
    'apps',
    help=fill('List available apps'),
    description=fill('Finds apps subject to the given search parameters. Use --category to restrict by a category; '
                     'common categories are available as tab completions and can be listed with --category-help.'),
    parents=[stdout_args, json_arg, delim_arg, env_args],
    prog='dx find apps'
)
parser_find_apps.add_argument('--name', help='Name of the app')
parser_find_apps.add_argument('--category', help='Category of the app').completer = ListCompleter(APP_CATEGORIES)
parser_find_apps.add_argument('--category-help',
                              help='Print a list of common app categories',
                              nargs=0,
                              action=PrintCategoryHelp)
parser_find_apps.add_argument('-a', '--all', help='Return all versions of each app', action='store_true')
parser_find_apps.add_argument('--unpublished', help='Return only unpublished apps (if omitted, returns only published apps)', action='store_true')
parser_find_apps.add_argument('--installed', help='Return only installed apps', action='store_true')
parser_find_apps.add_argument('--billed-to', help='User or organization responsible for the app')
parser_find_apps.add_argument('--creator', help='Creator of the app version')
parser_find_apps.add_argument('--developer', help='Developer of the app')
parser_find_apps.add_argument('--created-after', help='''Date (e.g. --created-after="2021-12-01" or --created-after="2021-12-01 19:01:33") or integer Unix epoch timestamp in milliseconds (e.g. --created-after=1642196636000) after which the app created. You can also specify negative numbers to indicate a time period in the past suffixed by s, m, h, d, w, M or y to indicate seconds, minutes, hours, days, weeks, months or years (e.g. --created-after=-2d for apps created in the last 2 days)''')
parser_find_apps.add_argument('--created-before', help='''Date (e.g. --created-before="2021-12-01" or --created-before="2021-12-01 19:01:33") or integer Unix epoch timestamp in milliseconds (e.g. --created-before=1642196636000) before which the app was created. You can also specify negative numbers to indicate a time period in the past suffixed by s, m, h, d, w, M or y to indicate seconds, minutes, hours, days, weeks, months or years (e.g. --created-before=-2d for apps created earlier than 2 days ago)''')
parser_find_apps.add_argument('--mod-after',help='''Date (e.g. --mod-after="2021-12-01" or --mod-after="2021-12-01 19:01:33") or integer Unix epoch timestamp in milliseconds (e.g. --mod-after=1642196636000) after which the app modified. You can also specify negative numbers to indicate a time period in the past suffixed by s, m, h, d, w, M or y to indicate seconds, minutes, hours, days, weeks, months or years (e.g. --mod-after=-2d for apps modified in the last 2 days)''')
parser_find_apps.add_argument('--mod-before', help='''Date (e.g. --mod-before="2021-12-01" or --mod-before="2021-12-01 19:01:33") or integer Unix epoch timestamp in milliseconds (e.g. --mod-before=1642196636000) after which the app modified. You can also specify negative numbers to indicate a time period in the past suffixed by s, m, h, d, w, M or y to indicate seconds, minutes, hours, days, weeks, months or years (e.g. --mod-before=-2d for apps modified earlier than 2 days ago)''')
parser_find_apps.set_defaults(func=find_apps)
register_parser(parser_find_apps, subparsers_action=subparsers_find, categories='exec')

parser_find_globalworkflows = subparsers_find.add_parser(
    'globalworkflows',
    help=fill('List available global workflows'),
    description=fill('Finds global workflows subject to the given search parameters. Use --category to restrict by a category; '
                     'common categories are available as tab completions and can be listed with --category-help.'),
    parents=[stdout_args, json_arg, delim_arg, env_args],
    prog='dx find globalworkflows'
)
parser_find_globalworkflows.add_argument('--name', help='Name of the workflow')
parser_find_globalworkflows.add_argument('--category', help='Category of the workflow').completer = ListCompleter(APP_CATEGORIES)
parser_find_globalworkflows.add_argument('--category-help',
                              help='Print a list of common global workflow categories',
                              nargs=0,
                              action=PrintCategoryHelp)
parser_find_globalworkflows.add_argument('-a', '--all', help='Return all versions of each workflow', action='store_true')
parser_find_globalworkflows.add_argument('--unpublished', help='Return only unpublished workflows (if omitted, returns only published workflows)', action='store_true')
parser_find_globalworkflows.add_argument('--billed-to', help='User or organization responsible for the workflow')
parser_find_globalworkflows.add_argument('--creator', help='Creator of the workflow version')
parser_find_globalworkflows.add_argument('--developer', help='Developer of the workflow')
parser_find_globalworkflows.add_argument('--created-after', help='''Date (e.g. --created-after="2021-12-01" or --created-after="2021-12-01 19:01:33") or integer Unix epoch timestamp in milliseconds (e.g. --created-after=1642196636000) after which the workflow was created. You can also specify negative numbers to indicate a time period in the past suffixed by s, m, h, d, w, M or y to indicate seconds, minutes, hours, days, weeks, months or years (e.g. --created-after=-2d for workflows created in the last 2 days).''')
parser_find_globalworkflows.add_argument('--created-before', help='''Date (e.g. --created-before="2021-12-01" or --created-before="2021-12-01 19:01:33") or integer Unix epoch timestamp in milliseconds (e.g. --created-before=1642196636000) before which the workflow was created. You can also specify negative numbers to indicate a time period in the past suffixed by s, m, h, d, w, M or y to indicate seconds, minutes, hours, days, weeks, months or years (e.g. --created-before=-2d for workflows created earlier than 2 days ago)''')
parser_find_globalworkflows.add_argument('--mod-after',help='''Date (e.g. --mod-after="2021-12-01" or --mod-after="2021-12-01 19:01:33") or integer Unix epoch timestamp in milliseconds (e.g. --mod-after=1642196636000) after which the workflow was created. You can also specify negative numbers to indicate a time period in the past suffixed by s, m, h, d, w, M or y to indicate seconds, minutes, hours, days, weeks, months or years (e.g. --mod-after=-2d for workflows modified in the last 2 days)''')
parser_find_globalworkflows.add_argument('--mod-before', help='''Date (e.g. --mod-before="2021-12-01" or --mod-before="2021-12-01 19:01:33") or integer Unix epoch timestamp in milliseconds (e.g. --mod-before=1642196636000) before which the workflow was created. You can also specify negative numbers to indicate a time period in the past suffixed by s, m, h, d, w, M or y to indicate seconds, minutes, hours, days, weeks, months or years (e.g. --mod-before=-2d for workflows modified earlier than 2 days ago)''')
parser_find_globalworkflows.set_defaults(func=find_global_workflows)
register_parser(parser_find_globalworkflows, subparsers_action=subparsers_find, categories='exec')

parser_find_jobs = subparsers_find.add_parser(
    'jobs',
    help=fill('List jobs in the current project'),
    description=fill('Finds jobs subject to the given search parameters. By default, output is formatted to show the '
                     'last several job trees that you\'ve run in the current project.'),
    parents=[find_executions_args, stdout_args, json_arg, no_color_arg, delim_arg, env_args,
             find_by_properties_and_tags_args],
    formatter_class=argparse.RawTextHelpFormatter,
    conflict_handler='resolve',
    prog='dx find jobs'
)
add_find_executions_search_gp(parser_find_jobs)
parser_find_jobs.set_defaults(func=find_executions, classname='job')
parser_find_jobs.completer = DXPathCompleter(expected='project')
register_parser(parser_find_jobs, subparsers_action=subparsers_find, categories='exec')

parser_find_analyses = subparsers_find.add_parser(
    'analyses',
    help=fill('List analyses in the current project'),
    description=fill('Finds analyses subject to the given search parameters. By default, output is formatted to show '
                     'the last several job trees that you\'ve run in the current project.'),
    parents=[find_executions_args, stdout_args, json_arg, no_color_arg, delim_arg, env_args,
             find_by_properties_and_tags_args],
    formatter_class=argparse.RawTextHelpFormatter,
    conflict_handler='resolve',
    prog='dx find analyses'
)
add_find_executions_search_gp(parser_find_analyses)
parser_find_analyses.set_defaults(func=find_executions, classname='analysis')
parser_find_analyses.completer = DXPathCompleter(expected='project')
register_parser(parser_find_analyses, subparsers_action=subparsers_find, categories='exec')

parser_find_executions = subparsers_find.add_parser(
    'executions',
    help=fill('List executions (jobs and analyses) in the current project'),
    description=fill('Finds executions (jobs and analyses) subject to the given search parameters. By default, output '
                     'is formatted to show the last several job trees that you\'ve run in the current project.'),
    parents=[find_executions_args, stdout_args, json_arg, no_color_arg, delim_arg, env_args,
             find_by_properties_and_tags_args],
    formatter_class=argparse.RawTextHelpFormatter,
    conflict_handler='resolve',
    prog='dx find executions'
)
add_find_executions_search_gp(parser_find_executions)
parser_find_executions.set_defaults(func=find_executions, classname=None)
parser_find_executions.completer = DXPathCompleter(expected='project')
register_parser(parser_find_executions, subparsers_action=subparsers_find, categories='exec')

parser_find_data = subparsers_find.add_parser(
    'data',
    help=fill('List data objects in the current project'),
    description=fill('Finds data objects subject to the given search parameters. By default, restricts the search to '
                     'the current project if set. To search over all projects (excluding public projects), use '
                     '--all-projects (overrides --path and --norecurse).'),
    parents=[stdout_args, json_arg, no_color_arg, delim_arg, env_args, find_by_properties_and_tags_args],
    prog='dx find data'
)
parser_find_data.add_argument('--class', dest='classname', choices=['record', 'file', 'applet', 'workflow', 'database'],
    help='Data object class',
    metavar='{record,file,applet,workflow,database}'
)
parser_find_data.add_argument('--state', choices=['open', 'closing', 'closed', 'any'], help='State of the object')
parser_find_data.add_argument('--visibility', choices=['hidden', 'visible', 'either'], default='visible', help='Whether the object is hidden or not')
parser_find_data.add_argument('--name', help='Name of the object')
parser_find_data.add_argument('--type', help='Type of the data object')
parser_find_data.add_argument('--link', help='Object ID that the data object links to')
parser_find_data.add_argument('--all-projects', '--allprojects', help='Extend search to all projects (excluding public projects)', action='store_true')
parser_find_data.add_argument('--project', help=argparse.SUPPRESS)
parser_find_data.add_argument('--folder', help=argparse.SUPPRESS).completer = DXPathCompleter(expected='folder')
parser_find_data.add_argument('--path', help='Project and/or folder in which to restrict the results',
                              metavar='PROJECT:FOLDER').completer = DXPathCompleter(expected='folder')
parser_find_data.add_argument('--norecurse', dest='recurse', help='Do not recurse into subfolders', action='store_false')
parser_find_data.add_argument('--created-after', help='''Date (e.g. --created-after="2021-12-01" or --created-after="2021-12-01 19:01:33") or integer Unix epoch timestamp in milliseconds (e.g. --created-after=1642196636000) after which the object was created. You can also specify negative numbers to indicate a time period in the past suffixed by s, m, h, d, w, M or y to indicate seconds, minutes, hours, days, weeks, months or years (e.g. --created-after=-2d for objects created in the last 2 days).''')
parser_find_data.add_argument('--created-before', help='''Date (e.g. --created-before="2021-12-01" or --created-before="2021-12-01 19:01:33") or integer Unix epoch timestamp in milliseconds (e.g. --created-before=1642196636000) before which the object was created. You can also specify negative numbers to indicate a time period in the past suffixed by s, m, h, d, w, M or y to indicate seconds, minutes, hours, days, weeks, months or years (e.g. --created-before=-2d for objects created earlier than 2 days ago)''')
parser_find_data.add_argument('--mod-after',help='''Date (e.g. --mod-after="2021-12-01" or --mod-after="2021-12-01 19:01:33") or integer Unix epoch timestamp in milliseconds (e.g. --mod-after=1642196636000) after which the object was modified. You can also specify negative numbers to indicate a time period in the past suffixed by s, m, h, d, w, M or y to indicate seconds, minutes, hours, days, weeks, months or years (e.g. --mod-after=-2d for objects modified in the last 2 days)''')
parser_find_data.add_argument('--mod-before', help='''Date (e.g. --mod-before="2021-12-01" or --mod-before="2021-12-01 19:01:33") or integer Unix epoch timestamp in milliseconds (e.g. --mod-before=1642196636000) before which the object was modified. You can also specify negative numbers to indicate a time period in the past suffixed by s, m, h, d, w, M or y to indicate seconds, minutes, hours, days, weeks, months or years (e.g. --mod-before=-2d for objects modified earlier than 2 days ago)''')
parser_find_data.add_argument('--region', help='Restrict the search to the provided region')

parser_find_data.set_defaults(func=find_data)
register_parser(parser_find_data, subparsers_action=subparsers_find, categories=('data', 'metadata'))

parser_find_projects = subparsers_find.add_parser(
    'projects',
    help=fill('List projects'),
    description=fill('Finds projects subject to the given search parameters. Use the --public flag to list all public '
                     'projects.'),
    parents=[stdout_args, json_arg, delim_arg, env_args, find_by_properties_and_tags_args, contains_phi],
    prog='dx find projects'
)
parser_find_projects.add_argument('--name', help='Name of the project')
parser_find_projects.add_argument('--level', choices=['VIEW', 'UPLOAD', 'CONTRIBUTE', 'ADMINISTER'],
                                  help='Minimum level of permissions expected')
parser_find_projects.add_argument('--public',
                                  help='Include ONLY public projects (will automatically set --level to VIEW)',
                                  action='store_true')
parser_find_projects.add_argument('--created-after',
                                  help='''Date (e.g. --created-after="2021-12-01" or --created-after="2021-12-01 19:01:33") or integer Unix epoch timestamp in milliseconds (e.g. --created-after=1642196636000) after which the project was created. You can also specify negative numbers to indicate a time period in the past suffixed by s, m, h, d, w, M or y to indicate seconds, minutes, hours, days, weeks, months or years (e.g. --created-after=-2d for projects created in the last 2 days).''')
parser_find_projects.add_argument('--created-before',
                                  help='''Date (e.g. --created-before="2021-12-01" or --created-before="2021-12-01 19:01:33") or integer Unix epoch timestamp in milliseconds (e.g. --created-before=1642196636000) before which the project was created. You can also specify negative numbers to indicate a time period in the past suffixed by s, m, h, d, w, M or y to indicate seconds, minutes, hours, days, weeks, months or years (e.g. --created-before=-2d for projects created earlier than 2 days ago)''')
parser_find_projects.add_argument('--region', help='Restrict the search to the provided region')
parser_find_projects.add_argument('--external-upload-restricted', choices=["true", "false"],
                                   help="If set to true, only externalUploadRestricted projects will be retrieved. If set to false, only projects that are not externalUploadRestricted will be retrieved.")
parser_find_projects.set_defaults(func=find_projects)
register_parser(parser_find_projects, subparsers_action=subparsers_find, categories='data')

parser_find_org = subparsers_find.add_parser(
    "org",
    help=fill("List entities within a specific org.") + "\n\n\t" +
         fill('"dx find org members" lists members in the specified org') + "\n\n\t" +
         fill('"dx find org projects" lists projects billed to the specified org') + "\n\n\t" +
         fill('"dx find org apps" lists apps billed to the specified org') + "\n\n" +
         fill('Please execute "dx find org -h" for more information.'),
    description=fill("List entities within a specific org."),
    prog="dx find org",
)
register_parser(parser_find_org, subparsers_action=subparsers_find)

subparsers_find_org = parser_find_org.add_subparsers(parser_class=DXArgumentParser)
subparsers_find_org.metavar = "entities"

parser_find_org_members = subparsers_find_org.add_parser(
    'members',
    help='List members in the specified org',
    description=fill('Finds members in the specified org subject to the given search parameters'),
    parents=[stdout_args, json_arg, delim_arg, env_args],
    prog='dx find org members'
)
parser_find_org_members.add_argument('org_id', help='Org ID')
parser_find_org_members.add_argument('--level', choices=["ADMIN", "MEMBER"], help='Restrict the result set to contain only members at the specified membership level.')
parser_find_org_members.set_defaults(func=org_find_members)
register_parser(parser_find_org_members, subparsers_action=subparsers_find_org, categories='org')

parser_find_org_projects = subparsers_find_org.add_parser(
    'projects',
    help='List projects billed to the specified org',
    description=fill('Finds projects billed to the specified org subject to the given search parameters. You must '
                     'be an ADMIN of the specified org to use this command. It allows you to identify projects billed '
                     'to the org that have not been shared with you explicitly.'),
    parents=[stdout_args, json_arg, delim_arg, env_args, find_by_properties_and_tags_args, contains_phi],
    prog='dx find org projects'
)
parser_find_org_projects.add_argument('org_id', help='Org ID')
parser_find_org_projects.add_argument('--name', help='Name of the projects')
parser_find_org_projects.add_argument('--ids', nargs='+', help='Possible project IDs. May be specified like "--ids project-1 project-2"')
find_org_projects_public = parser_find_org_projects.add_mutually_exclusive_group()
find_org_projects_public.add_argument('--public-only', dest='public', help='Include only public projects', action='store_true', default=None)
find_org_projects_public.add_argument('--private-only', dest='public', help='Include only private projects', action='store_false', default=None)
parser_find_org_projects.add_argument('--created-after', help='''Date (e.g. --created-after="2021-12-01" or --created-after="2021-12-01 19:01:33") or integer Unix epoch timestamp in milliseconds (e.g. --created-after=1642196636000) after which the project was created. You can also specify negative numbers to indicate a time period in the past suffixed by s, m, h, d, w, M or y to indicate seconds, minutes, hours, days, weeks, months or years (e.g. --created-after=-2d for projects created in the last 2 days).''')
parser_find_org_projects.add_argument('--created-before', help='''Date (e.g. --created-before="2021-12-01" or --created-before="2021-12-01 19:01:33") or integer Unix epoch timestamp in milliseconds (e.g. --created-before=1642196636000) before which the project was created. You can also specify negative numbers to indicate a time period in the past suffixed by s, m, h, d, w, M or y to indicate seconds, minutes, hours, days, weeks, months or years (e.g. --created-before=-2d for projects created earlier than 2 days ago)''')
parser_find_org_projects.add_argument('--region', help='Restrict the search to the provided region')
parser_find_org_projects.set_defaults(func=org_find_projects)
register_parser(parser_find_org_projects, subparsers_action=subparsers_find_org, categories=('data', 'org'))

parser_find_org_apps = subparsers_find_org.add_parser(
    'apps',
    help='List apps billed to the specified org',
    description=fill('Finds apps billed to the specified org subject to the given search parameters. You must '
                     'be an ADMIN of the specified org to use this command. It allows you to identify apps billed '
                     'to the org that have not been shared with you explicitly.'),
    parents=[stdout_args, json_arg, delim_arg, env_args],
    prog='dx find org apps'
)
parser_find_org_apps.add_argument('org_id', help='Org ID')
parser_find_org_apps.add_argument('--name', help='Name of the apps')
parser_find_org_apps.add_argument('--category', help='Category of the app').completer = ListCompleter(APP_CATEGORIES)
parser_find_org_apps.add_argument('--category-help',
                                  help='Print a list of common app categories',
                                  nargs=0,
                                  action=PrintCategoryHelp)

parser_find_org_apps.add_argument('-a', '--all', help='Return all versions of each app', action='store_true')
parser_find_org_apps.add_argument('--unpublished', help='Return only unpublished apps (if omitted, returns all apps)', action='store_true')
parser_find_org_apps.add_argument('--installed', help='Return only installed apps', action='store_true')
parser_find_org_apps.add_argument('--creator', help='Creator of the app version')
parser_find_org_apps.add_argument('--developer', help='Developer of the app')
parser_find_org_apps.add_argument('--created-after', help='''Date (e.g. --created-after="2021-12-01" or --created-after="2021-12-01 19:01:33") or integer Unix epoch timestamp in milliseconds (e.g. --created-after=1642196636000) after which the app was created. You can also specify negative numbers to indicate a time period in the past suffixed by s, m, h, d, w, M or y to indicate seconds, minutes, hours, days, weeks, months or years (e.g. --created-after=-2d for apps created in the last 2 days).''')
parser_find_org_apps.add_argument('--created-before', help='''Date (e.g. --created-before="2021-12-01" or --created-before="2021-12-01 19:01:33") or integer Unix epoch timestamp in milliseconds (e.g. --created-before=1642196636000) before which the app was created. You can also specify negative numbers to indicate a time period in the past suffixed by s, m, h, d, w, M or y to indicate seconds, minutes, hours, days, weeks, months or years (e.g. --created-before=-2d for apps created earlier than 2 days ago)''')
parser_find_org_apps.add_argument('--mod-after', help='''Date (e.g. 2012-01-01) or integer timestamp after which the app was last modified (negative number means seconds in the past, or use suffix s, m, h, d, w, M, y) 
                                                         Negative input example "--mod-after=-2d"''')
parser_find_org_apps.add_argument('--mod-before', help='''Date (e.g. 2012-01-01) or integer timestamp before which the app was last modified (negative number means seconds in the past, or use suffix s, m, h, d, w, M, y) 
                                                          Negative input example "--mod-before=-2d"''')
parser_find_org_apps.set_defaults(func=org_find_apps)
register_parser(parser_find_org_apps, subparsers_action=subparsers_find_org, categories=('exec', 'org'))

parser_find_orgs = subparsers_find.add_parser(
    "orgs",
    help=fill("List orgs"),
    description="Finds orgs subject to the given search parameters.",
    parents=[stdout_args, env_args, delim_arg, json_arg],
    prog="dx find orgs"
)
parser_find_orgs.add_argument("--level", choices=["ADMIN", "MEMBER"], required=True, help="Restrict the result set to contain only orgs in which the requesting user has at least the specified membership level")
parser_find_orgs_with_billable_activities = parser_find_orgs.add_mutually_exclusive_group()
parser_find_orgs_with_billable_activities.add_argument("--with-billable-activities", action="store_true", help="Restrict the result set to contain only orgs in which the requesting user can perform billable activities; mutually exclusive with --without-billable-activities")
parser_find_orgs_with_billable_activities.add_argument("--without-billable-activities", dest="with_billable_activities", action="store_false", help="Restrict the result set to contain only orgs in which the requesting user **cannot** perform billable activities; mutually exclusive with --with-billable-activities")
parser_find_orgs.set_defaults(func=find_orgs, with_billable_activities=None)
register_parser(parser_find_orgs, subparsers_action=subparsers_find, categories="org")

#####################################
# notebook
#####################################

from ..ssh_tunnel_app_support import run_notebook
parser_notebook = subparsers.add_parser('notebook', help='Launch a web notebook inside DNAnexus.',
                                        description='Launch a web notebook inside DNAnexus.',
                                        formatter_class=argparse.RawTextHelpFormatter,
                                        prog='dx notebook')
parser_notebook.add_argument('notebook_type', help='Type of notebook to launch', choices=['jupyter_lab', 'jupyter_notebook', 'jupyter'])
parser_notebook.add_argument('--notebook_files', help='Files to include on notebook instance', default=[], nargs='*').completer = DXPathCompleter(classes=['file'])
parser_notebook.add_argument('--spark', help='Install spark infrastructure.', action='store_true', default=False)
parser_notebook.add_argument('--port', help='local port to use to access the notebook.', default='2001')
parser_notebook.add_argument('--snapshot', help='A snapshot file to reform on the server.').completer = DXPathCompleter(classes=['file'])
parser_notebook.add_argument('--timeout', help='How long to keep the notebook open (smhwMy).', default='1h')
parser_notebook.add_argument('-q', '--quiet', help='Do not launch web browser.', action='store_false', dest='open_server')
parser_notebook.add_argument('--version', help='What version of the notebook app to launch.', default=None)
parser_notebook.add_argument('--instance-type', help='Instance type to run the notebook on.', default='mem1_ssd1_x4')
parser_notebook.add_argument('--only_check_config', help='Only check SSH config do not launch app', action='store_true')
notebook_with_ssh_config_check = functools.partial(run_notebook, ssh_config_check=verify_ssh_config)
parser_notebook.set_defaults(func=notebook_with_ssh_config_check)
register_parser(parser_notebook, categories='data', add_help=False)

from ..ssh_tunnel_app_support import run_loupe
parser_loupe_viewer = subparsers.add_parser('loupe-viewer', help='Launch the Loupe viewer for 10x data on DNAnexus.',
                                            description='Launch the Loupe viewer for 10x data on DNAnexus.',
                                            formatter_class=argparse.RawTextHelpFormatter,
                                            prog='dx loupe-viewer')
parser_loupe_viewer.add_argument('loupe_files', help='Files to include in loupe viewer', default=[], nargs=argparse.REMAINDER).completer = DXPathCompleter(classes=['file'])
parser_loupe_viewer.add_argument('--port', help='local port to use to access the Loupe viewer.', default='2001')
parser_loupe_viewer.add_argument('--timeout', help='How long to keep the Loupe viewer open (smhwMy).', default='1h')
parser_loupe_viewer.add_argument('-q', '--quiet', help='Do not launch web browser.', action='store_false', dest='open_server')
parser_loupe_viewer.add_argument('--instance-type', help='Instance type to run the Loupe viewer on.', default='mem1_ssd1_x4')
parser_loupe_viewer.set_defaults(func=run_loupe)
register_parser(parser_loupe_viewer, categories='data', add_help=False)

#####################################
# api
#####################################
parser_api = subparsers.add_parser('api', help='Call an API method',
                                   formatter_class=argparse.RawTextHelpFormatter,
                                   description=fill('Call an API method directly.  The JSON response from the API server will be returned if successful.  No name resolution is performed; DNAnexus IDs must always be provided.  The API specification can be found at') + '''

https://documentation.dnanexus.com/developer/api

EXAMPLE

  In the following example, a project's description is changed.

  $ dx api project-B0VK6F6gpqG6z7JGkbqQ000Q update '{"description": "desc"}'
  {
      "id": "project-B0VK6F6gpqG6z7JGkbqQ000Q"
  }

''',
                                   prog='dx api',
                                   parents=[env_args])
parser_api.add_argument('resource', help=fill('One of "system", a class name (e.g. "record"), or an entity ID such as "record-xxxx".  Use "app-name/1.0.0" to refer to version "1.0.0" of the app named "name".', width_adjustment=-17))
parser_api.add_argument('method', help=fill('Method name for the resource as documented by the API specification', width_adjustment=-17))
parser_api.add_argument('input_json', nargs='?', default="{}", help='JSON input for the method (if not given, "{}" is used)')
parser_api.add_argument('--input', help=fill('Load JSON input from FILENAME ("-" to use stdin)', width_adjustment=-17))
parser_api.set_defaults(func=api)
# parser_api.completer = TODO
register_parser(parser_api)

#####################################
# upgrade
#####################################
parser_upgrade = subparsers.add_parser('upgrade', help='Upgrade dx-toolkit (the DNAnexus SDK and this program)',
                                       description='Upgrades dx-toolkit (the DNAnexus SDK and this program) to the latest recommended version, or to a specified version and platform.',
                                       prog='dx upgrade')
parser_upgrade.add_argument('args', nargs='*')
parser_upgrade.set_defaults(func=upgrade)
register_parser(parser_upgrade)

#####################################
# generate_batch_inputs
#####################################

parser_generate_batch_inputs = subparsers.add_parser('generate_batch_inputs', help='Generate a batch plan (one or more TSV files) for batch execution',
                                       description='Generate a table of input files matching desired regular expressions for each input.',
                                       prog='dx generate_batch_inputs')
parser_generate_batch_inputs.add_argument('-i', '--input', help=fill('An input to be batch-processed "-i<input name>=<input pattern>" where <input_pattern> is a regular expression with a group corresponding to the desired region to match (e.g. "-iinputa=SRR(.*)_1.gz" "-iinputb=SRR(.*)_2.gz")', width_adjustment=-24), action='append')
parser_generate_batch_inputs.add_argument('--path', help='Project and/or folder to which the search for input files will be restricted',
                              metavar='PROJECT:FOLDER', default='').completer = DXPathCompleter(expected='folder')
parser_generate_batch_inputs.add_argument('-o', '--output_prefix', help='Prefix for output file', default="dx_batch")
parser_generate_batch_inputs.set_defaults(func=generate_batch_inputs)
register_parser(parser_generate_batch_inputs)

#####################################
# publish
#####################################
parser_publish = subparsers.add_parser('publish', help='Publish an app or a global workflow',
                                   description='Release a version of the executable (app or global workflow) to authorized users.',
                                   prog='dx publish')
parser_publish.add_argument('executable',
                            help='ID or name and version of an app/global workflow, e.g. myqc/1.0.0').completer = DXPathCompleter(classes=['app', 'globalworkflow'])
parser_publish.add_argument('--no-default',
                            help='Do not set a "default" alias on the published version',
                            action='store_false', dest='make_default')
parser_publish.set_defaults(func=publish)
register_parser(parser_publish)

#####################################
# archive
#####################################

parser_archive = subparsers.add_parser(
    'archive',
    help='Requests for the specified set files or for the files in a single specified folder in one project to be archived on the platform',
    description=
'''
Requests for {} or for the files in {} in {} to be archived on the platform.
For each file, if this is the last copy of a file to have archival requested, it will trigger the full archival of the object. 
Otherwise, the file will be marked in an archival state denoting that archival has been requested.
'''.format(BOLD('the specified set files'), BOLD('a single specified folder'), BOLD('ONE project')) +
'''
The input paths should be either 1 folder path or up to 1000 files, and all path(s) need to be in the same project. 
To specify which project to use, prepend the path or ID of the file/folder with the project ID or name and a colon. 

EXAMPLES:

    # archive 3 files in project "FirstProj" with project ID project-B0VK6F6gpqG6z7JGkbqQ000Q
    $ dx archive FirstProj:file-B0XBQFygpqGK8ZPjbk0Q000Q FirstProj:/path/to/file1 project-B0VK6F6gpqG6z7JGkbqQ000Q:/file2
    
    # archive 2 files in current project. Specifying file ids saves time by avoiding file name resolution.
    $ dx select FirstProj
    $ dx archive file-A00000ygpqGK8ZPjbk0Q000Q file-B00000ygpqGK8ZPjbk0Q000Q

    # archive all files recursively in project-B0VK6F6gpqG6z7JGkbqQ000Q
    $ dx archive project-B0VK6F6gpqG6z7JGkbqQ000Q:/
  ''',
  formatter_class=argparse.RawTextHelpFormatter,
  parents=[all_arg],
  prog='dx archive')

parser_archive.add_argument('-q', '--quiet', help='Do not print extra info messages',
                            action='store_true')
parser_archive.add_argument(
    '--all-copies',
    dest = "all_copies",
    help=fill('If true, archive all the copies of files in projects with the same billTo org.' ,width_adjustment=-24)+ '\n'+ fill('See https://documentation.dnanexus.com/developer/api/data-containers/projects#api-method-project-xxxx-archive for details.',width_adjustment=-24),
                            default=False, action='store_true')
parser_archive.add_argument(
    '-y','--yes', dest='confirm',
    help=fill('Do not ask for confirmation.' , width_adjustment=-24),
    default=True, action='store_false')
parser_archive.add_argument('--no-recurse', dest='recurse',help=fill('When `path` refers to a single folder, this flag causes only files in the specified folder and not its subfolders to be archived. This flag has no impact when `path` input refers to a collection of files.', width_adjustment=-24), action='store_false')

parser_archive.add_argument(
    'path',
    help=fill('May refer to a single folder or specify up to 1000 files inside a project.',width_adjustment=-24),
    default=[], nargs='+').completer = DXPathCompleter()

parser_archive_output = parser_archive.add_argument_group(title='Output', description='If -q option is not specified, prints "Tagged <count> file(s) for archival"')

parser_archive.set_defaults(func=archive, request_mode = "archival")
register_parser(parser_archive, categories='fs')

#####################################
# unarchive
#####################################

parser_unarchive = subparsers.add_parser(
    'unarchive',
    help='Requests for the specified set files or for the files in a single specified folder in one project to be unarchived on the platform.',
    description=
'''
Requests for {} or for the files in {} in {} to be unarchived on the platform.
The requested copy will eventually be transitioned over to the live state while all other copies will move over to the archival state.
'''.format(BOLD('a specified set files'), BOLD('a single specified folder'), BOLD('ONE project')) +
'''
The input paths should be either 1 folder path or up to 1000 files, and all path(s) need to be in the same project. 
To specify which project to use, prepend the path or ID of the file/folder with the project ID or name and a colon.

EXAMPLES:

    # unarchive 3 files in project "FirstProj" with project ID project-B0VK6F6gpqG6z7JGkbqQ000Q 
    $ dx unarchive FirstProj:file-B0XBQFygpqGK8ZPjbk0Q000Q FirstProj:/path/to/file1 project-B0VK6F6gpqG6z7JGkbqQ000Q:/file2
 
    # unarchive 2 files in current project. Specifying file ids saves time by avoiding file name resolution.
    $ dx select FirstProj
    $ dx unarchive file-A00000ygpqGK8ZPjbk0Q000Q file-B00000ygpqGK8ZPjbk0Q000Q

    # unarchive all files recursively in project-B0VK6F6gpqG6z7JGkbqQ000Q
    $ dx unarchive project-B0VK6F6gpqG6z7JGkbqQ000Q:/
  ''',
    formatter_class=argparse.RawTextHelpFormatter,
    parents=[all_arg],
    prog='dx unarchive')

parser_unarchive.add_argument('--rate', help=fill('The speed at which all files in this request are unarchived.', width_adjustment=-24) + '\n'+ fill('- Azure regions: {Expedited, Standard}', width_adjustment=-24,initial_indent='  ') + '\n'+
fill('- AWS regions: {Expedited, Standard, Bulk}', width_adjustment=-24,initial_indent='  '), choices=["Expedited", "Standard", "Bulk"], default="Standard")

parser_unarchive.add_argument('-q', '--quiet', help='Do not print extra info messages', action='store_true')
parser_unarchive.add_argument(
    '-y','--yes', dest='confirm',
    help=fill('Do not ask for confirmation.' , width_adjustment=-24),
    default=True, action='store_false')
parser_unarchive.add_argument('--no-recurse', dest='recurse',help=fill('When `path` refers to a single folder, this flag causes only files in the specified folder and not its subfolders to be unarchived. This flag has no impact when `path` input refers to a collection of files.', width_adjustment=-24), action='store_false')

parser_unarchive.add_argument(
    'path',
    help=fill('May refer to a single folder or specify up to 1000 files inside a project.', width_adjustment=-24),
    default=[], nargs='+').completer = DXPathCompleter()

parser_unarchive.add_argument_group(title='Output', description='If -q option is not specified, prints "Tagged <> file(s) for unarchival, totalling <> GB, costing <> "')
parser_unarchive.set_defaults(func=archive, request_mode="unarchival")
register_parser(parser_unarchive, categories='fs')

#####################################
# extract_dataset
#####################################
parser_extract_dataset = subparsers.add_parser('extract_dataset', help="Retrieves the data or generates SQL to retrieve the data from a dataset or cohort for a set of entity.fields. Additionally, the dataset's dictionary can be extracted independently or in conjunction with data. Listing options enable enumeration of the entities and their respective fields in the dataset.",
                                   description="Retrieves the data or generates SQL to retrieve the data from a dataset or cohort for a set of entity.fields. Additionally, the dataset's dictionary can be extracted independently or in conjunction with data. Provides listing options for entities and fields.",
                                   prog='dx extract_dataset')
parser_extract_dataset.add_argument('path', help='v3.0 Dataset or Cohort object ID (project-id:record-id where "record-id" indicates the record ID in the currently selected project) or name')
parser_extract_dataset.add_argument('-ddd', '--dump-dataset-dictionary', action="store_true", default=False, help='If provided, the three dictionary files, <record_name>.data_dictionary.csv, <record_name>.entity_dictionary.csv, and <record_name>.codings.csv will be generated. Files will be comma delimited and written to the local working directory, unless otherwise specified using --delimiter and --output arguments. If stdout is specified with the output argument, the data dictionary, entity dictionary, and coding are output in succession, without separators. If any of the three dictionary files does not contain data (i.e. the dictionary is empty), then that particular file will not be created (or be output if the output is stdout).')
parser_extract_dataset.add_argument('--fields', type=str, help='A comma-separated string where each value is the phenotypic entity name and field name, separated by a dot. For example: "<entity_name>.<field_name>,<entity_name>.<field_name>". Internal spaces are permitted. If multiple entities are provided, field values will be automatically inner joined. If only the --fields argument is provided, data will be retrieved and returned. If both --fields and --sql arguments are provided, a SQL statement to retrieve the specified field data will be automatically generated and returned. Alternatively, use --fields-file option when the number of fields to be retrieved is large.')
parser_extract_dataset.add_argument('--fields-file', type=str, help='A file with no header and one entry per line where every entry is the phenotypic entity name and field name, separated by a dot. For example: <entity_name>.<field_name>. If multiple entities are provided, field values will be automatically inner joined. If only the --fields-file argument is provided, data will be retrieved and returned. If both --fields-file and --sql arguments are provided, a SQL statement to retrieve the specified field data will be automatically generated and returned. May not be used in conjunction with the argument --fields.')
parser_extract_dataset.add_argument('--sql', action="store_true", default=False, help='If provided, a SQL statement (string) will be returned to query the set of entity.fields, instead of returning stored values from the set of entity.fields')
parser_extract_dataset.add_argument('--delim', '--delimiter', nargs='?', const=',', default=',', help='Always use exactly one of DELIMITER to separate fields to be printed; if no delimiter is provided with this flag, COMMA will be used')
parser_extract_dataset.add_argument('-o', '--output', help='Local filename or directory to be used ("-" indicates stdout output). If not supplied, output will create a file with a default name in the current folder')
parser_extract_dataset.add_argument( "--list-fields", action="store_true", default=False, help='List the names and titles of all fields available in the dataset specified. When not specified together with "–-entities", it will return all the fields from the main entity. Output will be a two column table, field names and field titles, separated by a tab, where field names will be of the format, "<entity name>.<field name>" and field titles will be of the format, "<field title>".')
parser_extract_dataset.add_argument( "--list-entities", action="store_true", default=False, help='List the names and titles of all the entities available in the dataset specified. Output will be a two column table, entity names and entity titles, separated by a tab.')
parser_extract_dataset.add_argument("--entities", help='Similar output to "--list-fields", however using "--entities" will allow for specific entities to be specified. When multiple entities are specified, use comma as the delimiter. For example: "--list-fields --entities entityA,entityB,entityC"')
parser_extract_dataset.set_defaults(func=extract_dataset)
register_parser(parser_extract_dataset)

#####################################
# extract_assay
#####################################
parser_extract_assay = subparsers.add_parser(
    "extract_assay",
    help="Retrieve the selected data or generate SQL to retrieve the data from a genetic variant or somatic assay in a dataset or cohort based on provided rules.",
    description="Retrieve the selected data or generate SQL to retrieve the data from a genetic variant or somatic assay in a dataset or cohort based on provided rules.",
    prog="dx extract_assay",
)
subparsers_extract_assay = parser_extract_assay.add_subparsers(
    parser_class=DXArgumentParser
)
parser_extract_assay.metavar = "class"
register_parser(parser_extract_assay)

#####################################
# germline
#####################################
parser_extract_assay_germline = subparsers_extract_assay.add_parser(
    "germline",
    help="Query a Dataset or Cohort for an instance of a germline variant assay and retrieve data, or generate SQL to retrieve data, as defined by user-provided filters.",
    description="Query a Dataset or Cohort for an instance of a germline variant assay and retrieve data, or generate SQL to retrieve data, as defined by user-provided filters.",
    
)

parser_extract_assay_germline.add_argument(
    "path",
    type=str,
    help='v3.0 Dataset or Cohort object ID (project-id:record-id, where ":record-id" indicates the record-id in the currently selected project) or name.'
)


parser_extract_assay_germline.add_argument(
    "--assay-name",
    default=None,
    help='Specify the genetic variant assay to query. If the argument is not specified, the default assay used is the first assay listed when using the argument, "--list-assays."'
)

parser_e_a_g_mutex_group = parser_extract_assay_germline.add_mutually_exclusive_group(required=True)
parser_e_a_g_mutex_group.add_argument(
    "--list-assays",
    action="store_true",
    help='List genetic variant assays available for query in the specified Dataset or Cohort object.'
)

parser_e_a_g_mutex_group.add_argument(
    "--retrieve-allele",
    type=str,
    const='{}', 
    default=None,
    nargs='?',
    help='A JSON object, either in a file (.json extension) or as a string (‘<JSON object>’), specifying criteria of alleles to retrieve. Returns a list of allele IDs with additional information. Use --json-help with this option to get detailed information on the JSON format and filters'
)
parser_e_a_g_mutex_group.add_argument(
    "--retrieve-annotation",
    type=str,
    const='{}',
    default=None,
    nargs='?',
    help='A JSON object, either in a file (.json extension) or as a string (‘<JSON object>’), specifying criteria to retrieve corresponding alleles and their annotation. Use --json-help with this option to get detailed information on the JSON format and filters.'
)
parser_e_a_g_mutex_group.add_argument(
    "--retrieve-genotype",
    type=str,
    const='{}',
    default=None,
    nargs='?',
    help='A JSON object, either in a file (.json extension) or as a string (‘<JSON object>’), specifying criteria of samples to retrieve. Returns a list of genotypes and associated sample IDs and allele IDs. Genotype types "ref" and "no-call" have no allele ID, and "half" types where the genotype is half reference and half no-call also have no allele ID. All other genotype types have an allele ID, including "half" types where the genotype is half alternate allele and half no-call. Use --json-help with this option to get detailed information on the JSON format and filters.'
)

parser_e_a_g_infer_new_mutex_group = parser_extract_assay_germline.add_mutually_exclusive_group(required=False)
parser_e_a_g_infer_new_mutex_group.add_argument(
    "--infer-nocall",
    action="store_true",
    help='When using the "--retrieve-genotype" option, infer genotypes with type "no-call" if they were excluded when the dataset was created. This option is only valid if the exclusion parameters at ingestion were set to "exclude_nocall=true", "exclude_halfref=false", and "exclude_refdata=false".')
parser_e_a_g_infer_new_mutex_group.add_argument(
    "--infer-ref",
    action="store_true",
    help='When using the "--retrieve-genotype" option, infer genotypes with type "ref" if they were excluded when the dataset was created. This option is only valid if the exclusion parameters at ingestion were set to "exclude_nocall=false", "exclude_halfref=false", and "exclude_refdata=true".'
)

parser_extract_assay_germline.add_argument(
    '--json-help',
    help=argparse.SUPPRESS,
    action="store_true",
)
parser_extract_assay_germline.add_argument(
    "--sql",
    action="store_true",
    help='If the flag is provided, a SQL statement, returned as a string, will be provided to query the specified data instead of returning data.'
)
parser_extract_assay_germline.add_argument(
    "-o", "--output", 
    type=str,
    default=None,
    help = 'A local filename or directory to be used, where "-" indicates printing to STDOUT. If -o/--output is not supplied, default behavior is to create a file with a constructed name in the current folder.'
)
parser_extract_assay_germline.set_defaults(func=extract_assay_germline)
register_parser(parser_extract_assay_germline)

#####################################
# somatic
#####################################
parser_extract_assay_somatic = subparsers_extract_assay.add_parser(
    "somatic",
    help='Query a Dataset or Cohort for an instance of a somatic variant assay and retrieve data, or generate SQL to retrieve data, as defined by user-provided filters.',
    description='Query a Dataset or Cohort for an instance of a somatic variant assay and retrieve data, or generate SQL to retrieve data, as defined by user-provided filters.'    
)

parser_extract_assay_somatic.add_argument(
    "path",
    type=str,
    help='v3.0 Dataset or Cohort object ID (project-id:record-id, where ":record-id" indicates the record-id in the currently selected project) or name.'
)

parser_e_a_s_mutex_group = parser_extract_assay_somatic.add_mutually_exclusive_group(required=True)
parser_e_a_s_mutex_group.add_argument(
    "--list-assays",
    action="store_true",
    help='List somatic variant assays available for query in the specified Dataset or Cohort object.'
)

parser_e_a_s_mutex_group.add_argument(
    "--retrieve-meta-info",
    action="store_true",
    help='List meta information, as it exists in the original VCF headers for both INFO and FORMAT fields.'
)

parser_e_a_s_mutex_group.add_argument(
    "--retrieve-variant",
    type=str,
    const='{}',
    default=None,
    nargs='?',
    help='A JSON object, either in a file (.json extension) or as a string (‘<JSON object>’), specifying criteria of somatic variants to retrieve. Retrieves rows from the variant table, optionally extended with sample and annotation information (the extension is inline without affecting row count). By default returns the following set of fields; "assay_sample_id", "allele_id", "CHROM", "POS", "REF", and "allele". Additional fields may be returned using --additional-fields. Use --json-help with this option to get detailed information on the JSON format and filters. When filtering, the user must supply one, and only one of "location", "annotation.symbol", "annotation.gene", "annotation.feature", "allele.allele_id".'
)

parser_e_a_s_mutex_group.add_argument(
    "--additional-fields-help",
    action="store_true",
    help="List all fields available for output.",
)

parser_extract_assay_somatic.add_argument(
    "--include-normal-sample",
    action="store_true",
    help='Include variants associated with normal samples in the assay. If no flag is supplied, variants from normal samples will not be supplied.'
)

parser_extract_assay_somatic.add_argument(
    "--additional-fields",
    type=str,
    default=None,
    help='A set of fields to return, in addition to the default set; "assay_sample_id", "allele_id", "CHROM", "POS", "REF", "allele". Fields must be represented as field names and supplied as a single string, where each field name is separated by a single comma. For example, "fieldA,fieldB,fieldC."  Internal spaces are permitted.  Use --additional-fields-help with this option to get detailed information and the full list of output fields available.'
)

parser_extract_assay_somatic.add_argument(
    "--assay-name",
    default=None,
    help='Specify the somatic variant assay to query. If the argument is not specified, the default assay used is the first assay listed when using the argument, "--list-assays."'
)

parser_extract_assay_somatic.add_argument(
    '--json-help',
    help=argparse.SUPPRESS,
    action="store_true",
)

parser_extract_assay_somatic.add_argument(
    "--sql",
    action="store_true",
    help='If the flag is provided, a SQL statement, returned as a string, will be provided to query the specified data instead of returning data.'
)
parser_extract_assay_somatic.add_argument(
    "-o", "--output", 
    type=str,
    default=None,
    help='A local filename or directory to be used, where "-" indicates printing to STDOUT. If -o/--output is not supplied, default behavior is to create a file with a constructed name in the current folder.'
)

parser_extract_assay_somatic.set_defaults(func=extract_assay_somatic)
register_parser(parser_extract_assay_somatic)

#####################################
# expression
#####################################
parser_extract_assay_expression = subparsers_extract_assay.add_parser(
    "expression",
    help="Retrieve the selected data or generate SQL to retrieve the data from a molecular expression assay in a dataset or cohort based on provided rules.",
    description="Retrieve the selected data or generate SQL to retrieve the data from a molecular expression assay in a dataset or cohort based on provided rules.",
)

parser_extract_assay_expression.add_argument(
    "path",
    nargs='?',
    type=str,
    help='v3.0 Dataset or Cohort object ID, project-id:record-id, where ":record-id" indicates the record-id in current selected project, or name',
)

parser_extract_assay_expression.add_argument(
    "--list-assays",
    action="store_true",
    help="List molecular expression assays available for query in the specified Dataset or Cohort object",
)

parser_extract_assay_expression.add_argument(
    "--retrieve-expression",
    action="store_true",
    help='A flag to support, specifying criteria of molecular expression to retrieve. Retrieves rows from the expression table, optionally extended with sample and annotation information where the extension is inline without affecting row count. By default returns the following set of fields; "sample_id", "feature_id", and "value". Additional fields may be returned using "--additional-fields". Must be used with either "--filter-json" or "--filter-json-file". Specify "--json-help" following this option to get detailed information on the json format and filters. When filtering, one, and only one of "location", "annotation.feature_id", or "annotation.feature_name" may be supplied. If a Cohort object is supplied, returned samples will be initially filtered to match the cohort-defined set of samples, and any additional filters will only further refine the cohort-defined set.',
)

parser_extract_assay_expression.add_argument(
    "--additional-fields-help",
    action="store_true",
    help="List all fields available for output.",
)

parser_extract_assay_expression.add_argument(
    "--assay-name",
    type=str,
    help='Specify a specific molecular expression assay to query. If the argument is not specified, the default assay used is the first assay listed when using the argument, "--list-assays"',
)

parser_extract_assay_expression.add_argument(
    "--filter-json",
    "-j",
    type=str,
    help='The full input JSON object as a string and corresponding to "--retrieve-expression". Must be used with "--retrieve-expression" flag. Either "--filter-json" or "--filter-json-file" may be supplied, not both.',
)

parser_extract_assay_expression.add_argument(
    "--filter-json-file",
    "-f",
    type=str,
    help='The full input JSON object as a file and corresponding to "--retrieve-expression". Must be used with "--retrieve-expression" flag. Either "--filter-json" or "--filter-json-file" may be supplied, not both.',
)

parser_extract_assay_expression.add_argument(
    "--json-help",
    help='When set, return a json template of "--retrieve-expression" and a list of filters with definitions.',
    action="store_true",
)

parser_extract_assay_expression.add_argument(
    "--sql",
    action="store_true",
    help='If the flag is provided, a SQL statement (as a string) will be returned for the user to further query the specified data, instead of returning actual data values. Use of "--sql" is not supported when also using the flag, --expression-matrix/-em',
)

parser_extract_assay_expression.add_argument(
    "--additional-fields",
    nargs="+",
    default=None,
    help='A set of fields to return, in addition to the default set; "sample_id", "feature_id", and "value".  Fields must be represented as field names and supplied as a single string, where each field name is separated by a single comma. For example, fieldA,fieldB,fieldC. Use "--additional-fields-help" to get the full list of output fields available.',
)

parser_extract_assay_expression.add_argument(
    "--expression-matrix",
    "-em",
    action="store_true",
    help='If the flag is provided with "--retrieve-expression", the returned data will be a matrix of sample IDs (rows) by feature IDs (columns), where each cell is the respective pairwise value. The flag is not compatible with "--additional-fields". Additionally, the flag is not compatible with an "expression" filter. If the underlying expression value is missing, the value will be empty in returned data. Use of --expression-matrix/-em is not supported when also using the flag, "--sql".',
)

parser_extract_assay_expression.add_argument(
    "--delim",
    "--delimiter",
    type=lambda d: '\t' if d == '\\t' else str(d),
    help='Always use exactly one of DELIMITER to separate fields to be printed; if no delimiter is provided with this flag, COMMA will be used. If a file is specified and no --delim argument is passed or is COMMA, the file suffix will be ".csv". If a file is specified and the --delim argument is TAB, the file suffix will be ".tsv". Otherwise, if a file is specified and "--delim" is neither COMMA or TAB file suffix will be ".txt".',
)

parser_extract_assay_expression.add_argument(
    "--output",
    "-o",
    type=str,
    help='A local filename to be used, where "-" indicates printing to STDOUT. If -o/--output is not supplied, default behavior is to create a file with a constructed name in the current folder.',
)

parser_extract_assay_expression.set_defaults(func=extract_assay_expression)
register_parser(parser_extract_assay_expression)

#####################################
# create_cohort
#####################################
parser_create_cohort = subparsers.add_parser('create_cohort', help='Generates a new Cohort object on the platform from an existing Dataset or Cohort object and using list of IDs.',
                                   description='Generates a new Cohort object on the platform from an existing Dataset or Cohort object and using list of IDs.',
                                   prog="dx create_cohort",
                                   parents=[stdout_args],
                                   add_help=False)

parser_create_cohort.add_argument('PATH', nargs='?', type=str, help='DNAnexus path for the new data object. If not provided, default behavior uses current project and folder, and will name the object identical to the assigned record-id.')
parser_create_cohort.add_argument('--from', required=True, type=str, help='v3.0 Dataset or Cohort object ID, project-id:record-id, where ":record-id" indicates the record-id in current selected project, or name')
parser_create_c_mutex_group = parser_create_cohort.add_mutually_exclusive_group(required=True)
parser_create_c_mutex_group.add_argument('--cohort-ids', type=str, help='A set of IDs used to subset the Dataset or Cohort object as a comma-separated string. IDs must match identically in the supplied Dataset. If a Cohort is supplied instead of a Dataset, the intersection of supplied and existing cohort IDs will be used to create the new cohort.')
parser_create_c_mutex_group.add_argument('--cohort-ids-file', type=str, help='A set of IDs used to subset the Dataset or Cohort object in a file with one ID per line and no header. IDs must match identically in the supplied Dataset. If a Cohort is supplied instead of a Dataset, the intersection of supplied and existing cohort IDs will be used to create the new cohort.')
parser_create_cohort.add_argument('-h','--help', help='Return the docstring and exit', action='help')

parser_create_cohort.set_defaults(func=create_cohort)
register_parser(parser_create_cohort)


#####################################
# help
#####################################
category_list = '\n  '.join([category + parser_categories[category]['desc'] for category in parser_categories_sorted])
parser_help = subparsers.add_parser('help', help='Display help messages and dx commands by category',
                                    description=fill('Displays the help message for the given command (and subcommand if given), or displays the list of all commands in the given category.') + '\n\nCATEGORIES\n\n  ' + category_list + '''

EXAMPLE

  ''' + fill('To find all commands related to running and monitoring a job and then display the help message for the command "run", run', subsequent_indent='  ') + '''

  $ dx help exec
    <list of all execution-related dx commands>
  $ dx help run
    <help message for dx run>
''', formatter_class=argparse.RawTextHelpFormatter, prog='dx help')
parser_help.add_argument('command_or_category', help=fill('Display the help message for the given command, or the list of all available commands for the given category', width_adjustment=-24), nargs='?', default=None)
parser_help.add_argument('subcommand', help=fill('Display the help message for the given subcommand of the command', width_adjustment=-23), nargs='?', default=None)
parser_help.set_defaults(func=print_help)
# TODO: make this completer conditional on whether "help run" is in args
# parser_help.completer = MultiCompleter([DXAppCompleter(),
#                                         DXPathCompleter(classes=['applet'])])
parser_map['help'] = parser_help # TODO: a special help completer
parser_map['help run'] = parser_help
for category in parser_categories:
    parser_categories[category]['cmds'].append(('help', subparsers._choices_actions[-1].help))
parser_categories['all']['cmds'].sort()


def main():
    # Bash argument completer hook
    if '_ARGCOMPLETE' in os.environ:
        import argcomplete

        # In python-3 we need to use a binary output stream
        if USING_PYTHON2:
            output_stream = sys.stdout
        else:
            output_stream = sys.stdout.buffer
        argcomplete.autocomplete(parser,
                                 always_complete_options=False,
                                 exclude=['gtable', 'export'],
                                 output_stream=output_stream if '_DX_ARC_DEBUG' in os.environ else None)

    if len(args_list) > 0:
        args = parser.parse_args(args_list)
        dxpy.USER_AGENT += " {prog}-{command}".format(prog=parser.prog, command=getattr(args, 'command', ''))
        set_cli_colors(args)
        set_delim(args)
        set_env_from_args(args)
        if not hasattr(args, 'func'):
            # Something was wrong in the command line. Print the help message for
            # this particular combination of command line words.
            parser.parse_args(args_list + ["--help"])
            sys.exit(1)
        try:
            args.func(args)
            # Flush buffered data in stdout before interpreter shutdown to ignore broken pipes
            sys.stdout.flush()
        except:
            err_exit()
    else:
        parser.print_help()
        sys.exit(1)

if __name__ == '__main__':
    main()<|MERGE_RESOLUTION|>--- conflicted
+++ resolved
@@ -1437,14 +1437,10 @@
         inputs["monthlyComputeLimit"] = args.monthly_compute_limit
     if args.monthly_egress_bytes_limit is not None:
         inputs["monthlyEgressBytesLimit"] = args.monthly_egress_bytes_limit
-<<<<<<< HEAD
     if args.monthly_storage_limit is not None:
         inputs["monthlyStorageLimit"] = args.monthly_storage_limit
-
-=======
     if args.default_symlink is not None:
         inputs["defaultSymlink"] = json.loads(args.default_symlink)
->>>>>>> e9eb31e5
     try:
         resp = dxpy.api.project_new(inputs)
         if args.brief:
@@ -5810,11 +5806,8 @@
                                 action='store_true')
 parser_new_project.add_argument('--monthly-compute-limit', type=positive_integer, help='Monthly project spending limit for compute')
 parser_new_project.add_argument('--monthly-egress-bytes-limit', type=positive_integer, help='Monthly project spending limit for egress (in Bytes)')
-<<<<<<< HEAD
 parser_new_project.add_argument('--monthly-storage-limit', type=positive_number, help='Monthly project spending limit for storage')
-=======
 parser_new_project.add_argument('--default-symlink', help='Default symlink for external store account')
->>>>>>> e9eb31e5
 parser_new_project.set_defaults(func=new_project)
 register_parser(parser_new_project, subparsers_action=subparsers_new, categories='fs')
 
