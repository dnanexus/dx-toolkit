--- conflicted
+++ resolved
@@ -5065,7 +5065,6 @@
 parser_find_orgs.set_defaults(func=find_orgs, with_billable_activities=None)
 register_parser(parser_find_orgs, subparsers_action=subparsers_find, categories="org")
 
-<<<<<<< HEAD
 from ..ssh_tunnel_app_support import run_notebook
 parser_notebook = subparsers.add_parser('notebook', help='Launch a web notebook inside DNAnexus.',
                                         description='Launch a web notebook inside DNAnexus.',
@@ -5095,12 +5094,9 @@
 parser_loupe_viewer.set_defaults(func=run_loupe)
 register_parser(parser_loupe_viewer, categories='data')
 
-
-=======
 #####################################
 # api
 #####################################
->>>>>>> 95bb1034
 parser_api = subparsers.add_parser('api', help='Call an API method',
                                    formatter_class=argparse.RawTextHelpFormatter,
                                    description=fill('Call an API method directly.  The JSON response from the API server will be returned if successful.  No name resolution is performed; DNAnexus IDs must always be provided.  The API specification can be found at') + '''
