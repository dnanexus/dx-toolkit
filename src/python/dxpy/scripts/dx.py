--- conflicted
+++ resolved
@@ -41,11 +41,7 @@
 from ..cli import try_call, prompt_for_yn, INTERACTIVE_CLI
 from ..cli import workflow as workflow_cli
 from ..cli.cp import cp
-<<<<<<< HEAD
 from ..cli.dataset_utilities import extract_dataset, extract_assay_germline, extract_assay_somatic
-=======
-from ..cli.dataset_utilities import extract_dataset, extract_assay_somatic
->>>>>>> c27f5233
 from ..cli.download import (download_one_file, download_one_database_file, download)
 from ..cli.parsers import (no_color_arg, delim_arg, env_args, stdout_args, all_arg, json_arg, parser_dataobject_args,
                            parser_single_dataobject_output_args, process_properties_args,
@@ -6146,18 +6142,81 @@
 parser_extract_assay.metavar = "class"
 register_parser(parser_extract_assay)
 
-<<<<<<< HEAD
 # Somatic
 parser_extract_assay_somatic = subparsers_extract_assay.add_parser(
     "somatic",
-    help="standin help text for extract_assay somatic",
-    description="standing description for extract_asssay somatic",
-    )
+    help="Retrieve the selected data or generate SQL to retrieve the data from an somatic variant assay in a dataset or cohort based on provided rules.",
+    description="Retrieve the selected data or generate SQL to retrieve the data from an somatic variant assay in a dataset or cohort based on provided rules.",
+    formatter_class=argparse.RawTextHelpFormatter
+)
+
+parser_extract_assay_somatic.add_argument(
+    "path",
+    type=str,
+    help='v3.0 Dataset or Cohort object ID (project-id:record-id where ":record-id" indicates the record-id in current selected project) or name.',
+)
+
+parser_extract_assay_somatic.add_argument(
+    "--list-assays",
+    action="store_true",
+    help="List somatic variant assays available for query in the specified Dataset or Cohort object.",
+)
 
 parser_extract_assay_somatic.add_argument(
     "--assay-name",
     default=None,
-    help="Specify the genetic variant assay to query. If the argument is not specified, the default assay used is the first assay listed when using the argument, “--list-assays”",
+    help="Specify a specific somatic variant assay to query. If the argument is not specified, the default assay used is the first assay listed when using the argument, “--list-assays”",
+)
+
+parser_extract_assay_somatic.add_argument(
+    "--retrieve-meta-info",
+    action="store_true",
+    help="List meta information, as it exists in the original VCF headers for both INFO and FORMAT fields.",
+)
+
+parser_extract_assay_somatic.add_argument(
+    "--retrieve-variant",
+    type=str,
+    const='{}',
+    default=None,
+    nargs='?',
+    help="A JSON object, either in a file (.json extension) or as a string, specifying criteria of somatic variants to retrieve. By default returns the following set of fields; “assay_sample_id”, “allele_id”, “chrom”, “pos”, “ref”, and “allele”. Additional fields may be returned using --additional-fields. Specify “--json-help” following this option to get detailed information on the json format and filters.",
+)
+
+parser_extract_assay_somatic.add_argument(
+    "--include-normal-sample",
+    action="store_true",
+    help="Include variants associated with normal samples in the assay. If no flag is supplied, variants from normal samples will not be supplied.",
+)
+
+parser_extract_assay_somatic.add_argument(
+    "--additional-fields",
+    nargs='*',
+    default=None,
+    help="A list of strings to specify what fields in the assay to return, in addition to the default fields always returned, “assay_sample_id,” “allele_id,”  “chrom,”  “pos,”  “ref,”  “allele.” Supplied fields must be separated by commas. For a full list of what fields are available, use --additional-fields –help to learn more. Use “--additional-fields-help” to get the full list of output fields available.",
+)
+
+parser_extract_assay_somatic.add_argument(
+    "--additional-fields-help",
+    action="store_true",
+    help="List all fields available for output.",
+)
+
+parser_extract_assay_somatic.add_argument(
+    '--json-help',
+    help=argparse.SUPPRESS,
+    action="store_true",
+    )
+parser_extract_assay_somatic.add_argument(
+    "--sql",
+    action="store_true",
+    help="If the flag is provided, a SQL statement (a string) will be returned for user to further query the specified data instead of actual value of the requested fields.",
+)
+parser_extract_assay_somatic.add_argument(
+    "-o", "--output", 
+    type=str,
+    default=None,
+    help="Path to store the output file."
 )
 
 parser_extract_assay_somatic.set_defaults(func=extract_assay_somatic)
@@ -6200,49 +6259,10 @@
 )
 parser_e_a_g_mutex_group.add_argument(
     "--retrieve-annotation",
-=======
-# parser_extract_assay_germline.set_defaults(func=extract_assay_germline)
-#register_parser(parser_extract_assay_germline)
-
-parser_extract_assay_somatic = subparsers_extract_assay.add_parser(
-    "somatic",
-    help="Retrieve the selected data or generate SQL to retrieve the data from an somatic variant assay in a dataset or cohort based on provided rules.",
-    description="Retrieve the selected data or generate SQL to retrieve the data from an somatic variant assay in a dataset or cohort based on provided rules.",
-    formatter_class=argparse.RawTextHelpFormatter
-)
-
-parser_extract_assay_somatic.add_argument(
-    "path",
-    type=str,
-    help='v3.0 Dataset or Cohort object ID (project-id:record-id where ":record-id" indicates the record-id in current selected project) or name.',
-)
-
-parser_extract_assay_somatic.add_argument(
-    "--list-assays",
-    action="store_true",
-    help="List somatic variant assays available for query in the specified Dataset or Cohort object.",
-)
-
-parser_extract_assay_somatic.add_argument(
-    "--assay-name",
-    default=None,
-    help="Specify a specific somatic variant assay to query. If the argument is not specified, the default assay used is the first assay listed when using the argument, “--list-assays”",
-)
-
-parser_extract_assay_somatic.add_argument(
-    "--retrieve-meta-info",
-    action="store_true",
-    help="List meta information, as it exists in the original VCF headers for both INFO and FORMAT fields.",
-)
-
-parser_extract_assay_somatic.add_argument(
-    "--retrieve-variant",
->>>>>>> c27f5233
     type=str,
     const='{}',
     default=None,
     nargs='?',
-<<<<<<< HEAD
     help="Returns a list of allele IDs with additional information based on a set of criteria in JSON format. The JSON object can be either in a file (.json extension) or as a string. Use --json-help with this option for additional information on how to use this option.",
 )
 parser_e_a_g_mutex_group.add_argument(
@@ -6254,62 +6274,23 @@
     help="Returns a list of allele IDs with additional information based on a set of criteria in JSON format. The JSON object can be either in a file (.json extension) or as a string. Use --json-help with this option for additional information on how to use this option.",
 )
 parser_extract_assay_germline.add_argument(
-=======
-    help="A JSON object, either in a file (.json extension) or as a string, specifying criteria of somatic variants to retrieve. By default returns the following set of fields; “assay_sample_id”, “allele_id”, “chrom”, “pos”, “ref”, and “allele”. Additional fields may be returned using --additional-fields. Specify “--json-help” following this option to get detailed information on the json format and filters.",
-)
-
-parser_extract_assay_somatic.add_argument(
-    "--include-normal-sample",
-    action="store_true",
-    help="Include variants associated with normal samples in the assay. If no flag is supplied, variants from normal samples will not be supplied.",
-)
-
-parser_extract_assay_somatic.add_argument(
-    "--additional-fields",
-    nargs='*',
-    default=None,
-    help="A list of strings to specify what fields in the assay to return, in addition to the default fields always returned, “assay_sample_id,” “allele_id,”  “chrom,”  “pos,”  “ref,”  “allele.” Supplied fields must be separated by commas. For a full list of what fields are available, use --additional-fields –help to learn more. Use “--additional-fields-help” to get the full list of output fields available.",
-)
-
-parser_extract_assay_somatic.add_argument(
-    "--additional-fields-help",
-    action="store_true",
-    help="List all fields available for output.",
-)
-
-parser_extract_assay_somatic.add_argument(
->>>>>>> c27f5233
     '--json-help',
     help=argparse.SUPPRESS,
     action="store_true",
     )
-<<<<<<< HEAD
 parser_extract_assay_germline.add_argument(
-=======
-parser_extract_assay_somatic.add_argument(
->>>>>>> c27f5233
     "--sql",
     action="store_true",
     help="If the flag is provided, a SQL statement (a string) will be returned for user to further query the specified data instead of actual value of the requested fields.",
 )
-<<<<<<< HEAD
 parser_extract_assay_germline.add_argument(
-=======
-parser_extract_assay_somatic.add_argument(
->>>>>>> c27f5233
     "-o", "--output", 
     type=str,
     default=None,
     help="Path to store the output file."
 )
-<<<<<<< HEAD
 parser_extract_assay_germline.set_defaults(func=extract_assay_germline)
 register_parser(parser_extract_assay_germline)
-=======
-
-parser_extract_assay_somatic.set_defaults(func=extract_assay_somatic)
-register_parser(parser_extract_assay_somatic)
->>>>>>> c27f5233
 
 #####################################
 # help
