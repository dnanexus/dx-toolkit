--- conflicted
+++ resolved
@@ -3765,11 +3765,7 @@
         args.quiet = True
     elif args.format is None:
         if args.job_ids:
-<<<<<<< HEAD
-            args.format = BLUE("{job_name} ({job}" + (" try {try}" if is_try_provided else "") + ")") + " {level_color}{level}" + ENDC() + " {msg}"
-=======
-            format = BLUE("{job_name} ({job})") + " {level_color}{level}" + ENDC() + " {msg}"
->>>>>>> 9debcaed
+            format = BLUE("{job_name} ({job})" + (" try {try}" if is_try_provided else "") + ")") + " {level_color}{level}" + ENDC() + " {msg}"
         else:
             format = BLUE("{job_name}") + " {level_color}{level}" + ENDC() + " {msg}"
         if args.timestamps:
@@ -3785,15 +3781,9 @@
                     "recurseJobs": args.tree,
                     "tail": args.tail}
 
-<<<<<<< HEAD
     if is_try_provided:
         input_params['try'] = args.job_try
 
-    if args.levels:
-        input_params['levels'] = args.levels
-
-=======
->>>>>>> 9debcaed
     if not re.match("^job-[0-9a-zA-Z]{24}$", args.jobid):
         err_exit(args.jobid + " does not look like a DNAnexus job ID")
 
@@ -3810,10 +3800,6 @@
       if not args.quiet:
         print("Output reused from %s" % args.jobid)
 
-<<<<<<< HEAD
-    log_client = DXJobLogStreamClient(args.jobid, job_try=args.job_try, input_params=input_params, msg_callback=msg_callback,
-                                      msg_output_format=args.format, print_job_info=args.job_info)
-=======
     if args.levels:
         input_params['levels'] = args.levels
 
@@ -3823,18 +3809,10 @@
         input_params['metricsFormat'] = "csv"
     else:
         input_params['metricsFormat'] = "text"
->>>>>>> 9debcaed
 
     # Note: currently, the client is synchronous and blocks until the socket is closed.
     # If this changes, some refactoring may be needed below
     try:
-<<<<<<< HEAD
-        if not args.quiet:
-            print("Watching job %s%s. Press Ctrl+C to stop watching." % (
-                args.jobid + (" try %d" % args.job_try if is_try_provided else ""),
-                (" and sub-jobs" if args.tree else "")), file=sys.stderr)
-        log_client.connect()
-=======
         if args.metrics == "top":
             metrics_top(args, input_params, enrich_msg)
         else:
@@ -3842,10 +3820,12 @@
                                               msg_output_format=args.format, print_job_info=args.job_info)
 
             if not args.quiet:
-                print("Watching job %s%s. Press Ctrl+C to stop watching." % (args.jobid, (" and sub-jobs" if args.tree else "")), file=sys.stderr)
+                print("Watching job %s%s. Press Ctrl+C to stop watching." % (
+                    args.jobid + (" try %d" % args.job_try if is_try_provided else ""),
+                    (" and sub-jobs" if args.tree else "")
+                ), file=sys.stderr)
 
             log_client.connect()
->>>>>>> 9debcaed
     except Exception as details:
         err_exit(fill(str(details)), 3)
 
