#!/usr/bin/env python
# coding: utf-8
#
# Copyright (C) 2013-2016 DNAnexus, Inc.
#
# This file is part of dx-toolkit (DNAnexus platform client libraries).
#
#   Licensed under the Apache License, Version 2.0 (the "License"); you may not
#   use this file except in compliance with the License. You may obtain a copy
#   of the License at
#
#       http://www.apache.org/licenses/LICENSE-2.0
#
#   Unless required by applicable law or agreed to in writing, software
#   distributed under the License is distributed on an "AS IS" BASIS, WITHOUT
#   WARRANTIES OR CONDITIONS OF ANY KIND, either express or implied. See the
#   License for the specific language governing permissions and limitations
#   under the License.

from __future__ import print_function, unicode_literals, division, absolute_import

<<<<<<< HEAD
import os, sys, datetime, getpass, collections, re, json, argparse, copy, hashlib, io, time, subprocess, glob, logging, functools, signal, textwrap
import shlex # respects quoted substrings when splitting
=======
import os, sys, datetime, getpass, collections, re, json, argparse, copy, hashlib, io, time, subprocess, glob, logging, functools
>>>>>>> fe94abfb

import requests
import csv

from threading import Thread

logging.basicConfig(level=logging.INFO)

from ..compat import (USING_PYTHON2, basestring, str, input, wrap_stdio_in_codecs, decode_command_line_args,
                      unwrap_stream, sys_encoding)

wrap_stdio_in_codecs()
decode_command_line_args()

import dxpy
from dxpy.scripts import dx_build_app
from dxpy import workflow_builder
from dxpy.exceptions import PermissionDenied, InvalidState, ResourceNotFound

from ..cli import try_call, prompt_for_yn, INTERACTIVE_CLI
from ..cli import workflow as workflow_cli
from ..cli.cp import cp
from ..cli.dataset_utilities import extract_dataset, extract_assay_germline, extract_assay_somatic
from ..cli.download import (download_one_file, download_one_database_file, download)
from ..cli.parsers import (no_color_arg, delim_arg, env_args, stdout_args, all_arg, json_arg, parser_dataobject_args,
                           parser_single_dataobject_output_args, process_properties_args,
                           find_by_properties_and_tags_args, process_find_by_property_args, process_dataobject_args,
                           process_single_dataobject_output_args, find_executions_args, add_find_executions_search_gp,
                           set_env_from_args, extra_args, process_extra_args, DXParserError, exec_input_args,
                           instance_type_arg, process_instance_type_arg, process_instance_count_arg, get_update_project_args,
                           property_args, tag_args, contains_phi, process_phi_param, process_external_upload_restricted_param)
from ..cli.exec_io import (ExecutableInputs, format_choices_or_suggestions)
from ..cli.org import (get_org_invite_args, add_membership, remove_membership, update_membership, new_org, update_org,
                       find_orgs, org_find_members, org_find_projects, org_find_apps)
from ..exceptions import (err_exit, DXError, DXCLIError, DXAPIError, network_exceptions, default_expected_exceptions,
                          format_exception)
from ..utils import warn, group_array_by_field, normalize_timedelta, normalize_time_input
from ..utils.batch_utils import (batch_run, batch_launch_args)

from ..app_categories import APP_CATEGORIES
from ..utils.printing import (CYAN, BLUE, YELLOW, GREEN, RED, WHITE, UNDERLINE, BOLD, ENDC, DNANEXUS_LOGO,
                              DNANEXUS_X, set_colors, set_delimiter, get_delimiter, DELIMITER, fill,
                              tty_rows, tty_cols, pager, format_find_results, nostderr)
from ..utils.pretty_print import format_tree, format_table
from ..utils.resolver import (clean_folder_path, pick, paginate_and_pick, is_hashid, is_data_obj_id, is_container_id, is_job_id,
                              is_analysis_id, get_last_pos_of_char, resolve_container_id_or_name, resolve_path,
                              resolve_existing_path, get_app_from_path, resolve_app, resolve_global_executable, get_exec_handler,
                              split_unescaped, ResolutionError, resolve_to_objects_or_project, is_project_explicit,
                              object_exists_in_project, is_jbor_str, parse_input_keyval)
from ..utils.completer import (path_completer, DXPathCompleter, DXAppCompleter, LocalCompleter,
                               ListCompleter, MultiCompleter)
from ..utils.describe import (print_data_obj_desc, print_desc, print_ls_desc, get_ls_l_desc, print_ls_l_header,
                              print_ls_l_desc, get_ls_l_desc_fields, get_io_desc, get_find_executions_string)
from ..system_requirements import SystemRequirementsDict
try:
   from urllib.parse import urlparse
except:
    # Python 2
   from urlparse import urlparse
try:
    import colorama
    colorama.init()
except:
    pass

if '_ARGCOMPLETE' not in os.environ:
    try:
        # Hack: on some operating systems, like Mac, readline spews
        # escape codes into the output at import time if TERM is set to
        # xterm (or xterm-256color). This can be a problem if dx is
        # being used noninteractively (e.g. --json) and its output will
        # be redirected or parsed elsewhere.
        #
        # http://reinout.vanrees.org/weblog/2009/08/14/readline-invisible-character-hack.html
        old_term_setting = None
        if 'TERM' in os.environ and os.environ['TERM'].startswith('xterm'):
            old_term_setting = os.environ['TERM']
            os.environ['TERM'] = 'vt100'
        try:
            # Import gnureadline if installed for macOS
            import gnureadline as readline
        except ImportError as e:
            import readline
        if old_term_setting:
            os.environ['TERM'] = old_term_setting

    except ImportError:
        if os.name != 'nt':
            print('Warning: readline module is not available, tab completion disabled', file=sys.stderr)

state = {"interactive": False,
         "colors": "auto",
         "delimiter": None,
         "currentproj": None}
parser_map = {}
parser_categories_sorted = ["all", "session", "fs", "data", "metadata", "workflow", "exec", "org", "other"]
parser_categories = {"all": {"desc": "\t\tAll commands",
                             "cmds": []},
                     "session": {"desc": "\tManage your login session",
                                 "cmds": []},
                     "fs": {"desc": "\t\tNavigate and organize your projects and files",
                            "cmds": []},
                     "data": {"desc": "\t\tView, download, and upload data",
                              "cmds": []},
                     "metadata": {"desc": "\tView and modify metadata for projects, data, and executions",
                                 "cmds": []},
                     "workflow": {"desc": "\tView and modify workflows",
                                  "cmds": []},
                     "exec": {"desc": "\t\tManage and run apps, applets, and workflows",
                              "cmds": []},
                     "org": {"desc": "\t\tAdminister and operate on orgs",
                             "cmds": []},
                     "other": {"desc": "\t\tMiscellaneous advanced utilities",
                               "cmds": []}}

class ResultCounter():
    def __init__(self):
        self.counter = 0

    def __call__(self):
        self.counter += 1
        return ('\n' if self.counter > 1 else '') + UNDERLINE() + 'Result ' + \
            str(self.counter) + ':' + ENDC()

def eprint(*args, **kwargs):
    print(*args, file=sys.stderr, **kwargs)

def get_json_from_stdin():
    user_json_str = input('Type JSON here> ')
    user_json = None
    try:
        user_json = json.loads(user_json_str)
    except ValueError:
        raise DXCLIError('Error: user input could not be parsed as JSON')
    return user_json

def set_cli_colors(args=argparse.Namespace()):
    if 'color' in args:
        state['colors'] = args.color
    if state['colors'] == 'auto':
        set_colors(sys.stdout.isatty())
    else:
        set_colors(state['colors'] == 'on')

def set_delim(args=argparse.Namespace()):
    if 'delimiter' in args:
        state['delimiter'] = args.delimiter
    else:
        state['delimiter'] = None
    set_delimiter(state['delimiter'])

# Loading command line arguments
args_list = sys.argv[1:]

# Loading other variables used for pretty-printing
if "LESS" in os.environ:
    os.environ["LESS"] = os.environ["LESS"] + " -RS"
else:
    os.environ["LESS"] = "-RS"

# This completer is for the command line in the shell (i.e., `dx sh`). It
# assumes the first word is always a subcommand and that if the first word is a
# subcommand with further subcommands, then the second word must be an
# appropriate sub-subcommand.
class DXCLICompleter():
    subcommands = {'find': ['data ', 'projects ', 'apps ', 'jobs ', 'executions ', 'analyses ', 'orgs ', 'org '],
                   'new': ['record ', 'project ', 'workflow ', 'org ', 'user '],
                   'add': ['developers ', 'users ', 'stage ', 'member '],
                   'remove': ['developers ', 'users ', 'stage ', 'member '],
                   'update': ['stage ', 'workflow ', 'org ', 'member ', 'project '],
                   'org': ['projects ', 'members ']}

    silent_commands = set(['export'])

    def __init__(self):
        self.commands = [subcmd + ' ' for subcmd in list(subparsers.choices.keys()) if subcmd not in self.silent_commands]
        self.matches = []
        self.text = None

    def get_command_matches(self, prefix):
        self.matches = [cmd for cmd in self.commands if cmd.startswith(prefix)]

    def get_subcommand_matches(self, command, prefix):
        if command in self.subcommands:
            self.matches = [command + ' ' + sub for sub in self.subcommands[command] if sub.startswith(prefix)]

    def get_matches(self, text, want_prefix=False):
        self.text = text
        space_pos = get_last_pos_of_char(' ', text)
        words = split_unescaped(' ', text)
        if len(words) > 0 and space_pos == len(text) - 1:
            words.append('')
        num_words = len(words)
        self.matches = []
        if num_words == 0:
            self.get_command_matches('')
        elif num_words == 1:
            self.get_command_matches(words[0])
        elif num_words == 2 and words[0] in self.subcommands:
            self.get_subcommand_matches(words[0], words[1])
        else:
            if words[0] == 'run':
                path_matches = path_completer(words[-1],
                                              classes=['applet', 'workflow'],
                                              visibility="visible")
            elif words[0] in ['cd', 'rmdir', 'mkdir', 'tree']:
                path_matches = path_completer(words[-1],
                                              expected='folder')
            elif words[0] in ['head', 'cat', 'download']:
                path_matches = path_completer(words[-1],
                                              classes=['file'])
            elif words[0] in ['ls', 'rm', 'mv', 'cp']:
                path_matches = path_completer(words[-1])
            elif words[0] in ['get_details', 'set_details', 'set_visibility', 'add_types', 'remove_types', 'close', 'get']:
                path_matches = path_completer(words[-1])
            elif words[0] in ['describe', 'rename', 'set_properties', 'unset_properties']:
                path_matches = path_completer(words[-1], include_current_proj=True)
            elif words[0] in ['rmproject', 'invite']:
                path_matches = path_completer(words[-1], expected='project', include_current_proj=True)
            else:
                path_matches = []

            if want_prefix:
                self.matches = [text[:space_pos + 1] + match for match in path_matches]
            else:
                self.matches = path_matches

            # Also find app name matches and append to
            # self.matches, preferably a list of installed apps
            if words[0] in ['run', 'install', 'uninstall']:
                try:
                    initial_results = list(dxpy.find_apps(describe={"fields": {"name": True,
                                                                               "installed": True}}))
                    if words[0] in ['run', 'uninstall']:
                        filtered_results = [result for result in initial_results if
                                            result['describe']['installed']]
                    else:
                        filtered_results = [result for result in initial_results if
                                            not result['describe']['installed']]
                    app_names = [result['describe']['name'] for result in filtered_results]
                    app_matches = [name for name in app_names if name.startswith(words[-1])]
                    if want_prefix:
                        self.matches += [text[:space_pos + 1] + match for match in app_matches]
                    else:
                        self.matches += app_matches
                except:
                    pass

        return self.matches

    def complete(self, text, state):
        if state == 0:
            self.get_matches(text, want_prefix=True)

        if state < len(self.matches):
            return self.matches[state]
        else:
            return None

def login(args):
    if not state['interactive']:
        args.save = True

    default_authserver = 'https://auth.dnanexus.com'
    using_default = False

    if args.auth_token and not args.token:
        args.token = args.auth_token
        args.auth_token = None

    # API server should have already been set up if --host or one of
    # the --special-host flags has been set.
    if args.token is None:
        if (args.host is None) != (args.port is None):
            err_exit('Error: Only one of --host and --port were provided; provide either both or neither of the values', 2)
        authserver = dxpy.get_auth_server_name(args.host, args.port, args.protocol)

        using_default = authserver == default_authserver

        def get_token(**data):
            return dxpy.DXHTTPRequest(authserver+"/system/newAuthToken", data,
                                      prepend_srv=False, auth=None, always_retry=True)

        def get_credentials(reuse=None, get_otp=False):
            if reuse:
                username, password = reuse
            else:
                username = None
                while not username:
                    if 'DX_USERNAME' in os.environ:
                        username = input('Username [' + os.environ['DX_USERNAME'] + ']: ') or os.environ['DX_USERNAME']
                    else:
                        username = input('Username: ')
                dxpy.config.write("DX_USERNAME", username)
                with unwrap_stream('stdin'):
                    password = getpass.getpass()

            otp = input('Verification code: ') if get_otp else None
            return dict(username=username, password=password, otp=otp)

        print('Acquiring credentials from ' + authserver)
        attempt, using_otp, reuse = 1, False, None
        while attempt <= 3:
            try:
                credentials = get_credentials(reuse=reuse, get_otp=using_otp)
                token_res = get_token(expires=normalize_time_input(args.timeout, future=True, default_unit='s'),
                                      **credentials)
                break
            except (KeyboardInterrupt, EOFError):
                err_exit()
            except dxpy.DXAPIError as e:
                if e.name == 'OTPRequiredError':
                    using_otp = True
                    reuse = (credentials['username'], credentials['password'])
                    continue
                elif e.name in ('UsernameOrPasswordError', 'OTPMismatchError'):
                    if attempt < 3:
                        if e.name == 'UsernameOrPasswordError':
                            warn("Incorrect username and/or password")
                        else:
                            warn("Incorrect verification code")
                        attempt += 1
                        continue
                    else:
                        err_exit("Incorrect username and/or password", arg_parser=parser)
                else:
                    err_exit("Login error: {}".format(e), arg_parser=parser)
            except Exception as e:
                err_exit("Login error: {}".format(e), arg_parser=parser)

        sec_context=json.dumps({'auth_token': token_res["access_token"], 'auth_token_type': token_res["token_type"]})

        if using_default:
            set_api(dxpy.DEFAULT_APISERVER_PROTOCOL, dxpy.DEFAULT_APISERVER_HOST, dxpy.DEFAULT_APISERVER_PORT, args.save)
    else:
        sec_context = '{"auth_token":"' + args.token + '","auth_token_type":"Bearer"}'
        # Ensure correct API server
        if args.host is None:
            set_api(dxpy.DEFAULT_APISERVER_PROTOCOL, dxpy.DEFAULT_APISERVER_HOST, dxpy.DEFAULT_APISERVER_PORT, args.save)
            using_default = True

    os.environ['DX_SECURITY_CONTEXT'] = sec_context
    dxpy.set_security_context(json.loads(sec_context))
    if args.save:
        dxpy.config.write("DX_SECURITY_CONTEXT", sec_context)

    # If login via token, obtain current username from auth server.
    if args.token is not None:
        host, port = None, None
        if dxpy.APISERVER_HOST not in ['api.dnanexus.com', 'stagingapi.dnanexus.com']:
            host, port = args.host, args.port
        try:
            dxpy.config.write("DX_USERNAME", dxpy.user_info(host, port)['username'])
        except DXError as details:
            # Consider failure to obtain username to be a non-fatal error.
            print("Could not obtain username from auth server. Consider setting both --host and --port.", file=sys.stderr)
            print(fill(str(details)), file=sys.stderr)

    if using_default or args.staging:
        try:
            greeting = dxpy.api.system_greet({'client': 'dxclient', 'version': 'v'+dxpy.TOOLKIT_VERSION})
            if greeting.get('messages'):
                print(BOLD("New messages from ") + DNANEXUS_LOGO())
                for message in greeting['messages']:
                    print(BOLD("Date:    ") + datetime.datetime.fromtimestamp(message['date']//1000).ctime())
                    print(BOLD("Subject: ") + fill(message['title'], subsequent_indent=' '*9))
                    body = message['body'].splitlines()
                    if len(body) > 0:
                        print(BOLD("Message: ") + body[0])
                        for line in body[1:]:
                            print(' '*9 + line)
        except Exception as e:
            warn("Error while retrieving greet data: {}".format(e))

    args.current = False
    args.name = None
    args.level = 'CONTRIBUTE'
    args.public = False

    if args.host is not None and not args.staging and not using_default:
        setenv(args)
    elif args.projects:
        pick_and_set_project(args)

    if args.save and not args.token:
        msg = "You are now logged in. Your credentials are stored in {conf_dir} and will expire in {timeout}. {tip}"
        tip = "Use " + BOLD("dx login --timeout") + " to control the expiration date, or " + BOLD("dx logout") + \
              " to end this session."
        timeout = datetime.timedelta(seconds=normalize_time_input(args.timeout, default_unit='s') // 1000)
        print(fill(msg.format(conf_dir=dxpy.config.get_user_conf_dir(),
                              timeout=timeout,
                              tip=tip)))

def logout(args):
    if dxpy.AUTH_HELPER is not None:
        authserver = dxpy.get_auth_server_name(args.host, args.port, args.protocol)
        print("Deleting credentials from {}...".format(authserver))
        token = dxpy.AUTH_HELPER.security_context["auth_token"]
        try:
            if not USING_PYTHON2:
                # python 3 requires conversion to bytes before hashing
                token = token.encode(sys_encoding)
            token_sig = hashlib.sha256(token).hexdigest()
            response = dxpy.DXHTTPRequest(authserver + "/system/destroyAuthToken",
                                          dict(tokenSignature=token_sig),
                                          prepend_srv=False,
                                          max_retries=1)
            print("Deleted token with signature", token_sig)
        except dxpy.DXAPIError as e:
            print(format_exception(e))
        except:
            err_exit()
        if state["interactive"]:
            dxpy.AUTH_HELPER = None
        else:
            dxpy.config.write("DX_SECURITY_CONTEXT", None)

def set_api(protocol, host, port, write):
    dxpy.config.update(DX_APISERVER_PROTOCOL=protocol,
                       DX_APISERVER_HOST=host,
                       DX_APISERVER_PORT=port)
    if write:
        dxpy.config.save()

def set_project(project, write, name=None):
    if dxpy.JOB_ID is None:
        dxpy.config["DX_PROJECT_CONTEXT_ID"] = project
        dxpy.config["DX_PROJECT_CONTEXT_NAME"] = name
    else:
        dxpy.config["DX_WORKSPACE_ID"] = project
    if write:
        dxpy.config.save()
    dxpy.set_workspace_id(project)

def set_wd(folder, write):
    dxpy.config.update(DX_CLI_WD=folder)
    if write:
        dxpy.config.save()

# Will raise KeyboardInterrupt, EOFError
def prompt_for_env_var(prompt_str, env_var_str):
    prompt = prompt_str
    default = None
    if env_var_str in os.environ:
        default = os.environ[env_var_str]
        prompt += ' [' + default + ']: '
    else:
        prompt += ': '
    while True:
        value = input(prompt)
        if value != '':
            return value
        elif default is not None:
            return default


def pick_and_set_project(args):
    try:
        result_generator = dxpy.find_projects(describe=True,
                                              name=args.name, name_mode='glob',
                                              level=('VIEW' if args.public else args.level),
                                              explicit_perms=(not args.public if not args.public else None),
                                              public=(args.public if args.public else None),
                                              first_page_size=10)
    except:
        err_exit('Error while listing available projects')
    any_results = False
    first_pass = True
    while True:
        results = []
        for _ in range(10):
            try:
                retval = next(result_generator, None)
            except:
                err_exit('Error while listing available projects')
            if retval is None:
                break
            results.append(retval)
            any_results = True
        if not any_results:
            parser.exit(0, '\n' + fill("No projects to choose from.  You can create one with the command " +
                                       BOLD("dx new project") + ".  To pick from projects for which you only have " +
                                       " VIEW permissions, use " + BOLD("dx select --level VIEW") + " or " +
                                       BOLD("dx select --public") + ".") + '\n')
        elif len(results) == 0:
            err_exit('No projects left to choose from.', 3)

        if first_pass:
            if not args.public and args.level == "CONTRIBUTE":
                print('')
                print(fill("Note: Use " + BOLD("dx select --level VIEW") + " or " + BOLD("dx select --public") +
                           " to select from projects for which you only have VIEW permissions."))
            first_pass = False

        project_ids = [result['id'] for result in results]

        # Eliminate current default if it is not a found project
        try:
            default = project_ids.index(dxpy.WORKSPACE_ID)
        except:
            default = None

        print("")
        if args.public:
            print("Available public projects:")
        else:
            print("Available projects ({level} or higher):".format(level=args.level))
        choice = try_call(pick,
                          [result['describe']['name'] + ' (' + result['level'] + ')' for result in results],
                          default,
                          more_choices=(len(results) == 10))
        if choice == 'm':
            continue
        else:
            print('Setting current project to: ' + BOLD(results[choice]['describe']['name']))
            set_project(project_ids[choice], not state['interactive'] or args.save, name=results[choice]['describe']['name'])
            state['currentproj'] = results[choice]['describe']['name']
            set_wd('/', not state['interactive'] or args.save)
            return

def whoami(args):
    if dxpy.AUTH_HELPER is None:
        err_exit('You are not logged in; run "dx login" to obtain a token.', 3)
    user_id = dxpy.whoami()
    if args.user_id:
        print(user_id)
    else:
        print(dxpy.api.user_describe(user_id)['handle'])

def setenv(args):
    if not state['interactive']:
        args.save = True
    if args.current:
        dxpy.config.save()
    else:
        try:
            api_protocol = prompt_for_env_var('API server protocol (choose "http" or "https")', 'DX_APISERVER_PROTOCOL')
            api_host = prompt_for_env_var('API server host', 'DX_APISERVER_HOST')
            api_port = prompt_for_env_var('API server port', 'DX_APISERVER_PORT')
            set_api(api_protocol, api_host, api_port, args.save)
        except:
            raise DXCLIError("Error setting up API variables")

    if args.projects:
        args.name = None
        args.public = False
        args.current = False
        args.level = 'CONTRIBUTE'
        pick_and_set_project(args)

def clearenv(args):
    if args.interactive:
        print("The clearenv command is not available in the interactive shell")
        return
    dxpy.config.clear(reset=args.reset)

def env(args):
    if args.bash:
        if dxpy.AUTH_HELPER is not None:
            print("export DX_SECURITY_CONTEXT='" + json.dumps(dxpy.AUTH_HELPER.security_context) + "'")
        if dxpy.APISERVER_PROTOCOL is not None:
            print("export DX_APISERVER_PROTOCOL=" + dxpy.APISERVER_PROTOCOL)
        if dxpy.APISERVER_HOST is not None:
            print("export DX_APISERVER_HOST=" + dxpy.APISERVER_HOST)
        if dxpy.APISERVER_PORT is not None:
            print("export DX_APISERVER_PORT=" + dxpy.APISERVER_PORT)
        if dxpy.WORKSPACE_ID is not None:
            print("export DX_PROJECT_CONTEXT_ID=" + dxpy.WORKSPACE_ID)
    elif args.dx_flags:
        flags_str = ''
        if dxpy.AUTH_HELPER is not None:
            token = dxpy.AUTH_HELPER.security_context.get('auth_token', None)
            if token is not None:
                flags_str += ' --auth-token ' + token
        if dxpy.APISERVER_PROTOCOL is not None:
            flags_str += ' --apiserver-protocol ' + dxpy.APISERVER_PROTOCOL
        if dxpy.APISERVER_HOST is not None:
            flags_str += ' --apiserver-host ' + dxpy.APISERVER_HOST
        if dxpy.APISERVER_PORT is not None:
            flags_str += ' --apiserver-port ' + dxpy.APISERVER_PORT
        if dxpy.WORKSPACE_ID is not None:
            flags_str += ' --project-context-id ' + dxpy.WORKSPACE_ID
        print(flags_str)
    else:
        if dxpy.AUTH_HELPER is not None:
            print("Auth token used\t\t" + dxpy.AUTH_HELPER.security_context.get("auth_token", "none"))
        print("API server protocol\t" + dxpy.APISERVER_PROTOCOL)
        print("API server host\t\t" + dxpy.APISERVER_HOST)
        print("API server port\t\t" + dxpy.APISERVER_PORT)
        print("Current workspace\t" + str(dxpy.WORKSPACE_ID))
        if "DX_PROJECT_CONTEXT_NAME" in os.environ:
            print('Current workspace name\t"{n}"'.format(n=dxpy.config.get("DX_PROJECT_CONTEXT_NAME")))
        print("Current folder\t\t" + dxpy.config.get("DX_CLI_WD", "None"))
        print("Current user\t\t" + str(os.environ.get("DX_USERNAME")))

def get_pwd():
    pwd_str = None
    if dxpy.WORKSPACE_ID is not None:
        if state['currentproj'] is None:
            try:
                proj_name = dxpy.api.project_describe(dxpy.WORKSPACE_ID)['name']
                state['currentproj'] = proj_name
            except:
                pass
    if state['currentproj'] is not None:
        pwd_str = state['currentproj'] + ':' + dxpy.config.get('DX_CLI_WD', '/')
    return pwd_str

def pwd(args):
    pwd_str = get_pwd()
    if pwd_str is not None:
        print(pwd_str)
    else:
        err_exit('Current project is not set', 3)

def api(args):
    json_input = json.loads(args.input_json)
    if args.input is not None:
        with (sys.stdin if args.input == '-' else open(args.input, 'r')) as fd:
            data = fd.read()
            try:
                json_input = json.loads(data)
            except ValueError:
                err_exit('Error: file contents could not be parsed as JSON', 3)
    resp = None
    try:
        resp = dxpy.DXHTTPRequest('/' + args.resource + '/' + args.method,
                                  json_input)
    except:
        err_exit()
    try:
        print(json.dumps(resp, indent=4))
    except ValueError:
        err_exit('Error: server response could not be parsed as JSON', 3)

def invite(args):
    # If --project is a valid project (ID or name), then appending ":"
    # should not hurt the path resolution.
    if ':' not in args.project:
        args.project += ':'
    project, _none, _none = try_call(resolve_existing_path,
                                     args.project, 'project')
    if args.invitee != 'PUBLIC' and '-' not in args.invitee and '@' not in args.invitee:
        args.invitee = 'user-' + args.invitee.lower()
    project_invite_input = {"invitee": args.invitee, "level": args.level}
    if not args.send_email:
        project_invite_input["suppressEmailNotification"] = not args.send_email
    try:
        resp = dxpy.api.project_invite(project, project_invite_input)
    except:
        err_exit()
    print('Invited ' + args.invitee + ' to ' + project + ' (' + resp['state'] + ')')

def uninvite(args):
    # If --project is a valid project (ID or name), then appending ":"
    # should not hurt the path resolution.
    if ':' not in args.project:
        args.project += ':'
    project, _none, _none = try_call(resolve_existing_path,
                                     args.project, 'project')
    if args.entity != 'PUBLIC' and '-' not in args.entity:
        args.entity = 'user-' + args.entity.lower()
    try:
        dxpy.api.project_decrease_permissions(project, {args.entity: None})
    except:
        err_exit()
    print('Uninvited ' + args.entity + ' from ' + project)

def select(args):
    if args.project is not None:
        if get_last_pos_of_char(':', args.project) != -1:
            args.path = args.project
        else:
            args.path = args.project + ':'
        cd(args)
        print("Selected project", split_unescaped(":", args.project)[0].replace("\\:", ":"))
    else:
        pick_and_set_project(args)

def cd(args):
    # entity_result should be None because expected='folder'
    project, folderpath = try_call(resolve_existing_path, args.path, 'folder')[:2]

    if project is not None:
        project_name = try_call(dxpy.get_handler(project).describe)['name']

        # It is obvious what the project is
        if project != dxpy.WORKSPACE_ID or 'DX_PROJECT_CONTEXT_NAME' not in os.environ:
            # Cache ID and name if necessary
            set_project(project, not state['interactive'], name=project_name)
            state['currentproj'] = project_name
    else:
        err_exit('Error: No current project was given', 3)

    # TODO: attempt to add caching later if it's an issue
    # if project in cached_project_paths and folderpath in cached_project_paths[project]:
    #     set_wd(folderpath, not interactive)

    try:
        dxproj = dxpy.get_handler(dxpy.WORKSPACE_ID)
        dxproj.list_folder(folder=folderpath, only='folders')
    except:
        err_exit(fill(folderpath + ': No such file or directory found in project ' + dxpy.WORKSPACE_ID), 3)

    set_wd(folderpath, not state['interactive'])

def cmp_names(x):
    return x['describe']['name'].lower()

def ls(args):
    project, folderpath, entity_results = try_call(resolve_existing_path, # TODO: this needs to honor "ls -a" (all) (args.obj/args.folders/args.full)
                                                   args.path,
                                                   ask_to_resolve=False)

    if project is None:
        err_exit('Current project must be set or specified before any data can be listed', 3)
    dxproj = dxpy.get_handler(project)
    only = ""
    if args.obj and not args.folders and not args.full:
        only = "objects"
    elif not args.obj and args.folders and not args.full:
        only = "folders"
    else:
        only = "all"

    resp = None
    if entity_results is None:
        try:
            # Request the minimal set of describe fields possible
            if args.brief:
                describe_input = dict(fields={'id': True, 'name': True})
            elif args.verbose:
                describe_input = dict(fields=get_ls_l_desc_fields())
            else:
                describe_input = dict(fields={'id': True, 'class': True, 'name': True})
            resp = dxproj.list_folder(folder=folderpath,
                                      describe=describe_input,
                                      only=only,
                                      includeHidden=args.all)

            # Listing the folder was successful

            if args.verbose:
                print(UNDERLINE('Project:') + ' ' + dxproj.describe()['name'] + ' (' + project + ')')
                print(UNDERLINE('Folder :') + ' ' + folderpath)

            if not args.obj:
                folders_to_print = ['/.', '/..'] if args.all else []
                folders_to_print += resp['folders']
                for folder in folders_to_print:
                    if args.full:
                        print(BOLD() + BLUE() + folder + ENDC())
                    else:
                        print(BOLD() + BLUE() + os.path.basename(folder) + '/' + ENDC())
            if not args.folders:
                resp["objects"] = sorted(resp["objects"], key=cmp_names)
                if args.verbose:
                    if len(resp['objects']) > 0:
                        print_ls_l_header()
                    else:
                        print("No data objects found in the folder")
                if not args.brief and not args.verbose:
                    name_counts = collections.Counter(obj['describe']['name'] for obj in resp['objects'])
                for obj in resp['objects']:
                    if args.brief:
                        print(obj['id'])
                    elif args.verbose:
                        print_ls_l_desc(obj['describe'], include_project=False)
                    else:
                        print_ls_desc(obj['describe'], print_id=True if name_counts[obj['describe']['name']] > 1 else False)
        except:
            err_exit()
    else:
        # We have results to describe
        name_counts = collections.Counter(obj['describe']['name'] for obj in entity_results)
        for result in entity_results:
            # TODO: Figure out the right way to reason when to hide hidden files:
            # if result['describe']['hidden'] and not args.all:
            #     continue
            if result['describe']['project'] == project:
                if args.brief:
                    print(result['id'])
                elif args.verbose:
                    print_ls_l_desc(result['describe'], include_project=False)
                else:
                    print_ls_desc(result['describe'], print_id=True if name_counts[result['describe']['name']] > 1 else False)

def mkdir(args):
    had_error = False
    for path in args.paths:
        # Resolve the path and add it to the list
        try:
            project, folderpath, _none = resolve_path(path, expected='folder')
        except ResolutionError as details:
            print(fill('Could not resolve "' + path + '": ' + str(details)))
            had_error = True
            continue
        if project is None:
            print(fill('Could not resolve the project of "' + path + '"'))
        try:
            dxpy.api.project_new_folder(project, {"folder": folderpath, "parents": args.parents})
        except Exception as details:
            print("Error while creating " + folderpath + " in " + project)
            print("  " + str(details))
            had_error = True
    if had_error:
        err_exit('', 3)

def rmdir(args):
    had_error = False
    for path in args.paths:
        try:
            project, folderpath, _none = resolve_path(path, expected='folder')
        except ResolutionError as details:
            print(fill('Could not resolve "' + path + '": ' + str(details)))
            had_error = True
            continue
        if project is None:
            print(fill('Could not resolve the project of "' + path + '"'))
        try:
            completed = False
            while not completed:
                resp = dxpy.api.project_remove_folder(project, {"folder": folderpath,
                                                                "partial": True})
                if 'completed' not in resp:
                    raise DXError('Error removing folder')
                completed = resp['completed']
        except Exception as details:
            print("Error while removing " + folderpath + " in " + project)
            print("  " + str(details))
            had_error = True
    if had_error:
        err_exit('', 3)




def rm(args):
    had_error = False
    projects = {}

    # Caution user when performing a recursive removal before any removal operation takes place
    if args.recursive and not args.force:
        for path in args.paths:
            try:
                with nostderr():
                    project, folderpath, entity_results = resolve_existing_path(path, allow_mult=True, all_mult=args.all)
                if folderpath == '/' and entity_results is None:
                    print("")
                    print("===========================================================================")
                    print("*     {}: Recursive deletion will remove all files in project!     *".format(RED("RED ALERT")))
                    print("*                                                                         *")
                    print("*                  {}                       *".format(project))
                    print("*                                                                         *")
                    print("*   Please issue 'dx rm -r --force' if you are sure you want to do this.  *")
                    print("===========================================================================")
                    print("")

                    err_exit('', 3)
            except Exception as details:
                continue


    for path in args.paths:
        # Resolve the path and add it to the list
        try:
            project, folderpath, entity_results = resolve_existing_path(path, allow_mult=True, all_mult=args.all)
        except Exception as details:
            print(fill('Could not resolve "' + path + '": ' + str(details)))
            had_error = True
            continue
        if project is None:
            had_error = True
            print(fill('Could not resolve "' + path + '" to a project'))
            continue
        if project not in projects:
            projects[project] = {"folders": [], "objects": []}
        if entity_results is None:
            if folderpath is not None:
                if not args.recursive:
                    print(fill('Did not find "' + path + '" as a data object; if it is a folder, cannot remove it without setting the "-r" flag'))
                    had_error = True
                    continue
                else:
                    projects[project]['folders'].append(folderpath)
            else:
                print(fill('Path ' + path + ' resolved to a project; cannot remove a project using "rm"'))
                had_error = True
                continue
        else:
            projects[project]['objects'] += [result['id'] for result in entity_results]

    for project in projects:
        for folder in projects[project]['folders']:
            try:
                # set force as true so the underlying API requests are idempotent
                completed = False
                while not completed:
                    resp = dxpy.api.project_remove_folder(project,
                                                          {"folder": folder, "recurse": True,
                                                           "force": True, "partial": True},
                                                          always_retry=True)
                    if 'completed' not in resp:
                        raise DXError('Error removing folder')
                    completed = resp['completed']
            except Exception as details:
                print("Error while removing " + folder + " from " + project)
                print("  " + str(details))
                had_error = True
        try:
            # set force as true so the underlying API requests are idempotent
            dxpy.api.project_remove_objects(project,
                                            {"objects": projects[project]['objects'], "force": True},
                                            always_retry=True)
        except Exception as details:
            print("Error while removing " + json.dumps(projects[project]['objects']) + " from " + project)
            print("  " + str(details))
            had_error = True
    if had_error:
        # TODO: 'dx rm' and related commands should separate out user error exceptions and internal code exceptions
        err_exit('', 3)

def rmproject(args):
    had_error = False
    for project in args.projects:
        # Be forgiving if they offer an extraneous colon
        substrings = split_unescaped(':', project)
        if len(substrings) > 1 or (len(substrings) == 1 and project[0] == ':'):
            print(fill('Unable to remove "' + project + '": a nonempty string was found to the right of an unescaped colon'))
            had_error = True
            continue
        if len(substrings) == 0:
            if project[0] == ':':
                print(fill('Unable to remove ":": to remove the current project, use its name or ID'))
                had_error = True
                continue
        proj_id = try_call(resolve_container_id_or_name, substrings[0])
        if proj_id is None:
            print(fill('Unable to remove "' + project + '": could not resolve to a project ID'))
            had_error = True
            continue
        try:
            proj_desc = dxpy.api.project_describe(proj_id)
            if args.confirm:
                value = input(fill('About to delete project "' + proj_desc['name'] + '" (' + proj_id + ')') + '\nPlease confirm [y/n]: ')
                if len(value) == 0 or value.lower()[0] != 'y':
                    had_error = True
                    print(fill('Aborting deletion of project "' + proj_desc['name'] + '"'))
                    continue
            try:
                dxpy.api.project_destroy(proj_id, {"terminateJobs": not args.confirm})
            except dxpy.DXAPIError as apierror:
                if apierror.name == 'InvalidState':
                    value = input(fill('WARNING: there are still unfinished jobs in the project.') + '\nTerminate all jobs and delete the project? [y/n]: ')
                    if len(value) == 0 or value.lower()[0] != 'y':
                        had_error = True
                        print(fill('Aborting deletion of project "' + proj_desc['name'] + '"'))
                        continue
                    dxpy.api.project_destroy(proj_id, {"terminateJobs": True})
                else:
                    raise apierror
            if not args.quiet:
                print(fill('Successfully deleted project "' + proj_desc['name'] + '"'))
        except EOFError:
            err_exit('', 3)
        except KeyboardInterrupt:
            err_exit('', 3)
        except Exception as details:
            print(fill('Was unable to remove ' + project + ', ' + str(details)))
            had_error = True
    if had_error:
        err_exit('', 3)

# ONLY for within the SAME project.  Will exit fatally otherwise.
def mv(args):
    dest_proj, dest_path, _none = try_call(resolve_path, args.destination, expected='folder')
    try:
        if dest_path is None:
            raise ValueError()
        dx_dest = dxpy.get_handler(dest_proj)
        dx_dest.list_folder(folder=dest_path, only='folders')
    except:
        if dest_path is None:
            err_exit('Cannot move to a hash ID', 3)
        # Destination folder path is new => renaming
        if len(args.sources) != 1:
            # Can't rename more than one object
            err_exit('The destination folder does not exist', 3)
        last_slash_pos = get_last_pos_of_char('/', dest_path)
        if last_slash_pos == 0:
            dest_folder = '/'
        else:
            dest_folder = dest_path[:last_slash_pos]
        dest_name = dest_path[last_slash_pos + 1:].replace('\/', '/')
        try:
            dx_dest.list_folder(folder=dest_folder, only='folders')
        except:
            err_exit('The destination folder does not exist', 3)

        # Either rename the data object or rename the folder
        src_proj, src_path, src_results = try_call(resolve_existing_path,
                                                   args.sources[0],
                                                   allow_mult=True, all_mult=args.all)

        if src_proj != dest_proj:
            err_exit(fill('Error: Using "mv" for moving something from one project to another is unsupported.'), 3)

        if src_results is None:
            if src_path == '/':
                err_exit(fill('Cannot rename root folder; to rename the project, please use the "dx rename" subcommand.'), 3)
            try:
                dxpy.api.project_rename_folder(src_proj, {"folder": src_path, "newpath": dest_path})
                return
            except:
                err_exit()
        else:
            try:
                if src_results[0]['describe']['folder'] != dest_folder:
                    dxpy.api.project_move(src_proj,
                                          {"objects": [result['id'] for result in src_results],
                                           "destination": dest_folder})
                for result in src_results:
                    dxpy.DXHTTPRequest('/' + result['id'] + '/rename',
                                       {"project": src_proj,
                                        "name": dest_name})
                return
            except:
                err_exit()

    if len(args.sources) == 0:
        err_exit('No sources provided to move', 3)
    src_objects = []
    src_folders = []
    for source in args.sources:
        src_proj, src_folderpath, src_results = try_call(resolve_existing_path,
                                                         source,
                                                         allow_mult=True, all_mult=args.all)
        if src_proj != dest_proj:
            err_exit(fill('Using "mv" for moving something from one project to another is unsupported.  Please use "cp" and "rm" instead.'), 3)

        if src_results is None:
            src_folders.append(src_folderpath)
        else:
            src_objects += [result['id'] for result in src_results]
    try:
        dxpy.api.project_move(src_proj,
                              {"objects": src_objects,
                               "folders": src_folders,
                               "destination": dest_path})
    except:
        err_exit()


def tree(args):
    project, folderpath, _none = try_call(resolve_existing_path, args.path,
                                          expected='folder')

    if project is None:
        err_exit(fill('Current project must be set or specified before any data can be listed'), 3)
    dxproj = dxpy.get_handler(project)

    tree = collections.OrderedDict()
    try:
        folders = [folder for folder in dxproj.describe(input_params={"folders": True})['folders']
                   if folder.startswith((folderpath + '/') if folderpath != '/' else '/')]
        folders = [ folder[len(folderpath):] for folder in folders ]
        for folder in folders:
            subtree = tree
            for path_element in folder.split("/"):
                if path_element == "":
                    continue
                path_element_desc = BOLD() + BLUE() + path_element + ENDC()
                subtree.setdefault(path_element_desc, collections.OrderedDict())
                subtree = subtree[path_element_desc]

        for item in sorted(dxpy.find_data_objects(project=project, folder=folderpath,
                                                  recurse=True, describe=dict(fields=get_ls_l_desc_fields())),
                           key=cmp_names):
            subtree = tree
            for path_element in item['describe']['folder'][len(folderpath):].split("/"):
                if path_element == "":
                    continue
                path_element_desc = BOLD() + BLUE() + path_element + ENDC()
                subtree = subtree[path_element_desc]
            if args.long:
                item_desc = get_ls_l_desc(item['describe'])
            else:
                item_desc = item['describe']['name']
                if item['describe']['class'] in ['applet', 'workflow']:
                    item_desc = BOLD() + GREEN() + item_desc + ENDC()
            subtree[item_desc] = None

        print(format_tree(tree, root=(BOLD() + BLUE() + args.path + ENDC())))
    except:
        err_exit()

def describe(args):

    def describe_global_executable(json_output, args, exec_type):
        """
        Describes a global executable, i.e. either app or global workflow
        depending on the provided exec_type. Appends the result to json_output.
        Returns True if any matches were found
        """
        assert(exec_type in ('app', 'globalworkflow'))
        found_match = False

        try:
            if exec_type == 'app':
                desc = dxpy.api.app_describe(args.path)
            else:
                desc = dxpy.api.global_workflow_describe(args.path)
                desc = dxpy.append_underlying_workflow_describe(desc)
            if args.json:
                json_output.append(desc)
            elif args.name:
                print(desc['name'])
            else:
                print(get_result_str())
                print_desc(desc, args.verbose)
            found_match = True
        except dxpy.DXAPIError as details:
            if details.code != requests.codes.not_found:
                raise
        return found_match

    def find_global_executable(json_output, args):
        """
        Makes a find_apps API call and, if no matches are found, a find_global_workflows call.
        Since these two objects share namespace, either app or a global workflow will be
        found, not both. The results are appended to json_output and printed to STDOUT.
        """

        def append_to_output_json_and_print(result):
            if args.json:
                json_output.append(result['describe'])
            elif args.name:
                print(result['describe']['name'])
            else:
                print(get_result_str())
                print_desc(result['describe'], args.verbose)

        found_match = False
        for result in dxpy.find_apps(name=args.path, describe=True):
            append_to_output_json_and_print(result)
            found_match = True
        if not found_match:
            for result in dxpy.find_global_workflows(name=args.path, describe=True):
                result['describe'] = dxpy.append_underlying_workflow_describe(result['describe'])
                append_to_output_json_and_print(result)
                found_match = True
        return found_match

    try:
        if len(args.path) == 0:
            raise DXCLIError('Must provide a nonempty string to be described')

        # Attempt to resolve name
        # First, if it looks like a hash id, do that.
        json_input = {}
        json_input["properties"] = True
        if args.name and (args.verbose or args.details or args.json):
            raise DXCLIError('Cannot request --name in addition to one of --verbose, --details, or --json')
        # Always retrieve details too (just maybe don't render them)
        json_input["details"] = True
        if is_data_obj_id(args.path):
            # Should prefer the current project's version if possible
            if dxpy.WORKSPACE_ID is not None:
                try:
                    # But only put it in the JSON if you still have
                    # access.
                    dxpy.api.project_list_folder(dxpy.WORKSPACE_ID)
                    json_input['project'] = dxpy.WORKSPACE_ID
                except dxpy.DXAPIError as details:
                    if details.code != requests.codes.not_found:
                        raise

        if is_job_id(args.path):
            if args.verbose:
                json_input['defaultFields'] = True
                json_input['fields'] = {'internetUsageIPs': True}

        # Otherwise, attempt to look for it as a data object or
        # execution
        try:
            project, _folderpath, entity_results = resolve_existing_path(args.path,
                                                                         expected='entity',
                                                                         ask_to_resolve=False,
                                                                         describe=json_input)
        except ResolutionError as details:
            # PermissionDenied or InvalidAuthentication
            if str(details).endswith('code 401'):
                # Surface permissions-related errors here (for data
                # objects, jobs, and analyses). Other types of errors
                # may be recoverable below.
                #
                # TODO: better way of obtaining the response code when
                # the exception corresponds to an API error
                raise DXCLIError(str(details))
            project, entity_results = None, None

        found_match = False

        json_output = []

        get_result_str = ResultCounter()

        # Could be a project
        json_input = {}
        json_input['properties'] = True
        if args.verbose:
            json_input["permissions"] = True
            json_input['appCaches'] = True
        if entity_results is None:
            if args.path[-1] == ':' and project is not None:
                # It is the project.
                try:
                    desc = dxpy.api.project_describe(project, json_input)
                    found_match = True
                    if args.json:
                        json_output.append(desc)
                    elif args.name:
                        print(desc['name'])
                    else:
                        print(get_result_str())
                        print_desc(desc, args.verbose)
                except dxpy.DXAPIError as details:
                    if details.code != requests.codes.not_found:
                        raise
            elif is_container_id(args.path):
                try:
                    desc = dxpy.api.project_describe(args.path, json_input)
                    found_match = True
                    if args.json:
                        json_output.append(desc)
                    elif args.name:
                        print(desc['name'])
                    else:
                        print(get_result_str())
                        print_desc(desc, args.verbose)
                except dxpy.DXAPIError as details:
                    if details.code != requests.codes.not_found:
                        raise

        # Found data object or is an id
        if entity_results is not None:
            if len(entity_results) > 0:
                found_match = True
            for result in entity_results:
                if args.json:
                    json_output.append(result['describe'])
                elif args.name:
                    print(result['describe']['name'])
                else:
                    print(get_result_str())
                    print_desc(result['describe'], args.verbose or args.details)

        if not is_hashid(args.path) and ':' not in args.path:

            # Could be a name of an app or a global workflow
            if args.path.startswith('app-') or args.path.startswith('globalworkflow-'):
                found = describe_global_executable(json_output, args, args.path.partition('-')[0])
            else:
                found = find_global_executable(json_output, args)
            if found:
                found_match = True

            if args.path.startswith('user-'):
                # User
                try:
                    desc = dxpy.api.user_describe(args.path, {"appsInstalled": True, "subscriptions": True})
                    found_match = True
                    if args.json:
                        json_output.append(desc)
                    elif args.name:
                        print(str(desc['first']) + ' ' + str(desc['last']))
                    else:
                        print(get_result_str())
                        print_desc(desc, args.verbose)
                except dxpy.DXAPIError as details:
                    if details.code != requests.codes.not_found:
                        raise
            elif args.path.startswith('org-') or args.path.startswith('team-'):
                # Org or team
                try:
                    desc = dxpy.DXHTTPRequest('/' + args.path + '/describe', {})
                    found_match = True
                    if args.json:
                        json_output.append(desc)
                    elif args.name:
                        print(desc['id'])
                    else:
                        print(get_result_str())
                        print_desc(desc, args.verbose)
                except dxpy.DXAPIError as details:
                    if details.code != requests.codes.not_found:
                        raise

        if args.json:
            if args.multi:
                print(json.dumps(json_output, indent=4))
            elif len(json_output) > 1:
                raise DXCLIError('More than one match found for ' + args.path + '; to get all of them in JSON format, also provide the --multi flag.')
            elif len(json_output) == 0:
                raise DXCLIError('No match found for ' + args.path)
            else:
                print(json.dumps(json_output[0], indent=4))
        elif not found_match:
            raise DXCLIError("No matches found for " + args.path)
    except:
        err_exit()


def _validate_new_user_input(args):
    # TODO: Support interactive specification of `args.username`.
    # TODO: Support interactive specification of `args.email`.

    if args.org is None and len(DXNewUserOrgArgsAction.user_specified_opts) > 0:
        raise DXCLIError("Cannot specify {opts} without specifying --org".format(
            opts=DXNewUserOrgArgsAction.user_specified_opts
        ))


def _get_user_new_args(args):
    """
    PRECONDITION: `_validate_new_user_input()` has been called on `args`.
    """
    user_new_args = {"username": args.username,
                     "email": args.email}
    if args.first is not None:
        user_new_args["first"] = args.first
    if args.last is not None:
        user_new_args["last"] = args.last
    if args.middle is not None:
        user_new_args["middle"] = args.middle
    if args.token_duration is not None:
        token_duration_ms = normalize_timedelta(args.token_duration)
        if token_duration_ms > 30 * 24 * 60 * 60 * 1000:
            raise ValueError("--token-duration must be 30 days or less")
        else:
            user_new_args["tokenDuration"] = token_duration_ms
    if args.occupation is not None:
        user_new_args["occupation"] = args.occupation
    if args.set_bill_to is True:
        user_new_args["billTo"] = args.org
    if args.on_behalf_of is not None:
        user_new_args["provisioningOrg"] = args.on_behalf_of
    return user_new_args


def new_user(args):
    _validate_new_user_input(args)

    # Create user account.
    #
    # We prevent retries here because authserver is closing the server-side
    # connection in certain situations. We cannot simply set `always_retry` to
    # False here because we receive a 504 error code from the server.
    # TODO: Allow retries when authserver issue is resolved.
    dxpy.DXHTTPRequest(dxpy.get_auth_server_name() + "/user/new",
                       _get_user_new_args(args),
                       prepend_srv=False,
                       max_retries=0)

    user_id = "user-" + args.username.lower()
    if args.org is not None:
        # Invite new user to org.
        dxpy.api.org_invite(args.org, get_org_invite_args(user_id, args))

    if args.brief:
        print(user_id)
    else:
        print(fill("Created new user account ({u})".format(u=user_id)))


def new_project(args):
    if args.name == None:
        if INTERACTIVE_CLI:
            args.name = input("Enter name for new project: ")
        else:
            err_exit(parser_new_project.format_help() + fill("No project name supplied, and input is not interactive"), 3)
    inputs = {"name": args.name}
    if args.bill_to:
        inputs["billTo"] = args.bill_to
    if args.region:
        inputs["region"] = args.region
    if args.phi:
        inputs["containsPHI"] = True
    if args.database_ui_view_only:
        inputs["databaseUIViewOnly"] = True

    try:
        resp = dxpy.api.project_new(inputs)
        if args.brief:
            print(resp['id'])
        else:
            print(fill('Created new project called "' + args.name + '" (' + resp['id'] + ')'))
        if args.select or (INTERACTIVE_CLI and prompt_for_yn("Switch to new project now?", default=False)):
            set_project(resp['id'], write=True, name=args.name)
            set_wd('/', write=True)
    except:
        err_exit()


def new_record(args):
    try_call(process_dataobject_args, args)
    try_call(process_single_dataobject_output_args, args)
    init_from = None

    if args.init is not None:
        init_project, _init_folder, init_result = try_call(resolve_existing_path,
                                                           args.init,
                                                           expected='entity')
        init_from = dxpy.DXRecord(dxid=init_result['id'], project=init_project)

    if args.output is None:
        project = dxpy.WORKSPACE_ID
        folder = dxpy.config.get('DX_CLI_WD', '/')
        name = None
    else:
        project, folder, name = try_call(resolve_path, args.output)

    dxrecord = None
    try:
        dxrecord = dxpy.new_dxrecord(project=project, name=name,
                                     tags=args.tags, types=args.types,
                                     hidden=args.hidden, properties=args.properties,
                                     details=args.details,
                                     folder=folder,
                                     close=args.close,
                                     parents=args.parents, init_from=init_from)
        if args.brief:
            print(dxrecord.get_id())
        else:
            print_desc(dxrecord.describe(incl_properties=True, incl_details=True), args.verbose)
    except:
        err_exit()

def set_visibility(args):
    had_error = False
    # Attempt to resolve name
    _project, _folderpath, entity_results = try_call(resolve_existing_path,
                                                     args.path,
                                                     expected='entity',
                                                     allow_mult=True, all_mult=args.all)

    if entity_results is None:
        err_exit(fill('Could not resolve "' + args.path + '" to a name or ID'), 3)

    for result in entity_results:
        try:
            dxpy.DXHTTPRequest('/' + result['id'] + '/setVisibility',
                               {"hidden": (args.visibility == 'hidden')})
        except (dxpy.DXAPIError,) + network_exceptions as details:
            print(format_exception(details), file=sys.stderr)
            had_error = True

    if had_error:
        err_exit('', 3)

def get_details(args):
    # Attempt to resolve name
    _project, _folderpath, entity_result = try_call(resolve_existing_path,
                                                    args.path, expected='entity')

    if entity_result is None:
        err_exit(fill('Could not resolve "' + args.path + '" to a name or ID'), 3)

    try:
        print(json.dumps(dxpy.DXHTTPRequest('/' + entity_result['id'] + '/getDetails', {}), indent=4))
    except:
        err_exit()

def set_details(args):
    had_error = False
    # Attempt to resolve name
    _project, _folderpath, entity_results = try_call(resolve_existing_path,
                                                     args.path, expected='entity',
                                                     allow_mult=True, all_mult=args.all)

    if entity_results is None:
        err_exit(exception=ResolutionError('Could not resolve "' + args.path + '" to a name or ID'),
                 expected_exceptions=(ResolutionError,))

    # Throw error if both -f/--details-file and details supplied.
    if args.details is not None and args.details_file is not None:
        err_exit(exception=DXParserError('Cannot provide both -f/--details-file and details'),
                 expected_exceptions=(DXParserError,))

    elif args.details is not None:
        try:
            details = json.loads(args.details)
        except ValueError as e:
            err_exit('Error: Details could not be parsed as JSON', expected_exceptions=(ValueError,), exception=e)

    elif args.details_file is not None:
        with (sys.stdin if args.details_file == '-' else open(args.details_file, 'r')) as fd:
            data = fd.read()
            try:
                details = json.loads(data)
            except ValueError as e:
                err_exit('Error: File contents could not be parsed as JSON', expected_exceptions=(ValueError,),
                         exception=e)

    # Throw error if missing arguments.
    else:
        err_exit(exception=DXParserError('Must set one of -f/--details-file or details'),
                 expected_exceptions=(DXParserError,))

    for result in entity_results:
        try:
            dxpy.DXHTTPRequest('/' + result['id'] + '/setDetails', details)
        except (dxpy.DXAPIError,) + network_exceptions as exc_details:
            print(format_exception(exc_details), file=sys.stderr)
            had_error = True

    if had_error:
        err_exit('', 3)

def add_types(args):
    had_error = False
    # Attempt to resolve name
    _project, _folderpath, entity_results = try_call(resolve_existing_path,
                                                     args.path,
                                                     expected='entity',
                                                     allow_mult=True, all_mult=args.all)

    if entity_results is None:
        err_exit(fill('Could not resolve "' + args.path + '" to a name or ID'), 3)

    for result in entity_results:
        try:
            dxpy.DXHTTPRequest('/' + result['id'] + '/addTypes',
                               {"types": args.types})
        except (dxpy.DXAPIError,) + network_exceptions as details:
            print(format_exception(details), file=sys.stderr)
            had_error = True
    if had_error:
        err_exit('', 3)

def remove_types(args):
    had_error = False
    # Attempt to resolve name
    _project, _folderpath, entity_results = try_call(resolve_existing_path,
                                                     args.path,
                                                     expected='entity',
                                                     allow_mult=True, all_mult=args.all)

    if entity_results is None:
        err_exit(fill('Could not resolve "' + args.path + '" to a name or ID'), 3)

    for result in entity_results:
        try:
            dxpy.DXHTTPRequest('/' + result['id'] + '/removeTypes',
                               {"types": args.types})
        except (dxpy.DXAPIError,) + network_exceptions as details:
            print(format_exception(details), file=sys.stderr)
            had_error = True
    if had_error:
        err_exit('', 3)

def add_tags(args):
    had_error = False
    # Attempt to resolve name
    project, _folderpath, entity_results = try_call(resolve_to_objects_or_project,
                                                    args.path,
                                                    args.all)

    if entity_results is not None:
        for result in entity_results:
            try:
                dxpy.DXHTTPRequest('/' + result['id'] + '/addTags',
                                   {"project": project,
                                    "tags": args.tags})
            except (dxpy.DXAPIError,) + network_exceptions as details:
                print(format_exception(details), file=sys.stderr)
                had_error = True
        if had_error:
            err_exit('', 3)
    elif not project.startswith('project-'):
        err_exit('Cannot add tags to a non-project data container', 3)
    else:
        try:
            dxpy.DXHTTPRequest('/' + project + '/addTags',
                               {"tags": args.tags})
        except:
            err_exit()

def remove_tags(args):
    had_error = False
    # Attempt to resolve name
    project, _folderpath, entity_results = try_call(resolve_to_objects_or_project,
                                                    args.path,
                                                    args.all)

    if entity_results is not None:
        for result in entity_results:
            try:
                dxpy.DXHTTPRequest('/' + result['id'] + '/removeTags',
                                   {"project": project,
                                    "tags": args.tags})
            except (dxpy.DXAPIError,) + network_exceptions as details:
                print(format_exception(details), file=sys.stderr)
                had_error = True
        if had_error:
            err_exit('', 3)
    elif not project.startswith('project-'):
        err_exit('Cannot remove tags from a non-project data container', 3)
    else:
        try:
            dxpy.DXHTTPRequest('/' + project + '/removeTags',
                               {"tags": args.tags})
        except:
            err_exit()

def rename(args):
    had_error = False
    # Attempt to resolve name
    project, _folderpath, entity_results = try_call(resolve_to_objects_or_project,
                                                    args.path,
                                                    args.all)

    if entity_results is not None:
        for result in entity_results:
            try:
                dxpy.DXHTTPRequest('/' + result['id'] + '/rename',
                                   {"project": project,
                                    "name": args.name})
            except (dxpy.DXAPIError,) + network_exceptions as details:
                print(format_exception(details), file=sys.stderr)
                had_error = True
        if had_error:
            err_exit('', 3)
    elif not project.startswith('project-'):
        err_exit('Cannot rename a non-project data container', 3)
    else:
        try:
            dxpy.api.project_update(project, {"name": args.name})
        except:
            err_exit()

def set_properties(args):
    had_error = False
    # Attempt to resolve name
    project, _folderpath, entity_results = try_call(resolve_to_objects_or_project,
                                                    args.path,
                                                    args.all)

    try_call(process_properties_args, args)
    if entity_results is not None:
        for result in entity_results:
            try:
                dxpy.DXHTTPRequest('/' + result['id'] + '/setProperties',
                                   {"project": project,
                                    "properties": args.properties})
            except (dxpy.DXAPIError,) + network_exceptions as details:
                print(format_exception(details), file=sys.stderr)
                had_error = True
        if had_error:
            err_exit('', 3)
    elif not project.startswith('project-'):
        err_exit('Cannot set properties on a non-project data container', 3)
    else:
        try:
            dxpy.api.project_set_properties(project, {"properties": args.properties})
        except:
            err_exit()

def unset_properties(args):
    had_error = False
    # Attempt to resolve name
    project, _folderpath, entity_results = try_call(resolve_to_objects_or_project,
                                                    args.path,
                                                    args.all)
    properties = {}
    for prop in args.properties:
        properties[prop] = None
    if entity_results is not None:
        for result in entity_results:
            try:
                dxpy.DXHTTPRequest('/' + result['id'] + '/setProperties',
                                   {"project": project,
                                    "properties": properties})
            except (dxpy.DXAPIError,) + network_exceptions as details:
                print(format_exception(details), file=sys.stderr)
                had_error = True
        if had_error:
            err_exit('', 3)
    elif not project.startswith('project-'):
        err_exit('Cannot unset properties on a non-project data container', 3)
    else:
        try:
            dxpy.api.project_set_properties(project, {"properties": properties})
        except:
            err_exit()


def make_download_url(args):
    project, _folderpath, entity_result = try_call(resolve_existing_path, args.path, expected='entity')
    if entity_result is None:
        err_exit(fill('Could not resolve ' + args.path + ' to a data object'), 3)

    if entity_result['describe']['class'] != 'file':
        err_exit(fill('Error: dx download is only for downloading file objects'), 3)

    if args.filename is None:
        args.filename = entity_result['describe']['name']

    # TODO: how to do data egress billing for make_download_url?
    try:
        dxfile = dxpy.DXFile(entity_result['id'], project=project)
        # Only provide project ID, not job workspace container ID
        project = dxfile.project if re.match(r"^project-[a-zA-Z0-9]{24}$", dxfile.project) else dxpy.DXFile.NO_PROJECT_HINT
        url, _headers = dxfile.get_download_url(preauthenticated=True,
                                                duration=normalize_timedelta(args.duration)//1000 if args.duration else 24*3600,
                                                filename=args.filename,
                                                project=project)
        print(url)
    except:
        err_exit()


def get_record(entity_result, args):
    if args.output == '-':
        fd = sys.stdout
    else:
        filename = args.output
        if filename is None:
            filename = entity_result['describe']['name'].replace('/', '%2F')
        if args.output is None and not args.no_ext:
            filename += '.json'
        if not args.overwrite and os.path.exists(filename):
            err_exit(fill('Error: path "' + filename + '" already exists but -f/--overwrite was not set'), 3)
        try:
            fd = open(filename, 'w')
        except:
            err_exit('Error opening destination file ' + filename)

    try:
        details = dxpy.api.record_get_details(entity_result['id'])
    except:
        err_exit()

    fd.write(json.dumps(details, indent=4))

    if args.output != '-':
        fd.close()


def get_output_path(obj_name, obj_class, args):
    path_name = obj_name.replace('/', '%2F')
    if args.output == '-':
        err_exit('Error: {} '.format(obj_class) + 'objects cannot be dumped to stdout, please specify a directory', 3)
    output_base = args.output or '.'
    if os.path.isdir(output_base):
        output_path = os.path.join(output_base, path_name)
    else:
        output_path = output_base
    if os.path.isfile(output_path):
        if not args.overwrite:
            err_exit(fill('Error: path "' + output_path + '" already exists but -f/--overwrite was not set'), 3)
        os.unlink(output_path)
    # Here, output_path either points to a directory or a nonexistent path
    if not os.path.exists(output_path):
        print('Creating "{}" output directory'.format(output_path), file=sys.stderr)
        os.mkdir(output_path)
    # Here, output_path points to a directory
    if len(os.listdir(output_path)):
        # For safety, refuse to remove an existing non-empty
        # directory automatically. Exception: if we are downloading
        # database files and -f/--overwrite was set, then we can
        # proceed, and downloaded files will be added to the existing
        # directory structure.
        if not (obj_class == 'database' and args.overwrite):
            err_exit(fill('Error: path "' + output_path + '" already exists. Remove it and try again.'), 3)
    return output_path


def get_applet(project, entity_result, args):
    obj_name = entity_result['describe']['name']
    obj_id = entity_result['id']
    output_path = get_output_path(obj_name,
                                  entity_result['describe']['class'],
                                  args)
    from dxpy.utils.executable_unbuilder import dump_executable
    print("Downloading applet data", file=sys.stderr)
    dx_obj = dxpy.DXApplet(obj_id, project=project)
    describe_output = dx_obj.describe(incl_properties=True,
                                      incl_details=True)
    dump_executable(dx_obj,
                    output_path,
                    omit_resources=args.omit_resources,
                    describe_output=describe_output)


def get_app(entity_result, args):
    obj_name = entity_result['describe']['name']
    obj_id = entity_result['id']
    output_path = get_output_path(obj_name,
                                  entity_result['describe']['class'],
                                  args)
    from dxpy.utils.executable_unbuilder import dump_executable
    print("Downloading application data", file=sys.stderr)
    dx_obj = dxpy.DXApp(obj_id)
    dump_executable(dx_obj, output_path, omit_resources=args.omit_resources)


def get_workflow(entity_result, args):
    obj_name = entity_result['describe']['name']
    obj_id = entity_result['id']
    output_path = get_output_path(obj_name,
                                  entity_result['describe']['class'],
                                  args)
    from dxpy.utils.executable_unbuilder import dump_executable
    print("Downloading workflow data", file=sys.stderr)

    if entity_result['describe']['class'] == 'workflow':
        dx_obj = dxpy.DXWorkflow(obj_id)
    else:
        dx_obj = dxpy.DXGlobalWorkflow(obj_id)
    describe_output = entity_result['describe']
    dump_executable(dx_obj, output_path, omit_resources=True, describe_output=describe_output)

def do_debug(msg):
    logging.debug(msg)

def get_database(entity_result, args):
    do_debug("dx.py#get_database - entity_result = {}".format(entity_result))
    do_debug("dx.py#get_database - args = {}".format(args))
    obj_id = entity_result['id']
    project = entity_result['describe']['project']
    do_debug("dx.py#get_database - project = {}".format(project))
    # output_path = root output directory for the database
    output_path = get_output_path(obj_id,
                                  entity_result['describe']['class'],
                                  args)
    do_debug("dx.py#get_database - output_path = {}".format(output_path))
    from dxpy.utils.executable_unbuilder import dump_executable
    print("Downloading database files", file=sys.stderr)
    dx_obj = dxpy.DXDatabase(obj_id)
    describe_output = entity_result['describe']
    do_debug("dx.py#get_database - dx_obj = {}".format(dx_obj))

    # If filename is omitted, this is an error unless --allow-all-files is True
    if args.filename is None or args.filename == '/' or args.filename == '':
        if not args.allow_all_files:
            err_exit('Error: downloading all files from a database not allowed unless --allow-all-files argument is specified.', 3)

    # Call /database-xxx/listFolder to fetch database file metadata
    list_folder_args = {"folder": args.filename, "recurse": args.recurse}
    list_folder_resp = dxpy.api.database_list_folder(obj_id, list_folder_args)
    do_debug("dx.py#get_database - list_folder_resp = {}".format(list_folder_resp))
    results = list_folder_resp["results"]
    for dbfilestatus in results:
        # Skip the entries that represent directories, because the local directory structure
        # will be created automatically as real files are downloaded.
        try:
            is_dir = dbfilestatus["isDirectory"]
        except:
            is_dir = True
        if is_dir == False:
            src_filename = dbfilestatus["path"]
            idx = src_filename.rfind("database-")
            if idx != -1:
                src_filename = src_filename[idx + 34:]
            print(src_filename)
            download_one_database_file(project, entity_result['describe'], output_path, src_filename, dbfilestatus, args)

def get(args):
    # Decide what to do based on entity's class
    if not is_hashid(args.path) and ':' not in args.path and args.path.startswith('app-'):
        desc = dxpy.api.app_describe(args.path)
        entity_result = {"id": desc["id"], "describe": desc}
    elif not is_hashid(args.path) and ':' not in args.path and args.path.startswith('globalworkflow-'):
        desc = dxpy.api.global_workflow_describe(args.path)
        entity_result = {"id": desc["id"], "describe": desc}
    else:
        project, _folderpath, entity_result = try_call(resolve_existing_path,
                                                       args.path,
                                                       expected='entity')

    if entity_result is None:
        err_exit('Could not resolve ' + args.path + ' to a data object', 3)

    entity_result_class = entity_result['describe']['class']

    if entity_result_class == 'file':
        download_one_file(project,
                          entity_result['describe'],
                          entity_result['describe']['name'],
                          args)
    elif entity_result_class == 'record':
        get_record(entity_result, args)
    elif entity_result_class == 'applet':
        get_applet(project, entity_result, args)
    elif entity_result_class == 'app':
        get_app(entity_result, args)
    elif entity_result_class in ('workflow', 'globalworkflow'):
        get_workflow(entity_result, args)
    elif entity_result_class == 'database':
        get_database(entity_result, args)
    else:
        err_exit('Error: The given object is of class ' + entity_result['describe']['class'] +
                 ' but an object of class file, record, applet, app, or workflow was expected', 3)

def cat(args):
    for path in args.path:
        project, _folderpath, entity_result = try_call(resolve_existing_path, path)

        if entity_result is None:
            err_exit('Could not resolve ' + path + ' to a data object', 3)

        if entity_result['describe']['class'] != 'file':
            err_exit('Error: expected a file object', 3)

        # If the user did not explicitly provide the project, don't pass any
        # project parameter to the API call but continue with download resolution
        path_has_explicit_proj = is_project_explicit(path) or is_jbor_str(path)
        if not path_has_explicit_proj:
            project = None
        elif is_jbor_str(path):
            project = entity_result['describe']['project']
        # If the user explicitly provided the project and it doesn't contain
        # the file, don't allow the download.
        if path_has_explicit_proj and project is not None and \
           not object_exists_in_project(entity_result['describe']['id'], project):
            err_exit('Error: project does not contain specified file object', 3)

        # We assume the file is binary, unless specified otherwise
        mode = "rb"
        if args.unicode_text is True:
            mode = "r"
        try:
            dxfile = dxpy.DXFile(entity_result['id'], mode=mode)
            while True:
                # If we decided the project specification was not explicit, do
                # not allow the workspace setting to bleed through
                chunk = dxfile.read(1024*1024, project=project or dxpy.DXFile.NO_PROJECT_HINT)
                if len(chunk) == 0:
                    break
                if mode == 'rb':
                    sys.stdout.buffer.write(chunk)
                else:
                    sys.stdout.write(chunk)
        except:
            err_exit()


def download_or_cat(args):
    if args.output == '-':
        cat_args = parser.parse_args(['cat'] + args.paths)
        cat_args.unicode_text = args.unicode_text
        cat(cat_args)
        return
    download(args)


def head(args):
    # Attempt to resolve name
    project, _folderpath, entity_result = try_call(resolve_existing_path,
                                                   args.path, expected='entity')
    if entity_result is None:
        err_exit('Could not resolve ' + args.path + ' to a data object', 3)
    if not entity_result['describe']['class'] in ['file']:
        err_exit('Error: The given object is of class ' + entity_result['describe']['class'] +
                 ' but an object of class file was expected', 3)

    handler = dxpy.get_handler(entity_result['id'], project=project)

    counter = 0
    if args.lines > 0:
        try:
            if handler._class == 'file':
                try:
                    handler._read_bufsize = 1024*32
                    for line in handler:
                        print(line)
                        counter += 1
                        if counter == args.lines:
                            break
                except UnicodeDecodeError:
                    sys.stdout.write("File contains binary data")
            else:
                err_exit("Class type " + handler._class + " not supported for dx head")
        except StopIteration:
            pass
        except:
            err_exit()

def upload(args, **kwargs):
    if args.output is not None and args.path is not None:
        raise DXParserError('Error: Cannot provide both the -o/--output and --path/--destination arguments')
    elif args.path is None:
        args.path = args.output

    # multithread is an argument taken by DXFile.write() but we
    # have to expose a `--singlethread` option for `dx upload` since
    # it has multithreaded upload set by default
    args.multithread = not args.singlethread

    if len(args.filename) > 1 and args.path is not None and not args.path.endswith("/"):
        # When called as "dx upload x --dest /y", we upload to "/y"; with --dest "/y/", we upload to "/y/x".
        # Called as "dx upload x y --dest /z", z is implicitly a folder, so append a slash to avoid incorrect path
        # resolution.
        args.path += "/"

    paths = copy.copy(args.filename)
    for path in paths:
        args.filename = path
        upload_one(args, **kwargs)

upload_seen_paths = set()
def upload_one(args):
    try_call(process_dataobject_args, args)

    args.show_progress = args.show_progress and not args.brief

    if args.path is None:
        project = dxpy.WORKSPACE_ID
        folder = dxpy.config.get('DX_CLI_WD', '/')
        name = None if args.filename == '-' else os.path.basename(args.filename)
    else:
        project, folder, name = try_call(resolve_path, args.path)
        if name is None and args.filename != '-':
            name = os.path.basename(args.filename)

    if os.path.isdir(args.filename):
        if not args.recursive:
            err_exit('Error: {f} is a directory but the -r/--recursive option was not given'.format(f=args.filename), 3)
        norm_path = os.path.realpath(args.filename)
        if norm_path in upload_seen_paths:
            print("Skipping {f}: directory loop".format(f=args.filename), file=sys.stderr)
            return
        else:
            upload_seen_paths.add(norm_path)

        dir_listing = os.listdir(args.filename)
        if len(dir_listing) == 0: # Create empty folder
            dxpy.api.project_new_folder(project, {"folder": os.path.join(folder, os.path.basename(args.filename)),
                                                  "parents": True})
        else:
            for f in dir_listing:
                sub_args = copy.copy(args)
                sub_args.mute = True
                sub_args.filename = os.path.join(args.filename, f)
                sub_args.path = "{p}:{f}/{sf}/".format(p=project, f=folder, sf=os.path.basename(args.filename))
                sub_args.parents = True
                upload_one(sub_args)
    else:
        try:
            dxfile = dxpy.upload_local_file(filename=(None if args.filename == '-' else args.filename),
                                            file=(sys.stdin.buffer if args.filename == '-' else None),
                                            write_buffer_size=(None if args.write_buffer_size is None
                                                               else int(args.write_buffer_size)),
                                            name=name,
                                            tags=args.tags,
                                            types=args.types,
                                            hidden=args.hidden,
                                            project=project,
                                            properties=args.properties,
                                            details=args.details,
                                            folder=folder,
                                            parents=args.parents,
                                            show_progress=args.show_progress,
                                            multithread=args.multithread)
            if args.wait:
                dxfile._wait_on_close()
            if args.brief:
                print(dxfile.get_id())
            elif not args.mute:
                print_desc(dxfile.describe(incl_properties=True, incl_details=True))
        except:
            err_exit()

def find_executions(args):
    try_call(process_find_by_property_args, args)
    if not (args.origin_jobs or args.all_jobs):
        args.trees = True
    if args.origin_jobs and args.parent is not None and args.parent != 'none':
        return
    project = dxpy.WORKSPACE_ID
    origin = None
    more_results = False
    include_io = (args.verbose and args.json) or args.show_outputs
    include_internetUsageIPs = args.verbose and args.json
    if args.classname == 'job':
        describe_args = {
        "defaultFields": True,
        "fields": {
            "runInput": include_io,
            "originalInput": include_io,
            "input": include_io,
            "output": include_io,
            "internetUsageIPs":include_internetUsageIPs
        }
    }
    else:
        describe_args = {"io": include_io}
    id_desc = None

    # Now start parsing flags
    if args.id is not None:
        id_desc = try_call(dxpy.api.job_describe, args.id, {"io": False})
        origin = id_desc.get('originJob', None)
        if args.origin_jobs and args.id != origin:
            return
        if args.origin is not None and origin != args.origin:
            return
        project = None
        args.user = None
    else:
        origin = args.origin
        if args.project is not None:
            if get_last_pos_of_char(':', args.project) == -1:
                args.project = args.project + ':'
            project, _none, _none = try_call(resolve_existing_path,
                                             args.project, 'project')
        if args.user is not None and args.user != 'self' and not args.user.startswith('user-'):
            args.user = 'user-' + args.user.lower()
        if args.all_projects:
            project = None
    query = {'classname': args.classname,
             'launched_by': args.user,
             'executable': args.executable,
             'project': project,
             'state': args.state,
             'origin_job': origin,
             'parent_job': "none" if args.origin_jobs else args.parent,
             'describe': describe_args,
             'created_after': args.created_after,
             'created_before': args.created_before,
             'name': args.name,
             'name_mode': 'glob',
             'tags': args.tag,
             'properties': args.properties,
             'include_subjobs': False if args.no_subjobs else True,
             'root_execution': args.root_execution}
    if args.num_results < 1000 and not args.trees:
        query['limit'] = args.num_results + 1

    json_output = []                        # for args.json

    def build_tree(root, executions_by_parent, execution_descriptions, is_cached_result=False):
        tree, root_string = {}, ''
        if args.json:
            json_output.append(execution_descriptions[root])
        elif args.brief:
            print(root)
        else:
            root_string = get_find_executions_string(execution_descriptions[root],
                                                     has_children=root in executions_by_parent,
                                                     show_outputs=args.show_outputs,
                                                     is_cached_result=is_cached_result)
            tree[root_string] = collections.OrderedDict()
        for child_execution in executions_by_parent.get(root, {}):
            child_is_cached_result = is_cached_result or (execution_descriptions[child_execution].get('outputReusedFrom') is not None)
            subtree, _subtree_root = build_tree(child_execution,
                                                executions_by_parent,
                                                execution_descriptions,
                                                is_cached_result=child_is_cached_result)
            if tree:
                tree[root_string].update(subtree)
        return tree, root_string

    def process_tree(result, executions_by_parent, execution_descriptions):
        is_cached_result = False
        if 'outputReusedFrom' in result and result['outputReusedFrom'] is not None:
            is_cached_result = True
        tree, root = build_tree(result['id'], executions_by_parent, execution_descriptions, is_cached_result)
        if tree:
            print(format_tree(tree[root], root))

    try:
        num_processed_results = 0
        roots = collections.OrderedDict()
        for execution_result in dxpy.find_executions(**query):
            if args.trees:
                if args.classname == 'job':
                    root = execution_result['describe']['originJob']
                else:
                    root = execution_result['describe']['rootExecution']
                if root not in roots:
                    num_processed_results += 1
            else:
                num_processed_results += 1

            if (num_processed_results > args.num_results):
                more_results = True
                break

            if args.json:
                json_output.append(execution_result['describe'])
            elif args.trees:
                roots[root] = root
                if args.classname == 'analysis' and root.startswith('job-'):
                    # Analyses in trees with jobs at their root found in "dx find analyses" are displayed unrooted,
                    # and only the last analysis found is displayed.
                    roots[root] = execution_result['describe']['id']
            elif args.brief:
                print(execution_result['id'])
            elif not args.trees:
                print(format_tree({}, get_find_executions_string(execution_result['describe'],
                                                                 has_children=False,
                                                                 single_result=True,
                                                                 show_outputs=args.show_outputs)))
        if args.trees:
            executions_by_parent, descriptions = collections.defaultdict(list), {}
            root_field = 'origin_job' if args.classname == 'job' else 'root_execution'
            parent_field = 'masterJob' if args.no_subjobs else 'parentJob'
            query = {'classname': args.classname,
                     'describe': describe_args,
                     'include_subjobs': False if args.no_subjobs else True,
                     root_field: list(roots.keys())}
            if not args.all_projects:
                # If the query doesn't specify a project, the server finds all projects to which the user has explicit
                # permissions, but doesn't search through public projects.
                # In "all projects" mode, we don't specify a project in the initial query, and so don't need to specify
                # one in the follow-up query here (because the initial query can't return any jobs in projects to which
                # the user doesn't have explicit permissions).
                # When searching in a specific project, we set a project in the query here, in case this is a public
                # project and the user doesn't have explicit permissions (otherwise, the follow-up query would return
                # empty results).
                query['project'] = project

            def process_execution_result(execution_result):
                execution_desc = execution_result['describe']
                parent = execution_desc.get(parent_field) or execution_desc.get('parentAnalysis')
                descriptions[execution_result['id']] = execution_desc
                if parent:
                    executions_by_parent[parent].append(execution_result['id'])

                # If an analysis with cached children, also insert those
                if execution_desc['class'] == 'analysis':
                    for stage_desc in execution_desc['stages']:
                        if 'parentAnalysis' in stage_desc['execution'] and stage_desc['execution']['parentAnalysis'] != execution_result['id'] and \
                           (args.classname != 'analysis' or stage_desc['execution']['class'] == 'analysis'):
                            # this is a cached stage (with a different parent)
                            executions_by_parent[execution_result['id']].append(stage_desc['execution']['id'])
                            if stage_desc['execution']['id'] not in descriptions:
                                descriptions[stage_desc['execution']['id']] = stage_desc['execution']

            # Short-circuit the find_execution API call(s) if there are
            # no root executions (and therefore we would have gotten 0
            # results anyway)
            if len(list(roots.keys())) > 0:
                for execution_result in dxpy.find_executions(**query):
                    process_execution_result(execution_result)

                # ensure roots are sorted by their creation time
                sorted_roots = sorted(roots, key=lambda root: -descriptions[roots[root]]['created'])

                for root in sorted_roots:
                    process_tree(descriptions[roots[root]], executions_by_parent, descriptions)
        if args.json:
            print(json.dumps(json_output, indent=4))

        if more_results and get_delimiter() is None and not (args.brief or args.json):
            print(fill("* More results not shown; use -n to increase number of results or --created-before to show older results", subsequent_indent='  '))
    except:
        err_exit()

def find_data(args):
    # --folder deprecated to --path.
    if args.folder is None and args.path is not None:
        args.folder = args.path
    elif args.folder is not None and args.path is not None:
        err_exit(exception=DXParserError('Cannot supply both --folder and --path.'),
                 expected_exceptions=(DXParserError,))

    try_call(process_find_by_property_args, args)
    if args.all_projects:
        args.project = None
        args.folder = None
        args.recurse = True
    elif args.project is None:
        args.project = dxpy.WORKSPACE_ID
    else:
        if get_last_pos_of_char(':', args.project) == -1:
            args.project = args.project + ':'

        if args.folder is not None and get_last_pos_of_char(':', args.folder) != -1:
            err_exit(exception=DXParserError('Cannot supply both --project and --path PROJECTID:FOLDERPATH.'),
                     expected_exceptions=(DXParserError,))

        args.project, _none, _none = try_call(resolve_existing_path,
                                              args.project, 'project')

    if args.folder is not None and not args.folder.startswith('/'):
        args.project, args.folder, _none = try_call(resolve_path, args.folder, expected='folder')

    if args.brief:
        describe_input = dict(fields=dict(project=True, id=True))
    elif args.verbose:
        describe_input = True
    else:
        describe_input = dict(fields=get_ls_l_desc_fields())
    try:
        results = dxpy.find_data_objects(classname=args.classname,
                                         state=args.state,
                                         visibility=args.visibility,
                                         properties=args.properties,
                                         name=args.name,
                                         name_mode='glob',
                                         typename=args.type,
                                         tags=args.tag, link=args.link,
                                         project=args.project,
                                         folder=args.folder,
                                         recurse=(args.recurse if not args.recurse else None),
                                         modified_after=args.mod_after,
                                         modified_before=args.mod_before,
                                         created_after=args.created_after,
                                         created_before=args.created_before,
                                         region=args.region,
                                         describe=describe_input)
        if args.json:
            print(json.dumps(list(results), indent=4))
            return
        if args.brief:
            for result in results:
                print(result['project'] + ':' + result['id'])
        else:
            for result in results:
                if args.verbose:
                    print("")
                    print_data_obj_desc(result["describe"])
                else:
                    print_ls_l_desc(result["describe"], include_folder=True, include_project=args.all_projects)
    except:
        err_exit()


def find_projects(args):
    try_call(process_find_by_property_args, args)
    try_call(process_phi_param, args)
    try_call(process_external_upload_restricted_param, args)

    try:
        results = dxpy.find_projects(name=args.name, name_mode='glob',
                                     properties=args.properties, tags=args.tag,
                                     level=('VIEW' if args.public else args.level),
                                     describe=(not args.brief),
                                     explicit_perms=(not args.public if not args.public else None),
                                     public=(args.public if args.public else None),
                                     created_after=args.created_after,
                                     created_before=args.created_before,
                                     region=args.region,
                                     containsPHI=args.containsPHI,
                                     externalUploadRestricted=args.external_upload_restricted)
    except:
        err_exit()
    format_find_results(args, results)

def find_apps_result(args):
    raw_results = dxpy.find_apps(name=args.name, name_mode='glob', category=args.category,
                                 all_versions=args.all,
                                 published=(not args.unpublished),
                                 billed_to=args.billed_to,
                                 created_by=args.creator,
                                 developer=args.developer,
                                 created_after=args.created_after,
                                 created_before=args.created_before,
                                 modified_after=args.mod_after,
                                 modified_before=args.mod_before,
                                 describe={"fields": {"name": True,
                                                      "installed": args.installed,
                                                      "title": not args.brief,
                                                      "version": not args.brief,
                                                      "published": args.verbose,
                                                      "billTo": not args.brief}})

    if args.installed:
        maybe_filtered_by_install = (result for result in raw_results if result['describe']['installed'])
    else:
        maybe_filtered_by_install = raw_results

    if args.brief:
        results = ({"id": result['id']} for result in maybe_filtered_by_install)
    else:
        results = sorted(maybe_filtered_by_install, key=lambda result: result['describe']['name'])
    return results

def find_global_workflows_result(args):
    raw_results = dxpy.find_global_workflows(name=args.name, name_mode='glob', category=args.category,
                                 all_versions=args.all,
                                 published=(not args.unpublished),
                                 billed_to=args.billed_to,
                                 created_by=args.creator,
                                 developer=args.developer,
                                 created_after=args.created_after,
                                 created_before=args.created_before,
                                 modified_after=args.mod_after,
                                 modified_before=args.mod_before,
                                 describe={"fields": {"name": True,
                                                      "title": not args.brief,
                                                      "version": not args.brief,
                                                      "published": args.verbose,
                                                      "billTo": not args.brief}})

    if args.brief:
        results = ({"id": result['id']} for result in raw_results)
    else:
        results = sorted(raw_results, key=lambda result: result['describe']['name'])
    return results

def print_find_results(results, args):
    def maybe_x(result):
        return DNANEXUS_X() if result['describe']['billTo'] in ['org-dnanexus', 'org-dnanexus_apps'] else ' '

    if args.json:
        print(json.dumps(list(results), indent=4))
        return
    if args.brief:
        for result in results:
            print(result['id'])
    elif not args.verbose:
        for result in results:
            print(maybe_x(result) + DELIMITER(" ") + result['describe'].get('title', result['describe']['name']) + DELIMITER(' (') + result["describe"]["name"] + DELIMITER("), v") + result["describe"]["version"])
    else:
        for result in results:
            print(maybe_x(result) + DELIMITER(" ") + result["id"] + DELIMITER(" ") + result['describe'].get('title', result['describe']['name']) + DELIMITER(' (') + result["describe"]["name"] + DELIMITER('), v') + result['describe']['version'] + DELIMITER(" (") + ("published" if result["describe"].get("published", 0) > 0 else "unpublished") + DELIMITER(")"))

def find_apps(args):
    try:
        results = find_apps_result(args)
        print_find_results(results, args)
    except:
        err_exit()

def find_global_workflows(args):
    try:
        results = find_global_workflows_result(args)
        print_find_results(results, args)
    except:
        err_exit()

def update_project(args):
    input_params = get_update_project_args(args)

    # The resolver expects a ':' to separate projects from folders.
    if ':' not in args.project_id:
        args.project_id += ':'

    project, _none, _none = try_call(resolve_existing_path,
                                     args.project_id, 'project')
    try:
        results = dxpy.api.project_update(object_id=project, input_params=input_params)
        if args.brief:
            print(results['id'])
        else:
            print(json.dumps(results))
    except:
        err_exit()

def close(args):
    if '_DX_FUSE' in os.environ:
        from xattr import xattr

    handlers = []
    had_error = False

    for path in args.path:
        # Attempt to resolve name
        try:
            project, _folderpath, entity_results = resolve_existing_path(path,
                                                                         expected='entity',
                                                                         allow_mult=True,
                                                                         all_mult=args.all)
        except:
            project, entity_results = None, None

        if entity_results is None:
            print(fill('Could not resolve "' + path + '" to a name or ID'))
            had_error = True
        else:
            for result in entity_results:
                try:
                    obj = dxpy.get_handler(result['id'], project=project)
                    if '_DX_FUSE' in os.environ:
                        xattr(path)['state'] = 'closed'
                    else:
                        obj.close()
                    handlers.append(obj)
                except Exception as details:
                    print(fill(str(details)))

    if args.wait:
        for handler in handlers:
            handler._wait_on_close()

    if had_error:
        err_exit('', 3)

def wait(args):
    had_error = False
    # If only one path was provided, together with the --from-file argument,
    # check to see if it is a local file and if so gather actual paths
    # on which to wait from the contents of the file.
    if args.from_file and len(args.path) == 1 and os.path.isfile(args.path[0]):
        try:
            args.path = open(args.path[0]).read().strip().split('\n')
        except IOError as e:
            raise DXCLIError(
                'Could not open {}. The problem was: {}' % (args.path[0], e))

    for path in args.path:
        if is_job_id(path) or is_analysis_id(path):
            dxexecution = dxpy.get_handler(path)
            print("Waiting for " + path + " to finish running...")
            try_call(dxexecution.wait_on_done)
            print("Done")
        else:
            # Attempt to resolve name
            try:
                project, _folderpath, entity_result = resolve_existing_path(path, expected='entity')
            except:
                project, entity_result = None, None

            if entity_result is None:
                print(fill('Could not resolve ' + path + ' to a data object'))
                had_error = True
            else:
                handler = dxpy.get_handler(entity_result['id'], project=entity_result['describe']['project'])
                print("Waiting for " + path + " to close...")
                try_call(handler._wait_on_close)
                print("Done")

    if had_error:
        err_exit('', 3)

def build(args):
    sys.argv = ['dx build'] + sys.argv[2:]

    def get_source_exec_desc(source_exec_path):
        """
        Return source executable description when --from option is used

        Accecptable format of source_exec_path:
            - applet-ID/workflow-ID
            - project-ID-or-name:applet-ID/workflow-ID
            - project-ID-or-name:folder/path/to/exec-name
              where exec-name must be the name of only one applet or workflow

        :param source_exec_path: applet/workflow path given using --from
        :type source_exec_path: string
        :return: applet/workflow description
        :rtype: dict
        """
        exec_describe_fields={'fields':{"properties":True, "details":True},'defaultFields':True}
        _, _, exec_result = try_call(resolve_existing_path,
                                     source_exec_path,
                                     expected='entity',
                                     ask_to_resolve=False,
                                     expected_classes=["applet", "workflow"],
                                     all_mult=False,
                                     allow_mult=False,
                                     describe=exec_describe_fields)

        if exec_result is None:
            err_exit('Could not resolve {} to an existing applet or workflow.'.format(source_exec_path), 3)
        elif len(exec_result)>1:
            err_exit('More than one match found for {}. Please use an applet/workflow ID instead.'.format(source_exec_path), 3)
        else:
            if exec_result[0]["id"].startswith("applet") or exec_result[0]["id"].startswith("workflow"):
                return exec_result[0]["describe"]
            else:
                err_exit('Could not resolve {} to a valid applet/workflow ID'.format(source_exec_path), 3)

    def get_mode(args):
        """
        Returns an applet or a workflow mode based on whether
        the source directory contains dxapp.json or dxworkflow.json.

        If --from option is used, it will set it to:
        app if --from has been resolved to applet-xxxx
        globalworkflow if --from has been resolved to workflow-xxxx
        Note: dictionaries of regional options that can replace optionally
        ID strings will be supported in the future
        """
        if args._from is not None:
            if args._from["id"].startswith("applet"):
                return "app"
            elif args._from["id"].startswith("workflow"):
                return "globalworkflow"

        if not os.path.isdir(args.src_dir):
            parser.error("{} is not a directory".format(args.src_dir))

        if os.path.exists(os.path.join(args.src_dir, "dxworkflow.json")):
            return "workflow"
        else:
            return "applet"

    def get_validated_source_dir(args):
        if args._from is not None:
            if args.src_dir is not None:
                build_parser.error('Source directory and --from cannot be specified together')
            return None

        src_dir = args.src_dir
        if src_dir is None:
            src_dir = os.getcwd()
            if USING_PYTHON2:
                src_dir = src_dir.decode(sys.getfilesystemencoding())
        return src_dir

    def handle_arg_conflicts(args):
        """
        Raises parser error (exit code 3) if there are any conflicts in the specified options.
        """
        if args.mode == "app" and args.destination != '.':
            build_parser.error("--destination cannot be used when creating an app (only an applet)")

        if args.mode == "globalworkflow" and args.destination != '.':
            build_parser.error("--destination cannot be used when creating a global workflow (only a workflow)")

        if args.mode == "applet" and args.region:
            build_parser.error("--region cannot be used when creating an applet (only an app)")

        if args.overwrite and args.archive:
            build_parser.error("Options -f/--overwrite and -a/--archive cannot be specified together")

        if args.run is not None and args.dry_run:
            build_parser.error("Options --dry-run and --run cannot be specified together")

        if args.run and args.remote and args.mode == 'app':
            build_parser.error("Options --remote, --app, and --run cannot all be specified together. Try removing --run and then separately invoking dx run.")

        # conflicts and incompatibilities with --from

        if args._from is not None and args.ensure_upload:
            build_parser.error("Options --from and --ensure-upload cannot be specified together")

        if args._from is not None and args.force_symlinks:
            build_parser.error("Options --from and --force-symlinks cannot be specified together")

        if args._from is not None and args.remote:
            build_parser.error("Options --from and --remote cannot be specified together")

        if args._from is not None and not args.parallel_build:
            build_parser.error("Options --from and --no-parallel-build cannot be specified together")

        if args._from is not None and (args.mode != "app" and args.mode != "globalworkflow"):
            build_parser.error("--from can only be used to build an app from an applet or a global workflow from a project-based workflow")

        if args._from is not None and not args.version_override:
            build_parser.error("--version must be specified when using the --from option")

        if args.mode == "app" and args._from is not None and not args._from["id"].startswith("applet"):
            build_parser.error("app can only be built from an applet (--from should be set to an applet ID)")

        if args.mode == "globalworkflow" and args._from is not None and not args._from["id"].startswith("workflow"):
            build_parser.error("globalworkflow can only be built from an workflow (--from should be set to a workflow ID)")

        if args._from and args.dry_run:
            build_parser.error("Options --dry-run and --from cannot be specified together")

        if args.mode in ("globalworkflow", "applet", "app") and args.keep_open:
            build_parser.error("Global workflows, applets and apps cannot be kept open")

        if args.repository and not args.nextflow:
            build_parser.error("Repository argument is available only when building a Nextflow pipeline. Did you mean 'dx build --nextflow'?")

        if args.repository and args.remote:
            build_parser.error("Nextflow pipeline built from a remote Git repository is always built using the Nextflow Pipeline Importer app. This is not compatible with --remote.")

        if args.git_credentials and not args.repository:
            build_parser.error("Git credentials can be supplied only when building Nextflow pipeline from a Git repository.")

        if args.nextflow and args.mode == "app":
            build_parser.error("Building Nextflow apps is not supported. Build applet instead.")

        # options not supported by workflow building

        if args.mode == "workflow":
            unsupported_options = {
                '--ensure-upload': args.ensure_upload,
                '--force-symlinks': args.force_symlinks,
                '--[no-]publish': args.publish,
                '--[no-]dry_run': args.dry_run,
                '--run': args.run,
                '--remote': args.remote,
                '--version': args.version_override,
                '--bill-to': args.bill_to,
                '--archive': args.archive,
                #TODO: Handle the options below, they are always set to
                # True by default and will be currently silently ignored
                #'--[no-]watch': args.watch,
                #'--parallel-build': args.parallel_build,
                #'--[no]version-autonumbering': args.version_autonumbering,
                #'--[no]update': args.update,
                '--region': args.region,
                '--extra-args': args.extra_args}
            used_unsupported_options = {k: v for k, v in list(unsupported_options.items()) if v}
            if used_unsupported_options:
                build_parser.error("Options {} are not supported with workflows"
                                   .format(", ".join(used_unsupported_options)))

    args = build_parser.parse_args()

    if dxpy.AUTH_HELPER is None and not args.dry_run:
        build_parser.error('Authentication required to build an executable on the platform; please run "dx login" first')

    try:
        args.src_dir = get_validated_source_dir(args)

        if args._from is not None:
            args._from = get_source_exec_desc(args._from)

        # If mode is not specified, determine it by the json file or by --from
        if args.mode is None:
            args.mode = get_mode(args)

        handle_arg_conflicts(args)
        if args.mode in ("app", "applet"):
            dx_build_app.build(args)
        elif args.mode in ("workflow", "globalworkflow"):
            workflow_builder.build(args, build_parser)
        else:
            msg = "Unrecognized mode. Accepted options: --app, --applet, --workflow, --globalworkflow."
            msg += " If not provided, an attempt is made to build either an applet or a workflow, depending on"
            msg += " whether a dxapp.json or dxworkflow.json file is found in the source directory, respectively."
            build_parser.error(msg)
    except Exception as e:
        print("Error: {}".format(e), file=sys.stderr)
        err_exit()


def process_list_of_usernames(thing):
    return ['user-' + name.lower() if name != 'PUBLIC' and
            not name.startswith('org-') and
            not name.startswith('user-')
            else name
            for name in thing]

def add_users(args):
    desc = try_call(resolve_global_executable, args.app)
    args.users = process_list_of_usernames(args.users)

    try:
        if desc['class'] == 'app':
            dxpy.api.app_add_authorized_users(desc['id'], input_params={"authorizedUsers": args.users})
        else:
            dxpy.api.global_workflow_add_authorized_users(desc['id'], input_params={"authorizedUsers": args.users})
    except:
        err_exit()

def remove_users(args):
    desc = try_call(resolve_global_executable, args.app)
    args.users = process_list_of_usernames(args.users)

    try:
        if desc['class'] == 'app':
            dxpy.api.app_remove_authorized_users(desc['id'], input_params={"authorizedUsers": args.users})
        else:
            dxpy.api.global_workflow_remove_authorized_users(desc['id'], input_params={"authorizedUsers": args.users})
    except:
        err_exit()

def list_users(args):
    desc = try_call(resolve_global_executable, args.app)
    users = desc['authorizedUsers']

    for user in users:
        print(user)

def add_developers(args):
    desc = try_call(resolve_global_executable, args.app)
    args.developers = process_list_of_usernames(args.developers)

    try:
        if desc['class'] == 'app':
            dxpy.api.app_add_developers(desc['id'], input_params={"developers": args.developers})
        else:
            dxpy.api.global_workflow_add_developers(desc['id'], input_params={"developers": args.developers})
    except:
        err_exit()

def list_developers(args):
    desc = try_call(resolve_global_executable, args.app)

    try:
        if desc['class'] == 'app':
            developers = dxpy.api.app_list_developers(desc['id'])['developers']
        else:
            developers = dxpy.api.global_workflow_list_developers(desc['id'])['developers']

        for d in developers:
            print(d)
    except:
        err_exit()

def render_timestamp(epochSeconds):
    # This is the format used by 'aws s3 ls'
    return datetime.datetime.fromtimestamp(epochSeconds//1000).strftime('%Y-%m-%d %H:%M:%S')


def list_database_files(args):
    try:
        # check if database was given as an object hash id
        if is_hashid(args.database):
            desc = dxpy.api.database_describe(args.database)
            entity_result = {"id": desc["id"], "describe": desc}
        else:
        # otherwise it was provided as a path, so try and resolve
            project, _folderpath, entity_result = try_call(resolve_existing_path,
                                                           args.database,
                                                           expected='entity')

        # if we couldn't resolved the entity, fail
        if entity_result is None:
            err_exit('Could not resolve ' + args.database + ' to a data object', 3)
        else:
        # else check and verify that the found entity is a database object
            entity_result_class = entity_result['describe']['class']
            if entity_result_class != 'database':
                err_exit('Error: The given object is of class ' + entity_result_class +
                 ' but an object of class database was expected', 3)

        results = dxpy.api.database_list_folder(
            entity_result['id'],
            input_params={"folder": args.folder, "recurse": args.recurse, "timeout": args.timeout})
        for r in results["results"]:
            date_str = render_timestamp(r["modified"]) if r["modified"] != 0 else ''
            if (args.csv == True):
                print("{}{}{}{}{}".format(
                    date_str, DELIMITER(","), r["size"], DELIMITER(","), r["path"]))
            else:
                print("{}{}{}{}{}".format(
                    date_str.rjust(19), DELIMITER(" "), str(r["size"]).rjust(12), DELIMITER(" "), r["path"]))
    except:
        err_exit()

def remove_developers(args):
    desc = try_call(resolve_global_executable, args.app)
    args.developers = process_list_of_usernames(args.developers)

    try:
        if desc['class'] == 'app':
            dxpy.api.app_remove_developers(desc['id'], input_params={"developers": args.developers})
        else:
            dxpy.api.global_workflow_remove_developers(desc['id'], input_params={"developers": args.developers})
    except:
        err_exit()


def install(args):
    app_desc = try_call(resolve_app, args.app)

    try:
        dxpy.api.app_install(app_desc['id'])
        print('Installed the ' + app_desc['name'] + ' app')
    except:
        err_exit()

def uninstall(args):
    app_desc = get_app_from_path(args.app)
    if app_desc:
        try_call(dxpy.api.app_uninstall, app_desc['id'])
    else:
        user_data = dxpy.api.user_describe(dxpy.whoami(), {"fields": {"appsInstalled": True}})
        if args.app in user_data['appsInstalled']:
            args.app = 'app-' + args.app
        if args.app.startswith('app-'):
            try_call(dxpy.api.app_uninstall, args.app)
            print('Uninstalled the {app} app'.format(app=args.app))
        else:
            err_exit('Could not find the app', 3)

def _get_input_for_run(args, executable, preset_inputs=None, input_name_prefix=None):
    """
    Returns an input dictionary that can be passed to executable.run()
    """
    # The following may throw if the executable is a workflow with no
    # input spec available (because a stage is inaccessible)
    exec_inputs = try_call(ExecutableInputs,
                           executable,
                           input_name_prefix=input_name_prefix,
                           active_region=args.region)

    # Use input and system requirements from a cloned execution
    if args.input_json is None and args.filename is None:
        # --input-json and --input-json-file completely override input
        # from the cloned job
        exec_inputs.update(args.input_from_clone, strip_prefix=False)

    # Update with inputs passed to the this function
    if preset_inputs is not None:
        exec_inputs.update(preset_inputs, strip_prefix=False)

    # Update with inputs passed with -i, --input_json, --input_json_file, etc.
    # If batch_tsv is set, do not prompt for missing arguments
    require_all_inputs = (args.batch_tsv is None)
    try_call(exec_inputs.update_from_args, args, require_all_inputs)

    return exec_inputs.inputs

def run_one(args, executable, dest_proj, dest_path, input_json, run_kwargs):
    # Print inputs used for the run
    if not args.brief:
        print()
        print('Using input JSON:')
        print(json.dumps(input_json, indent=4))
        print()

    # Ask for confirmation if a tty and if input was not given as a
    # single JSON.
    if args.confirm and INTERACTIVE_CLI:
        if not prompt_for_yn('Confirm running the executable with this input', default=True):
            parser.exit(0)

    if not args.brief:
        print(fill("Calling " + executable.get_id() + " with output destination " + dest_proj + ":" + dest_path,
                   subsequent_indent='  ') + '\n')

    # Run the executable
    try:
        dxexecution = executable.run(input_json, **run_kwargs)
        if not args.brief:
            print(dxexecution._class.capitalize() + " ID: " + dxexecution.get_id())
        else:
            print(dxexecution.get_id())
        sys.stdout.flush()

        if args.wait:
            dxexecution.wait_on_done()
        elif args.confirm and INTERACTIVE_CLI and not (args.watch or args.ssh) and isinstance(dxexecution, dxpy.DXJob):
            answer = input("Watch launched job now? [Y/n] ")
            if len(answer) == 0 or answer.lower()[0] == 'y':
                args.watch = True

        if isinstance(dxexecution, dxpy.DXJob):
            if args.watch:
                watch_args = parser.parse_args(['watch', dxexecution.get_id()])
                print('')
                print('Job Log')
                print('-------')
                watch(watch_args)
            elif args.ssh:
                if args.ssh_proxy:
                    ssh_args = parser.parse_args(
                        ['ssh', '--ssh-proxy', args.ssh_proxy, dxexecution.get_id()])
                else:
                    ssh_args = parser.parse_args(['ssh', dxexecution.get_id()])
                ssh(ssh_args, ssh_config_verified=True)
    except PermissionDenied as e:
        if run_kwargs.get("detach") and os.environ.get("DX_RUN_DETACH") == "1" and "detachedJob" in e.msg:
            print("Unable to start detached job in given project. "
                  "To disable running jobs as detached by default, please unset the environment variable DX_RUN_DETACH ('unset DX_RUN_DETACH')")
        raise(e)
    except Exception:
        err_exit()

    return dxexecution


def run_batch_all_steps(args, executable, dest_proj, dest_path, input_json, run_kwargs):
    if (args.wait or
        args.watch or
        args.ssh or
        args.ssh_proxy or
        args.clone):
        raise Exception("Options {wait, watch, ssh, ssh_proxy, clone} do not work with batch execution")

    b_args = batch_launch_args(executable, input_json, args.batch_tsv)

    if not args.brief:
        # print all the table rows we are going to run
        print('Batch run, calling executable with arguments:')
        for d in b_args["launch_args"]:
            print(json.dumps(d, indent=4))
        print()

    # Ask for confirmation if a tty and if input was not given as a
    # single JSON.
    if args.confirm and INTERACTIVE_CLI:
        if not prompt_for_yn('Confirm running the executable with this input', default=True):
            parser.exit(0)

    if not args.brief:
        print(fill("Calling " + executable.get_id() + " with output destination " + dest_proj + ":" + dest_path,
                   subsequent_indent='  ') + '\n')

    # Run the executable on all the input dictionaries
    dx_execs = batch_run(executable, b_args, run_kwargs, args.batch_folders)
    exec_ids = [dxe.get_id() for dxe in dx_execs]
    print(",".join(exec_ids))
    sys.stdout.flush()

# Shared code for running an executable ("dx run executable"). At the end of this method,
# there is a fork between the case of a single executable, and a batch run.
def run_body(args, executable, dest_proj, dest_path, preset_inputs=None, input_name_prefix=None):
    input_json = _get_input_for_run(args, executable, preset_inputs)

    if args.sys_reqs_from_clone and not isinstance(args.instance_type, str):
        args.instance_type = dict({stage: reqs['instanceType'] for stage, reqs in list(args.sys_reqs_from_clone.items())},
                                  **(args.instance_type or {}))

    if args.sys_reqs_from_clone and not isinstance(args.instance_count, str):
        # extract instance counts from cloned sys reqs and override them with args provided with "dx run"
        args.instance_count = dict({fn: reqs['clusterSpec']['initialInstanceCount']
                                        for fn, reqs in list(args.sys_reqs_from_clone.items()) if 'clusterSpec' in reqs},
                                   **(args.instance_count or {}))

    executable_describe = None
    srd_cluster_spec = SystemRequirementsDict(None)
    if args.instance_count is not None:
        executable_describe = executable.describe()
        srd_default = SystemRequirementsDict.from_sys_requirements(
            executable_describe['runSpec'].get('systemRequirements', {}), _type='clusterSpec')
        srd_requested = SystemRequirementsDict.from_instance_count(args.instance_count)
        srd_cluster_spec = srd_default.override_cluster_spec(srd_requested)

    if args.debug_on:
        if 'All' in args.debug_on:
            args.debug_on = ['AppError', 'AppInternalError', 'ExecutionError']

    preserve_job_outputs = None
    if args.preserve_job_outputs:
        preserve_job_outputs = True
    elif args.preserve_job_outputs_folder is not None:
        preserve_job_outputs = {"folder": args.preserve_job_outputs_folder}

    run_kwargs = {
        "project": dest_proj,
        "folder": dest_path,
        "name": args.name,
        "tags": args.tags,
        "properties": args.properties,
        "details": args.details,
        "depends_on": args.depends_on or None,
        "allow_ssh": args.allow_ssh,
        "ignore_reuse": args.ignore_reuse or None,
        "ignore_reuse_stages": args.ignore_reuse_stages or None,
        "debug": {"debugOn": args.debug_on} if args.debug_on else None,
        "delay_workspace_destruction": args.delay_workspace_destruction,
        "priority": args.priority,
        "instance_type": args.instance_type,
        "stage_instance_types": args.stage_instance_types,
        "stage_folders": args.stage_folders,
        "rerun_stages": args.rerun_stages,
        "cluster_spec": srd_cluster_spec.as_dict(),
        "detach": args.detach,
        "cost_limit": args.cost_limit,
        "rank": args.rank,
        "detailed_job_metrics": args.detailed_job_metrics,
        "max_tree_spot_wait_time": normalize_timedelta(args.max_tree_spot_wait_time)//1000 if args.max_tree_spot_wait_time else None,
        "max_job_spot_wait_time": normalize_timedelta(args.max_job_spot_wait_time)//1000 if args.max_job_spot_wait_time else None,
        "preserve_job_outputs": preserve_job_outputs,
        "extra_args": args.extra_args
    }

    if isinstance(executable, dxpy.DXApplet) or isinstance(executable, dxpy.DXApp):
        run_kwargs["head_job_on_demand"] = args.head_job_on_demand

    if any([args.watch or args.ssh or args.allow_ssh]):
        if run_kwargs["priority"] in ["low", "normal"]:
            if not args.brief:
                print(fill(BOLD("WARNING") + ": You have requested that jobs be run under " +
                        BOLD(run_kwargs["priority"]) +
                        " priority, which may cause them to be restarted at any point, interrupting interactive work."))
                print()
        else: # if run_kwargs["priority"] is None
            run_kwargs["priority"] = "high"

    if run_kwargs["priority"] in ["low", "normal"] and not args.brief:
        special_access = set()
        executable_desc = executable_describe or executable.describe()
        write_perms = ['UPLOAD', 'CONTRIBUTE', 'ADMINISTER']
        def check_for_special_access(access_spec):
            if not access_spec:
                return
            if access_spec.get('developer'):
                special_access.add('access to apps as a developer')
            if access_spec.get('network'):
                special_access.add('Internet access')
            if access_spec.get('project') in write_perms or \
               access_spec.get('allProjects') in write_perms:
                special_access.add('write access to one or more projects')
        if isinstance(executable, dxpy.DXWorkflow):
            for stage_desc in executable_desc['stages']:
                stage_exec_desc = dxpy.describe(stage_desc['executable'])
                check_for_special_access(stage_exec_desc.get('access'))
        else:
            check_for_special_access(executable_desc.get('access'))
        if special_access:
            print(fill(BOLD("WARNING") + ": You have requested that jobs be run under " +
                       BOLD(run_kwargs["priority"]) +
                       " priority, which may cause them to be restarted at any point, but " +
                       "the executable you are trying to run has " +
                       "requested extra permissions (" + ", ".join(sorted(special_access)) + ").  " +
                       "Unexpected side effects or failures may occur if the executable has not " +
                       "been written to behave well when restarted."))
            print()

    if not args.brief:
        if isinstance(executable, dxpy.DXWorkflow):
            try:
                dry_run = dxpy.api.workflow_dry_run(executable.get_id(),
                                                    executable._get_run_input(input_json, **run_kwargs))
                # print which stages are getting rerun
                # Note: information may be out of date if the dryRun
                # is performed too soon after the candidate execution
                # has been constructed (and the jobs have not yet been
                # created in the system); this errs on the side of
                # assuming such stages will be re-run.
                num_cached_stages = len([stage for stage in dry_run['stages'] if
                                         'parentAnalysis' in stage['execution'] and
                                         stage['execution']['parentAnalysis'] != dry_run['id']])
                if num_cached_stages > 0:
                    print(fill('The following ' + str(num_cached_stages) + ' stage(s) will reuse results from a previous analysis:'))
                    for i, stage in enumerate(dry_run['stages']):
                        if 'parentAnalysis' in stage['execution'] and \
                           stage['execution']['parentAnalysis'] != dry_run['id']:
                            stage_name = stage['execution']['name']
                            print('  Stage ' + str(i) + ': ' + stage_name + \
                                  ' (' + stage['execution']['id'] + ')')
                    print()
            except DXAPIError:
                # Just don't print anything for now if the dryRun
                # method is not yet available
                pass

    if args.batch_tsv is None:
        run_one(args, executable, dest_proj, dest_path, input_json, run_kwargs)
    else:
        run_batch_all_steps(args, executable, dest_proj, dest_path, input_json, run_kwargs)

def print_run_help(executable="", alias=None):
    if executable == "":
        parser_map['run'].print_help()
    else:
        exec_help = 'usage: dx run ' + executable + ('' if alias is None else ' --alias ' + alias)
        handler = try_call(get_exec_handler, executable, alias)

        is_app = isinstance(handler, dxpy.bindings.DXApp)
        is_global_workflow = isinstance(handler, dxpy.bindings.DXGlobalWorkflow)

        exec_desc = handler.describe()
        if is_global_workflow:
            current_project = dxpy.WORKSPACE_ID
            if not current_project:
                err_exit(exception=DXCLIError(
                    'A project must be selected. You can use "dx select" to select a project'))
            current_region = dxpy.api.project_describe(current_project,
                                                       input_params={"fields": {"region": True}})["region"]
            if current_region not in exec_desc['regionalOptions']:
                err_exit(exception=DXCLIError(
                    'The global workflow is not enabled in the current region. ' +
                    'Please run "dx select" to set the working project from one of the regions ' +
                    'the workflow is enabled in: {}'.format(
                       ",".join(list(exec_desc['regionalOptions'].keys())))
                ))
            exec_desc = handler.append_underlying_workflow_desc(exec_desc, current_region)

        exec_help += ' [-iINPUT_NAME=VALUE ...]\n\n'

        if is_app:
            exec_help += BOLD("App: ")
            exec_details = exec_desc.get('details', '')
        elif is_global_workflow:
            exec_help += BOLD("Global workflow: ")
            exec_details = exec_desc.get('details', '')
        else:
            exec_help += BOLD(exec_desc['class'].capitalize() + ": ")
            exec_details = handler.get_details()
        advanced_inputs = exec_details.get("advancedInputs", []) if isinstance(exec_details, dict) else []
        exec_help += exec_desc.get('title', exec_desc['name']) + '\n\n'
        if is_app or is_global_workflow:
            exec_help += BOLD("Version: ")
            exec_help += exec_desc.get('version')
            if int(exec_desc.get('published', -1)) > -1:
                exec_help += " (published)"
            else:
                exec_help += " (unpublished)"
            exec_help += '\n\n'
        summary = exec_desc.get('summary', '') or ''
        if summary != '':
            exec_help += fill(summary) + "\n\n"

        # Contact URL here
        #TODO: add a similar note for a global workflow
        if is_app:
            exec_help += "See the app page for more information:\n  https://platform.dnanexus.com/app/" + exec_desc['name'] +"\n\n"

        exec_help += BOLD("Inputs:")
        advanced_inputs_help = "Advanced Inputs:"
        if exec_desc.get('inputs') is not None or 'inputSpec' in exec_desc:
            input_spec = []
            if exec_desc.get('inputs') is not None:
                # workflow-level inputs were defined for the workflow
                input_spec = exec_desc['inputs']
            elif 'inputSpec' in exec_desc:
                input_spec = exec_desc['inputSpec']

            if len(input_spec) == 0:
                exec_help += " <none>\n"
            else:
                for group, params in list(group_array_by_field(input_spec).items()):
                    if group is not None:
                        exec_help += "\n " + BOLD(group)
                    for param in params:
                        param_string = "\n  "
                        param_string += UNDERLINE(param.get('label', param['name'])) + ": "
                        param_string += get_io_desc(param, app_help_version=True) + "\n"
                        helpstring = param.get('help', '')

                        stanzas = []

                        if 'choices' in param:
                            stanzas.append(format_choices_or_suggestions('Choices:',
                                                                         param['choices'],
                                                                         param['class']))
                        if helpstring != '':
                            stanzas.append(fill(helpstring, initial_indent='        ', subsequent_indent='        '))

                        if param.get('suggestions'):
                            stanzas.append(format_choices_or_suggestions('Suggestions:',
                                                                         param['suggestions'],
                                                                         param['class']))
                        param_string += "\n\n".join(stanzas) + ("\n" if stanzas else "")

                        if param['name'] in advanced_inputs:
                            advanced_inputs_help += param_string
                        else:
                            exec_help += param_string
                if len(advanced_inputs) > 0:
                    exec_help += "\n" + advanced_inputs_help
        else:
            exec_help += " no specification provided"
        exec_help += "\n"

        exec_help += BOLD("Outputs:")
        if exec_desc.get('outputs') is not None or 'outputSpec' in exec_desc:
            output_spec = []
            if exec_desc.get('outputs') is not None:
                # workflow-level outputs were defined for the workflow
                output_spec = exec_desc['outputs']
            elif 'outputSpec' in exec_desc:
                output_spec = exec_desc['outputSpec']

            if len(output_spec) == 0:
                exec_help += " <none>\n"
            else:
                for param in output_spec:
                    exec_help += "\n  "
                    exec_help += UNDERLINE(param.get('label', param['name'])) + ": "
                    exec_help += get_io_desc(param) + "\n"
                    helpstring = param.get('help', '')
                    if helpstring != '':
                        exec_help += fill(helpstring,
                                          initial_indent='        ',
                                          subsequent_indent='        ') + "\n"
        else:
            exec_help += " no specification provided"

        pager(exec_help)

    parser.exit(0)

def print_run_input_help():
    print('Help: Specifying input for dx run\n')
    print(fill('There are several ways to specify inputs.  In decreasing order of precedence, they are:'))
    print('''
  1) inputs given in the interactive mode
  2) inputs listed individually with the -i/--input command line argument
  3) JSON given in --input-json
  4) JSON given in --input-json-file
  5) if cloning a job with --clone, the input that the job was run with
     (this will get overridden completely if -j/--input-json or
      -f/--input-json-file are provided)
  6) default values set in a workflow or an executable's input spec
''')
    print('SPECIFYING INPUTS BY NAME\n\n' + fill('Use the -i/--input flag to specify each input field by ' + BOLD('name') + ' and ' + BOLD('value') + '.', initial_indent='  ', subsequent_indent='  '))
    print('''
    Syntax :  -i<input name>=<input value>
    Example:  dx run myApp -inum=34 -istr=ABC -ifiles=reads1.fq.gz -ifiles=reads2.fq.gz
''')
    print(fill('The example above runs an app called "myApp" with 3 inputs called num (class int), str (class string), and files (class array:file).  (For this method to work, the app must have an input spec so inputs can be interpreted correctly.)  The same input field can be used multiple times if the input class is an array.', initial_indent='  ', subsequent_indent='  '))
    print('\n' + fill(BOLD('Job-based object references') + ' can also be provided using the <job id>:<output name> syntax:', initial_indent='  ', subsequent_indent='  '))
    print('''
    Syntax :  -i<input name>=<job id>:<output name>
    Example:  dx run mapper -ireads=job-B0fbxvGY00j9jqGQvj8Q0001:reads
''')
    print(fill('You can ' + BOLD('extract an element of an array output') +
               ' using the <job id>:<output name>.<element> syntax:',
               initial_indent='  ', subsequent_indent='  '))
    print('''
    Syntax :  -i<input name>=<job id>:<output name>.<element>
    Example:  dx run mapper -ireadsfile=job-B0fbxvGY00j9jqGQvj8Q0001:reads.1
              # Extracts second element of array output
''')
    print(fill('When executing ' + BOLD('workflows') + ', stage inputs can be specified using the <stage key>.<input name>=<value> syntax:', initial_indent='  ', subsequent_indent='  '))

    print('''
    Syntax :  -i<stage key>.<input name>=<input value>
    Example:  dx run my_workflow -i0.reads="My reads file"
''')

    print(fill('<stage key> may be either the ID of the stage, name of the stage, or the number of the stage in the workflow (0 indicates first stage)'))

    print(fill('If the ' + BOLD('workflow') + ' has explicit, workflow-level inputs, input values must be passed to these workflow-level input fields using the <workflow input name>=<value> syntax:', initial_indent='  ', subsequent_indent='  '))
    print('''
    Syntax :  -i<workflow input name>=<input value>
    Example:  dx run my_workflow -ireads="My reads file"

SPECIFYING JSON INPUT
''')
    print(fill('JSON input can be used directly using the -j/--input-json or -f/--input-json-file flags.  When running an ' + BOLD('app') + ' or ' + BOLD('applet') + ', the keys should be the input field names for the app or applet.  When running a ' + BOLD('workflow') + ', the keys should be the input field names for each stage, prefixed by the stage key and a period, e.g. "my_stage.reads" for the "reads" input of stage "my_stage".', initial_indent='  ', subsequent_indent='  ') + '\n')
    parser.exit(0)


def run(args):
    if args.help:
        print_run_help(args.executable, args.alias)
    client_ip = None
    if args.allow_ssh is not None:
        # --allow-ssh without IP retrieves client IP
        if any(ip is None for ip in args.allow_ssh):
            args.allow_ssh = list(filter(None, args.allow_ssh))
            client_ip = get_client_ip()
            args.allow_ssh.append(client_ip)
    if args.allow_ssh is None and ((args.ssh or args.debug_on) and not args.allow_ssh):
        client_ip = get_client_ip()
        args.allow_ssh = [client_ip]
    if args.ssh_proxy and not args.ssh:
        err_exit(exception=DXCLIError("Option --ssh-proxy cannot be specified without --ssh"))
    if args.ssh_proxy:
        args.allow_ssh.append(args.ssh_proxy.split(':'[0]))
    if args.ssh or args.allow_ssh or args.debug_on:
        verify_ssh_config()
    if not args.brief and client_ip is not None:
        print("Detected client IP as '{}'. Setting allowed IP ranges to '{}'. To change the permitted IP addresses use --allow-ssh.".format(client_ip, ', '.join(args.allow_ssh)))

    try_call(process_extra_args, args)
    try_call(process_properties_args, args)

    if args.clone is None and args.executable == "":
        err_exit(parser_map['run'].format_help() +
                 fill("Error: Either the executable must be specified, or --clone must be used to indicate a job or analysis to clone"), 2)

    args.input_from_clone, args.sys_reqs_from_clone = {}, {}

    dest_proj, dest_path = None, None

    if args.project is not None:
        if args.folder is not None:
            err_exit(exception=DXCLIError(
                "Options --project and --folder/--destination cannot be specified together.\nIf specifying both a project and a folder, please include them in the --folder option."
            ))
        dest_proj = resolve_container_id_or_name(args.project, is_error=True, multi=False)

    if args.folder is not None:
        dest_proj, dest_path, _none = try_call(resolve_existing_path,
                                               args.folder,
                                               expected='folder')

    # at this point, allow the --clone options to set the destination
    # project and path if available

    # Process the --stage-output-folder and
    # --stage-relative-output-folder options if provided
    if args.stage_output_folder or args.stage_relative_output_folder:
        stage_folders = {}
        for stage, stage_folder in args.stage_output_folder:
            _proj, stage_folder, _none = try_call(resolve_existing_path,
                                                  stage_folder,
                                                  expected='folder')
            stage_folders[stage] = stage_folder
        for stage, stage_folder in args.stage_relative_output_folder:
            stage_folders[stage] = stage_folder.lstrip('/')
        if stage_folders:
            args.stage_folders = stage_folders

    clone_desc = None
    if args.clone is not None:
        # Resolve job ID or name
        if is_job_id(args.clone) or is_analysis_id(args.clone):
            clone_desc = dxpy.api.job_describe(args.clone)
        else:
            iterators = []
            if ":" in args.clone:
                colon_pos = args.clone.find(":")
                try:
                    # Resolve args.clone[:args.clone.find(":")] to a project name or ID
                    # And find jobs in that with that name
                    proj_id = resolve_container_id_or_name(args.clone[:colon_pos])
                    if proj_id is not None:
                        execution_name_or_id = args.clone[colon_pos + 1:]
                        if is_job_id(execution_name_or_id) or is_analysis_id(execution_name_or_id):
                            clone_desc = dxpy.api.job_describe(execution_name_or_id)
                        else:
                            iterators.append(dxpy.find_executions(name=execution_name_or_id,
                                                                  describe={"io": False},
                                                                  project=proj_id))
                except:
                    pass

            if clone_desc is None:
                if dxpy.WORKSPACE_ID is not None:
                    try:
                        iterators.append(dxpy.find_jobs(name=args.clone,
                                                        describe={"io": False},
                                                        project=dxpy.WORKSPACE_ID))
                    except:
                        pass
                import itertools

                result_choice = paginate_and_pick(itertools.chain(*iterators),
                                                  (lambda result:
                                                       get_find_executions_string(result["describe"],
                                                                                  has_children=False,
                                                                                  single_result=True)))
                if result_choice == "none found":
                    err_exit("dx run --clone: No matching execution found. Please use a valid job or analysis name or ID.", 3)
                elif result_choice == "none picked":
                    err_exit('', 3)
                else:
                    clone_desc = dxpy.api.job_describe(result_choice["id"])

        if args.folder is None:
            dest_proj = dest_proj or clone_desc["project"]
            dest_path = clone_desc["folder"]

        # set name, tags, properties, and priority from the cloned
        # execution if the options have not been explicitly set
        if args.name is None:
            match_obj = re.search("\(re-run\)$", clone_desc["name"])
            if match_obj is None:
                args.name = clone_desc["name"] + " (re-run)"
            else:
                args.name = clone_desc["name"]
        for metadata in 'tags', 'properties', 'priority':
            if getattr(args, metadata) is None:
                setattr(args, metadata, clone_desc.get(metadata))

        if clone_desc['class'] == 'job':
            if args.executable == "":
                args.executable = clone_desc.get("applet", clone_desc.get("app", ""))
            args.input_from_clone = clone_desc["runInput"]
            args.sys_reqs_from_clone = clone_desc["systemRequirements"]
            if args.details is None:
                args.details = {
                    "clonedFrom": {
                        "id": clone_desc["id"],
                        "executable": clone_desc.get("applet", clone_desc.get("app", "")),
                        "project": clone_desc["project"],
                        "folder": clone_desc["folder"],
                        "name": clone_desc["name"],
                        "runInput": clone_desc["runInput"],
                        "systemRequirements": clone_desc["systemRequirements"]
                    }
                }
        else:
            if args.executable != "":
                error_mesg = "Workflow executable (\"{}\") cannot be provided when re-running an analysis with 'dx run --clone'. ".format(args.executable)
                error_mesg += "You can instead run 'dx run --clone {}', with other optional CLI arguments, to re-run the previously run analysis.".format(args.clone)
                err_exit(exception=DXParserError(error_mesg),
                         expected_exceptions=(DXParserError,))
            # make a temporary workflow
            args.executable = dxpy.api.workflow_new({"project": dest_proj,
                                                     "initializeFrom": {"id": clone_desc["id"]},
                                                     "temporary": True})["id"]

    handler = try_call(get_exec_handler, args.executable, args.alias)

    is_workflow = isinstance(handler, dxpy.DXWorkflow)
    is_global_workflow = isinstance(handler, dxpy.DXGlobalWorkflow)

    if args.depends_on and (is_workflow or is_global_workflow):
        err_exit(exception=DXParserError("-d/--depends-on cannot be supplied when running workflows."),
                 expected_exceptions=(DXParserError,))
    if args.head_job_on_demand and (is_workflow or is_global_workflow):
        err_exit(exception=DXParserError("--head-job-on-demand cannot be used when running workflows"),
                 expected_exceptions=(DXParserError,))

    # if the destination project has still not been set, use the
    # current project
    if dest_proj is None:
        dest_proj = dxpy.WORKSPACE_ID
        if dest_proj is None:
            err_exit(exception=DXCLIError(
                'Unable to find project to run the app in. ' +
                'Please run "dx select" to set the working project, or use --folder=project:path'
            ))


    # Get region from the project context
    args.region = None
    if is_global_workflow:
        args.region = dxpy.api.project_describe(dest_proj,
                                                input_params={"fields": {"region": True}})["region"]
    if not args.detach:
        args.detach = os.environ.get("DX_RUN_DETACH") == "1"

    # if the destination path has still not been set, use the current
    # directory as the default; but only do this if not running a
    # workflow with outputFolder already set
    if dest_path is None:
        if is_workflow:
            dest_path = getattr(handler, 'outputFolder', None)
        if dest_path is None:
            dest_path = dxpy.config.get('DX_CLI_WD', '/')

    process_instance_type_arg(args, is_workflow or is_global_workflow)

    # Validate and process instance_count argument
    if args.instance_count:
        if is_workflow or is_global_workflow:
            err_exit(exception=DXCLIError(
                '--instance-count is not supported for workflows'
            ))
        process_instance_count_arg(args)

    run_body(args, handler, dest_proj, dest_path)

def terminate(args):
    for jobid in args.jobid:
        try:
            dxpy.api.job_terminate(jobid)
        except:
            err_exit()

def _watch_metrics_top(args, input_params, enrich_msg):
    from dxpy.utils.job_log_client import DXJobLogStreamClient
    try:
        import curses
    except:
        err_exit("--metrics top is not supported on your platform due to missing curses library")

    class CursesDXJobLogStreamClient(DXJobLogStreamClient):

        def closed(self, *args, **kwargs):
            super(CursesDXJobLogStreamClient, self).closed(args, kwargs)
            # Overcome inability to stop Python process from a thread by sending SIGINT
            os.kill(os.getpid(), signal.SIGINT)

    class ScreenManager:

        def __init__(self, args):
            self.stdscr = None
            self.args = args
            self.log_client = CursesDXJobLogStreamClient(args.jobid, input_params=input_params, msg_callback=self.msg_callback,
                                                         msg_output_format=None, print_job_info=False, exit_on_failed=False)
            self.curr_screen = 'logs'
            self.log = []
            self.metrics = ['Waiting for job logs...']
            self.scr_dim_y = 0
            self.scr_y_offset = 0
            self.scr_y_max_offset = 0
            self.scr_dim_x = 0
            self.scr_x_offset = 0
            self.scr_x_max_offset = 0
            self.curr_row = 0
            self.curr_row_total_chars = 0
            self.curr_col = 0

        def main(self, stdscr):
            self.stdscr = stdscr

            curses.use_default_colors()
            curses.init_pair(1, curses.COLOR_BLUE, -1)
            curses.init_pair(2, curses.COLOR_RED, -1)
            curses.init_pair(3, curses.COLOR_YELLOW, -1)
            curses.init_pair(4, curses.COLOR_GREEN, -1)

            t = Thread(target=self.log_client.connect)
            t.daemon = True
            t.start()

            self.refresh()
            try:
                while True:
                    ch = stdscr.getch()
                    if ch == curses.KEY_RESIZE: self.refresh()
                    elif self.curr_screen == 'logs':
                        if ch == curses.KEY_RIGHT: self.refresh(scr_x_offset_diff=1)
                        elif ch == curses.KEY_LEFT: self.refresh(scr_x_offset_diff=-1)
                        elif ch == curses.KEY_SRIGHT: self.refresh(scr_x_offset_diff=20)
                        elif ch == curses.KEY_SLEFT: self.refresh(scr_x_offset_diff=-20)
                        elif ch == curses.KEY_HOME: self.refresh(scr_x_offset_diff=-self.scr_x_offset)
                        elif ch == curses.KEY_END: self.refresh(scr_x_offset_diff=self.scr_x_max_offset)
                        elif ch == curses.KEY_UP: self.refresh(scr_y_offset_diff=1)
                        elif ch == curses.KEY_DOWN: self.refresh(scr_y_offset_diff=-1)
                        elif ch == curses.KEY_PPAGE: self.refresh(scr_y_offset_diff=10)
                        elif ch == curses.KEY_NPAGE: self.refresh(scr_y_offset_diff=-10)
                        elif ch == ord('?') or ch == ord('?'): self.refresh(target_screen='help')
                        elif ch == ord('q') or ch == ord('Q'): sys.exit(0)
                    elif self.curr_screen == 'help':
                        if ch >= 0: self.refresh(target_screen='logs')
            # Capture SIGINT and exit normally
            except KeyboardInterrupt:
                sys.exit(0)

        def msg_callback(self, message):
            if len(self.log) == 0:
                self.metrics[0] = ''

            enrich_msg(self.log_client, message)
            if message['level'] == 'METRICS':
                self.metrics[0] = '[%s] %s' % (message['timestamp'], message['msg'])
            else:
                self.log.append(message)
                if self.scr_y_offset > 0:
                    self.scr_y_offset += 1

            self.refresh()

        def refresh(self, target_screen=None, scr_y_offset_diff=None, scr_x_offset_diff=None):
            self.stdscr.erase()
            self.scr_dim_y, self.scr_dim_x = self.stdscr.getmaxyx()

            self.scr_y_max_offset = max(len(self.log) - self.scr_dim_y + 3, 0)
            self.update_screen_offsets(scr_y_offset_diff, scr_x_offset_diff)

            self.curr_row = 0

            if target_screen is not None:
                self.curr_screen = target_screen

            if self.curr_screen == 'help':
                self.draw_help()
            else:
                self.draw_logs()

            self.stdscr.refresh()

        def draw_logs(self):
            nlines = min(self.scr_dim_y - 3, len(self.log))
            self.stdscr.addnstr(self.curr_row, 0, self.metrics[-1], self.scr_dim_x)
            self.curr_row += 2

            for i in range(nlines):
                message = self.log[len(self.log) - nlines + i - self.scr_y_offset]
                self.curr_col = 0
                self.curr_row_total_chars = 0

                if args.format:
                    self.print_field(args.format.format(**message), 0)
                else:
                    if self.args.timestamps:
                        self.print_field(message['timestamp'], 0)
                    self.print_field(message['job_name'], 1)
                    if self.args.job_ids:
                        self.print_field('(%s)' % message['job'], 1)
                    self.print_field(message.get('level', ''), message['level_color_curses'])
                    self.print_field(message['msg'], 0)

                self.scr_x_max_offset = max(self.scr_x_max_offset, self.curr_row_total_chars - 1)
                self.curr_row += 1

        def draw_help(self):
            text = '''Metrics top mode help
_
This mode shows the latest METRICS message at the top of the screen and updates it for running jobs instead of showing every METRICS message interspersed with the currently-displayed job log messages. For completed jobs, this mode does not show any metrics.
_
Controls:
  Up/Down               scroll up/down by one line
  PgUp/PgDn             scroll up/down by 10 lines
  Left/Right            scroll left/right by one character
  Shift + Left/Right    scroll left/right by 20 characters
  Home/End              scroll to the beginning/end of the line
  ?                     display this help
  q                     quit
_
Press any key to return.
'''
            lines = []
            for line in text.splitlines():
                if line == '_':
                    lines.append('')
                    continue
                lines += textwrap.wrap(line, self.scr_dim_x - 1)

            for row in range(min(len(lines), self.scr_dim_y)):
                self.stdscr.addnstr(row, 0, lines[row], self.scr_dim_x)

        def print_field(self, text, color):
            if self.curr_col < self.scr_dim_x:
                if self.curr_row_total_chars >= self.scr_x_offset:
                    self.stdscr.addnstr(self.curr_row, self.curr_col, text, self.scr_dim_x - self.curr_col, curses.color_pair(color))
                    self.curr_col += len(text) + 1
                elif self.curr_row_total_chars + len(text) + 1 > self.scr_x_offset:
                    self.stdscr.addnstr(self.curr_row, self.curr_col, text[self.scr_x_offset - self.curr_row_total_chars:], self.scr_dim_x - self.curr_col, curses.color_pair(color))
                    self.curr_col += len(text[self.scr_x_offset - self.curr_row_total_chars:]) + 1

            self.curr_row_total_chars += len(text) + 1

        def update_screen_offsets(self, diff_y, diff_x):
            if not diff_y:
                diff_y = 0
            if not diff_x:
                diff_x = 0
            self.scr_y_offset = min(self.scr_y_offset + diff_y, self.scr_y_max_offset) if diff_y > 0 else max(self.scr_y_offset + diff_y, 0)
            self.scr_x_offset = min(self.scr_x_offset + diff_x, self.scr_x_max_offset) if diff_x > 0 else max(self.scr_x_offset + diff_x, 0)

    manager = ScreenManager(args)
    curses.wrapper(manager.main)

def watch(args):
    level_color_mapping = (
        (("EMERG", "ALERT", "CRITICAL", "ERROR"), RED(), 2),
        (("WARNING", "STDERR"), YELLOW(), 3),
        (("NOTICE", "INFO", "DEBUG", "STDOUT", "METRICS"), GREEN(), 4),
    )
    level_colors = {lvl: item[1] for item in level_color_mapping for lvl in item[0]}
    level_colors_curses = {lvl: item[2] for item in level_color_mapping for lvl in item[0]}

    def check_args_compatibility(incompatible_list):
        for adest, aarg in map(lambda arg: arg if isinstance(arg, tuple) else (arg, arg), incompatible_list):
            if getattr(args, adest) != parser_watch.get_default(adest):
                return "--" + (aarg.replace("_", "-"))

    incompatible_args = None
    if args.levels and "METRICS" in args.levels and args.metrics == "none":
        incompatible_args = ("--levels METRICS", "--metrics none")
    elif args.metrics == "top":
        if args.levels and "METRICS" not in args.levels:
            err_exit(exception=DXCLIError("'--metrics' is specified, but METRICS level is not included"))

        iarg = check_args_compatibility(["get_stdout", "get_stderr", "get_streams", ("tail", "no-wait"), "tree", "num_recent_messages"])
        if iarg:
            incompatible_args = ("--metrics top", iarg)
    elif args.metrics == "csv":
        iarg = check_args_compatibility(["get_stdout", "get_stderr", "get_streams", "tree", "num_recent_messages", "levels", ("timestamps", "no_timestamps"), "job_ids", "format"])
        if iarg:
            incompatible_args = ("--metrics csv", iarg)

    if incompatible_args:
        err_exit(exception=DXCLIError("Can not specify both '%s' and '%s'" % incompatible_args))

    def enrich_msg(log_client, message):
        message['timestamp'] = str(datetime.datetime.fromtimestamp(message.get('timestamp', 0)//1000))
        message['level_color'] = level_colors.get(message.get('level', ''), '')
        message['level_color_curses'] = level_colors_curses.get(message.get('level', ''), 0)
        message['job_name'] = log_client.seen_jobs[message['job']]['name'] if message['job'] in log_client.seen_jobs else message['job']

    msg_callback, log_client = None, None
    if args.get_stdout:
        args.levels = ['STDOUT']
        args.format = "{msg}"
        args.job_info = False
    elif args.get_stderr:
        args.levels = ['STDERR']
        args.format = "{msg}"
        args.job_info = False
    elif args.get_streams:
        args.levels = ['STDOUT', 'STDERR']
        args.format = "{msg}"
        args.job_info = False
    elif args.metrics == "csv":
        args.levels = ['METRICS']
        args.format = "{msg}"
        args.job_info = False
        args.quiet = True
    elif args.format is None:
        if args.job_ids:
            format = BLUE("{job_name} ({job})") + " {level_color}{level}" + ENDC() + " {msg}"
        else:
            format = BLUE("{job_name}") + " {level_color}{level}" + ENDC() + " {msg}"
        if args.timestamps:
            format = "{timestamp} " + format

        def msg_callback(message):
            enrich_msg(log_client, message)
            print(format.format(**message))

    from dxpy.utils.job_log_client import DXJobLogStreamClient

    input_params = {"numRecentMessages": args.num_recent_messages,
                    "recurseJobs": args.tree,
                    "tail": args.tail}

    if not re.match("^job-[0-9a-zA-Z]{24}$", args.jobid):
        err_exit(args.jobid + " does not look like a DNAnexus job ID")

    job_describe = dxpy.describe(args.jobid)

    # For finished jobs and --metrics top, behave like --metrics none
    if args.metrics == "top" and job_describe['state'] in ('terminated', 'failed', 'done'):
        args.metrics = "none"
        if args.levels and "METRICS" in args.levels:
            args.levels.remove("METRICS")

    if 'outputReusedFrom' in job_describe and job_describe['outputReusedFrom'] is not None:
      args.jobid = job_describe['outputReusedFrom']
      if not args.quiet:
        print("Output reused from %s" % args.jobid)

    if args.levels:
        input_params['levels'] = args.levels

    if args.metrics == "none":
        input_params['excludeMetrics'] = True
    elif args.metrics == "csv":
        input_params['metricsFormat'] = "csv"
    else:
        input_params['metricsFormat'] = "text"

    # Note: currently, the client is synchronous and blocks until the socket is closed.
    # If this changes, some refactoring may be needed below
    try:
        if args.metrics == "top":
            _watch_metrics_top(args, input_params, enrich_msg)
        else:
            log_client = DXJobLogStreamClient(args.jobid, input_params=input_params, msg_callback=msg_callback,
                                              msg_output_format=args.format, print_job_info=args.job_info)

            if not args.quiet:
                print("Watching job %s%s. Press Ctrl+C to stop watching." % (args.jobid, (" and sub-jobs" if args.tree else "")), file=sys.stderr)

            log_client.connect()
    except Exception as details:
        err_exit(fill(str(details)), 3)

def get_client_ip():
    return dxpy.api.system_whoami({"fields": {"clientIp": True}}).get('clientIp')

def ssh_config(args):
    user_id = try_call(dxpy.whoami)

    if args.revoke:
        dxpy.api.user_update(user_id, {"sshPublicKey": None})
        print(fill("SSH public key has been revoked"))
    else:
        dnanexus_conf_dir = dxpy.config.get_user_conf_dir()
        if not os.path.exists(dnanexus_conf_dir):
            msg = "The DNAnexus configuration directory {d} does not exist. Use {c} to create it."
            err_exit(msg.format(d=dnanexus_conf_dir, c=BOLD("dx login")))

        print(fill("Select an SSH key pair to use when connecting to DNAnexus jobs. The public key will be saved to your " +
                   "DNAnexus account (readable only by you). The private key will remain on this computer.") + "\n")

        key_dest = os.path.join(dnanexus_conf_dir, 'ssh_id')
        pub_key_dest = key_dest + ".pub"

        if os.path.exists(os.path.realpath(key_dest)) and os.path.exists(os.path.realpath(pub_key_dest)):
            print(BOLD("dx") + " is already configured to use the SSH key pair at:\n    {}\n    {}".format(key_dest,
                                                                                                           pub_key_dest))
            if pick(["Use this SSH key pair", "Select or create another SSH key pair..."]) == 1:
                os.remove(key_dest)
                os.remove(pub_key_dest)
            else:
                update_pub_key(user_id, pub_key_dest)
                return
        elif os.path.exists(key_dest) or os.path.exists(pub_key_dest):
            os.remove(key_dest)
            os.remove(pub_key_dest)

        keys = [k for k in glob.glob(os.path.join(os.path.expanduser("~/.ssh"), "*.pub")) if os.path.exists(k[:-4])]

        choices = ['Generate a new SSH key pair using ssh-keygen'] + keys + ['Select another SSH key pair...']
        choice = pick(choices, default=0)

        if choice == 0:
            try:
                subprocess.check_call(['ssh-keygen', '-f', key_dest] + args.ssh_keygen_args)
            except subprocess.CalledProcessError:
                err_exit("Unable to generate a new SSH key pair", expected_exceptions=(subprocess.CalledProcessError, ))
        else:
            if choice == len(choices) - 1:
                key_src = input('Enter the location of your SSH key: ')
                pub_key_src = key_src + ".pub"
                if os.path.exists(key_src) and os.path.exists(pub_key_src):
                    print("Using {} and {} as the key pair".format(key_src, pub_key_src))
                elif key_src.endswith(".pub") and os.path.exists(key_src[:-4]) and os.path.exists(key_src):
                    key_src, pub_key_src = key_src[:-4], key_src
                    print("Using {} and {} as the key pair".format(key_src, pub_key_src))
                else:
                    err_exit("Unable to find {k} and {k}.pub".format(k=key_src))
            else:
                key_src, pub_key_src = choices[choice][:-4], choices[choice]

            os.symlink(key_src, key_dest)
            os.symlink(pub_key_src, pub_key_dest)

        update_pub_key(user_id, pub_key_dest)

def update_pub_key(user_id, pub_key_file):
    with open(pub_key_file) as fh:
        pub_key = fh.read()
        dxpy.api.user_update(user_id, {"sshPublicKey": pub_key})

    print("Updated public key for user {}".format(user_id))
    print(fill("Your account has been configured for use with SSH. Use " + BOLD("dx run") + " with the --allow-ssh, " +
               "--ssh, or --debug-on options to launch jobs and connect to them."))

def verify_ssh_config():
    try:
        with open(os.path.join(dxpy.config.get_user_conf_dir(), 'ssh_id.pub')) as fh:
            user_desc = try_call(dxpy.api.user_describe, try_call(dxpy.whoami))
            if 'sshPublicKey' not in user_desc:
                raise DXError("User's SSH public key is not set")
            if fh.read() != user_desc['sshPublicKey']:
                raise DXError("Public key mismatch")
    except Exception as e:
        msg = RED("Warning:") + " Unable to verify configuration of your account for SSH connectivity: {}".format(e) + \
              ". SSH connection will likely fail. To set up your account for SSH, quit this command and run " + \
              BOLD("dx ssh_config") + ". Continue with the current command?"
        if not prompt_for_yn(fill(msg), default=False):
            err_exit(expected_exceptions=(IOError, DXError))

def ssh(args, ssh_config_verified=False):
    if not re.match("^job-[0-9a-zA-Z]{24}$", args.job_id):
        err_exit(args.job_id + " does not look like a DNAnexus job ID")
    ssh_desc_fields = {"state":True, "sshHostKey": True, "httpsApp": True, "sshPort": True, "host": True, "allowSSH": True}
    job_desc = try_call(dxpy.describe, args.job_id, fields=ssh_desc_fields)

    if job_desc['state'] in ['done', 'failed', 'terminated']:
        err_exit(args.job_id + " is in a terminal state, and you cannot connect to it")

    if not ssh_config_verified:
        verify_ssh_config()

    job_allow_ssh = job_desc.get('allowSSH', [])

    # Check requested IPs (--allow-ssh or client IP) against job's allowSSH field and update if necessary
    if not args.no_firewall_update:
        if args.allow_ssh is not None:
            args.allow_ssh = [i for i in args.allow_ssh if i is not None]
        else:
            # Get client IP from API if --allow-ssh not provided
            args.allow_ssh = [get_client_ip()]
        if args.ssh_proxy:
            args.allow_ssh.append(args.ssh_proxy.split(':')[0])
        # If client IP or args.allow_ssh already exist in job's allowSSH, skip firewall update
        if not all(ip in job_allow_ssh for ip in args.allow_ssh):
            # Append new IPs to existing job allowSSH
            for ip in args.allow_ssh:
                if ip not in job_allow_ssh:
                    job_allow_ssh.append(ip)
            sys.stdout.write("Updating allowed IP ranges for SSH to '{}'\n".format(', '.join(job_allow_ssh)))
            dxpy.api.job_update(object_id=args.job_id, input_params={"allowSSH": job_allow_ssh})

    sys.stdout.write("Waiting for {} to start...".format(args.job_id))
    sys.stdout.flush()
    while job_desc['state'] not in ['running', 'debug_hold']:
        time.sleep(1)
        job_desc = dxpy.describe(args.job_id, fields=ssh_desc_fields)
        sys.stdout.write(".")
        sys.stdout.flush()
    sys.stdout.write("\n")

    sys.stdout.write("Resolving job hostname and SSH host key...")
    sys.stdout.flush()

    known_host = "{job_id}.dnanex.us".format(job_id=args.job_id)
    host, host_key, ssh_port = None, None, None
    for i in range(90):
        host = job_desc.get('host')
        url = job_desc.get('httpsApp', {}).get('dns', {}).get('url')
        if url is not None:
            https_host = urlparse(url).hostname
            # If the hostname is not parsed properly revert back to default behavior
            if https_host is not None:
                host = https_host
                known_host = https_host
        host_key = job_desc.get('sshHostKey')
        ssh_port = job_desc.get('sshPort') or 22
        if host and host_key:
            break
        else:
            time.sleep(1)
            job_desc = dxpy.describe(args.job_id, fields=ssh_desc_fields)
            sys.stdout.write(".")
            sys.stdout.flush()
    sys.stdout.write("\n")

    if not (host and host_key):
        msg = "Cannot resolve hostname or hostkey for {}. Please check your permissions and run settings."
        err_exit(msg.format(args.job_id))

    known_hosts_file = os.path.join(dxpy.config.get_user_conf_dir(), 'ssh_known_hosts')
    with open(known_hosts_file, 'a') as fh:
        fh.write("{known_host} {key}\n".format(known_host=known_host, key=host_key.rstrip()))

    import socket
    connected = False
    sys.stdout.write("Checking connectivity to {}:{}".format(host, ssh_port))
    if args.ssh_proxy:
        proxy_args = args.ssh_proxy.split(':')
        sys.stdout.write(" through proxy {}".format(proxy_args[0]))
    sys.stdout.write("...")
    sys.stdout.flush()
    for i in range(20):
        try:
            if args.ssh_proxy:
            # Test connecting to host through proxy
                proxy_socket = socket.socket()
                proxy_socket.connect((proxy_args[0], int(proxy_args[1])))
                proxy_file = proxy_socket.makefile('r+')
                proxy_file.write('CONNECT {host}:{port} HTTP/1.0\r\nhost: {host}\r\n\r\n'
                                 .format(host=host, port=ssh_port))
            else:
                socket.create_connection((host, ssh_port), timeout=5)
            connected = True
            break
        except Exception:
            time.sleep(3)
            sys.stdout.write(".")
            sys.stdout.flush()
    if args.ssh_proxy:
    # Force close sockets to prevent memory leaks
        try:
            proxy_file.close()
        except:
            pass
        try:
            proxy_socket.close()
        except:
            pass
    if connected:
        sys.stdout.write(GREEN("OK") + "\n")
    else:
        msg = "Failed to connect to {h}. Please check your connectivity, verify your ssh client IP is added to job's allowedSSH list by describing the job and if needed, retry the command with additional --allow-ssh ADDRESS argument."
        err_exit(msg.format(h=host, job_id=args.job_id, cmd=BOLD("dx ssh {}".format(args.job_id))),
                 exception=DXCLIError())

    print("Connecting to {}:{}".format(host, ssh_port))
    ssh_args = ['ssh', '-i', os.path.join(dxpy.config.get_user_conf_dir(), 'ssh_id'),
                '-o', 'HostKeyAlias={}'.format(known_host),
                '-o', 'UserKnownHostsFile={}'.format(known_hosts_file),
                '-p', str(ssh_port), '-l', 'dnanexus', host]
    if args.ssh_proxy:
        ssh_args += ['-o', 'ProxyCommand=nc -X connect -x {proxy} %h %p'.
                     format(proxy=args.ssh_proxy)]
    ssh_args += args.ssh_args
    exit_code = subprocess.call(ssh_args)
    try:
        job_desc = dxpy.describe(args.job_id, fields=ssh_desc_fields)
        if args.check_running and job_desc['state'] == 'running':
            msg = "Job {job_id} is still running. Terminate now?".format(job_id=args.job_id)
            if prompt_for_yn(msg, default=False):
                dxpy.api.job_terminate(args.job_id)
                print("Terminated {}.".format(args.job_id))
    except default_expected_exceptions as e:
        tip = "Unable to check the state of {job_id}. Please check it and use " + BOLD("dx terminate {job_id}") + \
              " to stop it if necessary."
        print(fill(tip.format(job_id=args.job_id)))
    exit(exit_code)

def upgrade(args):
    if len(args.args) == 0:
        try:
            greeting = dxpy.api.system_greet({'client': 'dxclient', 'version': 'v'+dxpy.TOOLKIT_VERSION}, auth=None)
            if greeting['update']['available']:
                recommended_version = greeting['update']['version']
            else:
                err_exit("Your SDK is up to date.", code=0)
        except default_expected_exceptions as e:
            print(e)
            recommended_version = "current"
        print("Upgrading to", recommended_version)
        args.args = [recommended_version]

    try:
        cmd = os.path.join(os.environ['DNANEXUS_HOME'], 'build', 'upgrade.sh')
        args.args.insert(0, cmd)
        os.execv(cmd, args.args)
    except:
        err_exit()

def generate_batch_inputs(args):

    # Internally restricted maximum batch size for a TSV
    MAX_BATCH_SIZE = 500
    project, folder, _none = try_call(resolve_path, args.path, expected='folder')

    # Parse input values
    input_dict = dict([parse_input_keyval(keyeqval) for keyeqval in args.input])

    # Call API for batch expansion
    try:
       api_result = dxpy.api.system_generate_batch_inputs({"project":  project, "folder": folder, "inputs": input_dict})['batchInputs']
    except:
       err_exit()

    def chunks(l, n):
        for i in range(0, len(l), n):
            yield l[i:i + n]

    successful = [b for b in api_result if 'error' not in b]
    errors = [b for b in api_result if 'error' in b]

    batches = list(chunks(successful, MAX_BATCH_SIZE))

    eprint("Found {num_success} valid batch IDs matching desired pattern.".format(num_success=len(successful)))

    input_names = sorted(list(input_dict.keys()))

    # Output TSV Batch.  This procedure generates a TSV file with file names and IDs grouped by pattern
    for i,batch in enumerate(batches):
        def flatten_batch(b):
            return [b['batchPattern']] + [ival['name'] for iname, ival in sorted(b['inputs'].items())] + [project + ":" + ival['ids'][0] for iname, ival in sorted(b['inputs'].items())]

        batch_fname = "{}.{:04d}.tsv".format(args.output_prefix, i)

        # In python-3 we need to open the file in textual mode.
        if USING_PYTHON2:
            write_mode = 'wb'
            delimiter = '\t'.encode('ascii')
        else:
            write_mode = 'w'
            delimiter = '\t'

        with open(batch_fname, write_mode) as csvfile:
            batchwriter = csv.writer(csvfile, delimiter=delimiter)
            # Write headers of TSV
            headers = ['batch ID'] + [iname for iname in input_names] + [iname+" ID" for iname in input_names]
            batchwriter.writerow(headers)
            for bi in batch:
                batchwriter.writerow(flatten_batch(bi))
        eprint("Created batch file {}".format(batch_fname))


    eprint("")
    for bi in errors:
        eprint("ERROR processing batch ID matching pattern \"{id}\"".format(id=bi['batchPattern']))
        input_names_i = sorted(bi['inputs'].keys())
        if input_names !=  input_names_i:
            eprint("    Mismatched set of input names.")
            eprint("        Required input names: {required}".format(required=", ".join(input_names)))
            eprint("        Matched input names: {matched}".format(matched=", ".join(input_names_i)))
        for input_name, matches in list(bi['inputs'].items()):
            if len(matches['ids']) > 1:
                eprint("Input {iname} is associated with a file name that matches multiple IDs:".format(iname=input_name))
                eprint("    {fname} => {ids}".format(fname=matches['name'], ids=", ".join(matches['ids'])))
        eprint("")

    eprint("CREATED {num_batches} batch files each with at most {max} batch IDs.".format(num_batches=len(batches), max=MAX_BATCH_SIZE))
    if len(errors) > 0:
        err_exit("ERROR SUMMARY: Found {num_errors} batch IDs with incomplete or ambiguous results.  Details above.".format(num_errors=len(errors)), 3)

def publish(args):
    desc = try_call(resolve_global_executable, args.executable, is_version_required=True)

    try:
        if desc['class'] == 'app':
            dxpy.api.app_publish(desc['id'], input_params={"makeDefault": args.make_default})
        else:
            dxpy.api.global_workflow_publish(desc['id'], input_params={"makeDefault": args.make_default})

        eprint("Published {} successfully".format(args.executable))

        if desc['authorizedUsers']:
            eprint("It is now available to the authorized users: {}".format(", ".join(desc['authorizedUsers'])))

        eprint("You can add or remove users with:")
        eprint("  dx add users {} user-xxxx".format(desc['name']))
        eprint("  dx remove users {} user-yyyy".format(desc['name']))
    except:
        err_exit()

def archive(args):
    def send_archive_request(target_project, request_input, request_func):
        api_errors = [InvalidState, ResourceNotFound, PermissionDenied]
        try:
            res = request_func(target_project, request_input)
        except Exception as e:
            eprint("Failed request: {}".format(request_input))
            if type(e) in api_errors:
                eprint("     API error: {}. {}".format(e.name, e.msg))
            else:
                eprint("     Unexpected error: {}".format(format_exception(e)))

            err_exit("Failed request: {}. {}".format(request_input, format_exception(e)), code=3)
        return res

    def get_valid_archival_input(args, target_files, target_folder, target_project):
        request_input = {}
        if target_files:
            target_files = list(target_files)
            request_input = {"files": target_files}
        elif target_folder:
            request_input = {"folder": target_folder, "recurse":args.recurse}
        else:
            err_exit("No input file/folder is found in project {}".format(target_project), code=3)

        request_mode = args.request_mode
        options = {}
        if request_mode == "archival":
            options = {"allCopies": args.all_copies}
            request_func = dxpy.api.project_archive
        elif request_mode == "unarchival":
            options = {"rate": args.rate}
            request_func = dxpy.api.project_unarchive

        request_input.update(options)
        return request_mode, request_func, request_input

    def get_archival_paths(args):
        target_project = None
        target_folder = None
        target_files = set()

        paths = [split_unescaped(':', path, include_empty_strings=True) for path in args.path]
        possible_projects = set()
        possible_folder = set()
        possible_files = set()

        # Step 0: parse input paths into projects and objects
        for p in paths:
            if len(p)>2:
                err_exit("Path '{}' is invalid. Please check the inputs or check --help for example inputs.".format(":".join(p)), code=3)
            elif len(p) == 2:
                possible_projects.add(p[0])
            elif len(p) == 1:
                possible_projects.add('')

            obj = p[-1]
            if obj[-1] == '/':
                folder, entity_name = clean_folder_path(('' if obj.startswith('/') else '/') + obj)
                if entity_name:
                    possible_files.add(obj)
                else:
                    possible_folder.add(folder)
            else:
                possible_files.add(obj)

        # Step 1: find target project
        for proj in possible_projects:
            # is project ID
            if is_container_id(proj) and proj.startswith('project-'):
                pass
            # is "": use current project
            elif proj == '':
                if not dxpy.PROJECT_CONTEXT_ID:
                    err_exit("Cannot find current project. Please check the environment.", code=3)
                proj = dxpy.PROJECT_CONTEXT_ID
            # name is given
            else:
                try:
                    project_results = list(dxpy.find_projects(name=proj, describe=True))
                except:
                    err_exit("Cannot find project with name {}".format(proj), code=3)

                if project_results:
                    choice = pick(["{} ({})".format(result['describe']['name'], result['id']) for result in project_results], allow_mult=False)
                    proj = project_results[choice]['id']
                else:
                    err_exit("Cannot find project with name {}".format(proj), code=3)

            if target_project and proj!= target_project:
                err_exit("All paths must refer to files/folder in a single project, but two project ids: '{}' and '{}' are given. ".format(
                                target_project, proj), code=3)
            elif not target_project:
                target_project = proj

        # Step 2: check 1) target project
        #               2) either one folder or a list of files
        if not target_project:
            err_exit('No target project has been set. Please check the input or check your permission to the given project.', code=3)
        if len(possible_folder) >1:
            err_exit("Only one folder is allowed for each request. Please check the inputs or check --help for example inputs.".format(p), code=3)
        if possible_folder and possible_files:
            err_exit('Expecting either a single folder or a list of files for each API request', code=3)

        # Step 3: assign target folder or target files
        if possible_folder:
            target_folder = possible_folder.pop()
        else:
            for fp in possible_files:
                # find a filename
                # is file ID
                if is_data_obj_id(fp) and fp.startswith("file-"):
                    target_files.add(fp)
                # is folderpath/filename
                else:
                    folderpath, filename = clean_folder_path(('' if obj.startswith('/') else '/') + fp)
                    try:
                        file_results = list(dxpy.find_data_objects(classname="file", name=filename,project=target_project,folder=folderpath,describe=True,recurse=False))
                    except:
                        err_exit("Input '{}' is not found as a file in project '{}'".format(fp, target_project), code=3)

                    if not file_results:
                        err_exit("Input '{}' is not found as a file in project '{}'".format(fp, target_project), code=3)
                    # elif file_results
                    if not args.all:
                        choice = pick([ "{} ({})".format(result['describe']['name'], result['id']) for result in file_results],allow_mult=True)
                        if choice == "*" :
                            target_files.update([file['id'] for file in file_results])
                        else:
                            target_files.add(file_results[choice]['id'])
                    else:
                        target_files.update([file['id'] for file in file_results])

        return target_files, target_folder, target_project

    # resolve paths  
    target_files, target_folder, target_project = get_archival_paths(args)

    # set request command and add additional options
    request_mode, request_func, request_input = get_valid_archival_input(args, target_files, target_folder, target_project)

    # ask for confirmation if needed
    if args.confirm and INTERACTIVE_CLI:
        if request_mode == "archival":
            if target_files:
                counts = len(target_files)
                print('Will tag {} file(s) for archival in {}'.format(counts,target_project))
            else:
                print('Will tag file(s) for archival in folder {}:{} {}recursively'.format(target_project, target_folder, 'non-' if not args.recurse else ''))
        elif request_mode == "unarchival":
            dryrun_request_input = copy.deepcopy(request_input)
            dryrun_request_input.update(dryRun=True)
            dryrun_res = send_archive_request(target_project, dryrun_request_input, request_func)
            print('Will tag {} file(s) for unarchival in {}, totalling {} GB, costing ${}'.format(dryrun_res["files"], target_project, dryrun_res["size"],dryrun_res["cost"]/1000))

        if not prompt_for_yn('Confirm all paths?', default=True):
            parser.exit(0)

    # send request and display final results
    res = send_archive_request(target_project, request_input, request_func)

    if not args.quiet:
        print()
        if request_mode == "archival":
            print('Tagged {} file(s) for archival in {}'.format(res["count"],target_project))
        elif request_mode == "unarchival":
            print('Tagged {} file(s) for unarchival, totalling {} GB, costing ${}'.format(res["files"], res["size"],res["cost"]/1000))
        print()

def print_help(args):
    if args.command_or_category is None:
        parser_help.print_help()
    elif args.command_or_category in parser_categories:
        print('dx ' + args.command_or_category + ': ' + parser_categories[args.command_or_category]['desc'].lstrip())
        print('\nCommands:\n')
        for cmd in parser_categories[args.command_or_category]['cmds']:
            print('  ' + cmd[0] + ' '*(18-len(cmd[0])) + fill(cmd[1], width_adjustment=-20, subsequent_indent=' '*20))
    elif args.command_or_category not in parser_map:
        err_exit('Unrecognized command: ' + args.command_or_category, 3)
    elif args.command_or_category == 'export' and args.subcommand is not None:
        if args.subcommand not in exporters:
            err_exit('Unsupported format for dx export: ' + args.subcommand, 3)
        new_args = argparse.Namespace()
        setattr(new_args, 'exporter_args', ['-h'])
        exporters[args.subcommand](new_args)
    elif args.command_or_category == 'run':
        if args.subcommand is None:
            parser_map[args.command_or_category].print_help()
        else:
            print_run_help(args.subcommand)
    elif args.subcommand is None:
        parser_map[args.command_or_category].print_help()
    elif (args.command_or_category + ' ' + args.subcommand) not in parser_map:
        err_exit('Unrecognized command and subcommand combination: ' + args.command_or_category + ' ' + args.subcommand, 3)
    else:
        parser_map[args.command_or_category + ' ' + args.subcommand].print_help()

def exit_shell(args):
    if state['interactive']:
        raise StopIteration()

class runHelp(argparse.Action):
    def __call__(self, parser, namespace, values, option_string=None):
        if namespace.executable is None:
            setattr(namespace, 'executable', '')
        setattr(namespace, 'help', True)

class runInputHelp(argparse.Action):
    def __call__(self, parser, namespace, values, option_string=None):
        print_run_input_help()

class SetStagingEnv(argparse.Action):
    def __call__(self, parser, namespace, values, option_string=None):
        setattr(namespace, 'host', 'stagingauth.dnanexus.com')
        setattr(namespace, 'port', '443')
        setattr(namespace, 'protocol', 'https')
        setattr(namespace, 'staging', True)
        set_api(protocol='https', host='stagingapi.dnanexus.com', port='443',
                write=(not state['interactive'] or namespace.save))

class PrintDXVersion(argparse.Action):
    # Prints to stdout instead of the default stderr that argparse
    # uses (note: default changes to stdout in 3.4)
    def __call__(self, parser, namespace, values, option_string=None):
        print('dx v%s' % (dxpy.TOOLKIT_VERSION,))
        parser.exit(0)

class PrintCategoryHelp(argparse.Action):
    def __call__(self, parser, namespace, values, option_string=None):

        if parser.prog == "dx find globalworkflows":
            exectype = "workflows"
        else:
            exectype = "apps"

        print('usage: ' + parser.prog + ' --category CATEGORY')
        print()
        print(fill('List only the {et} that belong to a particular category by providing a category name.'.format(et=exectype)))
        print()
        print('Common category names include:')
        print('  ' + '\n  '.join(sorted(APP_CATEGORIES)))
        parser.exit(0)


# Callable "action" class used by the "dx new user" parser for org-related
# arguments to allow us to distinguish between user-specified arguments and
# default arguments. If an argument has a `default` that is a bool, then its
# `nargs` will be 0.
#
# PRECONDITION: If an argument has a `default` that is a bool, then specifying
# that argument on the command-line must imply the logical opposite of its
# `default`.
class DXNewUserOrgArgsAction(argparse.Action):
    user_specified_opts = []

    def __init__(self, option_strings, dest, required=False, default=None,
                 nargs=None, **kwargs):
        if isinstance(default, bool):
            nargs = 0
        super(DXNewUserOrgArgsAction, self).__init__(
            option_strings=option_strings, dest=dest, required=required,
            default=default, nargs=nargs, **kwargs
        )

    # __call__ is only invoked when the user specifies this `option_string` on
    # the command-line.
    def __call__(self, parser, namespace, values, option_string):
        DXNewUserOrgArgsAction.user_specified_opts.append(option_string)
        if isinstance(self.default, bool):
            setattr(namespace, self.dest, not self.default)
        else:
            setattr(namespace, self.dest, values)


class DXArgumentParser(argparse.ArgumentParser):
    def _print_message(self, message, file=None):
        if message:
            if message.startswith("usage: dx [-h] [--version] command") and "dx: error: argument command: invalid choice:" in message:
                message = message.replace(", notebook","")
                message = message.replace(", loupe-viewer","")
            pager(message, file=file)

    def _check_value(self, action, value):
        # Override argparse.ArgumentParser._check_value to eliminate "u'x'" strings in output that result from repr()
        # calls in the original, and to line wrap the output

        # converted value must be one of the choices (if specified)
        if action.choices is not None and value not in action.choices:
            choices = fill("(choose from {})".format(", ".join(action.choices)))
            msg = "invalid choice: {choice}\n{choices}".format(choice=value, choices=choices)

            if len(args_list) == 1:
                from dxpy.utils import spelling_corrector
                suggestion = spelling_corrector.correct(value, action.choices)
                if suggestion in action.choices:
                    msg += "\n\nDid you mean: " + BOLD("dx " + suggestion)

            err = argparse.ArgumentError(action, msg)
            if USING_PYTHON2:
                err.message = err.message.encode(sys_encoding)
                if err.argument_name is not None:
                    err.argument_name = err.argument_name.encode(sys_encoding)
            raise err

    def exit(self, status=0, message=None):
        if isinstance(status, basestring):
            message = message + status if message else status
            status = 1
        if message:
            self._print_message(message, sys.stderr)
        sys.exit(status)

    def error(self, message):
        if USING_PYTHON2:
            message = message.decode(sys_encoding)
        self.exit(2, '{help}\n{prog}: error: {msg}\n'.format(help=self.format_help(),
                                                             prog=self.prog,
                                                             msg=message))


def register_parser(parser, subparsers_action=None, categories=('other', ), add_help=True):
    """Attaches `parser` to the global ``parser_map``. If `add_help` is truthy,
    then adds the helpstring of `parser` into the output of ``dx help...``, for
    each category in `categories`.

    :param subparsers_action: A special action object that is returned by
    ``ArgumentParser.add_subparsers(...)``, or None.
    :type subparsers_action: argparse._SubParsersAction, or None.
    """
    name = re.sub('^dx ', '', parser.prog)
    if subparsers_action is None:
        subparsers_action = subparsers
    if isinstance(categories, basestring):
        categories = (categories, )

    parser_map[name] = parser
    if add_help:
        _help = subparsers_action._choices_actions[-1].help
        parser_categories['all']['cmds'].append((name, _help))
        for category in categories:
            parser_categories[category]['cmds'].append((name, _help))

def positive_integer(value):
    ivalue = int(value)
    if ivalue <= 0:
        raise argparse.ArgumentTypeError("%s is an invalid positive int value" % value)
    return ivalue

parser = DXArgumentParser(description=DNANEXUS_LOGO() + ' Command-Line Client, API v%s, client v%s' % (dxpy.API_VERSION, dxpy.TOOLKIT_VERSION) + '\n\n' + fill('dx is a command-line client for interacting with the DNAnexus platform.  You can log in, navigate, upload, organize and share your data, launch analyses, and more.  For a quick tour of what the tool can do, see') + '\n\n  https://documentation.dnanexus.com/getting-started/tutorials/cli-quickstart#quickstart-for-cli\n\n' + fill('For a breakdown of dx commands by category, run "dx help".') + '\n\n' + fill('dx exits with exit code 3 if invalid input is provided or an invalid operation is requested, and exit code 1 if an internal error is encountered.  The latter usually indicate bugs in dx; please report them at') + "\n\n  https://github.com/dnanexus/dx-toolkit/issues",
                          formatter_class=argparse.RawTextHelpFormatter,
                          parents=[env_args],
                          usage='%(prog)s [-h] [--version] command ...')
parser.add_argument('--version', action=PrintDXVersion, nargs=0, help="show program's version number and exit")

subparsers = parser.add_subparsers(help=argparse.SUPPRESS, dest='command')
subparsers.metavar = 'command'

#####################################
# login
#####################################
parser_login = subparsers.add_parser('login', help='Log in (interactively or with an existing API token)',
                                     description='Log in interactively and acquire credentials.  Use "--token" to log in with an existing API token.',
                                     prog='dx login', parents=[env_args])
parser_login.add_argument('--token', help='Authentication token to use')
host_action = parser_login.add_argument('--host', help='Log into the given auth server host (port must also be given)')
port_action = parser_login.add_argument('--port', type=int, help='Log into the given auth server port (host must also be given)')
protocol_action = parser_login.add_argument('--protocol', help='Used in conjunction with host and port arguments, gives the protocol to use when contacting auth server', default='https')
host_action.help = port_action.help = protocol_action.help = argparse.SUPPRESS
parser_login.add_argument('--noprojects', dest='projects', help='Do not print available projects', action='store_false')
parser_login.add_argument('--save', help='Save token and other environment variables for future sessions',
                          action='store_true')
parser_login.add_argument('--timeout', default='30d',
                          help='Timeout for this login token (in seconds, or use suffix s, m, h, d, w, M, y)')
parser_login.add_argument('--staging', nargs=0, help=argparse.SUPPRESS, action=SetStagingEnv)
parser_login.set_defaults(staging=False, func=login)
register_parser(parser_login, categories='session')

#####################################
# logout
#####################################
parser_logout = subparsers.add_parser('logout',
                                      help='Log out and remove credentials',
                                      description='Log out and remove credentials',
                                      prog='dx logout',
                                      parents=[env_args])
parser_logout.add_argument('--host', help='Log out of the given auth server host (port must also be given)')
parser_logout.add_argument('--port', type=int, help='Log out of the given auth server port (host must also be given)')
parser_logout.add_argument('--protocol', help='Used in conjunction with host and port arguments, gives the protocol to use when contacting auth server', default='https')
parser_logout.set_defaults(func=logout)
register_parser(parser_logout, categories='session')

#####################################
# exit
#####################################
parser_exit = subparsers.add_parser('exit', help='Exit out of the interactive shell',
                                    description='Exit out of the interactive shell', prog='dx exit')
parser_exit.set_defaults(func=exit_shell)
register_parser(parser_exit, categories='session')

#####################################
# whoami
#####################################
parser_whoami = subparsers.add_parser('whoami', help='Print the username of the current user',
                                      description='Print the username of the current user, ' +
                                                  'in the form "user-USERNAME"',
                                      prog='dx whoami',
                                      parents=[env_args])
parser_whoami.add_argument('--id', help='Print user ID instead of username', action='store_true', dest='user_id')
parser_whoami.set_defaults(func=whoami)
register_parser(parser_whoami, categories='session')

#####################################
# env
#####################################
parser_env = subparsers.add_parser('env', help='Print all environment variables in use',
                                   description=fill('Prints all environment variables in use as they have been resolved from environment variables and configuration files.  For more details, see') + '\n\nhttps://documentation.dnanexus.com/user/helpstrings-of-sdk-command-line-utilities#overriding-environment-variables',
                                   formatter_class=argparse.RawTextHelpFormatter, prog='dx env',
                                   parents=[env_args])
parser_env.add_argument('--bash', help=fill('Prints a list of bash commands to export the environment variables', width_adjustment=-14),
                        action='store_true')
parser_env.add_argument('--dx-flags', help=fill('Prints the dx options to override the environment variables', width_adjustment=-14),
                        action='store_true')
parser_env.set_defaults(func=env)
register_parser(parser_env, categories='session')

#####################################
# setenv
#####################################
parser_setenv = subparsers.add_parser('setenv',
                                      help='Sets environment variables for the session',
                                      description='Sets environment variables for communication with the API server',
                                      prog='dx setenv')
parser_setenv.add_argument('--noprojects', dest='projects', help='Do not print available projects', action='store_false')
parser_setenv.add_argument('--save', help='Save settings for future sessions.  Only one set of settings can be saved at a time.  Always set to true if login is run in a non-interactive session',
                           action='store_true')
parser_setenv.add_argument('--current', help='Do not prompt for new values and just save current settings for future sessions.  Overrides --save to be true.',
                           action='store_true')
parser_setenv.set_defaults(func=setenv)
register_parser(parser_setenv, categories='other')

#####################################
# clearenv
#####################################
parser_clearenv = subparsers.add_parser('clearenv', help='Clears all environment variables set by dx',
                                        description='Clears all environment variables set by dx.  More specifically, it removes local state stored in ~/.dnanexus_config/environment.  Does not affect the environment variables currently set in your shell.', prog='dx clearenv')
parser_clearenv.add_argument('--reset', help='Reset dx environment variables to empty values. Use this to avoid interference between multiple dx sessions when using shell environment variables.',
                             action='store_true')
parser_clearenv.set_defaults(func=clearenv, interactive=False)
register_parser(parser_clearenv, categories='session')

#####################################
# invite
#####################################
parser_invite = subparsers.add_parser('invite',
                                      help='Invite another user to a project or make it public',
                                      description='Invite a DNAnexus entity to a project. If the invitee is not recognized as a DNAnexus ID, it will be treated as a username, i.e. "dx invite alice : VIEW" is equivalent to inviting the user with user ID "user-alice" to view your current default project.',
                                      prog='dx invite',
                                      parents=[env_args])
parser_invite.add_argument('invitee', help='Entity to invite')
parser_invite.add_argument('project', help='Project to invite the invitee to', default=':', nargs='?')
parser_invite.add_argument('level', help='Permissions level the new member should have',
                           choices=['VIEW', 'UPLOAD', 'CONTRIBUTE', 'ADMINISTER'], default='VIEW', nargs='?')
parser_invite.add_argument('--no-email', dest='send_email', action='store_false', help='Disable email notifications to invitee')
parser_invite.set_defaults(func=invite)
# parser_invite.completer = TODO
register_parser(parser_invite, categories='other')

#####################################
# uninvite
#####################################
parser_uninvite = subparsers.add_parser('uninvite',
                                        help='Revoke others\' permissions on a project you administer',
                                        description='Revoke others\' permissions on a project you administer. If the entity is not recognized as a DNAnexus ID, it will be treated as a username, i.e. "dx uninvite alice :" is equivalent to revoking the permissions of the user with user ID "user-alice" to your current default project.',
                                        prog='dx uninvite',
                                        parents=[env_args])
parser_uninvite.add_argument('entity', help='Entity to uninvite')
parser_uninvite.add_argument('project', help='Project to revoke permissions from', default=':', nargs='?')
parser_uninvite.set_defaults(func=uninvite)
register_parser(parser_uninvite, categories='other')

#####################################
# ls
#####################################
parser_ls = subparsers.add_parser('ls', help='List folders and/or objects in a folder',
                                  description='List folders and/or objects in a folder',
                                  parents=[no_color_arg, delim_arg, env_args, stdout_args],
                                  prog='dx ls')
parser_ls.add_argument('-a', '--all', help='show hidden files', action='store_true')
ls_output_args = parser_ls.add_mutually_exclusive_group()
ls_output_args.add_argument('-l', '--long', dest='verbose', help='Alias for "verbose"', action='store_true')
parser_ls.add_argument('--obj', help='show only objects', action='store_true')
parser_ls.add_argument('--folders', help='show only folders', action='store_true')
parser_ls.add_argument('--full', help='show full paths of folders', action='store_true')
ls_path_action = parser_ls.add_argument('path', help='Folder (possibly in another project) to list the contents of, default is the current directory in the current project.  Syntax: projectID:/folder/path',
                                        nargs='?', default='.')
ls_path_action.completer = DXPathCompleter()
parser_ls.set_defaults(func=ls)
register_parser(parser_ls, categories='fs')

#####################################
# tree
#####################################
parser_tree = subparsers.add_parser('tree', help='List folders and objects in a tree',
                                    description='List folders and objects in a tree',
                                    parents=[no_color_arg, env_args],
                                    prog='dx tree')
parser_tree.add_argument('-a', '--all', help='show hidden files', action='store_true')
parser_tree.add_argument('-l', '--long', help='use a long listing format', action='store_true')
tree_path_action = parser_tree.add_argument('path', help='Folder (possibly in another project) to list the contents of, default is the current directory in the current project.  Syntax: projectID:/folder/path',
                                            nargs='?', default='.')
tree_path_action.completer = DXPathCompleter(expected='folder')
parser_tree.set_defaults(func=tree)
register_parser(parser_tree, categories='fs')

#####################################
# pwd
#####################################
parser_pwd = subparsers.add_parser('pwd', help='Print current working directory',
                                   description='Print current working directory',
                                   prog='dx pwd',
                                   parents=[env_args])
parser_pwd.set_defaults(func=pwd)
register_parser(parser_pwd, categories='fs')

#####################################
# select
#####################################
parser_select = subparsers.add_parser('select', help='List and select a project to switch to',
                                      description='Interactively list and select a project to switch to.  By default, only lists projects for which you have at least CONTRIBUTE permissions.  Use --public to see the list of public projects.',
                                      prog='dx select',
                                      parents=[env_args])
select_project_action = parser_select.add_argument('project', help='Name or ID of a project to switch to; if not provided a list will be provided for you',
                                                   nargs='?', default=None)
select_project_action.completer = DXPathCompleter(expected='project', include_current_proj=False)
parser_select.add_argument('--name', help='Name of the project (wildcard patterns supported)')
parser_select.add_argument('--level', choices=['VIEW', 'UPLOAD', 'CONTRIBUTE', 'ADMINISTER'],
                           help='Minimum level of permissions expected', default='CONTRIBUTE')
parser_select.add_argument('--public', help='Include ONLY public projects (will automatically set --level to VIEW)',
                           action='store_true')
parser_select.set_defaults(func=select, save=False)
register_parser(parser_select, categories='fs')

#####################################
# cd
#####################################
parser_cd = subparsers.add_parser('cd', help='Change the current working directory',
                                  description='Change the current working directory', prog='dx cd',
                                  parents=[env_args])
cd_path_action = parser_cd.add_argument('path', nargs='?', default='/',
                                        help='Folder (possibly in another project) to which to change the current working directory, default is "/" in the current project')
cd_path_action.completer = DXPathCompleter(expected='folder')
parser_cd.set_defaults(func=cd)
register_parser(parser_cd, categories='fs')

#####################################
# cp
#####################################
parser_cp = subparsers.add_parser('cp', help='Copy objects and/or folders between different projects',
                                  formatter_class=argparse.RawTextHelpFormatter,
                                  description=fill('Copy objects and/or folders between different projects.  Folders will automatically be copied recursively.  To specify which project to use as a source or destination, prepend the path or ID of the object/folder with the project ID or name and a colon.') + '''

EXAMPLES

  ''' + fill('The first example copies a file in a project called "FirstProj" to the current directory of the current project.  The second example copies the object named "reads.fq.gz" in the current directory to the folder /folder/path in the project with ID "project-B0VK6F6gpqG6z7JGkbqQ000Q", and finally renaming it to "newname.fq.gz".', width_adjustment=-2, subsequent_indent='  ') + '''

  $ dx cp FirstProj:file-B0XBQFygpqGK8ZPjbk0Q000q .
  $ dx cp reads.fq.gz project-B0VK6F6gpqG6z7JGkbqQ000Q:/folder/path/newname.fq.gz
''',
                                  prog='dx cp',
                                  parents=[env_args, all_arg])
cp_sources_action = parser_cp.add_argument('sources', help='Objects and/or folder names to copy', metavar='source',
                                           nargs='+')
cp_sources_action.completer = DXPathCompleter()
parser_cp.add_argument('destination', help=fill('Folder into which to copy the sources or new pathname (if only one source is provided).  Must be in a different project/container than all source paths.', width_adjustment=-15))
parser_cp.set_defaults(func=cp)
register_parser(parser_cp, categories='fs')

#####################################
# mv
#####################################
parser_mv = subparsers.add_parser('mv', help='Move or rename objects and/or folders inside a project',
                                  formatter_class=argparse.RawTextHelpFormatter,
                                  description=fill('Move or rename data objects and/or folders inside a single project.  To copy data between different projects, use \'dx cp\' instead.'),
                                  prog='dx mv',
                                  parents=[env_args, all_arg])
mv_sources_action = parser_mv.add_argument('sources', help='Objects and/or folder names to move', metavar='source',
                                           nargs='+')
mv_sources_action.completer = DXPathCompleter()
parser_mv.add_argument('destination', help=fill('Folder into which to move the sources or new pathname (if only one source is provided).  Must be in the same project/container as all source paths.', width_adjustment=-15))
parser_mv.set_defaults(func=mv)
register_parser(parser_mv, categories='fs')

#####################################
# mkdir
#####################################
parser_mkdir = subparsers.add_parser('mkdir', help='Create a new folder',
                                     description='Create a new folder', prog='dx mkdir',
                                     parents=[env_args])
parser_mkdir.add_argument('-p', '--parents', help='no error if existing, create parent directories as needed',
                          action='store_true')
mkdir_paths_action = parser_mkdir.add_argument('paths', help='Paths to folders to create', metavar='path', nargs='+')
mkdir_paths_action.completer = DXPathCompleter(expected='folder')
parser_mkdir.set_defaults(func=mkdir)
register_parser(parser_mkdir, categories='fs')

#####################################
# rmdir
#####################################
parser_rmdir = subparsers.add_parser('rmdir', help='Remove a folder',
                                     description='Remove a folder', prog='dx rmdir',
                                     parents=[env_args])
rmdir_paths_action = parser_rmdir.add_argument('paths', help='Paths to folders to remove', metavar='path', nargs='+')
rmdir_paths_action.completer = DXPathCompleter(expected='folder')
parser_rmdir.set_defaults(func=rmdir)
register_parser(parser_rmdir, categories='fs')

#####################################
# rm
#####################################
parser_rm = subparsers.add_parser('rm', help='Remove data objects and folders',
                                  description='Remove data objects and folders.', prog='dx rm',
                                  parents=[env_args, all_arg])
rm_paths_action = parser_rm.add_argument('paths', help='Paths to remove', metavar='path', nargs='+')
rm_paths_action.completer = DXPathCompleter()
parser_rm.add_argument('-r', '--recursive', help='Recurse into a directory', action='store_true')
parser_rm.add_argument('-f', '--force', help='Force removal of files', action='store_true')

parser_rm.set_defaults(func=rm)
register_parser(parser_rm, categories='fs')

# data

#####################################
# describe
#####################################
parser_describe = subparsers.add_parser('describe', help='Describe a remote object',
                                        description=fill('Describe a DNAnexus entity.  Use this command to describe data objects by name or ID, jobs, apps, users, organizations, etc.  If using the "--json" flag, it will thrown an error if more than one match is found (but if you would like a JSON array of the describe hashes of all matches, then provide the "--multi" flag).  Otherwise, it will always display all results it finds.') + '\n\nNOTES:\n\n- ' + fill('The project found in the path is used as a HINT when you are using an object ID; you may still get a result if you have access to a copy of the object in some other project, but if it exists in the specified project, its description will be returned.') + '\n\n- ' + fill('When describing apps or applets, options marked as advanced inputs will be hidden unless --verbose is provided'),
                                        formatter_class=argparse.RawTextHelpFormatter,
                                        parents=[json_arg, no_color_arg, delim_arg, env_args],
                                        prog='dx describe')
parser_describe.add_argument('--details', help='Include details of data objects', action='store_true')
parser_describe.add_argument('--verbose', help='Include additional metadata', action='store_true')
parser_describe.add_argument('--name', help='Only print the matching names, one per line', action='store_true')
parser_describe.add_argument('--multi', help=fill('If the flag --json is also provided, then returns a JSON array of describe hashes of all matching results', width_adjustment=-24),
                             action='store_true')
describe_path_action = parser_describe.add_argument('path', help=fill('Object ID or path to an object (possibly in another project) to describe.', width_adjustment=-24))
describe_path_action.completer = DXPathCompleter()
parser_describe.set_defaults(func=describe)
register_parser(parser_describe, categories=('data', 'metadata'))

#####################################
# upload
#####################################
parser_upload = subparsers.add_parser('upload', help='Upload file(s) or directory',
                                      description='Upload local file(s) or directory.  If "-" is provided, stdin will be used instead.  By default, the filename will be used as its new name.  If --path/--destination is provided with a path ending in a slash, the filename will be used, and the folder path will be used as a destination.  If it does not end in a slash, then it will be used as the final name.',
                                      parents=[parser_dataobject_args, stdout_args, env_args],
                                      prog="dx upload")
upload_filename_action = parser_upload.add_argument('filename', nargs='+',
                                                    help='Local file or directory to upload ("-" indicates stdin input); provide multiple times to upload multiple files or directories')
upload_filename_action.completer = LocalCompleter()
parser_upload.add_argument('-o', '--output', help=argparse.SUPPRESS) # deprecated; equivalent to --path/--destination
parser_upload.add_argument('--path', '--destination',
                           help=fill('DNAnexus path to upload file(s) to (default uses current project and folder if not provided)', width_adjustment=-24),
                           nargs='?')
parser_upload.add_argument('-r', '--recursive', help='Upload directories recursively', action='store_true')
parser_upload.add_argument('--wait', help='Wait until the file has finished closing', action='store_true')
parser_upload.add_argument('--no-progress', help='Do not show a progress bar', dest='show_progress',
                           action='store_false', default=sys.stderr.isatty())
parser_upload.add_argument('--buffer-size', help='Set the write buffer size (in bytes)', dest='write_buffer_size')
parser_upload.add_argument('--singlethread', help='Enable singlethreaded uploading', dest='singlethread', action='store_true')
parser_upload.set_defaults(func=upload, mute=False)
register_parser(parser_upload, categories='data')

#####################################
# download
#####################################
parser_download = subparsers.add_parser('download', help='Download file(s)',
                                        description='Download the contents of a file object or multiple objects.  Use "-o -" to direct the output to stdout.',
                                        prog='dx download',
                                        parents=[env_args])
parser_download_paths_arg = parser_download.add_argument('paths', help='Data object ID or name, or folder to download',
                                                         nargs='+', metavar='path')
parser_download_paths_arg.completer = DXPathCompleter(classes=['file'])
parser_download.add_argument('-o', '--output', help='Local filename or directory to be used ("-" indicates stdout output); if not supplied or a directory is given, the object\'s name on the platform will be used, along with any applicable extensions')
parser_download.add_argument('-f', '--overwrite', help='Resume an interupted download if the local and remote file signatures match.  If the signatures do not match the local file will be overwritten.', action='store_true')
parser_download.add_argument('-r', '--recursive', help='Download folders recursively', action='store_true')
parser_download.add_argument('-a', '--all', help='If multiple objects match the input, download all of them',
                             action='store_true')
parser_download.add_argument('--no-progress', help='Do not show a progress bar', dest='show_progress',
                             action='store_false', default=sys.stderr.isatty())
parser_download.add_argument('--lightweight', help='Skip some validation steps to make fewer API calls',
                             action='store_true')
parser_download.add_argument('--symlink-max-tries', help='Set maximum number of tries for downloading symlinked files using aria2c',
                             type=positive_integer,
                             default=15)
parser_download.add_argument('--unicode', help='Display the characters as text/unicode when writing to stdout',
                             dest="unicode_text", action='store_true')
parser_download.set_defaults(func=download_or_cat)
register_parser(parser_download, categories='data')

#####################################
# make_download_url
#####################################
parser_make_download_url = subparsers.add_parser('make_download_url', help='Create a file download link for sharing',
                                                 description='Creates a pre-authenticated link that can be used to download a file without logging in.',
                                                 prog='dx make_download_url')
path_action = parser_make_download_url.add_argument('path', help='Project-qualified data object ID or name, e.g. project-xxxx:file-yyyy, or project-xxxx:/path/to/file.txt')
path_action.completer = DXPathCompleter(classes=['file'])
parser_make_download_url.add_argument('--duration', help='Time for which the URL will remain valid (in seconds, or use suffix s, m, h, d, w, M, y). Default: 1 day')
parser_make_download_url.add_argument('--filename', help='Name that the server will instruct the client to save the file as (default is the filename)')
parser_make_download_url.set_defaults(func=make_download_url)
register_parser(parser_make_download_url, categories='data')

#####################################
# cat
#####################################
parser_cat = subparsers.add_parser('cat', help='Print file(s) to stdout', prog='dx cat',
                                   parents=[env_args])
cat_path_action = parser_cat.add_argument('path', help='File ID or name(s) to print to stdout', nargs='+')
cat_path_action.completer = DXPathCompleter(classes=['file'])
parser_cat.add_argument('--unicode', help='Display the characters as text/unicode when writing to stdout',
                        dest="unicode_text", action='store_true')
parser_cat.set_defaults(func=cat)
register_parser(parser_cat, categories='data')

#####################################
# head
#####################################
parser_head = subparsers.add_parser('head',
                                    help='Print part of a file',
                                    description='Print the first part of a file.  By default, prints the first 10 lines.',
                                    parents=[no_color_arg, env_args],
                                    prog='dx head')
parser_head.add_argument('-n', '--lines', type=int, metavar='N', help='Print the first N lines (default 10)',
                         default=10)
head_path_action = parser_head.add_argument('path', help='File ID or name to access')
head_path_action.completer = DXPathCompleter(classes=['file'])
parser_head.set_defaults(func=head)
register_parser(parser_head, categories='data')

#####################################
# build
#####################################
build_parser = subparsers.add_parser('build', help='Create a new applet/app, or a workflow',
                                     description='Build an applet, app, or workflow object from a local source directory or an app from an existing applet in the platform. You can use ' + BOLD("dx-app-wizard") + ' to generate a skeleton directory of an app/applet with the necessary files.',
                                     prog='dx build',
                                     parents=[env_args, stdout_args])

app_and_globalworkflow_options = build_parser.add_argument_group('Options for creating apps or globalworkflows', '(Only valid when --app/--create-app/--globalworkflow/--create-globalworkflow is specified)')
applet_and_workflow_options = build_parser.add_argument_group('Options for creating applets or workflows', '(Only valid when --app/--create-app/--globalworkflow/--create-globalworkflow is NOT specified)')
nextflow_options = build_parser.add_argument_group('Options for creating Nextflow applets', '(Only valid when --nextflow is specified)')

# COMMON OPTIONS
build_parser.add_argument("--ensure-upload", help="If specified, will bypass computing checksum of " +
                                            "resources directory and upload it unconditionally; " +
                                            "by default, will compute checksum and upload only if " +
                                            "it differs from a previously uploaded resources bundle.",
                    action="store_true")
build_parser.add_argument("--force-symlinks", help="If specified, will not attempt to dereference "+
                                            "symbolic links pointing outside of the resource " +
                                            "directory.  By default, any symlinks within the resource " +
                                            "directory are kept as links while links to files " +
                                            "outside the resource directory are dereferenced (note "+
                                            "that links to directories outside of the resource directory " +
                                            "will cause an error).",
                    action="store_true")

src_dir_action = build_parser.add_argument("src_dir", help="Source directory that contains dxapp.json, dxworkflow.json or *.nf (for --nextflow option). (default: current directory)", nargs='?')
src_dir_action.completer = LocalCompleter()

build_parser.add_argument("--app", "--create-app", help="Create an app.", action="store_const", dest="mode", const="app")
build_parser.add_argument("--create-applet", help=argparse.SUPPRESS, action="store_const", dest="mode", const="applet")
build_parser.add_argument("--workflow", "--create-workflow", help="Create a workflow.", action="store_const", dest="mode", const="workflow")

build_parser.add_argument("--globalworkflow", "--create-globalworkflow", help="Create a global workflow.", action="store_const", dest="mode", const="globalworkflow")

applet_and_workflow_options.add_argument("-d", "--destination", help="Specifies the destination project, destination folder, and/or name for the applet, in the form [PROJECT_NAME_OR_ID:][/[FOLDER/][NAME]]. Overrides the project, folder, and name fields of the dxapp.json or dxworkflow.json, if they were supplied.", default='.')

# --[no-]dry-run
#
# The --dry-run flag can be used to see the applet spec that would be
# provided to /applet/new, for debugging purposes. However, the output
# would deviate from that of a real run in the following ways:
#
# * Any bundled resources are NOT uploaded and are not reflected in the
#   app(let) spec.
# * No temporary project is created (if building an app) and the
#   "project" field is not set in the app spec.
build_parser.set_defaults(dry_run=False)
build_parser.add_argument("--dry-run", "-n", help="Do not create an app(let): only perform local checks and compilation steps, and show the spec of the app(let) that would have been created.", action="store_true", dest="dry_run")
build_parser.add_argument("--no-dry-run", help=argparse.SUPPRESS, action="store_false", dest="dry_run")

# --[no-]publish
app_and_globalworkflow_options.set_defaults(publish=False)
app_and_globalworkflow_options.add_argument("--publish", help="Publish the resulting app/globalworkflow and make it the default.", action="store_true",
                         dest="publish")
app_and_globalworkflow_options.add_argument("--no-publish", help=argparse.SUPPRESS, action="store_false", dest="publish")
app_and_globalworkflow_options.add_argument("--from", help="ID or path of the source applet/workflow to create an app/globalworkflow from. Source directory src_dir cannot be given when using this option",
                          dest="_from").completer = DXPathCompleter(classes=['applet','workflow'])


# --[no-]remote
build_parser.set_defaults(remote=False)
build_parser.add_argument("--remote", help="Build the app remotely by uploading the source directory to the DNAnexus Platform and building it there. This option is useful if you would otherwise need to cross-compile the app(let) to target the Execution Environment.", action="store_true", dest="remote")
build_parser.add_argument("--no-watch", help="Don't watch the real-time logs of the remote builder (this option is only applicable if --remote or --repository is specified).", action="store_false", dest="watch")
build_parser.add_argument("--no-remote", help=argparse.SUPPRESS, action="store_false", dest="remote")

applet_and_workflow_options.add_argument("-f", "--overwrite", help="Remove existing applet(s) of the same name in the destination folder. This option is not yet supported for workflows.",
                            action="store_true", default=False)
applet_and_workflow_options.add_argument("-a", "--archive", help="Archive existing applet(s) of the same name in the destination folder. This option is not yet supported for workflows.",
                            action="store_true", default=False)
build_parser.add_argument("-v", "--version", help="Override the version number supplied in the manifest. This option needs to be specified when using --from option.", default=None,
                    dest="version_override", metavar='VERSION')
app_and_globalworkflow_options.add_argument("-b", "--bill-to", help="Entity (of the form user-NAME or org-ORGNAME) to bill for the app/globalworkflow.",
                         default=None, dest="bill_to", metavar='USER_OR_ORG')

# --[no-]check-syntax
build_parser.set_defaults(check_syntax=True)
build_parser.add_argument("--check-syntax", help=argparse.SUPPRESS, action="store_true", dest="check_syntax")
build_parser.add_argument("--no-check-syntax", help="Warn but do not fail when syntax problems are found (default is to fail on such errors).", action="store_false", dest="check_syntax")

# --[no-]version-autonumbering
app_and_globalworkflow_options.set_defaults(version_autonumbering=True)
app_and_globalworkflow_options.add_argument("--version-autonumbering", help=argparse.SUPPRESS, action="store_true", dest="version_autonumbering")
app_and_globalworkflow_options.add_argument("--no-version-autonumbering", help="Only attempt to create the version number supplied in the manifest (that is, do not try to create an autonumbered version such as 1.2.3+git.ab1b1c1d if 1.2.3 already exists and is published).", action="store_false", dest="version_autonumbering")
# --[no-]update
app_and_globalworkflow_options.set_defaults(update=True)
app_and_globalworkflow_options.add_argument("--update", help=argparse.SUPPRESS, action="store_true", dest="update")
app_and_globalworkflow_options.add_argument("--no-update", help="Never update an existing unpublished app/globalworkflow in place.", action="store_false", dest="update")
# --[no-]dx-toolkit-autodep
build_parser.add_argument("--dx-toolkit-legacy-git-autodep", help=argparse.SUPPRESS, action="store_const", dest="dx_toolkit_autodep", const="git")
build_parser.add_argument("--dx-toolkit-stable-autodep", help=argparse.SUPPRESS, action="store_const", dest="dx_toolkit_autodep", const="stable")
build_parser.add_argument("--dx-toolkit-autodep", help=argparse.SUPPRESS, action="store_const", dest="dx_toolkit_autodep", const="stable")
build_parser.add_argument("--no-dx-toolkit-autodep", help=argparse.SUPPRESS, action="store_false", dest="dx_toolkit_autodep")

# --[no-]parallel-build
build_parser.set_defaults(parallel_build=True)
build_parser.add_argument("--parallel-build", help=argparse.SUPPRESS, action="store_true", dest="parallel_build")
build_parser.add_argument("--no-parallel-build", help="Build with " + BOLD("make") + " instead of " + BOLD("make -jN") + ".", action="store_false",
                    dest="parallel_build")

app_and_globalworkflow_options.set_defaults(use_temp_build_project=True)
# Original help: "When building an app, build its applet in the current project instead of a temporary project".
app_and_globalworkflow_options.add_argument("--no-temp-build-project", help="When building an app in a single region, build its applet in the current project instead of a temporary project.", action="store_false", dest="use_temp_build_project")

# --yes
app_and_globalworkflow_options.add_argument('-y', '--yes', dest='confirm', help='Do not ask for confirmation for potentially dangerous operations', action='store_false')

# --[no-]json (undocumented): dumps the JSON describe of the app or
# applet that was created. Useful for tests.
build_parser.set_defaults(json=False)
build_parser.add_argument("--json", help=argparse.SUPPRESS, action="store_true", dest="json")
build_parser.add_argument("--no-json", help=argparse.SUPPRESS, action="store_false", dest="json")
build_parser.add_argument("--extra-args", help="Arguments (in JSON format) to pass to the /applet/new API method, overriding all other settings")
build_parser.add_argument("--run", help="Run the app or applet after building it (options following this are passed to "+BOLD("dx run")+"; run at high priority by default).", nargs=argparse.REMAINDER)

# --region
app_and_globalworkflow_options.add_argument("--region", action="append", help="Enable the app/globalworkflow in this region. This flag can be specified multiple times to enable the app/globalworkflow in multiple regions. If --region is not specified, then the enabled region(s) will be determined by 'regionalOptions' in dxapp.json, or the project context.")

# --keep-open
build_parser.add_argument('--keep-open', help=fill("Do not close workflow after building it. Cannot be used when building apps, applets or global workflows.",
                                                   width_adjustment=-24), action='store_true')

# --nextflow
build_parser.add_argument('--nextflow', help=fill("Build Nextflow applet.",
                                                   width_adjustment=-24), action='store_true')

# --profile
nextflow_options.add_argument('--profile', help=fill("Default profile for the Nextflow pipeline.",
                                                   width_adjustment=-24), dest="profile")

# --repository
nextflow_options.add_argument('--repository', help=fill("Specifies a Git repository of a Nextflow pipeline. Incompatible with --remote.",
                                                   width_adjustment=-24), dest="repository")

# --repository-tag
nextflow_options.add_argument('--repository-tag', help=fill("Specifies tag for Git repository. Can be used only with --repository.",
                                                   width_adjustment=-24), dest="tag")

# --git-credentials
nextflow_options.add_argument('--git-credentials', help=fill("Git credentials used to access Nextflow pipelines from private Git repositories. "
                                                        "Can be used only with --repository. More information about the file syntax can be found"
                                                        " at https://www.nextflow.io/blog/2021/configure-git-repositories-with-nextflow.html.",
                                                   width_adjustment=-24), dest="git_credentials").completer = DXPathCompleter(classes=['file'])

build_parser.set_defaults(func=build)
register_parser(build_parser, categories='exec')

#####################################
# build_asset
#####################################
from ..asset_builder import build_asset
parser_build_asset = subparsers.add_parser(
    "build_asset",
    help='Build an asset bundle',
    formatter_class=argparse.RawTextHelpFormatter,
    description=fill('Build an asset from a local source directory. The directory must have a file called '
         '"dxasset.json" containing valid JSON. For more details, see '
         '\n\nhttps://documentation.dnanexus.com/developer/apps/dependency-management/asset-build-process'),
    prog="dx build_asset")
parser_build_asset.add_argument("src_dir", help="Asset source directory (default: current directory)", nargs='?')
parser_build_asset.add_argument("-d", "--destination",
                                help=fill("Specifies the destination project and destination folder for the asset,"
                                          " in the form [PROJECT_NAME_OR_ID:][/[FOLDER/][NAME]]"),
                                default='.')
parser_build_asset.add_argument("--json", help=fill("Show ID of resulting asset bundle in JSON format"),
                                action="store_true", dest="json")
parser_build_asset.add_argument("--no-watch", help=fill("Don't watch the real-time logs of the asset-builder job."),
                                action="store_false", dest="watch")
parser_build_asset.add_argument("--priority", choices=['normal', 'high'], help=argparse.SUPPRESS)
parser_build_asset.set_defaults(func=build_asset)
register_parser(parser_build_asset)

#####################################
# add
#####################################
parser_add = subparsers.add_parser('add', help='Add one or more items to a list',
                                   description='Use this command with one of the availabile subcommands to perform various actions such as adding other users or orgs to the list of developers or authorized users of an app',
                                   prog='dx add')
subparsers_add = parser_add.add_subparsers(parser_class=DXArgumentParser)
subparsers_add.metavar = 'list_type'
register_parser(parser_add, categories=())

parser_add_users = subparsers_add.add_parser('users', help='Add authorized users for an app',
                                             description='Add users or orgs to the list of authorized users of an app.  Published versions of the app will only be accessible to users represented by this list and to developers of the app.  Unpublished versions are restricted to the developers.',
                                             prog='dx add users', parents=[env_args])
parser_add_users.add_argument('app', help='Name or ID of an app').completer = DXAppCompleter(installed=True)
parser_add_users.add_argument('users', metavar='authorizedUser',
                              help='One or more users or orgs to add',
                              nargs='+')
parser_add_users.set_defaults(func=add_users)
register_parser(parser_add_users, subparsers_action=subparsers_add, categories='exec')

parser_add_developers = subparsers_add.add_parser('developers', help='Add developers for an app',
                                                  description='Add users or orgs to the list of developers for an app.  Developers are able to build and publish new versions of the app, and add or remove others from the list of developers and authorized users.',
                                                  prog='dx add developers', parents=[env_args])
parser_add_developers.add_argument('app', help='Name or ID of an app').completer = DXAppCompleter(installed=True)
parser_add_developers.add_argument('developers', metavar='developer', help='One or more users or orgs to add',
                              nargs='+')
parser_add_developers.set_defaults(func=add_developers)
register_parser(parser_add_developers, subparsers_action=subparsers_add, categories='exec')

parser_add_stage = subparsers_add.add_parser('stage', help='Add a stage to a workflow',
                                             description='Add a stage to a workflow.  Default inputs for the stage can also be set at the same time.',
                                             parents=[exec_input_args, stdout_args, env_args,
                                                      instance_type_arg],
                                             prog='dx add stage')
parser_add_stage.add_argument('workflow', help='Name or ID of a workflow').completer = DXPathCompleter(classes=['workflow'])
parser_add_stage.add_argument('executable', help='Name or ID of an executable to add as a stage in the workflow').completer = MultiCompleter([DXAppCompleter(),
                                                                                                                                              DXPathCompleter(classes=['applet'])])
parser_add_stage.add_argument('--alias', '--version', '--tag', dest='alias',
                              help='Tag or version of the app to add if the executable is an app (default: "default" if an app)')
parser_add_stage.add_argument('--name', help='Stage name')
parser_add_stage.add_argument('--id',  dest='stage_id', help='Stage ID')
add_stage_folder_args = parser_add_stage.add_mutually_exclusive_group()
add_stage_folder_args.add_argument('--output-folder', help='Path to the output folder for the stage (interpreted as an absolute path)')
add_stage_folder_args.add_argument('--relative-output-folder', help='A relative folder path for the stage (interpreted as relative to the workflow\'s output folder)')
parser_add_stage.set_defaults(func=workflow_cli.add_stage)
register_parser(parser_add_stage, subparsers_action=subparsers_add, categories='workflow')

parser_add_member = subparsers_add.add_parser("member", help="Grant a user membership to an org", description="Grant a user membership to an org", prog="dx add member", parents=[stdout_args, env_args])
parser_add_member.add_argument("org_id", help="ID of the org")
parser_add_member.add_argument("username_or_user_id", help="Username or ID of user")
parser_add_member.add_argument("--level", required=True, choices=["ADMIN", "MEMBER"], help="Org membership level that will be granted to the specified user")
parser_add_member.add_argument("--allow-billable-activities", default=False, action="store_true", help='Grant the specified user "allowBillableActivities" in the org')
parser_add_member.add_argument("--no-app-access", default=True, action="store_false", dest="app_access", help='Disable "appAccess" for the specified user in the org')
parser_add_member.add_argument("--project-access", choices=["ADMINISTER", "CONTRIBUTE", "UPLOAD", "VIEW", "NONE"], default="CONTRIBUTE", help='The default implicit maximum permission the specified user will receive to projects explicitly shared with the org; default CONTRIBUTE')
parser_add_member.add_argument("--no-email", default=False, action="store_true", help="Disable org invitation email notification to the specified user")
parser_add_member.set_defaults(func=add_membership)
register_parser(parser_add_member, subparsers_action=subparsers_add, categories="org")

#####################################
# list
#####################################
parser_list = subparsers.add_parser('list', help='Print the members of a list',
                                   description='Use this command with one of the availabile subcommands to perform various actions such as printing the list of developers or authorized users of an app.',
                                   prog='dx list')
subparsers_list = parser_list.add_subparsers(parser_class=DXArgumentParser)
subparsers_list.metavar = 'list_type'
register_parser(parser_list, categories=())

parser_list_users = subparsers_list.add_parser('users', help='List authorized users for an app',
                                               description='List the authorized users of an app.  Published versions of the app will only be accessible to users represented by this list and to developers of the app.  Unpublished versions are restricted to the developers',
                                               prog='dx list users', parents=[env_args])
parser_list_users.add_argument('app', help='Name or ID of an app').completer = DXAppCompleter(installed=True)
parser_list_users.set_defaults(func=list_users)
register_parser(parser_list_users, subparsers_action=subparsers_list, categories='exec')

parser_list_developers = subparsers_list.add_parser('developers', help='List developers for an app',
                                                    description='List the developers for an app.  Developers are able to build and publish new versions of the app, and add or remove others from the list of developers and authorized users.',
                                                    prog='dx list developers', parents=[env_args])
parser_list_developers.add_argument('app', help='Name or ID of an app').completer = DXAppCompleter(installed=True)
parser_list_developers.set_defaults(func=list_developers)
register_parser(parser_list_developers, subparsers_action=subparsers_list, categories='exec')

parser_list_stages = subparsers_list.add_parser('stages', help='List the stages in a workflow',
                                                description='List the stages in a workflow.',
                                                parents=[env_args],
                                                prog='dx list stages')
parser_list_stages.add_argument('workflow', help='Name or ID of a workflow').completer = DXPathCompleter(classes=['workflow'])
parser_list_stages.set_defaults(func=workflow_cli.list_stages)
register_parser(parser_list_stages, subparsers_action=subparsers_list, categories='workflow')

parser_list_database = subparsers_list.add_parser(
    "database",
    help=fill("List entities associated with a specific database. For example,") + "\n\n\t" +
         fill('"dx list database files" lists database files associated with a specific database.') + "\n\n\t" +
         fill('Please execute "dx list database -h" for more information.'),
    description=fill("List entities associated with a specific database."),
    prog="dx list database"
)
register_parser(parser_list_database, subparsers_action=subparsers_list)

subparsers_list_database = parser_list_database.add_subparsers(parser_class=DXArgumentParser)
subparsers_list_database.metavar = "entities"

parser_list_database_files = subparsers_list_database.add_parser(
    'files',
    help='List files associated with a specific database',
    description=fill('List files associated with a specific database'),
    parents=[env_args],
    prog='dx list database files'
)
parser_list_database_files.add_argument('database', help='Data object ID or path of the database.')
parser_list_database_files.add_argument('--folder', default='/', help='Name of folder (directory) in which to start searching for database files. This will typically match the name of the table whose files are of interest. The default value is "/" which will start the search at the root folder of the database.')
parser_list_database_files.add_argument("--recurse", default=False, help='Look for files recursively down the directory structure. Otherwise, by default, only look on one level.', action='store_true')
parser_list_database_files.add_argument("--csv", default=False, help='Write output as comma delimited fields, suitable as CSV format.', action='store_true')
parser_list_database_files.add_argument("--timeout", default=120, help='Number of seconds to wait before aborting the request. If omitted, default timeout is 120 seconds.', type=int)
parser_list_database_files.set_defaults(func=list_database_files)
register_parser(parser_list_database_files, subparsers_action=subparsers_list_database, categories='data')


#####################################
# remove
#####################################
parser_remove = subparsers.add_parser('remove', help='Remove one or more items to a list',
                                      description='Use this command with one of the available subcommands to perform various actions such as removing other users from the list of developers or authorized users of an app.',
                                      prog='dx remove')
subparsers_remove = parser_remove.add_subparsers(parser_class=DXArgumentParser)
subparsers_remove.metavar = 'list_type'
register_parser(parser_remove, categories=())

parser_remove_users = subparsers_remove.add_parser('users', help='Remove authorized users for an app',
                                                   description='Remove users or orgs from the list of authorized users of an app.  Published versions of the app will only be accessible to users represented by this list and to developers of the app.  Unpublished versions are restricted to the developers',
                                                   prog='dx remove users', parents=[env_args])
parser_remove_users.add_argument('app', help='Name or ID of an app').completer = DXAppCompleter(installed=True)
parser_remove_users.add_argument('users', metavar='authorizedUser',
                                 help='One or more users or orgs to remove',
                                 nargs='+')
parser_remove_users.set_defaults(func=remove_users)
register_parser(parser_remove_users, subparsers_action=subparsers_remove, categories='exec')

parser_remove_developers = subparsers_remove.add_parser('developers', help='Remove developers for an app',
                                                        description='Remove users or orgs from the list of developers for an app.  Developers are able to build and publish new versions of the app, and add or remove others from the list of developers and authorized users.',
                                                        prog='dx remove developers', parents=[env_args])
parser_remove_developers.add_argument('app', help='Name or ID of an app').completer = DXAppCompleter(installed=True)
parser_remove_developers.add_argument('developers', metavar='developer', help='One or more users to remove',
                                      nargs='+')
parser_remove_developers.set_defaults(func=remove_developers)
register_parser(parser_remove_developers, subparsers_action=subparsers_remove, categories='exec')

parser_remove_stage = subparsers_remove.add_parser('stage', help='Remove a stage from a workflow',
                                                   description='Remove a stage from a workflow.  The stage should be indicated either by an integer (0-indexed, i.e. "0" for the first stage), or a stage ID.',
                                                   parents=[stdout_args, env_args],
                                                   prog='dx remove stage')
parser_remove_stage.add_argument('workflow', help='Name or ID of a workflow').completer = DXPathCompleter(classes=['workflow'])
parser_remove_stage.add_argument('stage', help='Stage (index or ID) of the workflow to remove')
parser_remove_stage.set_defaults(func=workflow_cli.remove_stage)
register_parser(parser_remove_stage, subparsers_action=subparsers_remove, categories='workflow')

parser_remove_member = subparsers_remove.add_parser("member", help="Revoke the org membership of a user", description="Revoke the org membership of a user", prog="dx remove member", parents=[stdout_args, env_args])
parser_remove_member.add_argument("org_id", help="ID of the org")
parser_remove_member.add_argument("username_or_user_id", help="Username or ID of user")
parser_remove_member.add_argument("--keep-explicit-project-permissions", default=True, action="store_false", dest="revoke_project_permissions", help="Disable revocation of explicit project permissions of the specified user to projects billed to the org; implicit project permissions (i.e. those granted to the specified user via his membership in this org) will always be revoked")
parser_remove_member.add_argument("--keep-explicit-app-permissions", default=True, action="store_false", dest="revoke_app_permissions", help="Disable revocation of explicit app developer and user permissions of the specified user to apps billed to the org; implicit app permissions (i.e. those granted to the specified user via his membership in this org) will always be revoked")
parser_remove_member.add_argument("-y", "--yes", action="store_false", dest="confirm", help="Do not ask for confirmation")
parser_remove_member.set_defaults(func=remove_membership)
register_parser(parser_remove_member, subparsers_action=subparsers_remove, categories="org")

#####################################
# update
#####################################
parser_update = subparsers.add_parser('update', help='Update certain types of metadata',
                                      description='''
Use this command with one of the available targets listed below to update
their metadata that are not covered by the other
subcommands.''',
                                      prog='dx update')
subparsers_update = parser_update.add_subparsers(parser_class=DXArgumentParser)
subparsers_update.metavar = 'target'
register_parser(parser_update, categories=())

parser_update_org = subparsers_update.add_parser('org',
                                                 help='Update information about an org',
                                                 description='Update information about an org',
                                                 parents=[stdout_args, env_args],
                                                 prog='dx update org')
parser_update_org.add_argument('org_id', help='ID of the org')
parser_update_org.add_argument('--name', help='New name of the org')
parser_update_org.add_argument('--member-list-visibility', help='New org membership level that is required to be able to view the membership level and/or permissions of any other member in the specified org (corresponds to the memberListVisibility org policy)', choices=['ADMIN', 'MEMBER', 'PUBLIC'])
parser_update_org.add_argument('--project-transfer-ability', help='New org membership level that is required to be able to change the billing account of a project that is billed to the specified org, to some other entity (corresponds to the restrictProjectTransfer org policy)', choices=['ADMIN', 'MEMBER'])
parser_update_org.add_argument('--saml-idp', help='New SAML identity provider')
parser_update_org.add_argument('--detailed-job-metrics-collect-default', choices=['true', 'false'], help='If set to true, jobs launched in the projects billed to this org will collect detailed job metrics by default')
update_job_reuse_args = parser_update_org.add_mutually_exclusive_group(required=False)
update_job_reuse_args.add_argument('--enable-job-reuse', action='store_true',  help='Enable job reuse for projects where the org is the billTo')
update_job_reuse_args.add_argument('--disable-job-reuse', action='store_true', help='Disable job reuse for projects where the org is the billTo')
parser_update_org.set_defaults(func=update_org)
register_parser(parser_update_org, subparsers_action=subparsers_update, categories='org')


parser_update_workflow = subparsers_update.add_parser('workflow', help='Update the metadata for a workflow',
                                                      description='Update the metadata for an existing workflow',
                                                      parents=[stdout_args, env_args],
                                                      prog='dx update workflow')
parser_update_workflow.add_argument('workflow', help='Name or ID of a workflow').completer = DXPathCompleter(classes=['workflow'])
update_workflow_title_args = parser_update_workflow.add_mutually_exclusive_group()
update_workflow_title_args.add_argument('--title', help='Workflow title')
update_workflow_title_args.add_argument('--no-title', help='Unset the workflow title', action='store_true')
parser_update_workflow.add_argument('--summary', help='Workflow summary')
parser_update_workflow.add_argument('--description', help='Workflow description')
update_workflow_output_folder_args = parser_update_workflow.add_mutually_exclusive_group()
update_workflow_output_folder_args.add_argument('--output-folder', help='Default output folder for the workflow')
update_workflow_output_folder_args.add_argument('--no-output-folder', help='Unset the default output folder for the workflow', action='store_true')
parser_update_workflow.set_defaults(func=workflow_cli.update_workflow)
register_parser(parser_update_workflow, subparsers_action=subparsers_update, categories='workflow')

parser_update_stage = subparsers_update.add_parser('stage', help='Update the metadata for a stage in a workflow',
                                                   description='Update the metadata for a stage in a workflow',
                                                   parents=[exec_input_args, stdout_args, env_args,
                                                            instance_type_arg],
                                                   prog='dx update stage')
parser_update_stage.add_argument('workflow', help='Name or ID of a workflow').completer = DXPathCompleter(classes=['workflow'])
parser_update_stage.add_argument('stage', help='Stage (index or ID) of the workflow to update')
parser_update_stage.add_argument('--executable', help='Name or ID of an executable to replace in the stage').completer = MultiCompleter([DXAppCompleter(),
                                                                                                                                         DXPathCompleter(classes=['applet'])])
parser_update_stage.add_argument('--alias', '--version', '--tag', dest='alias',
                                 help='Tag or version of the app to use if replacing the stage executable with an app (default: "default" if an app)')
parser_update_stage.add_argument('--force',
                                 help='Whether to replace the executable even if it the new one cannot be verified as compatible with the previous version',
                                 action='store_true')
update_stage_name_args = parser_update_stage.add_mutually_exclusive_group()
update_stage_name_args.add_argument('--name', help='Stage name')
update_stage_name_args.add_argument('--no-name', help='Unset the stage name', action='store_true')
update_stage_folder_args = parser_update_stage.add_mutually_exclusive_group()
update_stage_folder_args.add_argument('--output-folder', help='Path to the output folder for the stage (interpreted as an absolute path)')
update_stage_folder_args.add_argument('--relative-output-folder', help='A relative folder path for the stage (interpreted as relative to the workflow\'s output folder)')
parser_update_stage.set_defaults(func=workflow_cli.update_stage)
register_parser(parser_update_stage, subparsers_action=subparsers_update, categories='workflow')

parser_update_member = subparsers_update.add_parser("member", help="Update the membership of a user in an org", description="Update the membership of a user in an org", prog="dx update member", parents=[stdout_args, env_args])
parser_update_member.add_argument("org_id", help="ID of the org")
parser_update_member.add_argument("username_or_user_id", help="Username or ID of user")
parser_update_member.add_argument("--level", choices=["ADMIN", "MEMBER"], help="The new org membership level of the specified user")
parser_update_member.add_argument("--allow-billable-activities", choices=["true", "false"], help='The new "allowBillableActivities" membership permission of the specified user in the org; default false if demoting the specified user from ADMIN to MEMBER')
parser_update_member.add_argument("--app-access", choices=["true", "false"], help='The new "appAccess" membership permission of the specified user in the org; default true if demoting the specified user from ADMIN to MEMBER')
parser_update_member.add_argument("--project-access", choices=["ADMINISTER", "CONTRIBUTE", "UPLOAD", "VIEW", "NONE"], help='The new default implicit maximum permission the specified user will receive to projects explicitly shared with the org; default CONTRIBUTE if demoting the specified user from ADMIN to MEMBER')
parser_update_member.set_defaults(func=update_membership)
register_parser(parser_update_member, subparsers_action=subparsers_update, categories="org")

parser_update_project = subparsers_update.add_parser("project",
                                                     help="Updates a specified project with the specified options",
                                                     description="", prog="dx update project",
                                                     parents=[stdout_args, env_args])
parser_update_project.add_argument('project_id', help="Project ID or project name")
parser_update_project.add_argument('--name', help="New project name")
parser_update_project.add_argument('--summary', help="Project summary")
parser_update_project.add_argument('--description', help="Project description")
parser_update_project.add_argument('--protected', choices=["true", "false"],
                                   help="Whether the project should be PROTECTED")
parser_update_project.add_argument('--restricted', choices=["true", "false"],
                                   help="Whether the project should be RESTRICTED")
parser_update_project.add_argument('--download-restricted', choices=["true", "false"],
                                   help="Whether the project should be DOWNLOAD RESTRICTED")
parser_update_project.add_argument('--containsPHI', choices=["true"],
                                   help="Flag to tell if project contains PHI")
parser_update_project.add_argument('--external-upload-restricted', choices=["true", "false"],
                                   help="Whether uploads of file and table data to the project should be restricted")
parser_update_project.add_argument('--database-ui-view-only', choices=["true", "false"],
                                   help="Whether the viewers on the project can access the database data directly")
parser_update_project.add_argument('--bill-to', help="Update the user or org ID of the billing account", type=str)
allowed_executables_group = parser_update_project.add_mutually_exclusive_group()
allowed_executables_group.add_argument('--allowed-executables', help='Executable ID(s) this project is allowed to run.  This operation overrides any existing list of executables.', type=str, nargs="+")
allowed_executables_group.add_argument('--unset-allowed-executables', help='Removes any restriction to run executables as set by --allowed-executables', action='store_true')

parser_update_project.set_defaults(func=update_project)
register_parser(parser_update_project, subparsers_action=subparsers_update, categories="metadata")


#####################################
# install
#####################################
parser_install = subparsers.add_parser('install', help='Install an app',
                                       description='Install an app by name.  To see a list of apps you can install, hit <TAB> twice after "dx install" or run "' + BOLD('dx find apps') + '" to see a list of available apps.', prog='dx install',
                                       parents=[env_args])
install_app_action = parser_install.add_argument('app', help='ID or name of app to install')
install_app_action.completer = DXAppCompleter(installed=False)
parser_install.set_defaults(func=install)
register_parser(parser_install, categories='exec')

#####################################
# uninstall
#####################################
parser_uninstall = subparsers.add_parser('uninstall', help='Uninstall an app',
                                         description='Uninstall an app by name.', prog='dx uninstall',
                                         parents=[env_args])
uninstall_app_action = parser_uninstall.add_argument('app', help='ID or name of app to uninstall')
uninstall_app_action.completer = DXAppCompleter(installed=True)
parser_uninstall.set_defaults(func=uninstall)
register_parser(parser_uninstall, categories='exec')

#####################################
# run
#####################################
parser_run = subparsers.add_parser('run', help='Run an applet, app, or workflow', add_help=False,
                                   description=(fill('Run an applet, app, or workflow.  To see a list of executables you can run, hit <TAB> twice after "dx run" or run "' + BOLD('dx find apps') + '" or "' + BOLD('dx find globalworkflows') + '" to see a list of available apps and global workflows.') + '\n\n' + fill('If any inputs are required but not specified, an interactive mode for selecting inputs will be launched.  Inputs can be set in multiple ways.  Run "' + BOLD('dx run --input-help') + '" for more details.') + '\n\n' + fill('Run "' + BOLD('dx run --instance-type-help') + '" to see a list of specifications for computers available to run executables.')),
                                   prog='dx run',
                                   formatter_class=argparse.RawTextHelpFormatter,
                                   parents=[exec_input_args, stdout_args, env_args, extra_args,
                                            instance_type_arg, property_args, tag_args])
run_executable_action = parser_run.add_argument('executable',
                                                help=fill('Name or ID of an applet, app, or workflow to run; must be provided if --clone is not set', width_adjustment=-24),
                                                nargs="?", default="")
run_executable_action.completer = MultiCompleter([DXAppCompleter(),
                                                  DXPathCompleter(classes=['applet', 'workflow'], visibility="visible")])

parser_run.add_argument('-d', '--depends-on',
                        help=fill('ID of job, analysis, or data object that must be in the "done" or ' +
                                  '"closed" state, as appropriate, before this executable can be run; ' +
                                  'repeat as necessary (e.g. "--depends-on id1 ... --depends-on idN"). ' +
                                  'Cannot be supplied when running workflows',
                                  width_adjustment=-24),
                        action='append', type=str)

parser_run.add_argument('-h', '--help', help='show this help message and exit', nargs=0, action=runHelp)
parser_run.add_argument('--clone', help=fill('Job or analysis ID or name from which to use as default options (will use the exact same executable ID, destination project and folder, job input, instance type requests, and a similar name unless explicitly overridden by command-line arguments. When using an analysis with --clone a workflow executable cannot be overriden and should not be provided.)', width_adjustment=-24))
parser_run.add_argument('--alias', '--version', dest='alias',
                        help=fill('Alias (tag) or version of the app to run (default: "default" if an app)', width_adjustment=-24))
parser_run.add_argument('--destination', '--folder', metavar='PATH', dest='folder', help=fill('The full project:folder path in which to output the results. By default, the current working directory will be used.', width_adjustment=-24))
parser_run.add_argument('--batch-folders', dest='batch_folders',
                        help=fill('Output results to separate folders, one per batch, using batch ID as the name of the output folder. The batch output folder location will be relative to the path set in --destination', width_adjustment=-24),
                        action='store_true')
parser_run.add_argument('--project', metavar='PROJECT',
                        help=fill('Project name or ID in which to run the executable. This can also ' +
                                  'be specified together with the output folder in --destination.',
                                  width_adjustment=-24))
parser_run.add_argument('--stage-output-folder', metavar=('STAGE_ID', 'FOLDER'),
                        help=fill('A stage identifier (ID, name, or index), and a folder path to ' +
                                  'use as its output folder',
                                  width_adjustment=-24),
                        nargs=2,
                        action='append',
                        default=[])
parser_run.add_argument('--stage-relative-output-folder', metavar=('STAGE_ID', 'FOLDER'),
                        help=fill('A stage identifier (ID, name, or index), and a relative folder ' +
                                  'path to the workflow output folder to use as the output folder',
                                  width_adjustment=-24),
                        nargs=2,
                        action='append',
                        default=[])
parser_run.add_argument('--name', help=fill('Name for the job (default is the app or applet name)', width_adjustment=-24))
parser_run.add_argument('--delay-workspace-destruction',
                        help=fill('Whether to keep the job\'s temporary workspace around for debugging purposes for 3 days after it succeeds or fails', width_adjustment=-24),
                        action='store_true')
parser_run.add_argument('--priority',
                        choices=['low', 'normal', 'high'],
                        help=fill('Request a scheduling priority for all resulting jobs. ' +
                                  'Defaults to high when --watch, --ssh, or --allow-ssh flags are used.',
                                  width_adjustment=-24))
parser_run.add_argument('--head-job-on-demand', action='store_true',
                        help=fill('Requests that the head job of an app or applet be run in an on-demand instance. ' +
                                  'Note that --head-job-on-demand option will override the --priority setting for the head job',
                                  width_adjustment=-24))
parser_run.add_argument('-y', '--yes', dest='confirm', help='Do not ask for confirmation', action='store_false')
parser_run.add_argument('--wait', help='Wait until the job is done before returning', action='store_true')
parser_run.add_argument('--watch', help="Watch the job after launching it. Defaults --priority to high.", action='store_true')
parser_run.add_argument('--allow-ssh', action='append', nargs='?', metavar='ADDRESS',
                        help=fill('Configure the job to allow SSH access. Defaults --priority to high. If an argument is ' +
                                  'supplied, it is interpreted as an IP range, e.g. "--allow-ssh 1.2.3.4". ' +
                                  'If no argument is supplied then the client IP visible to the DNAnexus API server will be used by default',
                                  width_adjustment=-24))
parser_run.add_argument('--ssh',
                        help=fill("Configure the job to allow SSH access and connect to it after launching. " +
                                  "Defaults --priority to high.",
                                  width_adjustment=-24),
                        action='store_true')
parser_run.add_argument('--ssh-proxy', metavar=('<address>:<port>'),
                        help=fill('SSH connect via proxy, argument supplied is used as the proxy address and port',
                                  width_adjustment=-24))
parser_run.add_argument('--debug-on', action='append', choices=['AppError', 'AppInternalError', 'ExecutionError', 'All'],
                        help=fill("Configure the job to hold for debugging when any of the listed errors occur",
                                  width_adjustment=-24))

ignore_reuse = parser_run.add_mutually_exclusive_group()
ignore_reuse.add_argument('--ignore-reuse',
                        help=fill("Disable job reuse for execution",
                                  width_adjustment=-24),
                        action='store_true')
ignore_reuse.add_argument('--ignore-reuse-stage', metavar='STAGE_ID', dest='ignore_reuse_stages',
                        help=fill('A stage (using its ID, name, or index) for which job reuse should be disabled, ' +
                                  'if a stage points to another (nested) workflow the ignore reuse option will be applied to the whole subworkflow. ' +
                                  'This option overwrites any ignoreReuse fields set on app(let)s or the workflow during build time; ' +
                                  'repeat as necessary',
                                  width_adjustment=-24),
                        action='append')
parser_run.add_argument('--rerun-stage', metavar='STAGE_ID', dest='rerun_stages',
                        help=fill('A stage (using its ID, name, or index) to rerun, or "*" to ' +
                                  'indicate all stages should be rerun; repeat as necessary',
                                  width_adjustment=-24),
                        action='append')
parser_run.add_argument('--batch-tsv', dest='batch_tsv', metavar="FILE",
                        help=fill('A file in tab separated value (tsv) format, with a subset ' +
                                  'of the executable input arguments. A job will be launched ' +
                                  'for each table row.',
                                  width_adjustment=-24))
ic_format = '\'{"entrypoint": <number of instances>}\''
parser_run.add_argument('--instance-count',
                               metavar='INSTANCE_COUNT_OR_MAPPING',
                               help=fill('Specify spark cluster instance count(s). It can be an int or a mapping of the format {ic}'.format(ic=ic_format),
                                         width_adjustment=-24),
                               action='append')
parser_run.add_argument('--input-help',
                        help=fill('Print help and examples for how to specify inputs',
                                  width_adjustment=-24),
                        action=runInputHelp, nargs=0)
parser_run.add_argument('--detach', help=fill("When invoked from a job, detaches the new job from the creator job so the "
                                              "new job will appear as a typical root execution. Setting DX_RUN_DETACH "
                                              "environment variable to 1 causes this option to be set by default.",
                                              width_adjustment=-24), action='store_true')
parser_run.add_argument('--cost-limit', help=fill("Maximum cost of the job before termination. In case of workflows it is cost of the "
                                                  "entire analysis job. For batch run, this limit is applied per job.",
                                              width_adjustment=-24), metavar='cost_limit', type=float)
parser_run.add_argument('-r', '--rank', type=int, default=None, help=fill('Set the rank of the root execution, integer between -1024 and 1023. Requires executionRankEnabled license feature for the billTo. Default is 0.', width_adjustment=-24))
parser_run.add_argument('--max-tree-spot-wait-time', help=fill('The amount of time allocated to each path in the root execution\'s tree to wait for Spot (in seconds, or use suffix s, m, h, d, w, M, y)', width_adjustment=-24))
parser_run.add_argument('--max-job-spot-wait-time', help=fill('The amount of time allocated to each job in the root execution\'s tree to wait for Spot (in seconds, or use suffix s, m, h, d, w, M, y)', width_adjustment=-24))
parser_run.add_argument('--detailed-job-metrics', action='store_true', default=None, help=fill('Collect CPU, memory, network and disk metrics every 60 seconds', width_adjustment=-24))

preserve_outputs = parser_run.add_mutually_exclusive_group()
preserve_outputs.add_argument('--preserve-job-outputs', action='store_true',
                              help=fill("Copy cloneable outputs of every non-reused job entering \"done\" state in this "
                                        "root execution into the \"intermediateJobOutputs\" subfolder under the output "
                                        "folder for the root execution.",
                                        width_adjustment=-24))
preserve_outputs.add_argument('--preserve-job-outputs-folder', metavar="JOB_OUTPUTS_FOLDER",
                              help=fill("Copy cloneable outputs of every non-reused job entering \"done\" state in this "
                                        "root execution to a folder in the project. JOB_OUTPUTS_FOLDER starting with '/' "
                                        "refers to an absolute path within the project, otherwise, it refers to a subfolder "
                                        "under root execution's output folder.",
                                        width_adjustment=-24))

parser_run.set_defaults(func=run, verbose=False, help=False, details=None,
                        stage_instance_types=None, stage_folders=None, head_job_on_demand=None)
register_parser(parser_run, categories='exec')

#####################################
# watch
#####################################
parser_watch = subparsers.add_parser('watch', help='Watch logs of a job and its subjobs', prog='dx watch',
                                     description='Monitors logging output from a running job',
                                     parents=[env_args, no_color_arg])
parser_watch.add_argument('jobid', help='ID of the job to watch')
# .completer = TODO
parser_watch.add_argument('-n', '--num-recent-messages', help='Number of recent messages to get',
                          type=int, default=1024*256)
parser_watch.add_argument('--tree', help='Include the entire job tree', action='store_true')
parser_watch.add_argument('-l', '--levels', action='append', choices=["EMERG", "ALERT", "CRITICAL", "ERROR", "WARNING",
                                                                      "NOTICE", "INFO", "DEBUG", "STDERR", "STDOUT", "METRICS"])
parser_watch.add_argument('--get-stdout', help='Extract stdout only from this job', action='store_true')
parser_watch.add_argument('--get-stderr', help='Extract stderr only from this job', action='store_true')
parser_watch.add_argument('--get-streams', help='Extract only stdout and stderr from this job', action='store_true')
parser_watch.add_argument('--no-timestamps', help='Omit timestamps from messages', action='store_false',
                          dest='timestamps')
parser_watch.add_argument('--job-ids', help='Print job ID in each message', action='store_true')
parser_watch.add_argument('--no-job-info', help='Omit job info and status updates', action='store_false',
                          dest='job_info')
parser_watch.add_argument('-q', '--quiet', help='Do not print extra info messages', action='store_true')
parser_watch.add_argument('-f', '--format', help='Message format. Available fields: job, level, msg, date')
parser_watch.add_argument('--no-wait', '--no-follow', action='store_false', dest='tail',
                          help='Exit after the first new message is received, instead of waiting for all logs')
parser_watch.add_argument('--metrics', help=fill('Select display mode for detailed job metrics if they were collected and are available based on retention policy; see --metrics-help for details', width_adjustment=-24),
                          choices=["interspersed", "none", "top", "csv"], default="interspersed")

class MetricsHelpAction(argparse.Action):

    def __call__(self, parser, namespace, values, option_string=None):
        print(
"""Help: Displaying detailed job metrics
Detailed job metrics describe job's consumption of CPU, memory, disk, network, etc at 60 second intervals.
If collection of job metrics was enabled for a job (e.g with dx run --detailed-job-metrics), the metrics can be displayed by "dx watch" for 15 days from the time the job started running.

Note that all reported data-related values are in base 2 units - i.e. 1 MB = 1024 * 1024 bytes.

The "interspersed" default mode shows METRICS job log messages interspersed with other jog log messages.

The "none" mode omits all METRICS messages from "dx watch" output.

The "top" mode interactively shows the latest METRICS message at the top of the screen and updates it for running jobs instead of showing every METRICS message interspersed with the currently-displayed job log messages. For completed jobs, this mode does not show any metrics. Built-in help describing key bindings is available by pressing "?".

The "csv" mode outputs the following columns with headers in csv format to stdout:
- timestamp: An integer number representing the number of milliseconds since the Unix epoch.
- cpuCount: A number of CPUs available on the instance that ran the job.
- cpuUsageUser: The percentage of cpu time spent in user mode on the instance during the metric collection period.
- cpuUsageSystem: The percentage of cpu time spent in system mode on the instance during the metric collection period.
- cpuUsageIowait: The percentage of cpu time spent in waiting for I/O operations to complete on the instance during the metric collection period.
- cpuUsageIdle: The percentage of cpu time spent in waiting for I/O operations to complete on the instance during the metric collection period.
- memoryUsedBytes: Bytes of memory used (calculated as total - free - buffers - cache - slab_reclaimable + shared_memory).
- memoryTotalBytes: Total memory available on the instance that ran the job.
- diskUsedBytes: Bytes of storage allocated to the AEE that are used by the filesystem.
- diskTotalBytes: Total bytes of disk space available to the job within the AEE.
- networkOutBytes: Total network bytes transferred out from AEE since the job started. Includes "dx upload" bytes.
- networkInBytes: Total network bytes transferred into AEE since the job started. Includes "dx download" bytes.
- diskReadBytes: Total bytes read from the AEE-accessible disks since the job started.
- diskWriteBytes: Total bytes written to the AEE-accessible disks since the job started.
- diskReadOpsCount: Total disk read operation count against AEE-accessible disk since the job started.
- diskWriteOpsCount: Total disk write operation count against AEE-accessible disk since the job started.

Note 1: cpuUsageUser, cpuUsageSystem, cpuUsageIowait, cpuUsageIdle and memoryUsedBytes metrics reflect usage by processes inside and outside of the AEE which include DNAnexus services responsible for proxying DNAnexus data.
Note 2: cpuUsageUser + cpuUsageSystem + cpuUsageIowait + cpuUsageIdle + cpuUsageSteal = 100. cpuUsageSteal is unreported, but can be derived from the other 4 quantities given that they add up to 100.
Note 3: cpuUsage numbers are rounded to 2 decimal places.
Note 4: networkOutBytes may be larger than job's egressReport which does not include "dx upload" bytes.

The format of METRICS job log lines is defined as follows using the example below:

2023-03-15 12:23:44 some-job-name METRICS ** CPU usr/sys/idl/wai: 24/11/1/64% (4 cores) * Memory: 1566/31649MB * Storage: 19/142GB * Net: 10↓/0↑MBps * Disk: r/w 20/174 MBps iops r/w 8/1300

"2023-03-15 12:23:44" is the metrics collection time.
"METRICS" is a type of job log line containing detailed job metrics.
"CPU usr/sys/idl/wai: 24/11/1/64%" maps to cpuUsageUser, cpuUsageSystem, cpuUsageIdle, cpuUsageIowait values.
"(4 cores)" maps to cpuCount.
"Memory: 1566/31649MB" maps to memoryUsedBytes and memoryTotalBytes.
"Storage: 19/142GB" maps to diskUsedBytes and diskTotalBytes.
"Net: 10↓/0↑MBps" is derived from networkOutBytes and networkInBytes cumulative totals by subtracting previous measurement from the measurement at the metric collection time, and dividing the difference by the time span between the two measurements.
"Disk: r/w 20/174 MBps iops r/w 8/1300" is derived similar to "Net:" from diskReadBytes, diskWriteBytes, diskReadOpsCount, and diskWriteOpsCount.""")
        parser.exit(0)

parser_watch.add_argument('--metrics-help', action=MetricsHelpAction, nargs=0, help='Print help for displaying detailed job metrics')
parser_watch.set_defaults(func=watch)
register_parser(parser_watch, categories='exec')

#####################################
# shh_config
#####################################
parser_ssh_config = subparsers.add_parser('ssh_config', help='Configure SSH keys for your DNAnexus account',
                                   description='Configure SSH access credentials for your DNAnexus account',
                                   prog='dx ssh_config',
                                   parents=[env_args])
parser_ssh_config.add_argument('ssh_keygen_args', help='Command-line arguments to pass to ssh-keygen',
                               nargs=argparse.REMAINDER)
parser_ssh_config.add_argument('--revoke', help='Revoke SSH public key associated with your DNAnexus account; you will no longer be able to SSH into any jobs.', action='store_true')
parser_ssh_config.set_defaults(func=ssh_config)
register_parser(parser_ssh_config, categories='exec')

#####################################
# ssh
#####################################
parser_ssh = subparsers.add_parser('ssh', help='Connect to a running job via SSH',
                                   description='Use an SSH client to connect to a job being executed on the DNAnexus ' +
                                               'platform. The job must be launched using "dx run --allow-ssh" or ' +
                                               'equivalent API options. Use "dx ssh_config" or the Profile page on ' +
                                               'the DNAnexus website to configure SSH for your DNAnexus account.',
                                   prog='dx ssh',
                                   parents=[env_args])
parser_ssh.add_argument('job_id', help='Name of job to connect to')
parser_ssh.add_argument('ssh_args', help='Command-line arguments to pass to the SSH client', nargs=argparse.REMAINDER)
parser_ssh.add_argument('--ssh-proxy', metavar=('<address>:<port>'),
                        help='SSH connect via proxy, argument supplied is used as the proxy address and port')
parser_ssh_firewall = parser_ssh.add_mutually_exclusive_group()
parser_ssh_firewall.add_argument('--no-firewall-update', help='Do not update the allowSSH allowed IP ranges before connecting with ssh', action='store_true', default=False)
parser_ssh_firewall.add_argument('--allow-ssh', action='append', nargs='?', metavar='ADDRESS',
                        help=fill('Configure the job to allow SSH access from an IP range, e.g. "--allow-ssh 1.2.3.4". ' +
                                  'If no argument is supplied then the client IP visible to the DNAnexus API server will be used by default',
                                  width_adjustment=-24))
# If ssh is run with the  supress-running-check flag, then dx won't prompt
# the user whether they would like to terminate the currently running job
# after they exit ssh.  Among other things, this will allow users to setup
# ssh tunnels using dx ssh, and exit the ssh command with the tunnel still
# in place, and not be prompted to terminate the instance (which would close
# the tunnel).
parser_ssh.add_argument('--suppress-running-check', action='store_false', help=argparse.SUPPRESS, dest='check_running')
parser_ssh.set_defaults(func=ssh)
register_parser(parser_ssh, categories='exec')

#####################################
# terminate
#####################################
parser_terminate = subparsers.add_parser('terminate', help='Terminate jobs or analyses',
                                         description='Terminate one or more jobs or analyses',
                                         prog='dx terminate',
                                         parents=[env_args])
parser_terminate.add_argument('jobid', help='ID of a job or analysis to terminate', nargs='+')
parser_terminate.set_defaults(func=terminate)
parser_map['terminate'] = parser_terminate
parser_categories['all']['cmds'].append((subparsers._choices_actions[-1].dest, subparsers._choices_actions[-1].help))
parser_categories['exec']['cmds'].append((subparsers._choices_actions[-1].dest, subparsers._choices_actions[-1].help))

#####################################
# rmproject
#####################################
parser_rmproject = subparsers.add_parser('rmproject', help='Delete a project',
                                         description='Delete projects and all their associated data',
                                         prog='dx rmproject',
                                         parents=[env_args])
projects_action = parser_rmproject.add_argument('projects', help='Projects to remove', metavar='project', nargs='+')
projects_action.completer = DXPathCompleter(expected='project', include_current_proj=True)
parser_rmproject.add_argument('-y', '--yes', dest='confirm', help='Do not ask for confirmation', action='store_false')
parser_rmproject.add_argument('-q', '--quiet', help='Do not print purely informational messages', action='store_true')
parser_rmproject.set_defaults(func=rmproject)
register_parser(parser_rmproject, categories='fs')

#####################################
# new
#####################################
parser_new = subparsers.add_parser('new', help='Create a new project or data object',
                                   description='Use this command with one of the available subcommands (classes) to create a new project or data object from scratch.  Not all data types are supported.  See \'dx upload\' for files and \'dx build\' for applets.',
                                   prog="dx new")
subparsers_new = parser_new.add_subparsers(parser_class=DXArgumentParser)
subparsers_new.metavar = 'class'
register_parser(parser_new, categories='data')

parser_new_user = subparsers_new.add_parser("user", help="Create a new user account", description="Create a new user account", parents=[stdout_args, env_args], prog="dx new user")
parser_new_user_user_opts = parser_new_user.add_argument_group("User options")
parser_new_user_user_opts.add_argument("-u", "--username", required=True, help="Username")
parser_new_user_user_opts.add_argument("--email", required=True, help="Email address")
parser_new_user_user_opts.add_argument("--first", help="First name")
parser_new_user_user_opts.add_argument("--middle", help="Middle name")
parser_new_user_user_opts.add_argument("--last", help="Last name")
parser_new_user_user_opts.add_argument("--token-duration", help='Time duration for which the newly generated auth token for the new user will be valid (default 30 days; max 30 days). An integer will be interpreted as seconds; you can append a suffix (s, m, h, d) to indicate different units (e.g. "--token-duration 10m" to indicate 10 minutes).')
parser_new_user_user_opts.add_argument("--occupation", help="Occupation")
parser_new_user_user_opts.add_argument("--on-behalf-of", help="On behalf of which org is the account provisioned")
parser_new_user_org_opts = parser_new_user.add_argument_group("Org options", "Optionally invite the new user to an org with the specified parameters")
parser_new_user_org_opts.add_argument("--org", help="ID of the org")
parser_new_user_org_opts.add_argument("--level", choices=["ADMIN", "MEMBER"], default="MEMBER", action=DXNewUserOrgArgsAction, help="Org membership level that will be granted to the new user; default MEMBER")
parser_new_user_org_opts.add_argument("--set-bill-to", default=False, action=DXNewUserOrgArgsAction, help='Set the default "billTo" field of the new user to the org; implies --allow-billable-activities')
parser_new_user_org_opts.add_argument("--allow-billable-activities", default=False, action=DXNewUserOrgArgsAction, help='Grant the new user "allowBillableActivities" in the org')
parser_new_user_org_opts.add_argument("--no-app-access", default=True, action=DXNewUserOrgArgsAction, dest="app_access", help='Disable "appAccess" for the new user in the org')
parser_new_user_org_opts.add_argument("--project-access", choices=["ADMINISTER", "CONTRIBUTE", "UPLOAD", "VIEW", "NONE"], default="CONTRIBUTE", action=DXNewUserOrgArgsAction, help='The "projectAccess" to grant the new user in the org; default CONTRIBUTE')
parser_new_user_org_opts.add_argument("--no-email", default=False, action=DXNewUserOrgArgsAction, help="Disable org invitation email notification to the new user")
parser_new_user.set_defaults(func=new_user)
register_parser(parser_new_user, subparsers_action=subparsers_new,
                   categories="other")

parser_new_org = subparsers_new.add_parser('org', help='Create new non-billable org',
                                           description='Create a new non-billable org. Contact sales@dnanexus.com for the creation of billable orgs',
                                           parents=[stdout_args, env_args],
                                           prog='dx new org')
parser_new_org.add_argument('name', help='Descriptive name of the org', nargs='?')
parser_new_org.add_argument('--handle', required=True, help='Unique handle for the org. The specified handle will be converted to lowercase and appended to "org-" to form the org ID')
parser_new_org.add_argument('--member-list-visibility', default="ADMIN", help='Org membership level required to be able to list the members of the org, or to view the membership level or permissions of any other member of the org; default ADMIN', choices=["ADMIN", "MEMBER", "PUBLIC"])
parser_new_org.add_argument('--project-transfer-ability', default="ADMIN", help='Org membership level required to be able to change the billing account of an org-billed project to any other entity; default ADMIN', choices=["ADMIN", "MEMBER"])
parser_new_org.set_defaults(func=new_org)
register_parser(parser_new_org, subparsers_action=subparsers_new, categories='org')

parser_new_project = subparsers_new.add_parser('project', help='Create a new project',
                                               description='Create a new project',
                                               parents=[stdout_args, env_args],
                                               prog='dx new project')
parser_new_project.add_argument('name', help='Name of the new project', nargs='?')
parser_new_project.add_argument('--region', help='Region affinity of the new project')
parser_new_project.add_argument('-s', '--select', help='Select the new project as current after creating',
                                action='store_true')
parser_new_project.add_argument('--bill-to', help='ID of the user or org to which the project will be billed. The default value is the billTo of the requesting user.')
parser_new_project.add_argument('--phi', help='Add PHI protection to project', default=False,
                                action='store_true')
parser_new_project.add_argument('--database-ui-view-only', help='Viewers on the project cannot access database data directly', default=False,
                                action='store_true')
parser_new_project.set_defaults(func=new_project)
register_parser(parser_new_project, subparsers_action=subparsers_new, categories='fs')

parser_new_record = subparsers_new.add_parser('record', help='Create a new record',
                                              description='Create a new record',
                                              parents=[parser_dataobject_args, parser_single_dataobject_output_args,
                                                       stdout_args, env_args],
                                              formatter_class=argparse.RawTextHelpFormatter,
                                              prog='dx new record')
init_action = parser_new_record.add_argument('--init', help='Path to record from which to initialize all metadata')
parser_new_record.add_argument('--close', help='Close the record immediately after creating it', action='store_true')
init_action.completer = DXPathCompleter(classes=['record'])
parser_new_record.set_defaults(func=new_record)
register_parser(parser_new_record, subparsers_action=subparsers_new, categories='fs')

parser_new_workflow = subparsers_new.add_parser('workflow', help='Create a new workflow',
                                                description='Create a new workflow',
                                                parents=[parser_dataobject_args, parser_single_dataobject_output_args,
                                                         stdout_args, env_args],
                                                formatter_class=argparse.RawTextHelpFormatter,
                                                prog='dx new workflow')
parser_new_workflow.add_argument('--title', help='Workflow title')
parser_new_workflow.add_argument('--summary', help='Workflow summary')
parser_new_workflow.add_argument('--description', help='Workflow description')
parser_new_workflow.add_argument('--output-folder', help='Default output folder for the workflow')
init_action = parser_new_workflow.add_argument('--init', help=fill('Path to workflow or an analysis ID from which to initialize all metadata', width_adjustment=-24))
init_action.completer = DXPathCompleter(classes=['workflow'])
parser_new_workflow.set_defaults(func=workflow_cli.new_workflow)
register_parser(parser_new_workflow, subparsers_action=subparsers_new, categories='workflow')

#####################################
# get_details
#####################################
parser_get_details = subparsers.add_parser('get_details', help='Get details of a data object',
                                           description='Get the JSON details of a data object.', prog="dx get_details",
                                           parents=[env_args])
parser_get_details.add_argument('path', help='ID or path to data object to get details for').completer = DXPathCompleter()
parser_get_details.set_defaults(func=get_details)
register_parser(parser_get_details, categories='metadata')

#####################################
# set_details
#####################################
parser_set_details = subparsers.add_parser('set_details', help='Set details on a data object',
                                           description='Set the JSON details of a data object.', prog="dx set_details",
                                           parents=[env_args, all_arg])
parser_set_details.add_argument('path', help='ID or path to data object to modify').completer = DXPathCompleter()
parser_set_details.add_argument('details', help='JSON to store as details', nargs='?')
parser_set_details.add_argument('-f', '--details-file', help='Path to local file containing JSON to store as details')
parser_set_details.set_defaults(func=set_details)
register_parser(parser_set_details, categories='metadata')

#####################################
# set_visibility
#####################################
parser_set_visibility = subparsers.add_parser('set_visibility', help='Set visibility on a data object',
                                              description='Set visibility on a data object.', prog='dx set_visibility',
                                              parents=[env_args, all_arg])
parser_set_visibility.add_argument('path', help='ID or path to data object to modify').completer = DXPathCompleter()
parser_set_visibility.add_argument('visibility', choices=['hidden', 'visible'],
                                   help='Visibility that the object should have')
parser_set_visibility.set_defaults(func=set_visibility)
register_parser(parser_set_visibility, categories='metadata')

#####################################
# add_types
#####################################
parser_add_types = subparsers.add_parser('add_types', help='Add types to a data object',
                                         description='Add types to a data object.  See https://documentation.dnanexus.com/developer/api/data-object-lifecycle/types for a list of DNAnexus types.',
                                         prog='dx add_types',
                                         parents=[env_args, all_arg])
parser_add_types.add_argument('path', help='ID or path to data object to modify').completer = DXPathCompleter()
parser_add_types.add_argument('types', nargs='+', metavar='type', help='Types to add')
parser_add_types.set_defaults(func=add_types)
register_parser(parser_add_types, categories='metadata')

#####################################
# remove_types
#####################################
parser_remove_types = subparsers.add_parser('remove_types', help='Remove types from a data object',
                                            description='Remove types from a data object.  See https://documentation.dnanexus.com/developer/api/data-object-lifecycle/types for a list of DNAnexus types.',
                                            prog='dx remove_types',
                                            parents=[env_args, all_arg])
parser_remove_types.add_argument('path', help='ID or path to data object to modify').completer = DXPathCompleter()
parser_remove_types.add_argument('types', nargs='+', metavar='type', help='Types to remove')
parser_remove_types.set_defaults(func=remove_types)
register_parser(parser_remove_types, categories='metadata')

#####################################
# tag
#####################################
parser_tag = subparsers.add_parser('tag', help='Tag a project, data object, or execution', prog='dx tag',
                                   description='Tag a project, data object, or execution.  Note that a project context must be either set or specified for data object IDs or paths.',
                                   parents=[env_args, all_arg])
parser_tag.add_argument('path', help='ID or path to project, data object, or execution to modify').completer = DXPathCompleter()
parser_tag.add_argument('tags', nargs='+', metavar='tag', help='Tags to add')
parser_tag.set_defaults(func=add_tags)
register_parser(parser_tag, categories='metadata')

#####################################
# untag
#####################################
parser_untag = subparsers.add_parser('untag', help='Untag a project, data object, or execution', prog='dx untag',
                                     description='Untag a project, data object, or execution.  Note that a project context must be either set or specified for data object IDs or paths.',
                                     parents=[env_args, all_arg])
parser_untag.add_argument('path', help='ID or path to project, data object, or execution to modify').completer = DXPathCompleter()
parser_untag.add_argument('tags', nargs='+', metavar='tag', help='Tags to remove')
parser_untag.set_defaults(func=remove_tags)
register_parser(parser_untag, categories='metadata')

#####################################
# rename
#####################################
parser_rename = subparsers.add_parser('rename',
                                      help='Rename a project or data object',
                                      description='Rename a project or data object.  To rename folders, use \'dx mv\' instead.  Note that a project context must be either set or specified to rename a data object.  To specify a project or a project context, append a colon character ":" after the project ID or name.',
                                      prog='dx rename',
                                      parents=[env_args, all_arg])
path_action = parser_rename.add_argument('path', help='Path to project or data object to rename')
path_action.completer = DXPathCompleter(include_current_proj=True)
parser_rename.add_argument('name', help='New name')
parser_rename.set_defaults(func=rename)
register_parser(parser_rename, categories='metadata')

#####################################
# set_properties
#####################################
parser_set_properties = subparsers.add_parser('set_properties', help='Set properties of a project, data object, or execution',
                                              description='Set properties of a project, data object, or execution.  Note that a project context must be either set or specified for data object IDs or paths.', prog='dx set_properties',
                                              parents=[env_args, all_arg])
parser_set_properties.add_argument('path', help='ID or path to project, data object, or execution to modify').completer = DXPathCompleter()
parser_set_properties.add_argument('properties', nargs='+', metavar='propertyname=value',
                                   help='Key-value pairs of property names and their new values')
parser_set_properties.set_defaults(func=set_properties)
register_parser(parser_set_properties, categories='metadata')

#####################################
# unset_properties
#####################################
parser_unset_properties = subparsers.add_parser('unset_properties', help='Unset properties of a project, data object, or execution',
                                                description='Unset properties of a project, data object, or execution.  Note that a project context must be either set or specified for data object IDs or paths.',
                                                prog='dx unset_properties',
                                                parents=[env_args, all_arg])
path_action = parser_unset_properties.add_argument('path', help='ID or path to project, data object, or execution to modify')
path_action.completer = DXPathCompleter()
parser_unset_properties.add_argument('properties', nargs='+', metavar='propertyname', help='Property names to unset')
parser_unset_properties.set_defaults(func=unset_properties)
register_parser(parser_unset_properties, categories='metadata')

#####################################
# close
#####################################
parser_close = subparsers.add_parser('close', help='Close data object(s)',
                                     description='Close a remote data object or set of objects.',
                                     prog='dx close',
                                     parents=[env_args, all_arg])
parser_close.add_argument('path', help='Path to a data object to close', nargs='+').completer = DXPathCompleter()
parser_close.add_argument('--wait', help='Wait for the object(s) to close', action='store_true')
parser_close.set_defaults(func=close)
register_parser(parser_close, categories=('data', 'metadata'))

#####################################
# wait
#####################################
parser_wait = subparsers.add_parser('wait', help='Wait for data object(s) to close or job(s) to finish',
                                    description='Polls the state of specified data object(s) or job(s) until they are all in the desired state.  Waits until the "closed" state for a data object, and for any terminal state for a job ("terminated", "failed", or "done").  Exits with a non-zero code if a job reaches a terminal state that is not "done".  Can also provide a local file containing a list of data object(s) or job(s), one per line; the file will be read if "--from-file" argument is added.',
                                    prog='dx wait',
                                    parents=[env_args])
path_action = parser_wait.add_argument('path', help='Path to a data object, job ID, or file with IDs to wait for', nargs='+')
path_action.completer = DXPathCompleter()
parser_wait.add_argument('--from-file', help='Read the list of objects to wait for from the file provided in path', action='store_true')
parser_wait.set_defaults(func=wait)
register_parser(parser_wait, categories=('data', 'metadata', 'exec'))

#####################################
# get
#####################################
parser_get = subparsers.add_parser('get', help='Download records, apps, applets, workflows, files, and databases.',
                                   description='Download the contents of some types of data (records, apps, applets, workflows, files, and databases).  Downloading an app, applet or a workflow will attempt to reconstruct a source directory that can be used to rebuild it with "dx build".  Use "-o -" to direct the output to stdout.',
                                   prog='dx get',
                                   parents=[env_args])
parser_get.add_argument('path', help='Data object ID or name to access').completer = DXPathCompleter(classes=['file', 'record', 'applet', 'app', 'workflow', 'database'])
parser_get.add_argument('-o', '--output', help='local file path where the data is to be saved ("-" indicates stdout output for objects of class file and record). If not supplied, the object\'s name on the platform will be used, along with any applicable extensions. For app(let) and workflow objects, if OUTPUT does not exist, the object\'s source directory will be created there; if OUTPUT is an existing directory, a new directory with the object\'s name will be created inside it.')
parser_get.add_argument('--filename', default='/', help='When downloading from a database, name of the file or folder to be downloaded. If omitted, all files in the database will be downloaded, so use caution and include the --allow-all-files argument.')
parser_get.add_argument("--allow-all-files", default=False, help='When downloading from a database, this allows all files in a database to be downloaded when --filename argument is omitted.', action='store_true', dest='allow_all_files')
parser_get.add_argument("--recurse", default=False, help='When downloading from a database, look for files recursively down the directory structure. Otherwise, by default, only look on one level.', action='store_true')
parser_get.add_argument('--no-ext', help='If -o is not provided, do not add an extension to the filename', action='store_true')
parser_get.add_argument('--omit-resources', help='When downloading an app(let), omit fetching the resources associated with the app(let).', action='store_true')
parser_get.add_argument('-f', '--overwrite', help='Overwrite the local file if necessary', action='store_true')
parser_get.set_defaults(func=get)
register_parser(parser_get, categories='data')

#####################################
# find
#####################################
parser_find = subparsers.add_parser('find', help='Search functionality over various DNAnexus entities',
                                    description='Search functionality over various DNAnexus entities.',
                                    formatter_class=argparse.RawTextHelpFormatter,
                                    prog='dx find')
subparsers_find = parser_find.add_subparsers(parser_class=DXArgumentParser)
subparsers_find.metavar = 'category'
register_parser(parser_find, categories=())

parser_find_apps = subparsers_find.add_parser(
    'apps',
    help=fill('List available apps'),
    description=fill('Finds apps subject to the given search parameters. Use --category to restrict by a category; '
                     'common categories are available as tab completions and can be listed with --category-help.'),
    parents=[stdout_args, json_arg, delim_arg, env_args],
    prog='dx find apps'
)
parser_find_apps.add_argument('--name', help='Name of the app')
parser_find_apps.add_argument('--category', help='Category of the app').completer = ListCompleter(APP_CATEGORIES)
parser_find_apps.add_argument('--category-help',
                              help='Print a list of common app categories',
                              nargs=0,
                              action=PrintCategoryHelp)
parser_find_apps.add_argument('-a', '--all', help='Return all versions of each app', action='store_true')
parser_find_apps.add_argument('--unpublished', help='Return only unpublished apps (if omitted, returns only published apps)', action='store_true')
parser_find_apps.add_argument('--installed', help='Return only installed apps', action='store_true')
parser_find_apps.add_argument('--billed-to', help='User or organization responsible for the app')
parser_find_apps.add_argument('--creator', help='Creator of the app version')
parser_find_apps.add_argument('--developer', help='Developer of the app')
parser_find_apps.add_argument('--created-after', help='''Date (e.g. --created-after="2021-12-01" or --created-after="2021-12-01 19:01:33") or integer Unix epoch timestamp in milliseconds (e.g. --created-after=1642196636000) after which the app created. You can also specify negative numbers to indicate a time period in the past suffixed by s, m, h, d, w, M or y to indicate seconds, minutes, hours, days, weeks, months or years (e.g. --created-after=-2d for apps created in the last 2 days)''')
parser_find_apps.add_argument('--created-before', help='''Date (e.g. --created-before="2021-12-01" or --created-before="2021-12-01 19:01:33") or integer Unix epoch timestamp in milliseconds (e.g. --created-before=1642196636000) before which the app was created. You can also specify negative numbers to indicate a time period in the past suffixed by s, m, h, d, w, M or y to indicate seconds, minutes, hours, days, weeks, months or years (e.g. --created-before=-2d for apps created earlier than 2 days ago)''')
parser_find_apps.add_argument('--mod-after',help='''Date (e.g. --mod-after="2021-12-01" or --mod-after="2021-12-01 19:01:33") or integer Unix epoch timestamp in milliseconds (e.g. --mod-after=1642196636000) after which the app modified. You can also specify negative numbers to indicate a time period in the past suffixed by s, m, h, d, w, M or y to indicate seconds, minutes, hours, days, weeks, months or years (e.g. --mod-after=-2d for apps modified in the last 2 days)''')
parser_find_apps.add_argument('--mod-before', help='''Date (e.g. --mod-before="2021-12-01" or --mod-before="2021-12-01 19:01:33") or integer Unix epoch timestamp in milliseconds (e.g. --mod-before=1642196636000) after which the app modified. You can also specify negative numbers to indicate a time period in the past suffixed by s, m, h, d, w, M or y to indicate seconds, minutes, hours, days, weeks, months or years (e.g. --mod-before=-2d for apps modified earlier than 2 days ago)''')
parser_find_apps.set_defaults(func=find_apps)
register_parser(parser_find_apps, subparsers_action=subparsers_find, categories='exec')

parser_find_globalworkflows = subparsers_find.add_parser(
    'globalworkflows',
    help=fill('List available global workflows'),
    description=fill('Finds global workflows subject to the given search parameters. Use --category to restrict by a category; '
                     'common categories are available as tab completions and can be listed with --category-help.'),
    parents=[stdout_args, json_arg, delim_arg, env_args],
    prog='dx find globalworkflows'
)
parser_find_globalworkflows.add_argument('--name', help='Name of the workflow')
parser_find_globalworkflows.add_argument('--category', help='Category of the workflow').completer = ListCompleter(APP_CATEGORIES)
parser_find_globalworkflows.add_argument('--category-help',
                              help='Print a list of common global workflow categories',
                              nargs=0,
                              action=PrintCategoryHelp)
parser_find_globalworkflows.add_argument('-a', '--all', help='Return all versions of each workflow', action='store_true')
parser_find_globalworkflows.add_argument('--unpublished', help='Return only unpublished workflows (if omitted, returns only published workflows)', action='store_true')
parser_find_globalworkflows.add_argument('--billed-to', help='User or organization responsible for the workflow')
parser_find_globalworkflows.add_argument('--creator', help='Creator of the workflow version')
parser_find_globalworkflows.add_argument('--developer', help='Developer of the workflow')
parser_find_globalworkflows.add_argument('--created-after', help='''Date (e.g. --created-after="2021-12-01" or --created-after="2021-12-01 19:01:33") or integer Unix epoch timestamp in milliseconds (e.g. --created-after=1642196636000) after which the workflow was created. You can also specify negative numbers to indicate a time period in the past suffixed by s, m, h, d, w, M or y to indicate seconds, minutes, hours, days, weeks, months or years (e.g. --created-after=-2d for workflows created in the last 2 days).''')
parser_find_globalworkflows.add_argument('--created-before', help='''Date (e.g. --created-before="2021-12-01" or --created-before="2021-12-01 19:01:33") or integer Unix epoch timestamp in milliseconds (e.g. --created-before=1642196636000) before which the workflow was created. You can also specify negative numbers to indicate a time period in the past suffixed by s, m, h, d, w, M or y to indicate seconds, minutes, hours, days, weeks, months or years (e.g. --created-before=-2d for workflows created earlier than 2 days ago)''')
parser_find_globalworkflows.add_argument('--mod-after',help='''Date (e.g. --mod-after="2021-12-01" or --mod-after="2021-12-01 19:01:33") or integer Unix epoch timestamp in milliseconds (e.g. --mod-after=1642196636000) after which the workflow was created. You can also specify negative numbers to indicate a time period in the past suffixed by s, m, h, d, w, M or y to indicate seconds, minutes, hours, days, weeks, months or years (e.g. --mod-after=-2d for workflows modified in the last 2 days)''')
parser_find_globalworkflows.add_argument('--mod-before', help='''Date (e.g. --mod-before="2021-12-01" or --mod-before="2021-12-01 19:01:33") or integer Unix epoch timestamp in milliseconds (e.g. --mod-before=1642196636000) before which the workflow was created. You can also specify negative numbers to indicate a time period in the past suffixed by s, m, h, d, w, M or y to indicate seconds, minutes, hours, days, weeks, months or years (e.g. --mod-before=-2d for workflows modified earlier than 2 days ago)''')
parser_find_globalworkflows.set_defaults(func=find_global_workflows)
register_parser(parser_find_globalworkflows, subparsers_action=subparsers_find, categories='exec')

parser_find_jobs = subparsers_find.add_parser(
    'jobs',
    help=fill('List jobs in the current project'),
    description=fill('Finds jobs subject to the given search parameters. By default, output is formatted to show the '
                     'last several job trees that you\'ve run in the current project.'),
    parents=[find_executions_args, stdout_args, json_arg, no_color_arg, delim_arg, env_args,
             find_by_properties_and_tags_args],
    formatter_class=argparse.RawTextHelpFormatter,
    conflict_handler='resolve',
    prog='dx find jobs'
)
add_find_executions_search_gp(parser_find_jobs)
parser_find_jobs.set_defaults(func=find_executions, classname='job')
parser_find_jobs.completer = DXPathCompleter(expected='project')
register_parser(parser_find_jobs, subparsers_action=subparsers_find, categories='exec')

parser_find_analyses = subparsers_find.add_parser(
    'analyses',
    help=fill('List analyses in the current project'),
    description=fill('Finds analyses subject to the given search parameters. By default, output is formatted to show '
                     'the last several job trees that you\'ve run in the current project.'),
    parents=[find_executions_args, stdout_args, json_arg, no_color_arg, delim_arg, env_args,
             find_by_properties_and_tags_args],
    formatter_class=argparse.RawTextHelpFormatter,
    conflict_handler='resolve',
    prog='dx find analyses'
)
add_find_executions_search_gp(parser_find_analyses)
parser_find_analyses.set_defaults(func=find_executions, classname='analysis')
parser_find_analyses.completer = DXPathCompleter(expected='project')
register_parser(parser_find_analyses, subparsers_action=subparsers_find, categories='exec')

parser_find_executions = subparsers_find.add_parser(
    'executions',
    help=fill('List executions (jobs and analyses) in the current project'),
    description=fill('Finds executions (jobs and analyses) subject to the given search parameters. By default, output '
                     'is formatted to show the last several job trees that you\'ve run in the current project.'),
    parents=[find_executions_args, stdout_args, json_arg, no_color_arg, delim_arg, env_args,
             find_by_properties_and_tags_args],
    formatter_class=argparse.RawTextHelpFormatter,
    conflict_handler='resolve',
    prog='dx find executions'
)
add_find_executions_search_gp(parser_find_executions)
parser_find_executions.set_defaults(func=find_executions, classname=None)
parser_find_executions.completer = DXPathCompleter(expected='project')
register_parser(parser_find_executions, subparsers_action=subparsers_find, categories='exec')

parser_find_data = subparsers_find.add_parser(
    'data',
    help=fill('List data objects in the current project'),
    description=fill('Finds data objects subject to the given search parameters. By default, restricts the search to '
                     'the current project if set. To search over all projects (excluding public projects), use '
                     '--all-projects (overrides --path and --norecurse).'),
    parents=[stdout_args, json_arg, no_color_arg, delim_arg, env_args, find_by_properties_and_tags_args],
    prog='dx find data'
)
parser_find_data.add_argument('--class', dest='classname', choices=['record', 'file', 'applet', 'workflow', 'database'],
    help='Data object class',
    metavar='{record,file,applet,workflow,database}'
)
parser_find_data.add_argument('--state', choices=['open', 'closing', 'closed', 'any'], help='State of the object')
parser_find_data.add_argument('--visibility', choices=['hidden', 'visible', 'either'], default='visible', help='Whether the object is hidden or not')
parser_find_data.add_argument('--name', help='Name of the object')
parser_find_data.add_argument('--type', help='Type of the data object')
parser_find_data.add_argument('--link', help='Object ID that the data object links to')
parser_find_data.add_argument('--all-projects', '--allprojects', help='Extend search to all projects (excluding public projects)', action='store_true')
parser_find_data.add_argument('--project', help=argparse.SUPPRESS)
parser_find_data.add_argument('--folder', help=argparse.SUPPRESS).completer = DXPathCompleter(expected='folder')
parser_find_data.add_argument('--path', help='Project and/or folder in which to restrict the results',
                              metavar='PROJECT:FOLDER').completer = DXPathCompleter(expected='folder')
parser_find_data.add_argument('--norecurse', dest='recurse', help='Do not recurse into subfolders', action='store_false')
parser_find_data.add_argument('--created-after', help='''Date (e.g. --created-after="2021-12-01" or --created-after="2021-12-01 19:01:33") or integer Unix epoch timestamp in milliseconds (e.g. --created-after=1642196636000) after which the object was created. You can also specify negative numbers to indicate a time period in the past suffixed by s, m, h, d, w, M or y to indicate seconds, minutes, hours, days, weeks, months or years (e.g. --created-after=-2d for objects created in the last 2 days).''')
parser_find_data.add_argument('--created-before', help='''Date (e.g. --created-before="2021-12-01" or --created-before="2021-12-01 19:01:33") or integer Unix epoch timestamp in milliseconds (e.g. --created-before=1642196636000) before which the object was created. You can also specify negative numbers to indicate a time period in the past suffixed by s, m, h, d, w, M or y to indicate seconds, minutes, hours, days, weeks, months or years (e.g. --created-before=-2d for objects created earlier than 2 days ago)''')
parser_find_data.add_argument('--mod-after',help='''Date (e.g. --mod-after="2021-12-01" or --mod-after="2021-12-01 19:01:33") or integer Unix epoch timestamp in milliseconds (e.g. --mod-after=1642196636000) after which the object was modified. You can also specify negative numbers to indicate a time period in the past suffixed by s, m, h, d, w, M or y to indicate seconds, minutes, hours, days, weeks, months or years (e.g. --mod-after=-2d for objects modified in the last 2 days)''')
parser_find_data.add_argument('--mod-before', help='''Date (e.g. --mod-before="2021-12-01" or --mod-before="2021-12-01 19:01:33") or integer Unix epoch timestamp in milliseconds (e.g. --mod-before=1642196636000) before which the object was modified. You can also specify negative numbers to indicate a time period in the past suffixed by s, m, h, d, w, M or y to indicate seconds, minutes, hours, days, weeks, months or years (e.g. --mod-before=-2d for objects modified earlier than 2 days ago)''')
parser_find_data.add_argument('--region', help='Restrict the search to the provided region')

parser_find_data.set_defaults(func=find_data)
register_parser(parser_find_data, subparsers_action=subparsers_find, categories=('data', 'metadata'))

parser_find_projects = subparsers_find.add_parser(
    'projects',
    help=fill('List projects'),
    description=fill('Finds projects subject to the given search parameters. Use the --public flag to list all public '
                     'projects.'),
    parents=[stdout_args, json_arg, delim_arg, env_args, find_by_properties_and_tags_args, contains_phi],
    prog='dx find projects'
)
parser_find_projects.add_argument('--name', help='Name of the project')
parser_find_projects.add_argument('--level', choices=['VIEW', 'UPLOAD', 'CONTRIBUTE', 'ADMINISTER'],
                                  help='Minimum level of permissions expected')
parser_find_projects.add_argument('--public',
                                  help='Include ONLY public projects (will automatically set --level to VIEW)',
                                  action='store_true')
parser_find_projects.add_argument('--created-after',
                                  help='''Date (e.g. --created-after="2021-12-01" or --created-after="2021-12-01 19:01:33") or integer Unix epoch timestamp in milliseconds (e.g. --created-after=1642196636000) after which the project was created. You can also specify negative numbers to indicate a time period in the past suffixed by s, m, h, d, w, M or y to indicate seconds, minutes, hours, days, weeks, months or years (e.g. --created-after=-2d for projects created in the last 2 days).''')
parser_find_projects.add_argument('--created-before',
                                  help='''Date (e.g. --created-before="2021-12-01" or --created-before="2021-12-01 19:01:33") or integer Unix epoch timestamp in milliseconds (e.g. --created-before=1642196636000) before which the project was created. You can also specify negative numbers to indicate a time period in the past suffixed by s, m, h, d, w, M or y to indicate seconds, minutes, hours, days, weeks, months or years (e.g. --created-before=-2d for projects created earlier than 2 days ago)''')
parser_find_projects.add_argument('--region', help='Restrict the search to the provided region')
parser_find_projects.add_argument('--external-upload-restricted', choices=["true", "false"],
                                   help="If set to true, only externalUploadRestricted projects will be retrieved. If set to false, only projects that are not externalUploadRestricted will be retrieved.")
parser_find_projects.set_defaults(func=find_projects)
register_parser(parser_find_projects, subparsers_action=subparsers_find, categories='data')

parser_find_org = subparsers_find.add_parser(
    "org",
    help=fill("List entities within a specific org.") + "\n\n\t" +
         fill('"dx find org members" lists members in the specified org') + "\n\n\t" +
         fill('"dx find org projects" lists projects billed to the specified org') + "\n\n\t" +
         fill('"dx find org apps" lists apps billed to the specified org') + "\n\n" +
         fill('Please execute "dx find org -h" for more information.'),
    description=fill("List entities within a specific org."),
    prog="dx find org",
)
register_parser(parser_find_org, subparsers_action=subparsers_find)

subparsers_find_org = parser_find_org.add_subparsers(parser_class=DXArgumentParser)
subparsers_find_org.metavar = "entities"

parser_find_org_members = subparsers_find_org.add_parser(
    'members',
    help='List members in the specified org',
    description=fill('Finds members in the specified org subject to the given search parameters'),
    parents=[stdout_args, json_arg, delim_arg, env_args],
    prog='dx find org members'
)
parser_find_org_members.add_argument('org_id', help='Org ID')
parser_find_org_members.add_argument('--level', choices=["ADMIN", "MEMBER"], help='Restrict the result set to contain only members at the specified membership level.')
parser_find_org_members.set_defaults(func=org_find_members)
register_parser(parser_find_org_members, subparsers_action=subparsers_find_org, categories='org')

parser_find_org_projects = subparsers_find_org.add_parser(
    'projects',
    help='List projects billed to the specified org',
    description=fill('Finds projects billed to the specified org subject to the given search parameters. You must '
                     'be an ADMIN of the specified org to use this command. It allows you to identify projects billed '
                     'to the org that have not been shared with you explicitly.'),
    parents=[stdout_args, json_arg, delim_arg, env_args, find_by_properties_and_tags_args, contains_phi],
    prog='dx find org projects'
)
parser_find_org_projects.add_argument('org_id', help='Org ID')
parser_find_org_projects.add_argument('--name', help='Name of the projects')
parser_find_org_projects.add_argument('--ids', nargs='+', help='Possible project IDs. May be specified like "--ids project-1 project-2"')
find_org_projects_public = parser_find_org_projects.add_mutually_exclusive_group()
find_org_projects_public.add_argument('--public-only', dest='public', help='Include only public projects', action='store_true', default=None)
find_org_projects_public.add_argument('--private-only', dest='public', help='Include only private projects', action='store_false', default=None)
parser_find_org_projects.add_argument('--created-after', help='''Date (e.g. --created-after="2021-12-01" or --created-after="2021-12-01 19:01:33") or integer Unix epoch timestamp in milliseconds (e.g. --created-after=1642196636000) after which the project was created. You can also specify negative numbers to indicate a time period in the past suffixed by s, m, h, d, w, M or y to indicate seconds, minutes, hours, days, weeks, months or years (e.g. --created-after=-2d for projects created in the last 2 days).''')
parser_find_org_projects.add_argument('--created-before', help='''Date (e.g. --created-before="2021-12-01" or --created-before="2021-12-01 19:01:33") or integer Unix epoch timestamp in milliseconds (e.g. --created-before=1642196636000) before which the project was created. You can also specify negative numbers to indicate a time period in the past suffixed by s, m, h, d, w, M or y to indicate seconds, minutes, hours, days, weeks, months or years (e.g. --created-before=-2d for projects created earlier than 2 days ago)''')
parser_find_org_projects.add_argument('--region', help='Restrict the search to the provided region')
parser_find_org_projects.set_defaults(func=org_find_projects)
register_parser(parser_find_org_projects, subparsers_action=subparsers_find_org, categories=('data', 'org'))

parser_find_org_apps = subparsers_find_org.add_parser(
    'apps',
    help='List apps billed to the specified org',
    description=fill('Finds apps billed to the specified org subject to the given search parameters. You must '
                     'be an ADMIN of the specified org to use this command. It allows you to identify apps billed '
                     'to the org that have not been shared with you explicitly.'),
    parents=[stdout_args, json_arg, delim_arg, env_args],
    prog='dx find org apps'
)
parser_find_org_apps.add_argument('org_id', help='Org ID')
parser_find_org_apps.add_argument('--name', help='Name of the apps')
parser_find_org_apps.add_argument('--category', help='Category of the app').completer = ListCompleter(APP_CATEGORIES)
parser_find_org_apps.add_argument('--category-help',
                                  help='Print a list of common app categories',
                                  nargs=0,
                                  action=PrintCategoryHelp)

parser_find_org_apps.add_argument('-a', '--all', help='Return all versions of each app', action='store_true')
parser_find_org_apps.add_argument('--unpublished', help='Return only unpublished apps (if omitted, returns all apps)', action='store_true')
parser_find_org_apps.add_argument('--installed', help='Return only installed apps', action='store_true')
parser_find_org_apps.add_argument('--creator', help='Creator of the app version')
parser_find_org_apps.add_argument('--developer', help='Developer of the app')
parser_find_org_apps.add_argument('--created-after', help='''Date (e.g. --created-after="2021-12-01" or --created-after="2021-12-01 19:01:33") or integer Unix epoch timestamp in milliseconds (e.g. --created-after=1642196636000) after which the app was created. You can also specify negative numbers to indicate a time period in the past suffixed by s, m, h, d, w, M or y to indicate seconds, minutes, hours, days, weeks, months or years (e.g. --created-after=-2d for apps created in the last 2 days).''')
parser_find_org_apps.add_argument('--created-before', help='''Date (e.g. --created-before="2021-12-01" or --created-before="2021-12-01 19:01:33") or integer Unix epoch timestamp in milliseconds (e.g. --created-before=1642196636000) before which the app was created. You can also specify negative numbers to indicate a time period in the past suffixed by s, m, h, d, w, M or y to indicate seconds, minutes, hours, days, weeks, months or years (e.g. --created-before=-2d for apps created earlier than 2 days ago)''')
parser_find_org_apps.add_argument('--mod-after', help='''Date (e.g. 2012-01-01) or integer timestamp after which the app was last modified (negative number means seconds in the past, or use suffix s, m, h, d, w, M, y) 
                                                         Negative input example "--mod-after=-2d"''')
parser_find_org_apps.add_argument('--mod-before', help='''Date (e.g. 2012-01-01) or integer timestamp before which the app was last modified (negative number means seconds in the past, or use suffix s, m, h, d, w, M, y) 
                                                          Negative input example "--mod-before=-2d"''')
parser_find_org_apps.set_defaults(func=org_find_apps)
register_parser(parser_find_org_apps, subparsers_action=subparsers_find_org, categories=('exec', 'org'))

parser_find_orgs = subparsers_find.add_parser(
    "orgs",
    help=fill("List orgs"),
    description="Finds orgs subject to the given search parameters.",
    parents=[stdout_args, env_args, delim_arg, json_arg],
    prog="dx find orgs"
)
parser_find_orgs.add_argument("--level", choices=["ADMIN", "MEMBER"], required=True, help="Restrict the result set to contain only orgs in which the requesting user has at least the specified membership level")
parser_find_orgs_with_billable_activities = parser_find_orgs.add_mutually_exclusive_group()
parser_find_orgs_with_billable_activities.add_argument("--with-billable-activities", action="store_true", help="Restrict the result set to contain only orgs in which the requesting user can perform billable activities; mutually exclusive with --without-billable-activities")
parser_find_orgs_with_billable_activities.add_argument("--without-billable-activities", dest="with_billable_activities", action="store_false", help="Restrict the result set to contain only orgs in which the requesting user **cannot** perform billable activities; mutually exclusive with --with-billable-activities")
parser_find_orgs.set_defaults(func=find_orgs, with_billable_activities=None)
register_parser(parser_find_orgs, subparsers_action=subparsers_find, categories="org")

#####################################
# notebook
#####################################

from ..ssh_tunnel_app_support import run_notebook
parser_notebook = subparsers.add_parser('notebook', help='Launch a web notebook inside DNAnexus.',
                                        description='Launch a web notebook inside DNAnexus.',
                                        formatter_class=argparse.RawTextHelpFormatter,
                                        prog='dx notebook')
parser_notebook.add_argument('notebook_type', help='Type of notebook to launch', choices=['jupyter_lab', 'jupyter_notebook', 'jupyter'])
parser_notebook.add_argument('--notebook_files', help='Files to include on notebook instance', default=[], nargs='*').completer = DXPathCompleter(classes=['file'])
parser_notebook.add_argument('--spark', help='Install spark infrastructure.', action='store_true', default=False)
parser_notebook.add_argument('--port', help='local port to use to access the notebook.', default='2001')
parser_notebook.add_argument('--snapshot', help='A snapshot file to reform on the server.').completer = DXPathCompleter(classes=['file'])
parser_notebook.add_argument('--timeout', help='How long to keep the notebook open (smhwMy).', default='1h')
parser_notebook.add_argument('-q', '--quiet', help='Do not launch web browser.', action='store_false', dest='open_server')
parser_notebook.add_argument('--version', help='What version of the notebook app to launch.', default=None)
parser_notebook.add_argument('--instance-type', help='Instance type to run the notebook on.', default='mem1_ssd1_x4')
parser_notebook.add_argument('--only_check_config', help='Only check SSH config do not launch app', action='store_true')
notebook_with_ssh_config_check = functools.partial(run_notebook, ssh_config_check=verify_ssh_config)
parser_notebook.set_defaults(func=notebook_with_ssh_config_check)
register_parser(parser_notebook, categories='data', add_help=False)

from ..ssh_tunnel_app_support import run_loupe
parser_loupe_viewer = subparsers.add_parser('loupe-viewer', help='Launch the Loupe viewer for 10x data on DNAnexus.',
                                            description='Launch the Loupe viewer for 10x data on DNAnexus.',
                                            formatter_class=argparse.RawTextHelpFormatter,
                                            prog='dx loupe-viewer')
parser_loupe_viewer.add_argument('loupe_files', help='Files to include in loupe viewer', default=[], nargs=argparse.REMAINDER).completer = DXPathCompleter(classes=['file'])
parser_loupe_viewer.add_argument('--port', help='local port to use to access the Loupe viewer.', default='2001')
parser_loupe_viewer.add_argument('--timeout', help='How long to keep the Loupe viewer open (smhwMy).', default='1h')
parser_loupe_viewer.add_argument('-q', '--quiet', help='Do not launch web browser.', action='store_false', dest='open_server')
parser_loupe_viewer.add_argument('--instance-type', help='Instance type to run the Loupe viewer on.', default='mem1_ssd1_x4')
parser_loupe_viewer.set_defaults(func=run_loupe)
register_parser(parser_loupe_viewer, categories='data', add_help=False)

#####################################
# api
#####################################
parser_api = subparsers.add_parser('api', help='Call an API method',
                                   formatter_class=argparse.RawTextHelpFormatter,
                                   description=fill('Call an API method directly.  The JSON response from the API server will be returned if successful.  No name resolution is performed; DNAnexus IDs must always be provided.  The API specification can be found at') + '''

https://documentation.dnanexus.com/developer/api

EXAMPLE

  In the following example, a project's description is changed.

  $ dx api project-B0VK6F6gpqG6z7JGkbqQ000Q update '{"description": "desc"}'
  {
      "id": "project-B0VK6F6gpqG6z7JGkbqQ000Q"
  }

''',
                                   prog='dx api',
                                   parents=[env_args])
parser_api.add_argument('resource', help=fill('One of "system", a class name (e.g. "record"), or an entity ID such as "record-xxxx".  Use "app-name/1.0.0" to refer to version "1.0.0" of the app named "name".', width_adjustment=-17))
parser_api.add_argument('method', help=fill('Method name for the resource as documented by the API specification', width_adjustment=-17))
parser_api.add_argument('input_json', nargs='?', default="{}", help='JSON input for the method (if not given, "{}" is used)')
parser_api.add_argument('--input', help=fill('Load JSON input from FILENAME ("-" to use stdin)', width_adjustment=-17))
parser_api.set_defaults(func=api)
# parser_api.completer = TODO
register_parser(parser_api)

#####################################
# upgrade
#####################################
parser_upgrade = subparsers.add_parser('upgrade', help='Upgrade dx-toolkit (the DNAnexus SDK and this program)',
                                       description='Upgrades dx-toolkit (the DNAnexus SDK and this program) to the latest recommended version, or to a specified version and platform.',
                                       prog='dx upgrade')
parser_upgrade.add_argument('args', nargs='*')
parser_upgrade.set_defaults(func=upgrade)
register_parser(parser_upgrade)

#####################################
# generate_batch_inputs
#####################################

parser_generate_batch_inputs = subparsers.add_parser('generate_batch_inputs', help='Generate a batch plan (one or more TSV files) for batch execution',
                                       description='Generate a table of input files matching desired regular expressions for each input.',
                                       prog='dx generate_batch_inputs')
parser_generate_batch_inputs.add_argument('-i', '--input', help=fill('An input to be batch-processed "-i<input name>=<input pattern>" where <input_pattern> is a regular expression with a group corresponding to the desired region to match (e.g. "-iinputa=SRR(.*)_1.gz" "-iinputb=SRR(.*)_2.gz")', width_adjustment=-24), action='append')
parser_generate_batch_inputs.add_argument('--path', help='Project and/or folder to which the search for input files will be restricted',
                              metavar='PROJECT:FOLDER', default='').completer = DXPathCompleter(expected='folder')
parser_generate_batch_inputs.add_argument('-o', '--output_prefix', help='Prefix for output file', default="dx_batch")
parser_generate_batch_inputs.set_defaults(func=generate_batch_inputs)
register_parser(parser_generate_batch_inputs)

#####################################
# publish
#####################################
parser_publish = subparsers.add_parser('publish', help='Publish an app or a global workflow',
                                   description='Release a version of the executable (app or global workflow) to authorized users.',
                                   prog='dx publish')
parser_publish.add_argument('executable',
                            help='ID or name and version of an app/global workflow, e.g. myqc/1.0.0').completer = DXPathCompleter(classes=['app', 'globalworkflow'])
parser_publish.add_argument('--no-default',
                            help='Do not set a "default" alias on the published version',
                            action='store_false', dest='make_default')
parser_publish.set_defaults(func=publish)
register_parser(parser_publish)

#####################################
# archive
#####################################

parser_archive = subparsers.add_parser(
    'archive',
    help='Requests for the specified set files or for the files in a single specified folder in one project to be archived on the platform',
    description=
'''
Requests for {} or for the files in {} in {} to be archived on the platform.
For each file, if this is the last copy of a file to have archival requested, it will trigger the full archival of the object. 
Otherwise, the file will be marked in an archival state denoting that archival has been requested.
'''.format(BOLD('the specified set files'), BOLD('a single specified folder'), BOLD('ONE project')) +
'''
The input paths should be either 1 folder path or up to 1000 files, and all path(s) need to be in the same project. 
To specify which project to use, prepend the path or ID of the file/folder with the project ID or name and a colon. 

EXAMPLES:

    # archive 3 files in project "FirstProj" with project ID project-B0VK6F6gpqG6z7JGkbqQ000Q
    $ dx archive FirstProj:file-B0XBQFygpqGK8ZPjbk0Q000Q FirstProj:/path/to/file1 project-B0VK6F6gpqG6z7JGkbqQ000Q:/file2
    
    # archive 2 files in current project. Specifying file ids saves time by avoiding file name resolution.
    $ dx select FirstProj
    $ dx archive file-A00000ygpqGK8ZPjbk0Q000Q file-B00000ygpqGK8ZPjbk0Q000Q

    # archive all files recursively in project-B0VK6F6gpqG6z7JGkbqQ000Q
    $ dx archive project-B0VK6F6gpqG6z7JGkbqQ000Q:/
  ''',
  formatter_class=argparse.RawTextHelpFormatter,
  parents=[all_arg],
  prog='dx archive')

parser_archive.add_argument('-q', '--quiet', help='Do not print extra info messages',
                            action='store_true')
parser_archive.add_argument(
    '--all-copies',
    dest = "all_copies",
    help=fill('If true, archive all the copies of files in projects with the same billTo org.' ,width_adjustment=-24)+ '\n'+ fill('See https://documentation.dnanexus.com/developer/api/data-containers/projects#api-method-project-xxxx-archive for details.',width_adjustment=-24),
                            default=False, action='store_true')
parser_archive.add_argument(
    '-y','--yes', dest='confirm',
    help=fill('Do not ask for confirmation.' , width_adjustment=-24),
    default=True, action='store_false')
parser_archive.add_argument('--no-recurse', dest='recurse',help=fill('When `path` refers to a single folder, this flag causes only files in the specified folder and not its subfolders to be archived. This flag has no impact when `path` input refers to a collection of files.', width_adjustment=-24), action='store_false')

parser_archive.add_argument(
    'path',
    help=fill('May refer to a single folder or specify up to 1000 files inside a project.',width_adjustment=-24),
    default=[], nargs='+').completer = DXPathCompleter()

parser_archive_output = parser_archive.add_argument_group(title='Output', description='If -q option is not specified, prints "Tagged <count> file(s) for archival"')

parser_archive.set_defaults(func=archive, request_mode = "archival")
register_parser(parser_archive, categories='fs')

#####################################
# unarchive
#####################################

parser_unarchive = subparsers.add_parser(
    'unarchive',
    help='Requests for the specified set files or for the files in a single specified folder in one project to be unarchived on the platform.',
    description=
'''
Requests for {} or for the files in {} in {} to be unarchived on the platform.
The requested copy will eventually be transitioned over to the live state while all other copies will move over to the archival state.
'''.format(BOLD('a specified set files'), BOLD('a single specified folder'), BOLD('ONE project')) +
'''
The input paths should be either 1 folder path or up to 1000 files, and all path(s) need to be in the same project. 
To specify which project to use, prepend the path or ID of the file/folder with the project ID or name and a colon.

EXAMPLES:

    # unarchive 3 files in project "FirstProj" with project ID project-B0VK6F6gpqG6z7JGkbqQ000Q 
    $ dx unarchive FirstProj:file-B0XBQFygpqGK8ZPjbk0Q000Q FirstProj:/path/to/file1 project-B0VK6F6gpqG6z7JGkbqQ000Q:/file2
 
    # unarchive 2 files in current project. Specifying file ids saves time by avoiding file name resolution.
    $ dx select FirstProj
    $ dx unarchive file-A00000ygpqGK8ZPjbk0Q000Q file-B00000ygpqGK8ZPjbk0Q000Q

    # unarchive all files recursively in project-B0VK6F6gpqG6z7JGkbqQ000Q
    $ dx unarchive project-B0VK6F6gpqG6z7JGkbqQ000Q:/
  ''',
    formatter_class=argparse.RawTextHelpFormatter,
    parents=[all_arg],
    prog='dx unarchive')

parser_unarchive.add_argument('--rate', help=fill('The speed at which all files in this request are unarchived.', width_adjustment=-24) + '\n'+ fill('- Azure regions: {Expedited, Standard}', width_adjustment=-24,initial_indent='  ') + '\n'+
fill('- AWS regions: {Expedited, Standard, Bulk}', width_adjustment=-24,initial_indent='  '), choices=["Expedited", "Standard", "Bulk"], default="Standard")

parser_unarchive.add_argument('-q', '--quiet', help='Do not print extra info messages', action='store_true')
parser_unarchive.add_argument(
    '-y','--yes', dest='confirm',
    help=fill('Do not ask for confirmation.' , width_adjustment=-24),
    default=True, action='store_false')
parser_unarchive.add_argument('--no-recurse', dest='recurse',help=fill('When `path` refers to a single folder, this flag causes only files in the specified folder and not its subfolders to be unarchived. This flag has no impact when `path` input refers to a collection of files.', width_adjustment=-24), action='store_false')

parser_unarchive.add_argument(
    'path',
    help=fill('May refer to a single folder or specify up to 1000 files inside a project.', width_adjustment=-24),
    default=[], nargs='+').completer = DXPathCompleter()

parser_unarchive.add_argument_group(title='Output', description='If -q option is not specified, prints "Tagged <> file(s) for unarchival, totalling <> GB, costing <> "')
parser_unarchive.set_defaults(func=archive, request_mode="unarchival")
register_parser(parser_unarchive, categories='fs')

#####################################
# extract_dataset
#####################################
parser_extract_dataset = subparsers.add_parser('extract_dataset', help="Retrieves the data or generates SQL to retrieve the data from a dataset or cohort for a set of entity.fields. Additionally, the dataset's dictionary can be extracted independently or in conjunction with data. Listing options enable enumeration of the entities and their respective fields in the dataset.",
                                   description="Retrieves the data or generates SQL to retrieve the data from a dataset or cohort for a set of entity.fields. Additionally, the dataset's dictionary can be extracted independently or in conjunction with data. Provides listing options for entities and fields.",
                                   prog='dx extract_dataset')
parser_extract_dataset.add_argument('path', help='v3.0 Dataset or Cohort object ID (project-id:record-id where "record-id" indicates the record ID in the currently selected project) or name')
parser_extract_dataset.add_argument('-ddd', '--dump-dataset-dictionary', action="store_true", default=False, help='If provided, the three dictionary files, <record_name>.data_dictionary.csv, <record_name>.entity_dictionary.csv, and <record_name>.codings.csv will be generated. Files will be comma delimited and written to the local working directory, unless otherwise specified using --delimiter and --output arguments. If any of the three dictionary files does not contain data (i.e. the dictionary is empty), then that particular file will not be created.')
parser_extract_dataset.add_argument('--fields', nargs='+', help='A comma-separated string where each value is the phenotypic entity name and field name, separated by a dot.  For example: "<entity_name>.<field_name>,<entity_name>.<field_name>". If multiple entities are provided, field values will be automatically inner joined. If only the --fields argument is provided, data will be retrieved and returned. If both --fields and --sql arguments are provided, a SQL statement to retrieve the specified field data will be automatically generated and returned.')
parser_extract_dataset.add_argument('--sql', action="store_true", default=False, help='If provided, a SQL statement (string) will be returned to query the set of entity.fields, instead of returning stored values from the set of entity.fields')
parser_extract_dataset.add_argument('--delim', '--delimiter', nargs='?', const=',', default=',', help='Always use exactly one of DELIMITER to separate fields to be printed; if no delimiter is provided with this flag, COMMA will be used')
parser_extract_dataset.add_argument('-o', '--output', help='Local filename or directory to be used ("-" indicates stdout output). If not supplied, output will create a file with a default name in the current folder')
parser_extract_dataset.add_argument( "--list-fields", action="store_true", default=False, help='List the names and titles of all fields available in the dataset specified. When not specified together with "–-entities", it will return all the fields from the main entity. Output will be a two column table, field names and field titles, separated by a tab, where field names will be of the format, "<entity name>.<field name>" and field titles will be of the format, "<field title>".')
parser_extract_dataset.add_argument( "--list-entities", action="store_true", default=False, help='List the names and titles of all the entities available in the dataset specified. Output will be a two column table, entity names and entity titles, separated by a tab.')
parser_extract_dataset.add_argument("--entities", help='Similar output to "--list-fields", however using "--entities" will allow for specific entities to be specified. When multiple entities are specified, use comma as the delimiter. For example: "--list-fields --entities entityA,entityB,entityC"')
parser_extract_dataset.set_defaults(func=extract_dataset)
register_parser(parser_extract_dataset)

#####################################
# extract_assay
#####################################
parser_extract_assay = subparsers.add_parser(
    "extract_assay",
    help="Retrieve the selected data or generate SQL to retrieve the data from a genetic variant or somatic assay in a dataset or cohort based on provided rules.",
    description="Retrieve the selected data or generate SQL to retrieve the data from a genetic variant or somatic assay in a dataset or cohort based on provided rules.",
    prog="dx extract_assay",
)
subparsers_extract_assay = parser_extract_assay.add_subparsers(
    parser_class=DXArgumentParser
)
parser_extract_assay.metavar = "class"
register_parser(parser_extract_assay)

#####################################
# germline
#####################################
parser_extract_assay_germline = subparsers_extract_assay.add_parser(
    "germline",
    help="Retrieve the selected data or generate SQL to retrieve the data from an genetic variant assay in a dataset or cohort based on provided rules.",
    description="Retrieve the selected data or generate SQL to retrieve the data from an genetic variant assay in a dataset or cohort based on provided rules.",
    
)

parser_extract_assay_germline.add_argument(
    "path",
    type=str,
    help='The name or project-id:record-id of a v3.0 Dataset or Cohort object ID, where "record-id" indicates the record-id in current selected project.',
)


parser_extract_assay_germline.add_argument(
    "--assay-name",
    default=None,
    help="Specify the genetic variant assay to query. If the argument is not specified, the default assay used is the first assay listed when using the argument, “--list-assays”",
)

parser_e_a_g_mutex_group = parser_extract_assay_germline.add_mutually_exclusive_group(required=True)
parser_e_a_g_mutex_group.add_argument(
    "--list-assays",
    action="store_true",
    help="List genetic variant assays available for query in the specified Dataset or Cohort object.",
)

parser_e_a_g_mutex_group.add_argument(
    "--retrieve-allele",
    type=str,
    const='{}', 
    default=None,
    nargs='?',
    help="Returns a list of allele IDs with additional information based on a set of criteria in JSON format. The JSON object can be either in a file (.json extension) or as a string. Use --json-help with this option for additional information on how to use this option.",
)
parser_e_a_g_mutex_group.add_argument(
    "--retrieve-annotation",
    type=str,
    const='{}',
    default=None,
    nargs='?',
    help="Returns a list of allele IDs with additional information based on a set of criteria in JSON format. The JSON object can be either in a file (.json extension) or as a string. Use --json-help with this option for additional information on how to use this option.",
)
parser_e_a_g_mutex_group.add_argument(
    "--retrieve-genotype",
    type=str,
    const='{}',
    default=None,
    nargs='?',
    help="Returns a list of allele IDs with additional information based on a set of criteria in JSON format. The JSON object can be either in a file (.json extension) or as a string. Use --json-help with this option for additional information on how to use this option.",
)
parser_extract_assay_germline.add_argument(
    '--json-help',
    help=argparse.SUPPRESS,
    action="store_true",
)
parser_extract_assay_germline.add_argument(
    "--sql",
    action="store_true",
    help="If the flag is provided, a SQL statement (a string) will be returned for user to further query the specified data instead of actual value of the requested fields.",
)
parser_extract_assay_germline.add_argument(
    "-o", "--output", 
    type=str,
    default=None,
    help="Path to store the output file."
)
parser_extract_assay_germline.set_defaults(func=extract_assay_germline)
register_parser(parser_extract_assay_germline)

#####################################
# somatic
#####################################
parser_extract_assay_somatic = subparsers_extract_assay.add_parser(
    "somatic",
    help="Retrieve the selected data or generate SQL to retrieve the data from an somatic variant assay in a dataset or cohort based on provided rules.",
    description="Retrieve the selected data or generate SQL to retrieve the data from an somatic variant assay in a dataset or cohort based on provided rules.",
    
)

parser_extract_assay_somatic.add_argument(
    "path",
    type=str,
    help='v3.0 Dataset or Cohort object ID (project-id:record-id where ":record-id" indicates the record-id in current selected project) or name.',
)

parser_e_a_s_mutex_group = parser_extract_assay_somatic.add_mutually_exclusive_group(required=True)
parser_e_a_s_mutex_group.add_argument(
    "--list-assays",
    action="store_true",
    help="List somatic variant assays available for query in the specified Dataset or Cohort object.",
)

parser_e_a_s_mutex_group.add_argument(
    "--retrieve-meta-info",
    action="store_true",
    help="List meta information, as it exists in the original VCF headers for both INFO and FORMAT fields.",
)

parser_e_a_s_mutex_group.add_argument(
    "--retrieve-variant",
    type=str,
    const='{}',
    default=None,
    nargs='?',
    help="A JSON object, either in a file (.json extension) or as a string, specifying criteria of somatic variants to retrieve. Retrieves rows from the variant table, optionally extended with sample and annotation information (the extension is inline without affecting row count). By default returns the following set of fields; “assay_sample_id”, “allele_id”, “CHROM”, “POS”, “REF”, and “allele”. Additional fields may be returned using --additional-fields. Specify “--json-help” following this option to get detailed information on the json format and filters. When filtering, must supply one, and only one of “location”, “annotation.symbol”, “annotation.gene”, “annotation.feature”, “allele.allele_id”.",
)

parser_e_a_s_mutex_group.add_argument(
    "--additional-fields-help",
    action="store_true",
    help="List all fields available for output.",
)

parser_extract_assay_somatic.add_argument(
    "--include-normal-sample",
    action="store_true",
    help="Include variants associated with normal samples in the assay. If no flag is supplied, variants from normal samples will not be supplied.",
)

parser_extract_assay_somatic.add_argument(
    "--additional-fields",
    nargs='+',
    default=None,
    help="A list of strings to specify what fields in the assay to return, in addition to the default fields always returned, “assay_sample_id”, “allele_id”,  “CHROM”,  “POS”,  “REF”,  “allele”. Supplied fields must be separated by commas. Use “--additional-fields-help” to get the full list of output fields available.",
)

parser_extract_assay_somatic.add_argument(
    "--assay-name",
    default=None,
    help="Specify a specific somatic variant assay to query. If the argument is not specified, the default assay used is the first assay listed when using the argument, “--list-assays”",
)

parser_extract_assay_somatic.add_argument(
    '--json-help',
    help=argparse.SUPPRESS,
    action="store_true",
)

parser_extract_assay_somatic.add_argument(
    "--sql",
    action="store_true",
    help="If the flag is provided, a SQL statement (a string) will be returned for user to further query the specified data instead of actual value of the requested fields.",
)
parser_extract_assay_somatic.add_argument(
    "-o", "--output", 
    type=str,
    default=None,
    help="Path to store the output file."
)

parser_extract_assay_somatic.set_defaults(func=extract_assay_somatic)
register_parser(parser_extract_assay_somatic)


#####################################
# help
#####################################
category_list = '\n  '.join([category + parser_categories[category]['desc'] for category in parser_categories_sorted])
parser_help = subparsers.add_parser('help', help='Display help messages and dx commands by category',
                                    description=fill('Displays the help message for the given command (and subcommand if given), or displays the list of all commands in the given category.') + '\n\nCATEGORIES\n\n  ' + category_list + '''

EXAMPLE

  ''' + fill('To find all commands related to running and monitoring a job and then display the help message for the command "run", run', subsequent_indent='  ') + '''

  $ dx help exec
    <list of all execution-related dx commands>
  $ dx help run
    <help message for dx run>
''', formatter_class=argparse.RawTextHelpFormatter, prog='dx help')
parser_help.add_argument('command_or_category', help=fill('Display the help message for the given command, or the list of all available commands for the given category', width_adjustment=-24), nargs='?', default=None)
parser_help.add_argument('subcommand', help=fill('Display the help message for the given subcommand of the command', width_adjustment=-23), nargs='?', default=None)
parser_help.set_defaults(func=print_help)
# TODO: make this completer conditional on whether "help run" is in args
# parser_help.completer = MultiCompleter([DXAppCompleter(),
#                                         DXPathCompleter(classes=['applet'])])
parser_map['help'] = parser_help # TODO: a special help completer
parser_map['help run'] = parser_help
for category in parser_categories:
    parser_categories[category]['cmds'].append(('help', subparsers._choices_actions[-1].help))
parser_categories['all']['cmds'].sort()


def main():
    # Bash argument completer hook
    if '_ARGCOMPLETE' in os.environ:
        import argcomplete

        # In python-3 we need to use a binary output stream
        if USING_PYTHON2:
            output_stream = sys.stdout
        else:
            output_stream = sys.stdout.buffer
        argcomplete.autocomplete(parser,
                                 always_complete_options=False,
                                 exclude=['gtable', 'export'],
                                 output_stream=output_stream if '_DX_ARC_DEBUG' in os.environ else None)

    if len(args_list) > 0:
        args = parser.parse_args(args_list)
        dxpy.USER_AGENT += " {prog}-{command}".format(prog=parser.prog, command=getattr(args, 'command', ''))
        set_cli_colors(args)
        set_delim(args)
        set_env_from_args(args)
        if not hasattr(args, 'func'):
            # Something was wrong in the command line. Print the help message for
            # this particular combination of command line words.
            parser.parse_args(args_list + ["--help"])
            sys.exit(1)
        try:
            args.func(args)
            # Flush buffered data in stdout before interpreter shutdown to ignore broken pipes
            sys.stdout.flush()
        except:
            err_exit()
    else:
        parser.print_help()
        sys.exit(1)

if __name__ == '__main__':
    main()<|MERGE_RESOLUTION|>--- conflicted
+++ resolved
@@ -19,12 +19,7 @@
 
 from __future__ import print_function, unicode_literals, division, absolute_import
 
-<<<<<<< HEAD
 import os, sys, datetime, getpass, collections, re, json, argparse, copy, hashlib, io, time, subprocess, glob, logging, functools, signal, textwrap
-import shlex # respects quoted substrings when splitting
-=======
-import os, sys, datetime, getpass, collections, re, json, argparse, copy, hashlib, io, time, subprocess, glob, logging, functools
->>>>>>> fe94abfb
 
 import requests
 import csv
