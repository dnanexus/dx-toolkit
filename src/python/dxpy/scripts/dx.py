--- conflicted
+++ resolved
@@ -3562,11 +3562,7 @@
         if iarg:
             incompatible_args = ("--metrics top", iarg)
     elif args.metrics == "csv":
-<<<<<<< HEAD
-        iarg = check_args_compatibility(["get_stdout", "get_stderr", "get_streams", ("tail", "no-wait"), "tree", "num_recent_messages", "levels", ("timestamps", "no_timestamps"), "job_ids", "format"])
-=======
         iarg = check_args_compatibility(["get_stdout", "get_stderr", "get_streams", "tree", "num_recent_messages", "levels", ("timestamps", "no_timestamps"), "job_ids", "format"])
->>>>>>> 24345f08
         if iarg:
             incompatible_args = ("--metrics csv", iarg)
 
