#!/usr/bin/env python
# coding: utf-8
#
# Copyright (C) 2013-2016 DNAnexus, Inc.
#
# This file is part of dx-toolkit (DNAnexus platform client libraries).
#
#   Licensed under the Apache License, Version 2.0 (the "License"); you may not
#   use this file except in compliance with the License. You may obtain a copy
#   of the License at
#
#       http://www.apache.org/licenses/LICENSE-2.0
#
#   Unless required by applicable law or agreed to in writing, software
#   distributed under the License is distributed on an "AS IS" BASIS, WITHOUT
#   WARRANTIES OR CONDITIONS OF ANY KIND, either express or implied. See the
#   License for the specific language governing permissions and limitations
#   under the License.

from __future__ import print_function, unicode_literals, division, absolute_import

import os, sys, datetime, getpass, collections, re, json, argparse, copy, hashlib, io, time, subprocess, glob, logging, functools, platform
import shlex # respects quoted substrings when splitting

import requests
import csv

logging.basicConfig(level=logging.INFO)

from ..compat import (USING_PYTHON2, basestring, str, input, wrap_stdio_in_codecs, decode_command_line_args,
                      unwrap_stream, sys_encoding)

wrap_stdio_in_codecs()
decode_command_line_args()

import dxpy
from dxpy.scripts import dx_build_app
from dxpy import workflow_builder
from dxpy.exceptions import PermissionDenied, InvalidState, ResourceNotFound

from ..cli import try_call, prompt_for_yn, INTERACTIVE_CLI
from ..cli import workflow as workflow_cli
from ..cli.cp import cp
from ..cli.dataset_utilities import extract_dataset
from ..cli.download import (download_one_file, download_one_database_file, download)
from ..cli.parsers import (no_color_arg, delim_arg, env_args, stdout_args, all_arg, json_arg, parser_dataobject_args,
                           parser_single_dataobject_output_args, process_properties_args,
                           find_by_properties_and_tags_args, process_find_by_property_args, process_dataobject_args,
                           process_single_dataobject_output_args, find_executions_args, add_find_executions_search_gp,
                           set_env_from_args, extra_args, process_extra_args, DXParserError, exec_input_args,
                           instance_type_arg, process_instance_type_arg, process_instance_count_arg, get_update_project_args,
                           property_args, tag_args, contains_phi, process_phi_param, process_external_upload_restricted_param)
from ..cli.exec_io import (ExecutableInputs, format_choices_or_suggestions)
from ..cli.org import (get_org_invite_args, add_membership, remove_membership, update_membership, new_org, update_org,
                       find_orgs, org_find_members, org_find_projects, org_find_apps)
from ..exceptions import (err_exit, DXError, DXCLIError, DXAPIError, network_exceptions, default_expected_exceptions,
                          format_exception)
from ..utils import warn, group_array_by_field, normalize_timedelta, normalize_time_input
from ..utils.batch_utils import (batch_run, batch_launch_args)

from ..app_categories import APP_CATEGORIES
from ..utils.printing import (CYAN, BLUE, YELLOW, GREEN, RED, WHITE, UNDERLINE, BOLD, ENDC, DNANEXUS_LOGO,
                              DNANEXUS_X, set_colors, set_delimiter, get_delimiter, DELIMITER, fill,
                              tty_rows, tty_cols, pager, format_find_results, nostderr)
from ..utils.pretty_print import format_tree, format_table
from ..utils.resolver import (clean_folder_path, pick, paginate_and_pick, is_hashid, is_data_obj_id, is_container_id, is_job_id,
                              is_analysis_id, get_last_pos_of_char, resolve_container_id_or_name, resolve_path,
                              resolve_existing_path, get_app_from_path, resolve_app, resolve_global_executable, get_exec_handler,
                              split_unescaped, ResolutionError, resolve_to_objects_or_project, is_project_explicit,
                              object_exists_in_project, is_jbor_str, parse_input_keyval)
from ..utils.completer import (path_completer, DXPathCompleter, DXAppCompleter, LocalCompleter,
                               ListCompleter, MultiCompleter)
from ..utils.describe import (print_data_obj_desc, print_desc, print_ls_desc, get_ls_l_desc, print_ls_l_header,
                              print_ls_l_desc, get_ls_l_desc_fields, get_io_desc, get_find_executions_string)
from ..system_requirements import SystemRequirementsDict
try:
   from urllib.parse import urlparse
except:
    # Python 2
   from urlparse import urlparse
try:
    import colorama
    colorama.init()
except:
    pass

if '_ARGCOMPLETE' not in os.environ:
    try:
        # Hack: on some operating systems, like Mac, readline spews
        # escape codes into the output at import time if TERM is set to
        # xterm (or xterm-256color). This can be a problem if dx is
        # being used noninteractively (e.g. --json) and its output will
        # be redirected or parsed elsewhere.
        #
        # http://reinout.vanrees.org/weblog/2009/08/14/readline-invisible-character-hack.html
        old_term_setting = None
        if 'TERM' in os.environ and os.environ['TERM'].startswith('xterm'):
            old_term_setting = os.environ['TERM']
            os.environ['TERM'] = 'vt100'
        # Import pyreadline3 on Windows with Python >= 3.5
        if platform.system() == 'Windows' and  sys.version_info >= (3, 5):
            import pyreadline3 as readline
        else:
            try:
                # Import gnureadline if installed for macOS
                import gnureadline as readline
            except ImportError as e:
                import readline
        if old_term_setting:
            os.environ['TERM'] = old_term_setting

    except ImportError:
        if os.name != 'nt':
            print('Warning: readline module is not available, tab completion disabled', file=sys.stderr)

state = {"interactive": False,
         "colors": "auto",
         "delimiter": None,
         "currentproj": None}
parser_map = {}
parser_categories_sorted = ["all", "session", "fs", "data", "metadata", "workflow", "exec", "org", "other"]
parser_categories = {"all": {"desc": "\t\tAll commands",
                             "cmds": []},
                     "session": {"desc": "\tManage your login session",
                                 "cmds": []},
                     "fs": {"desc": "\t\tNavigate and organize your projects and files",
                            "cmds": []},
                     "data": {"desc": "\t\tView, download, and upload data",
                              "cmds": []},
                     "metadata": {"desc": "\tView and modify metadata for projects, data, and executions",
                                 "cmds": []},
                     "workflow": {"desc": "\tView and modify workflows",
                                  "cmds": []},
                     "exec": {"desc": "\t\tManage and run apps, applets, and workflows",
                              "cmds": []},
                     "org": {"desc": "\t\tAdminister and operate on orgs",
                             "cmds": []},
                     "other": {"desc": "\t\tMiscellaneous advanced utilities",
                               "cmds": []}}

class ResultCounter():
    def __init__(self):
        self.counter = 0

    def __call__(self):
        self.counter += 1
        return ('\n' if self.counter > 1 else '') + UNDERLINE() + 'Result ' + \
            str(self.counter) + ':' + ENDC()

def eprint(*args, **kwargs):
    print(*args, file=sys.stderr, **kwargs)

def get_json_from_stdin():
    user_json_str = input('Type JSON here> ')
    user_json = None
    try:
        user_json = json.loads(user_json_str)
    except ValueError:
        raise DXCLIError('Error: user input could not be parsed as JSON')
    return user_json

def set_cli_colors(args=argparse.Namespace()):
    if 'color' in args:
        state['colors'] = args.color
    if state['colors'] == 'auto':
        set_colors(sys.stdout.isatty())
    else:
        set_colors(state['colors'] == 'on')

def set_delim(args=argparse.Namespace()):
    if 'delimiter' in args:
        state['delimiter'] = args.delimiter
    else:
        state['delimiter'] = None
    set_delimiter(state['delimiter'])

# Loading command line arguments
args_list = sys.argv[1:]

# Loading other variables used for pretty-printing
if "LESS" in os.environ:
    os.environ["LESS"] = os.environ["LESS"] + " -RS"
else:
    os.environ["LESS"] = "-RS"

# This completer is for the command line in the shell (i.e., `dx sh`). It
# assumes the first word is always a subcommand and that if the first word is a
# subcommand with further subcommands, then the second word must be an
# appropriate sub-subcommand.
class DXCLICompleter():
    subcommands = {'find': ['data ', 'projects ', 'apps ', 'jobs ', 'executions ', 'analyses ', 'orgs ', 'org '],
                   'new': ['record ', 'project ', 'workflow ', 'org ', 'user '],
                   'add': ['developers ', 'users ', 'stage ', 'member '],
                   'remove': ['developers ', 'users ', 'stage ', 'member '],
                   'update': ['stage ', 'workflow ', 'org ', 'member ', 'project '],
                   'org': ['projects ', 'members ']}

    silent_commands = set(['export'])

    def __init__(self):
        self.commands = [subcmd + ' ' for subcmd in list(subparsers.choices.keys()) if subcmd not in self.silent_commands]
        self.matches = []
        self.text = None

    def get_command_matches(self, prefix):
        self.matches = [cmd for cmd in self.commands if cmd.startswith(prefix)]

    def get_subcommand_matches(self, command, prefix):
        if command in self.subcommands:
            self.matches = [command + ' ' + sub for sub in self.subcommands[command] if sub.startswith(prefix)]

    def get_matches(self, text, want_prefix=False):
        self.text = text
        space_pos = get_last_pos_of_char(' ', text)
        words = split_unescaped(' ', text)
        if len(words) > 0 and space_pos == len(text) - 1:
            words.append('')
        num_words = len(words)
        self.matches = []
        if num_words == 0:
            self.get_command_matches('')
        elif num_words == 1:
            self.get_command_matches(words[0])
        elif num_words == 2 and words[0] in self.subcommands:
            self.get_subcommand_matches(words[0], words[1])
        else:
            if words[0] == 'run':
                path_matches = path_completer(words[-1],
                                              classes=['applet', 'workflow'],
                                              visibility="visible")
            elif words[0] in ['cd', 'rmdir', 'mkdir', 'tree']:
                path_matches = path_completer(words[-1],
                                              expected='folder')
            elif words[0] in ['head', 'cat', 'download']:
                path_matches = path_completer(words[-1],
                                              classes=['file'])
            elif words[0] in ['ls', 'rm', 'mv', 'cp']:
                path_matches = path_completer(words[-1])
            elif words[0] in ['get_details', 'set_details', 'set_visibility', 'add_types', 'remove_types', 'close', 'get']:
                path_matches = path_completer(words[-1])
            elif words[0] in ['describe', 'rename', 'set_properties', 'unset_properties']:
                path_matches = path_completer(words[-1], include_current_proj=True)
            elif words[0] in ['rmproject', 'invite']:
                path_matches = path_completer(words[-1], expected='project', include_current_proj=True)
            else:
                path_matches = []

            if want_prefix:
                self.matches = [text[:space_pos + 1] + match for match in path_matches]
            else:
                self.matches = path_matches

            # Also find app name matches and append to
            # self.matches, preferably a list of installed apps
            if words[0] in ['run', 'install', 'uninstall']:
                try:
                    initial_results = list(dxpy.find_apps(describe={"fields": {"name": True,
                                                                               "installed": True}}))
                    if words[0] in ['run', 'uninstall']:
                        filtered_results = [result for result in initial_results if
                                            result['describe']['installed']]
                    else:
                        filtered_results = [result for result in initial_results if
                                            not result['describe']['installed']]
                    app_names = [result['describe']['name'] for result in filtered_results]
                    app_matches = [name for name in app_names if name.startswith(words[-1])]
                    if want_prefix:
                        self.matches += [text[:space_pos + 1] + match for match in app_matches]
                    else:
                        self.matches += app_matches
                except:
                    pass

        return self.matches

    def complete(self, text, state):
        if state == 0:
            self.get_matches(text, want_prefix=True)

        if state < len(self.matches):
            return self.matches[state]
        else:
            return None

def login(args):
    if not state['interactive']:
        args.save = True

    default_authserver = 'https://auth.dnanexus.com'
    using_default = False

    if args.auth_token and not args.token:
        args.token = args.auth_token
        args.auth_token = None

    # API server should have already been set up if --host or one of
    # the --special-host flags has been set.
    if args.token is None:
        if (args.host is None) != (args.port is None):
            err_exit('Error: Only one of --host and --port were provided; provide either both or neither of the values', 2)
        authserver = dxpy.get_auth_server_name(args.host, args.port, args.protocol)

        using_default = authserver == default_authserver

        def get_token(**data):
            return dxpy.DXHTTPRequest(authserver+"/system/newAuthToken", data,
                                      prepend_srv=False, auth=None, always_retry=True)

        def get_credentials(reuse=None, get_otp=False):
            if reuse:
                username, password = reuse
            else:
                username = None
                while not username:
                    if 'DX_USERNAME' in os.environ:
                        username = input('Username [' + os.environ['DX_USERNAME'] + ']: ') or os.environ['DX_USERNAME']
                    else:
                        username = input('Username: ')
                dxpy.config.write("DX_USERNAME", username)
                with unwrap_stream('stdin'):
                    password = getpass.getpass()

            otp = input('Verification code: ') if get_otp else None
            return dict(username=username, password=password, otp=otp)

        print('Acquiring credentials from ' + authserver)
        attempt, using_otp, reuse = 1, False, None
        while attempt <= 3:
            try:
                credentials = get_credentials(reuse=reuse, get_otp=using_otp)
                token_res = get_token(expires=normalize_time_input(args.timeout, future=True, default_unit='s'),
                                      **credentials)
                break
            except (KeyboardInterrupt, EOFError):
                err_exit()
            except dxpy.DXAPIError as e:
                if e.name == 'OTPRequiredError':
                    using_otp = True
                    reuse = (credentials['username'], credentials['password'])
                    continue
                elif e.name in ('UsernameOrPasswordError', 'OTPMismatchError'):
                    if attempt < 3:
                        if e.name == 'UsernameOrPasswordError':
                            warn("Incorrect username and/or password")
                        else:
                            warn("Incorrect verification code")
                        attempt += 1
                        continue
                    else:
                        err_exit("Incorrect username and/or password", arg_parser=parser)
                else:
                    err_exit("Login error: {}".format(e), arg_parser=parser)
            except Exception as e:
                err_exit("Login error: {}".format(e), arg_parser=parser)

        sec_context=json.dumps({'auth_token': token_res["access_token"], 'auth_token_type': token_res["token_type"]})

        if using_default:
            set_api(dxpy.DEFAULT_APISERVER_PROTOCOL, dxpy.DEFAULT_APISERVER_HOST, dxpy.DEFAULT_APISERVER_PORT, args.save)
    else:
        sec_context = '{"auth_token":"' + args.token + '","auth_token_type":"Bearer"}'
        # Ensure correct API server
        if args.host is None:
            set_api(dxpy.DEFAULT_APISERVER_PROTOCOL, dxpy.DEFAULT_APISERVER_HOST, dxpy.DEFAULT_APISERVER_PORT, args.save)
            using_default = True

    os.environ['DX_SECURITY_CONTEXT'] = sec_context
    dxpy.set_security_context(json.loads(sec_context))
    if args.save:
        dxpy.config.write("DX_SECURITY_CONTEXT", sec_context)

    # If login via token, obtain current username from auth server.
    if args.token is not None:
        host, port = None, None
        if dxpy.APISERVER_HOST not in ['api.dnanexus.com', 'stagingapi.dnanexus.com']:
            host, port = args.host, args.port
        try:
            dxpy.config.write("DX_USERNAME", dxpy.user_info(host, port)['username'])
        except DXError as details:
            # Consider failure to obtain username to be a non-fatal error.
            print("Could not obtain username from auth server. Consider setting both --host and --port.", file=sys.stderr)
            print(fill(str(details)), file=sys.stderr)

    if using_default or args.staging:
        try:
            greeting = dxpy.api.system_greet({'client': 'dxclient', 'version': 'v'+dxpy.TOOLKIT_VERSION})
            if greeting.get('messages'):
                print(BOLD("New messages from ") + DNANEXUS_LOGO())
                for message in greeting['messages']:
                    print(BOLD("Date:    ") + datetime.datetime.fromtimestamp(message['date']//1000).ctime())
                    print(BOLD("Subject: ") + fill(message['title'], subsequent_indent=' '*9))
                    body = message['body'].splitlines()
                    if len(body) > 0:
                        print(BOLD("Message: ") + body[0])
                        for line in body[1:]:
                            print(' '*9 + line)
        except Exception as e:
            warn("Error while retrieving greet data: {}".format(e))

    args.current = False
    args.name = None
    args.level = 'CONTRIBUTE'
    args.public = False

    if args.host is not None and not args.staging and not using_default:
        setenv(args)
    elif args.projects:
        pick_and_set_project(args)

    if args.save and not args.token:
        msg = "You are now logged in. Your credentials are stored in {conf_dir} and will expire in {timeout}. {tip}"
        tip = "Use " + BOLD("dx login --timeout") + " to control the expiration date, or " + BOLD("dx logout") + \
              " to end this session."
        timeout = datetime.timedelta(seconds=normalize_time_input(args.timeout, default_unit='s') // 1000)
        print(fill(msg.format(conf_dir=dxpy.config.get_user_conf_dir(),
                              timeout=timeout,
                              tip=tip)))

def logout(args):
    if dxpy.AUTH_HELPER is not None:
        authserver = dxpy.get_auth_server_name(args.host, args.port, args.protocol)
        print("Deleting credentials from {}...".format(authserver))
        token = dxpy.AUTH_HELPER.security_context["auth_token"]
        try:
            if not USING_PYTHON2:
                # python 3 requires conversion to bytes before hashing
                token = token.encode(sys_encoding)
            token_sig = hashlib.sha256(token).hexdigest()
            response = dxpy.DXHTTPRequest(authserver + "/system/destroyAuthToken",
                                          dict(tokenSignature=token_sig),
                                          prepend_srv=False,
                                          max_retries=1)
            print("Deleted token with signature", token_sig)
        except dxpy.DXAPIError as e:
            print(format_exception(e))
        except:
            err_exit()
        if state["interactive"]:
            dxpy.AUTH_HELPER = None
        else:
            dxpy.config.write("DX_SECURITY_CONTEXT", None)

def set_api(protocol, host, port, write):
    dxpy.config.update(DX_APISERVER_PROTOCOL=protocol,
                       DX_APISERVER_HOST=host,
                       DX_APISERVER_PORT=port)
    if write:
        dxpy.config.save()

def set_project(project, write, name=None):
    if dxpy.JOB_ID is None:
        dxpy.config["DX_PROJECT_CONTEXT_ID"] = project
        dxpy.config["DX_PROJECT_CONTEXT_NAME"] = name
    else:
        dxpy.config["DX_WORKSPACE_ID"] = project
    if write:
        dxpy.config.save()
    dxpy.set_workspace_id(project)

def set_wd(folder, write):
    dxpy.config.update(DX_CLI_WD=folder)
    if write:
        dxpy.config.save()

# Will raise KeyboardInterrupt, EOFError
def prompt_for_env_var(prompt_str, env_var_str):
    prompt = prompt_str
    default = None
    if env_var_str in os.environ:
        default = os.environ[env_var_str]
        prompt += ' [' + default + ']: '
    else:
        prompt += ': '
    while True:
        value = input(prompt)
        if value != '':
            return value
        elif default is not None:
            return default


def pick_and_set_project(args):
    try:
        result_generator = dxpy.find_projects(describe=True,
                                              name=args.name, name_mode='glob',
                                              level=('VIEW' if args.public else args.level),
                                              explicit_perms=(not args.public if not args.public else None),
                                              public=(args.public if args.public else None),
                                              first_page_size=10)
    except:
        err_exit('Error while listing available projects')
    any_results = False
    first_pass = True
    while True:
        results = []
        for _ in range(10):
            try:
                retval = next(result_generator, None)
            except:
                err_exit('Error while listing available projects')
            if retval is None:
                break
            results.append(retval)
            any_results = True
        if not any_results:
            parser.exit(0, '\n' + fill("No projects to choose from.  You can create one with the command " +
                                       BOLD("dx new project") + ".  To pick from projects for which you only have " +
                                       " VIEW permissions, use " + BOLD("dx select --level VIEW") + " or " +
                                       BOLD("dx select --public") + ".") + '\n')
        elif len(results) == 0:
            err_exit('No projects left to choose from.', 3)

        if first_pass:
            if not args.public and args.level == "CONTRIBUTE":
                print('')
                print(fill("Note: Use " + BOLD("dx select --level VIEW") + " or " + BOLD("dx select --public") +
                           " to select from projects for which you only have VIEW permissions."))
            first_pass = False

        project_ids = [result['id'] for result in results]

        # Eliminate current default if it is not a found project
        try:
            default = project_ids.index(dxpy.WORKSPACE_ID)
        except:
            default = None

        print("")
        if args.public:
            print("Available public projects:")
        else:
            print("Available projects ({level} or higher):".format(level=args.level))
        choice = try_call(pick,
                          [result['describe']['name'] + ' (' + result['level'] + ')' for result in results],
                          default,
                          more_choices=(len(results) == 10))
        if choice == 'm':
            continue
        else:
            print('Setting current project to: ' + BOLD(results[choice]['describe']['name']))
            set_project(project_ids[choice], not state['interactive'] or args.save, name=results[choice]['describe']['name'])
            state['currentproj'] = results[choice]['describe']['name']
            set_wd('/', not state['interactive'] or args.save)
            return

def whoami(args):
    if dxpy.AUTH_HELPER is None:
        err_exit('You are not logged in; run "dx login" to obtain a token.', 3)
    user_id = dxpy.whoami()
    if args.user_id:
        print(user_id)
    else:
        print(dxpy.api.user_describe(user_id)['handle'])

def setenv(args):
    if not state['interactive']:
        args.save = True
    if args.current:
        dxpy.config.save()
    else:
        try:
            api_protocol = prompt_for_env_var('API server protocol (choose "http" or "https")', 'DX_APISERVER_PROTOCOL')
            api_host = prompt_for_env_var('API server host', 'DX_APISERVER_HOST')
            api_port = prompt_for_env_var('API server port', 'DX_APISERVER_PORT')
            set_api(api_protocol, api_host, api_port, args.save)
        except:
            raise DXCLIError("Error setting up API variables")

    if args.projects:
        args.name = None
        args.public = False
        args.current = False
        args.level = 'CONTRIBUTE'
        pick_and_set_project(args)

def clearenv(args):
    if args.interactive:
        print("The clearenv command is not available in the interactive shell")
        return
    dxpy.config.clear(reset=args.reset)

def env(args):
    if args.bash:
        if dxpy.AUTH_HELPER is not None:
            print("export DX_SECURITY_CONTEXT='" + json.dumps(dxpy.AUTH_HELPER.security_context) + "'")
        if dxpy.APISERVER_PROTOCOL is not None:
            print("export DX_APISERVER_PROTOCOL=" + dxpy.APISERVER_PROTOCOL)
        if dxpy.APISERVER_HOST is not None:
            print("export DX_APISERVER_HOST=" + dxpy.APISERVER_HOST)
        if dxpy.APISERVER_PORT is not None:
            print("export DX_APISERVER_PORT=" + dxpy.APISERVER_PORT)
        if dxpy.WORKSPACE_ID is not None:
            print("export DX_PROJECT_CONTEXT_ID=" + dxpy.WORKSPACE_ID)
    elif args.dx_flags:
        flags_str = ''
        if dxpy.AUTH_HELPER is not None:
            token = dxpy.AUTH_HELPER.security_context.get('auth_token', None)
            if token is not None:
                flags_str += ' --auth-token ' + token
        if dxpy.APISERVER_PROTOCOL is not None:
            flags_str += ' --apiserver-protocol ' + dxpy.APISERVER_PROTOCOL
        if dxpy.APISERVER_HOST is not None:
            flags_str += ' --apiserver-host ' + dxpy.APISERVER_HOST
        if dxpy.APISERVER_PORT is not None:
            flags_str += ' --apiserver-port ' + dxpy.APISERVER_PORT
        if dxpy.WORKSPACE_ID is not None:
            flags_str += ' --project-context-id ' + dxpy.WORKSPACE_ID
        print(flags_str)
    else:
        if dxpy.AUTH_HELPER is not None:
            print("Auth token used\t\t" + dxpy.AUTH_HELPER.security_context.get("auth_token", "none"))
        print("API server protocol\t" + dxpy.APISERVER_PROTOCOL)
        print("API server host\t\t" + dxpy.APISERVER_HOST)
        print("API server port\t\t" + dxpy.APISERVER_PORT)
        print("Current workspace\t" + str(dxpy.WORKSPACE_ID))
        if "DX_PROJECT_CONTEXT_NAME" in os.environ:
            print('Current workspace name\t"{n}"'.format(n=dxpy.config.get("DX_PROJECT_CONTEXT_NAME")))
        print("Current folder\t\t" + dxpy.config.get("DX_CLI_WD", "None"))
        print("Current user\t\t" + str(os.environ.get("DX_USERNAME")))

def get_pwd():
    pwd_str = None
    if dxpy.WORKSPACE_ID is not None:
        if state['currentproj'] is None:
            try:
                proj_name = dxpy.api.project_describe(dxpy.WORKSPACE_ID)['name']
                state['currentproj'] = proj_name
            except:
                pass
    if state['currentproj'] is not None:
        pwd_str = state['currentproj'] + ':' + dxpy.config.get('DX_CLI_WD', '/')
    return pwd_str

def pwd(args):
    pwd_str = get_pwd()
    if pwd_str is not None:
        print(pwd_str)
    else:
        err_exit('Current project is not set', 3)

def api(args):
    json_input = json.loads(args.input_json)
    if args.input is not None:
        with (sys.stdin if args.input == '-' else open(args.input, 'r')) as fd:
            data = fd.read()
            try:
                json_input = json.loads(data)
            except ValueError:
                err_exit('Error: file contents could not be parsed as JSON', 3)
    resp = None
    try:
        resp = dxpy.DXHTTPRequest('/' + args.resource + '/' + args.method,
                                  json_input)
    except:
        err_exit()
    try:
        print(json.dumps(resp, indent=4))
    except ValueError:
        err_exit('Error: server response could not be parsed as JSON', 3)

def invite(args):
    # If --project is a valid project (ID or name), then appending ":"
    # should not hurt the path resolution.
    if ':' not in args.project:
        args.project += ':'
    project, _none, _none = try_call(resolve_existing_path,
                                     args.project, 'project')
    if args.invitee != 'PUBLIC' and '-' not in args.invitee and '@' not in args.invitee:
        args.invitee = 'user-' + args.invitee.lower()
    project_invite_input = {"invitee": args.invitee, "level": args.level}
    if not args.send_email:
        project_invite_input["suppressEmailNotification"] = not args.send_email
    try:
        resp = dxpy.api.project_invite(project, project_invite_input)
    except:
        err_exit()
    print('Invited ' + args.invitee + ' to ' + project + ' (' + resp['state'] + ')')

def uninvite(args):
    # If --project is a valid project (ID or name), then appending ":"
    # should not hurt the path resolution.
    if ':' not in args.project:
        args.project += ':'
    project, _none, _none = try_call(resolve_existing_path,
                                     args.project, 'project')
    if args.entity != 'PUBLIC' and '-' not in args.entity:
        args.entity = 'user-' + args.entity.lower()
    try:
        dxpy.api.project_decrease_permissions(project, {args.entity: None})
    except:
        err_exit()
    print('Uninvited ' + args.entity + ' from ' + project)

def select(args):
    if args.project is not None:
        if get_last_pos_of_char(':', args.project) != -1:
            args.path = args.project
        else:
            args.path = args.project + ':'
        cd(args)
        print("Selected project", split_unescaped(":", args.project)[0].replace("\\:", ":"))
    else:
        pick_and_set_project(args)

def cd(args):
    # entity_result should be None because expected='folder'
    project, folderpath = try_call(resolve_existing_path, args.path, 'folder')[:2]

    if project is not None:
        project_name = try_call(dxpy.get_handler(project).describe)['name']

        # It is obvious what the project is
        if project != dxpy.WORKSPACE_ID or 'DX_PROJECT_CONTEXT_NAME' not in os.environ:
            # Cache ID and name if necessary
            set_project(project, not state['interactive'], name=project_name)
            state['currentproj'] = project_name
    else:
        err_exit('Error: No current project was given', 3)

    # TODO: attempt to add caching later if it's an issue
    # if project in cached_project_paths and folderpath in cached_project_paths[project]:
    #     set_wd(folderpath, not interactive)

    try:
        dxproj = dxpy.get_handler(dxpy.WORKSPACE_ID)
        dxproj.list_folder(folder=folderpath, only='folders')
    except:
        err_exit(fill(folderpath + ': No such file or directory found in project ' + dxpy.WORKSPACE_ID), 3)

    set_wd(folderpath, not state['interactive'])

def cmp_names(x):
    return x['describe']['name'].lower()

def ls(args):
    project, folderpath, entity_results = try_call(resolve_existing_path, # TODO: this needs to honor "ls -a" (all) (args.obj/args.folders/args.full)
                                                   args.path,
                                                   ask_to_resolve=False)

    if project is None:
        err_exit('Current project must be set or specified before any data can be listed', 3)
    dxproj = dxpy.get_handler(project)
    only = ""
    if args.obj and not args.folders and not args.full:
        only = "objects"
    elif not args.obj and args.folders and not args.full:
        only = "folders"
    else:
        only = "all"

    resp = None
    if entity_results is None:
        try:
            # Request the minimal set of describe fields possible
            if args.brief:
                describe_input = dict(fields={'id': True, 'name': True})
            elif args.verbose:
                describe_input = dict(fields=get_ls_l_desc_fields())
            else:
                describe_input = dict(fields={'id': True, 'class': True, 'name': True})
            resp = dxproj.list_folder(folder=folderpath,
                                      describe=describe_input,
                                      only=only,
                                      includeHidden=args.all)

            # Listing the folder was successful

            if args.verbose:
                print(UNDERLINE('Project:') + ' ' + dxproj.describe()['name'] + ' (' + project + ')')
                print(UNDERLINE('Folder :') + ' ' + folderpath)

            if not args.obj:
                folders_to_print = ['/.', '/..'] if args.all else []
                folders_to_print += resp['folders']
                for folder in folders_to_print:
                    if args.full:
                        print(BOLD() + BLUE() + folder + ENDC())
                    else:
                        print(BOLD() + BLUE() + os.path.basename(folder) + '/' + ENDC())
            if not args.folders:
                resp["objects"] = sorted(resp["objects"], key=cmp_names)
                if args.verbose:
                    if len(resp['objects']) > 0:
                        print_ls_l_header()
                    else:
                        print("No data objects found in the folder")
                if not args.brief and not args.verbose:
                    name_counts = collections.Counter(obj['describe']['name'] for obj in resp['objects'])
                for obj in resp['objects']:
                    if args.brief:
                        print(obj['id'])
                    elif args.verbose:
                        print_ls_l_desc(obj['describe'], include_project=False)
                    else:
                        print_ls_desc(obj['describe'], print_id=True if name_counts[obj['describe']['name']] > 1 else False)
        except:
            err_exit()
    else:
        # We have results to describe
        name_counts = collections.Counter(obj['describe']['name'] for obj in entity_results)
        for result in entity_results:
            # TODO: Figure out the right way to reason when to hide hidden files:
            # if result['describe']['hidden'] and not args.all:
            #     continue
            if result['describe']['project'] == project:
                if args.brief:
                    print(result['id'])
                elif args.verbose:
                    print_ls_l_desc(result['describe'], include_project=False)
                else:
                    print_ls_desc(result['describe'], print_id=True if name_counts[result['describe']['name']] > 1 else False)

def mkdir(args):
    had_error = False
    for path in args.paths:
        # Resolve the path and add it to the list
        try:
            project, folderpath, _none = resolve_path(path, expected='folder')
        except ResolutionError as details:
            print(fill('Could not resolve "' + path + '": ' + str(details)))
            had_error = True
            continue
        if project is None:
            print(fill('Could not resolve the project of "' + path + '"'))
        try:
            dxpy.api.project_new_folder(project, {"folder": folderpath, "parents": args.parents})
        except Exception as details:
            print("Error while creating " + folderpath + " in " + project)
            print("  " + str(details))
            had_error = True
    if had_error:
        err_exit('', 3)

def rmdir(args):
    had_error = False
    for path in args.paths:
        try:
            project, folderpath, _none = resolve_path(path, expected='folder')
        except ResolutionError as details:
            print(fill('Could not resolve "' + path + '": ' + str(details)))
            had_error = True
            continue
        if project is None:
            print(fill('Could not resolve the project of "' + path + '"'))
        try:
            completed = False
            while not completed:
                resp = dxpy.api.project_remove_folder(project, {"folder": folderpath,
                                                                "partial": True})
                if 'completed' not in resp:
                    raise DXError('Error removing folder')
                completed = resp['completed']
        except Exception as details:
            print("Error while removing " + folderpath + " in " + project)
            print("  " + str(details))
            had_error = True
    if had_error:
        err_exit('', 3)




def rm(args):
    had_error = False
    projects = {}

    # Caution user when performing a recursive removal before any removal operation takes place
    if args.recursive and not args.force:
        for path in args.paths:
            try:
                with nostderr():
                    project, folderpath, entity_results = resolve_existing_path(path, allow_mult=True, all_mult=args.all)
                if folderpath == '/' and entity_results is None:
                    print("")
                    print("===========================================================================")
                    print("*     {}: Recursive deletion will remove all files in project!     *".format(RED("RED ALERT")))
                    print("*                                                                         *")
                    print("*                  {}                       *".format(project))
                    print("*                                                                         *")
                    print("*   Please issue 'dx rm -r --force' if you are sure you want to do this.  *")
                    print("===========================================================================")
                    print("")

                    err_exit('', 3)
            except Exception as details:
                continue


    for path in args.paths:
        # Resolve the path and add it to the list
        try:
            project, folderpath, entity_results = resolve_existing_path(path, allow_mult=True, all_mult=args.all)
        except Exception as details:
            print(fill('Could not resolve "' + path + '": ' + str(details)))
            had_error = True
            continue
        if project is None:
            had_error = True
            print(fill('Could not resolve "' + path + '" to a project'))
            continue
        if project not in projects:
            projects[project] = {"folders": [], "objects": []}
        if entity_results is None:
            if folderpath is not None:
                if not args.recursive:
                    print(fill('Did not find "' + path + '" as a data object; if it is a folder, cannot remove it without setting the "-r" flag'))
                    had_error = True
                    continue
                else:
                    projects[project]['folders'].append(folderpath)
            else:
                print(fill('Path ' + path + ' resolved to a project; cannot remove a project using "rm"'))
                had_error = True
                continue
        else:
            projects[project]['objects'] += [result['id'] for result in entity_results]

    for project in projects:
        for folder in projects[project]['folders']:
            try:
                # set force as true so the underlying API requests are idempotent
                completed = False
                while not completed:
                    resp = dxpy.api.project_remove_folder(project,
                                                          {"folder": folder, "recurse": True,
                                                           "force": True, "partial": True},
                                                          always_retry=True)
                    if 'completed' not in resp:
                        raise DXError('Error removing folder')
                    completed = resp['completed']
            except Exception as details:
                print("Error while removing " + folder + " from " + project)
                print("  " + str(details))
                had_error = True
        try:
            # set force as true so the underlying API requests are idempotent
            dxpy.api.project_remove_objects(project,
                                            {"objects": projects[project]['objects'], "force": True},
                                            always_retry=True)
        except Exception as details:
            print("Error while removing " + json.dumps(projects[project]['objects']) + " from " + project)
            print("  " + str(details))
            had_error = True
    if had_error:
        # TODO: 'dx rm' and related commands should separate out user error exceptions and internal code exceptions
        err_exit('', 3)

def rmproject(args):
    had_error = False
    for project in args.projects:
        # Be forgiving if they offer an extraneous colon
        substrings = split_unescaped(':', project)
        if len(substrings) > 1 or (len(substrings) == 1 and project[0] == ':'):
            print(fill('Unable to remove "' + project + '": a nonempty string was found to the right of an unescaped colon'))
            had_error = True
            continue
        if len(substrings) == 0:
            if project[0] == ':':
                print(fill('Unable to remove ":": to remove the current project, use its name or ID'))
                had_error = True
                continue
        proj_id = try_call(resolve_container_id_or_name, substrings[0])
        if proj_id is None:
            print(fill('Unable to remove "' + project + '": could not resolve to a project ID'))
            had_error = True
            continue
        try:
            proj_desc = dxpy.api.project_describe(proj_id)
            if args.confirm:
                value = input(fill('About to delete project "' + proj_desc['name'] + '" (' + proj_id + ')') + '\nPlease confirm [y/n]: ')
                if len(value) == 0 or value.lower()[0] != 'y':
                    had_error = True
                    print(fill('Aborting deletion of project "' + proj_desc['name'] + '"'))
                    continue
            try:
                dxpy.api.project_destroy(proj_id, {"terminateJobs": not args.confirm})
            except dxpy.DXAPIError as apierror:
                if apierror.name == 'InvalidState':
                    value = input(fill('WARNING: there are still unfinished jobs in the project.') + '\nTerminate all jobs and delete the project? [y/n]: ')
                    if len(value) == 0 or value.lower()[0] != 'y':
                        had_error = True
                        print(fill('Aborting deletion of project "' + proj_desc['name'] + '"'))
                        continue
                    dxpy.api.project_destroy(proj_id, {"terminateJobs": True})
                else:
                    raise apierror
            if not args.quiet:
                print(fill('Successfully deleted project "' + proj_desc['name'] + '"'))
        except EOFError:
            err_exit('', 3)
        except KeyboardInterrupt:
            err_exit('', 3)
        except Exception as details:
            print(fill('Was unable to remove ' + project + ', ' + str(details)))
            had_error = True
    if had_error:
        err_exit('', 3)

# ONLY for within the SAME project.  Will exit fatally otherwise.
def mv(args):
    dest_proj, dest_path, _none = try_call(resolve_path, args.destination, expected='folder')
    try:
        if dest_path is None:
            raise ValueError()
        dx_dest = dxpy.get_handler(dest_proj)
        dx_dest.list_folder(folder=dest_path, only='folders')
    except:
        if dest_path is None:
            err_exit('Cannot move to a hash ID', 3)
        # Destination folder path is new => renaming
        if len(args.sources) != 1:
            # Can't rename more than one object
            err_exit('The destination folder does not exist', 3)
        last_slash_pos = get_last_pos_of_char('/', dest_path)
        if last_slash_pos == 0:
            dest_folder = '/'
        else:
            dest_folder = dest_path[:last_slash_pos]
        dest_name = dest_path[last_slash_pos + 1:].replace('\/', '/')
        try:
            dx_dest.list_folder(folder=dest_folder, only='folders')
        except:
            err_exit('The destination folder does not exist', 3)

        # Either rename the data object or rename the folder
        src_proj, src_path, src_results = try_call(resolve_existing_path,
                                                   args.sources[0],
                                                   allow_mult=True, all_mult=args.all)

        if src_proj != dest_proj:
            err_exit(fill('Error: Using "mv" for moving something from one project to another is unsupported.'), 3)

        if src_results is None:
            if src_path == '/':
                err_exit(fill('Cannot rename root folder; to rename the project, please use the "dx rename" subcommand.'), 3)
            try:
                dxpy.api.project_rename_folder(src_proj, {"folder": src_path, "newpath": dest_path})
                return
            except:
                err_exit()
        else:
            try:
                if src_results[0]['describe']['folder'] != dest_folder:
                    dxpy.api.project_move(src_proj,
                                          {"objects": [result['id'] for result in src_results],
                                           "destination": dest_folder})
                for result in src_results:
                    dxpy.DXHTTPRequest('/' + result['id'] + '/rename',
                                       {"project": src_proj,
                                        "name": dest_name})
                return
            except:
                err_exit()

    if len(args.sources) == 0:
        err_exit('No sources provided to move', 3)
    src_objects = []
    src_folders = []
    for source in args.sources:
        src_proj, src_folderpath, src_results = try_call(resolve_existing_path,
                                                         source,
                                                         allow_mult=True, all_mult=args.all)
        if src_proj != dest_proj:
            err_exit(fill('Using "mv" for moving something from one project to another is unsupported.  Please use "cp" and "rm" instead.'), 3)

        if src_results is None:
            src_folders.append(src_folderpath)
        else:
            src_objects += [result['id'] for result in src_results]
    try:
        dxpy.api.project_move(src_proj,
                              {"objects": src_objects,
                               "folders": src_folders,
                               "destination": dest_path})
    except:
        err_exit()


def tree(args):
    project, folderpath, _none = try_call(resolve_existing_path, args.path,
                                          expected='folder')

    if project is None:
        err_exit(fill('Current project must be set or specified before any data can be listed'), 3)
    dxproj = dxpy.get_handler(project)

    tree = collections.OrderedDict()
    try:
        folders = [folder for folder in dxproj.describe(input_params={"folders": True})['folders']
                   if folder.startswith((folderpath + '/') if folderpath != '/' else '/')]
        folders = [ folder[len(folderpath):] for folder in folders ]
        for folder in folders:
            subtree = tree
            for path_element in folder.split("/"):
                if path_element == "":
                    continue
                path_element_desc = BOLD() + BLUE() + path_element + ENDC()
                subtree.setdefault(path_element_desc, collections.OrderedDict())
                subtree = subtree[path_element_desc]

        for item in sorted(dxpy.find_data_objects(project=project, folder=folderpath,
                                                  recurse=True, describe=dict(fields=get_ls_l_desc_fields())),
                           key=cmp_names):
            subtree = tree
            for path_element in item['describe']['folder'][len(folderpath):].split("/"):
                if path_element == "":
                    continue
                path_element_desc = BOLD() + BLUE() + path_element + ENDC()
                subtree = subtree[path_element_desc]
            if args.long:
                item_desc = get_ls_l_desc(item['describe'])
            else:
                item_desc = item['describe']['name']
                if item['describe']['class'] in ['applet', 'workflow']:
                    item_desc = BOLD() + GREEN() + item_desc + ENDC()
            subtree[item_desc] = None

        print(format_tree(tree, root=(BOLD() + BLUE() + args.path + ENDC())))
    except:
        err_exit()

def describe(args):

    def describe_global_executable(json_output, args, exec_type):
        """
        Describes a global executable, i.e. either app or global workflow
        depending on the provided exec_type. Appends the result to json_output.
        Returns True if any matches were found
        """
        assert(exec_type in ('app', 'globalworkflow'))
        found_match = False

        try:
            if exec_type == 'app':
                desc = dxpy.api.app_describe(args.path)
            else:
                desc = dxpy.api.global_workflow_describe(args.path)
                desc = dxpy.append_underlying_workflow_describe(desc)
            if args.json:
                json_output.append(desc)
            elif args.name:
                print(desc['name'])
            else:
                print(get_result_str())
                print_desc(desc, args.verbose)
            found_match = True
        except dxpy.DXAPIError as details:
            if details.code != requests.codes.not_found:
                raise
        return found_match

    def find_global_executable(json_output, args):
        """
        Makes a find_apps API call and, if no matches are found, a find_global_workflows call.
        Since these two objects share namespace, either app or a global workflow will be
        found, not both. The results are appended to json_output and printed to STDOUT.
        """

        def append_to_output_json_and_print(result):
            if args.json:
                json_output.append(result['describe'])
            elif args.name:
                print(result['describe']['name'])
            else:
                print(get_result_str())
                print_desc(result['describe'], args.verbose)

        found_match = False
        for result in dxpy.find_apps(name=args.path, describe=True):
            append_to_output_json_and_print(result)
            found_match = True
        if not found_match:
            for result in dxpy.find_global_workflows(name=args.path, describe=True):
                result['describe'] = dxpy.append_underlying_workflow_describe(result['describe'])
                append_to_output_json_and_print(result)
                found_match = True
        return found_match

    try:
        if len(args.path) == 0:
            raise DXCLIError('Must provide a nonempty string to be described')

        # Attempt to resolve name
        # First, if it looks like a hash id, do that.
        json_input = {}
        json_input["properties"] = True
        if args.name and (args.verbose or args.details or args.json):
            raise DXCLIError('Cannot request --name in addition to one of --verbose, --details, or --json')
        # Always retrieve details too (just maybe don't render them)
        json_input["details"] = True
        if is_data_obj_id(args.path):
            # Should prefer the current project's version if possible
            if dxpy.WORKSPACE_ID is not None:
                try:
                    # But only put it in the JSON if you still have
                    # access.
                    dxpy.api.project_list_folder(dxpy.WORKSPACE_ID)
                    json_input['project'] = dxpy.WORKSPACE_ID
                except dxpy.DXAPIError as details:
                    if details.code != requests.codes.not_found:
                        raise

        if is_job_id(args.path):
            if args.verbose:
                json_input['defaultFields'] = True
                json_input['fields'] = {'internetUsageIPs': True}

        # Otherwise, attempt to look for it as a data object or
        # execution
        try:
            project, _folderpath, entity_results = resolve_existing_path(args.path,
                                                                         expected='entity',
                                                                         ask_to_resolve=False,
                                                                         describe=json_input)
        except ResolutionError as details:
            # PermissionDenied or InvalidAuthentication
            if str(details).endswith('code 401'):
                # Surface permissions-related errors here (for data
                # objects, jobs, and analyses). Other types of errors
                # may be recoverable below.
                #
                # TODO: better way of obtaining the response code when
                # the exception corresponds to an API error
                raise DXCLIError(str(details))
            project, entity_results = None, None

        found_match = False

        json_output = []

        get_result_str = ResultCounter()

        # Could be a project
        json_input = {}
        json_input['properties'] = True
        if args.verbose:
            json_input["permissions"] = True
            json_input['appCaches'] = True
        if entity_results is None:
            if args.path[-1] == ':' and project is not None:
                # It is the project.
                try:
                    desc = dxpy.api.project_describe(project, json_input)
                    found_match = True
                    if args.json:
                        json_output.append(desc)
                    elif args.name:
                        print(desc['name'])
                    else:
                        print(get_result_str())
                        print_desc(desc, args.verbose)
                except dxpy.DXAPIError as details:
                    if details.code != requests.codes.not_found:
                        raise
            elif is_container_id(args.path):
                try:
                    desc = dxpy.api.project_describe(args.path, json_input)
                    found_match = True
                    if args.json:
                        json_output.append(desc)
                    elif args.name:
                        print(desc['name'])
                    else:
                        print(get_result_str())
                        print_desc(desc, args.verbose)
                except dxpy.DXAPIError as details:
                    if details.code != requests.codes.not_found:
                        raise

        # Found data object or is an id
        if entity_results is not None:
            if len(entity_results) > 0:
                found_match = True
            for result in entity_results:
                if args.json:
                    json_output.append(result['describe'])
                elif args.name:
                    print(result['describe']['name'])
                else:
                    print(get_result_str())
                    print_desc(result['describe'], args.verbose or args.details)

        if not is_hashid(args.path) and ':' not in args.path:

            # Could be a name of an app or a global workflow
            if args.path.startswith('app-') or args.path.startswith('globalworkflow-'):
                found = describe_global_executable(json_output, args, args.path.partition('-')[0])
            else:
                found = find_global_executable(json_output, args)
            if found:
                found_match = True

            if args.path.startswith('user-'):
                # User
                try:
                    desc = dxpy.api.user_describe(args.path, {"appsInstalled": True, "subscriptions": True})
                    found_match = True
                    if args.json:
                        json_output.append(desc)
                    elif args.name:
                        print(str(desc['first']) + ' ' + str(desc['last']))
                    else:
                        print(get_result_str())
                        print_desc(desc, args.verbose)
                except dxpy.DXAPIError as details:
                    if details.code != requests.codes.not_found:
                        raise
            elif args.path.startswith('org-') or args.path.startswith('team-'):
                # Org or team
                try:
                    desc = dxpy.DXHTTPRequest('/' + args.path + '/describe', {})
                    found_match = True
                    if args.json:
                        json_output.append(desc)
                    elif args.name:
                        print(desc['id'])
                    else:
                        print(get_result_str())
                        print_desc(desc, args.verbose)
                except dxpy.DXAPIError as details:
                    if details.code != requests.codes.not_found:
                        raise

        if args.json:
            if args.multi:
                print(json.dumps(json_output, indent=4))
            elif len(json_output) > 1:
                raise DXCLIError('More than one match found for ' + args.path + '; to get all of them in JSON format, also provide the --multi flag.')
            elif len(json_output) == 0:
                raise DXCLIError('No match found for ' + args.path)
            else:
                print(json.dumps(json_output[0], indent=4))
        elif not found_match:
            raise DXCLIError("No matches found for " + args.path)
    except:
        err_exit()


def _validate_new_user_input(args):
    # TODO: Support interactive specification of `args.username`.
    # TODO: Support interactive specification of `args.email`.

    if args.org is None and len(DXNewUserOrgArgsAction.user_specified_opts) > 0:
        raise DXCLIError("Cannot specify {opts} without specifying --org".format(
            opts=DXNewUserOrgArgsAction.user_specified_opts
        ))


def _get_user_new_args(args):
    """
    PRECONDITION: `_validate_new_user_input()` has been called on `args`.
    """
    user_new_args = {"username": args.username,
                     "email": args.email}
    if args.first is not None:
        user_new_args["first"] = args.first
    if args.last is not None:
        user_new_args["last"] = args.last
    if args.middle is not None:
        user_new_args["middle"] = args.middle
    if args.token_duration is not None:
        token_duration_ms = normalize_timedelta(args.token_duration)
        if token_duration_ms > 30 * 24 * 60 * 60 * 1000:
            raise ValueError("--token-duration must be 30 days or less")
        else:
            user_new_args["tokenDuration"] = token_duration_ms
    if args.occupation is not None:
        user_new_args["occupation"] = args.occupation
    if args.set_bill_to is True:
        user_new_args["billTo"] = args.org
    if args.on_behalf_of is not None:
        user_new_args["provisioningOrg"] = args.on_behalf_of
    return user_new_args


def new_user(args):
    _validate_new_user_input(args)

    # Create user account.
    #
    # We prevent retries here because authserver is closing the server-side
    # connection in certain situations. We cannot simply set `always_retry` to
    # False here because we receive a 504 error code from the server.
    # TODO: Allow retries when authserver issue is resolved.
    dxpy.DXHTTPRequest(dxpy.get_auth_server_name() + "/user/new",
                       _get_user_new_args(args),
                       prepend_srv=False,
                       max_retries=0)

    user_id = "user-" + args.username.lower()
    if args.org is not None:
        # Invite new user to org.
        dxpy.api.org_invite(args.org, get_org_invite_args(user_id, args))

    if args.brief:
        print(user_id)
    else:
        print(fill("Created new user account ({u})".format(u=user_id)))


def new_project(args):
    if args.name == None:
        if INTERACTIVE_CLI:
            args.name = input("Enter name for new project: ")
        else:
            err_exit(parser_new_project.format_help() + fill("No project name supplied, and input is not interactive"), 3)
    inputs = {"name": args.name}
    if args.bill_to:
        inputs["billTo"] = args.bill_to
    if args.region:
        inputs["region"] = args.region
    if args.phi:
        inputs["containsPHI"] = True
    if args.database_ui_view_only:
        inputs["databaseUIViewOnly"] = True

    try:
        resp = dxpy.api.project_new(inputs)
        if args.brief:
            print(resp['id'])
        else:
            print(fill('Created new project called "' + args.name + '" (' + resp['id'] + ')'))
        if args.select or (INTERACTIVE_CLI and prompt_for_yn("Switch to new project now?", default=False)):
            set_project(resp['id'], write=True, name=args.name)
            set_wd('/', write=True)
    except:
        err_exit()


def new_record(args):
    try_call(process_dataobject_args, args)
    try_call(process_single_dataobject_output_args, args)
    init_from = None

    if args.init is not None:
        init_project, _init_folder, init_result = try_call(resolve_existing_path,
                                                           args.init,
                                                           expected='entity')
        init_from = dxpy.DXRecord(dxid=init_result['id'], project=init_project)

    if args.output is None:
        project = dxpy.WORKSPACE_ID
        folder = dxpy.config.get('DX_CLI_WD', '/')
        name = None
    else:
        project, folder, name = try_call(resolve_path, args.output)

    dxrecord = None
    try:
        dxrecord = dxpy.new_dxrecord(project=project, name=name,
                                     tags=args.tags, types=args.types,
                                     hidden=args.hidden, properties=args.properties,
                                     details=args.details,
                                     folder=folder,
                                     close=args.close,
                                     parents=args.parents, init_from=init_from)
        if args.brief:
            print(dxrecord.get_id())
        else:
            print_desc(dxrecord.describe(incl_properties=True, incl_details=True), args.verbose)
    except:
        err_exit()

def set_visibility(args):
    had_error = False
    # Attempt to resolve name
    _project, _folderpath, entity_results = try_call(resolve_existing_path,
                                                     args.path,
                                                     expected='entity',
                                                     allow_mult=True, all_mult=args.all)

    if entity_results is None:
        err_exit(fill('Could not resolve "' + args.path + '" to a name or ID'), 3)

    for result in entity_results:
        try:
            dxpy.DXHTTPRequest('/' + result['id'] + '/setVisibility',
                               {"hidden": (args.visibility == 'hidden')})
        except (dxpy.DXAPIError,) + network_exceptions as details:
            print(format_exception(details), file=sys.stderr)
            had_error = True

    if had_error:
        err_exit('', 3)

def get_details(args):
    # Attempt to resolve name
    _project, _folderpath, entity_result = try_call(resolve_existing_path,
                                                    args.path, expected='entity')

    if entity_result is None:
        err_exit(fill('Could not resolve "' + args.path + '" to a name or ID'), 3)

    try:
        print(json.dumps(dxpy.DXHTTPRequest('/' + entity_result['id'] + '/getDetails', {}), indent=4))
    except:
        err_exit()

def set_details(args):
    had_error = False
    # Attempt to resolve name
    _project, _folderpath, entity_results = try_call(resolve_existing_path,
                                                     args.path, expected='entity',
                                                     allow_mult=True, all_mult=args.all)

    if entity_results is None:
        err_exit(exception=ResolutionError('Could not resolve "' + args.path + '" to a name or ID'),
                 expected_exceptions=(ResolutionError,))

    # Throw error if both -f/--details-file and details supplied.
    if args.details is not None and args.details_file is not None:
        err_exit(exception=DXParserError('Cannot provide both -f/--details-file and details'),
                 expected_exceptions=(DXParserError,))

    elif args.details is not None:
        try:
            details = json.loads(args.details)
        except ValueError as e:
            err_exit('Error: Details could not be parsed as JSON', expected_exceptions=(ValueError,), exception=e)

    elif args.details_file is not None:
        with (sys.stdin if args.details_file == '-' else open(args.details_file, 'r')) as fd:
            data = fd.read()
            try:
                details = json.loads(data)
            except ValueError as e:
                err_exit('Error: File contents could not be parsed as JSON', expected_exceptions=(ValueError,),
                         exception=e)

    # Throw error if missing arguments.
    else:
        err_exit(exception=DXParserError('Must set one of -f/--details-file or details'),
                 expected_exceptions=(DXParserError,))

    for result in entity_results:
        try:
            dxpy.DXHTTPRequest('/' + result['id'] + '/setDetails', details)
        except (dxpy.DXAPIError,) + network_exceptions as exc_details:
            print(format_exception(exc_details), file=sys.stderr)
            had_error = True

    if had_error:
        err_exit('', 3)

def add_types(args):
    had_error = False
    # Attempt to resolve name
    _project, _folderpath, entity_results = try_call(resolve_existing_path,
                                                     args.path,
                                                     expected='entity',
                                                     allow_mult=True, all_mult=args.all)

    if entity_results is None:
        err_exit(fill('Could not resolve "' + args.path + '" to a name or ID'), 3)

    for result in entity_results:
        try:
            dxpy.DXHTTPRequest('/' + result['id'] + '/addTypes',
                               {"types": args.types})
        except (dxpy.DXAPIError,) + network_exceptions as details:
            print(format_exception(details), file=sys.stderr)
            had_error = True
    if had_error:
        err_exit('', 3)

def remove_types(args):
    had_error = False
    # Attempt to resolve name
    _project, _folderpath, entity_results = try_call(resolve_existing_path,
                                                     args.path,
                                                     expected='entity',
                                                     allow_mult=True, all_mult=args.all)

    if entity_results is None:
        err_exit(fill('Could not resolve "' + args.path + '" to a name or ID'), 3)

    for result in entity_results:
        try:
            dxpy.DXHTTPRequest('/' + result['id'] + '/removeTypes',
                               {"types": args.types})
        except (dxpy.DXAPIError,) + network_exceptions as details:
            print(format_exception(details), file=sys.stderr)
            had_error = True
    if had_error:
        err_exit('', 3)

def add_tags(args):
    had_error = False
    # Attempt to resolve name
    project, _folderpath, entity_results = try_call(resolve_to_objects_or_project,
                                                    args.path,
                                                    args.all)

    if entity_results is not None:
        for result in entity_results:
            try:
                dxpy.DXHTTPRequest('/' + result['id'] + '/addTags',
                                   {"project": project,
                                    "tags": args.tags})
            except (dxpy.DXAPIError,) + network_exceptions as details:
                print(format_exception(details), file=sys.stderr)
                had_error = True
        if had_error:
            err_exit('', 3)
    elif not project.startswith('project-'):
        err_exit('Cannot add tags to a non-project data container', 3)
    else:
        try:
            dxpy.DXHTTPRequest('/' + project + '/addTags',
                               {"tags": args.tags})
        except:
            err_exit()

def remove_tags(args):
    had_error = False
    # Attempt to resolve name
    project, _folderpath, entity_results = try_call(resolve_to_objects_or_project,
                                                    args.path,
                                                    args.all)

    if entity_results is not None:
        for result in entity_results:
            try:
                dxpy.DXHTTPRequest('/' + result['id'] + '/removeTags',
                                   {"project": project,
                                    "tags": args.tags})
            except (dxpy.DXAPIError,) + network_exceptions as details:
                print(format_exception(details), file=sys.stderr)
                had_error = True
        if had_error:
            err_exit('', 3)
    elif not project.startswith('project-'):
        err_exit('Cannot remove tags from a non-project data container', 3)
    else:
        try:
            dxpy.DXHTTPRequest('/' + project + '/removeTags',
                               {"tags": args.tags})
        except:
            err_exit()

def rename(args):
    had_error = False
    # Attempt to resolve name
    project, _folderpath, entity_results = try_call(resolve_to_objects_or_project,
                                                    args.path,
                                                    args.all)

    if entity_results is not None:
        for result in entity_results:
            try:
                dxpy.DXHTTPRequest('/' + result['id'] + '/rename',
                                   {"project": project,
                                    "name": args.name})
            except (dxpy.DXAPIError,) + network_exceptions as details:
                print(format_exception(details), file=sys.stderr)
                had_error = True
        if had_error:
            err_exit('', 3)
    elif not project.startswith('project-'):
        err_exit('Cannot rename a non-project data container', 3)
    else:
        try:
            dxpy.api.project_update(project, {"name": args.name})
        except:
            err_exit()

def set_properties(args):
    had_error = False
    # Attempt to resolve name
    project, _folderpath, entity_results = try_call(resolve_to_objects_or_project,
                                                    args.path,
                                                    args.all)

    try_call(process_properties_args, args)
    if entity_results is not None:
        for result in entity_results:
            try:
                dxpy.DXHTTPRequest('/' + result['id'] + '/setProperties',
                                   {"project": project,
                                    "properties": args.properties})
            except (dxpy.DXAPIError,) + network_exceptions as details:
                print(format_exception(details), file=sys.stderr)
                had_error = True
        if had_error:
            err_exit('', 3)
    elif not project.startswith('project-'):
        err_exit('Cannot set properties on a non-project data container', 3)
    else:
        try:
            dxpy.api.project_set_properties(project, {"properties": args.properties})
        except:
            err_exit()

def unset_properties(args):
    had_error = False
    # Attempt to resolve name
    project, _folderpath, entity_results = try_call(resolve_to_objects_or_project,
                                                    args.path,
                                                    args.all)
    properties = {}
    for prop in args.properties:
        properties[prop] = None
    if entity_results is not None:
        for result in entity_results:
            try:
                dxpy.DXHTTPRequest('/' + result['id'] + '/setProperties',
                                   {"project": project,
                                    "properties": properties})
            except (dxpy.DXAPIError,) + network_exceptions as details:
                print(format_exception(details), file=sys.stderr)
                had_error = True
        if had_error:
            err_exit('', 3)
    elif not project.startswith('project-'):
        err_exit('Cannot unset properties on a non-project data container', 3)
    else:
        try:
            dxpy.api.project_set_properties(project, {"properties": properties})
        except:
            err_exit()


def make_download_url(args):
    project, _folderpath, entity_result = try_call(resolve_existing_path, args.path, expected='entity')
    if entity_result is None:
        err_exit(fill('Could not resolve ' + args.path + ' to a data object'), 3)

    if entity_result['describe']['class'] != 'file':
        err_exit(fill('Error: dx download is only for downloading file objects'), 3)

    if args.filename is None:
        args.filename = entity_result['describe']['name']

    # TODO: how to do data egress billing for make_download_url?
    try:
        dxfile = dxpy.DXFile(entity_result['id'], project=project)
        # Only provide project ID, not job workspace container ID
        project = dxfile.project if re.match(r"^project-[a-zA-Z0-9]{24}$", dxfile.project) else dxpy.DXFile.NO_PROJECT_HINT
        url, _headers = dxfile.get_download_url(preauthenticated=True,
                                                duration=normalize_timedelta(args.duration)//1000 if args.duration else 24*3600,
                                                filename=args.filename,
                                                project=project)
        print(url)
    except:
        err_exit()


def get_record(entity_result, args):
    if args.output == '-':
        fd = sys.stdout
    else:
        filename = args.output
        if filename is None:
            filename = entity_result['describe']['name'].replace('/', '%2F')
        if args.output is None and not args.no_ext:
            filename += '.json'
        if not args.overwrite and os.path.exists(filename):
            err_exit(fill('Error: path "' + filename + '" already exists but -f/--overwrite was not set'), 3)
        try:
            fd = open(filename, 'w')
        except:
            err_exit('Error opening destination file ' + filename)

    try:
        details = dxpy.api.record_get_details(entity_result['id'])
    except:
        err_exit()

    fd.write(json.dumps(details, indent=4))

    if args.output != '-':
        fd.close()


def get_output_path(obj_name, obj_class, args):
    path_name = obj_name.replace('/', '%2F')
    if args.output == '-':
        err_exit('Error: {} '.format(obj_class) + 'objects cannot be dumped to stdout, please specify a directory', 3)
    output_base = args.output or '.'
    if os.path.isdir(output_base):
        output_path = os.path.join(output_base, path_name)
    else:
        output_path = output_base
    if os.path.isfile(output_path):
        if not args.overwrite:
            err_exit(fill('Error: path "' + output_path + '" already exists but -f/--overwrite was not set'), 3)
        os.unlink(output_path)
    # Here, output_path either points to a directory or a nonexistent path
    if not os.path.exists(output_path):
        print('Creating "{}" output directory'.format(output_path), file=sys.stderr)
        os.mkdir(output_path)
    # Here, output_path points to a directory
    if len(os.listdir(output_path)):
        # For safety, refuse to remove an existing non-empty
        # directory automatically. Exception: if we are downloading
        # database files and -f/--overwrite was set, then we can
        # proceed, and downloaded files will be added to the existing
        # directory structure.
        if not (obj_class == 'database' and args.overwrite):
            err_exit(fill('Error: path "' + output_path + '" already exists. Remove it and try again.'), 3)
    return output_path


def get_applet(project, entity_result, args):
    obj_name = entity_result['describe']['name']
    obj_id = entity_result['id']
    output_path = get_output_path(obj_name,
                                  entity_result['describe']['class'],
                                  args)
    from dxpy.utils.executable_unbuilder import dump_executable
    print("Downloading applet data", file=sys.stderr)
    dx_obj = dxpy.DXApplet(obj_id, project=project)
    describe_output = dx_obj.describe(incl_properties=True,
                                      incl_details=True)
    dump_executable(dx_obj,
                    output_path,
                    omit_resources=args.omit_resources,
                    describe_output=describe_output)


def get_app(entity_result, args):
    obj_name = entity_result['describe']['name']
    obj_id = entity_result['id']
    output_path = get_output_path(obj_name,
                                  entity_result['describe']['class'],
                                  args)
    from dxpy.utils.executable_unbuilder import dump_executable
    print("Downloading application data", file=sys.stderr)
    dx_obj = dxpy.DXApp(obj_id)
    dump_executable(dx_obj, output_path, omit_resources=args.omit_resources)


def get_workflow(entity_result, args):
    obj_name = entity_result['describe']['name']
    obj_id = entity_result['id']
    output_path = get_output_path(obj_name,
                                  entity_result['describe']['class'],
                                  args)
    from dxpy.utils.executable_unbuilder import dump_executable
    print("Downloading workflow data", file=sys.stderr)

    if entity_result['describe']['class'] == 'workflow':
        dx_obj = dxpy.DXWorkflow(obj_id)
    else:
        dx_obj = dxpy.DXGlobalWorkflow(obj_id)
    describe_output = entity_result['describe']
    dump_executable(dx_obj, output_path, omit_resources=True, describe_output=describe_output)

def do_debug(msg):
    logging.debug(msg)

def get_database(entity_result, args):
    do_debug("dx.py#get_database - entity_result = {}".format(entity_result))
    do_debug("dx.py#get_database - args = {}".format(args))
    obj_id = entity_result['id']
    project = entity_result['describe']['project']
    do_debug("dx.py#get_database - project = {}".format(project))
    # output_path = root output directory for the database
    output_path = get_output_path(obj_id,
                                  entity_result['describe']['class'],
                                  args)
    do_debug("dx.py#get_database - output_path = {}".format(output_path))
    from dxpy.utils.executable_unbuilder import dump_executable
    print("Downloading database files", file=sys.stderr)
    dx_obj = dxpy.DXDatabase(obj_id)
    describe_output = entity_result['describe']
    do_debug("dx.py#get_database - dx_obj = {}".format(dx_obj))

    # If filename is omitted, this is an error unless --allow-all-files is True
    if args.filename is None or args.filename == '/' or args.filename == '':
        if not args.allow_all_files:
            err_exit('Error: downloading all files from a database not allowed unless --allow-all-files argument is specified.', 3)

    # Call /database-xxx/listFolder to fetch database file metadata
    list_folder_args = {"folder": args.filename, "recurse": args.recurse}
    list_folder_resp = dxpy.api.database_list_folder(obj_id, list_folder_args)
    do_debug("dx.py#get_database - list_folder_resp = {}".format(list_folder_resp))
    results = list_folder_resp["results"]
    for dbfilestatus in results:
        # Skip the entries that represent directories, because the local directory structure
        # will be created automatically as real files are downloaded.
        try:
            is_dir = dbfilestatus["isDirectory"]
        except:
            is_dir = True
        if is_dir == False:
            src_filename = dbfilestatus["path"]
            idx = src_filename.rfind("database-")
            if idx != -1:
                src_filename = src_filename[idx + 34:]
            print(src_filename)
            download_one_database_file(project, entity_result['describe'], output_path, src_filename, dbfilestatus, args)

def get(args):
    # Decide what to do based on entity's class
    if not is_hashid(args.path) and ':' not in args.path and args.path.startswith('app-'):
        desc = dxpy.api.app_describe(args.path)
        entity_result = {"id": desc["id"], "describe": desc}
    elif not is_hashid(args.path) and ':' not in args.path and args.path.startswith('globalworkflow-'):
        desc = dxpy.api.global_workflow_describe(args.path)
        entity_result = {"id": desc["id"], "describe": desc}
    else:
        project, _folderpath, entity_result = try_call(resolve_existing_path,
                                                       args.path,
                                                       expected='entity')

    if entity_result is None:
        err_exit('Could not resolve ' + args.path + ' to a data object', 3)

    entity_result_class = entity_result['describe']['class']

    if entity_result_class == 'file':
        download_one_file(project,
                          entity_result['describe'],
                          entity_result['describe']['name'],
                          args)
    elif entity_result_class == 'record':
        get_record(entity_result, args)
    elif entity_result_class == 'applet':
        get_applet(project, entity_result, args)
    elif entity_result_class == 'app':
        get_app(entity_result, args)
    elif entity_result_class in ('workflow', 'globalworkflow'):
        get_workflow(entity_result, args)
    elif entity_result_class == 'database':
        get_database(entity_result, args)
    else:
        err_exit('Error: The given object is of class ' + entity_result['describe']['class'] +
                 ' but an object of class file, record, applet, app, or workflow was expected', 3)

def cat(args):
    for path in args.path:
        project, _folderpath, entity_result = try_call(resolve_existing_path, path)

        if entity_result is None:
            err_exit('Could not resolve ' + path + ' to a data object', 3)

        if entity_result['describe']['class'] != 'file':
            err_exit('Error: expected a file object', 3)

        # If the user did not explicitly provide the project, don't pass any
        # project parameter to the API call but continue with download resolution
        path_has_explicit_proj = is_project_explicit(path) or is_jbor_str(path)
        if not path_has_explicit_proj:
            project = None
        elif is_jbor_str(path):
            project = entity_result['describe']['project']
        # If the user explicitly provided the project and it doesn't contain
        # the file, don't allow the download.
        if path_has_explicit_proj and project is not None and \
           not object_exists_in_project(entity_result['describe']['id'], project):
            err_exit('Error: project does not contain specified file object', 3)

        # We assume the file is binary, unless specified otherwise
        mode = "rb"
        if args.unicode_text is True:
            mode = "r"
        try:
            dxfile = dxpy.DXFile(entity_result['id'], mode=mode)
            while True:
                # If we decided the project specification was not explicit, do
                # not allow the workspace setting to bleed through
                chunk = dxfile.read(1024*1024, project=project or dxpy.DXFile.NO_PROJECT_HINT)
                if len(chunk) == 0:
                    break
                if mode == 'rb':
                    sys.stdout.buffer.write(chunk)
                else:
                    sys.stdout.write(chunk)
        except:
            err_exit()


def download_or_cat(args):
    if args.output == '-':
        cat_args = parser.parse_args(['cat'] + args.paths)
        cat_args.unicode_text = args.unicode_text
        cat(cat_args)
        return
    download(args)


def head(args):
    # Attempt to resolve name
    project, _folderpath, entity_result = try_call(resolve_existing_path,
                                                   args.path, expected='entity')
    if entity_result is None:
        err_exit('Could not resolve ' + args.path + ' to a data object', 3)
    if not entity_result['describe']['class'] in ['file']:
        err_exit('Error: The given object is of class ' + entity_result['describe']['class'] +
                 ' but an object of class file was expected', 3)

    handler = dxpy.get_handler(entity_result['id'], project=project)

    counter = 0
    if args.lines > 0:
        try:
            if handler._class == 'file':
                try:
                    handler._read_bufsize = 1024*32
                    for line in handler:
                        print(line)
                        counter += 1
                        if counter == args.lines:
                            break
                except UnicodeDecodeError:
                    sys.stdout.write("File contains binary data")
            else:
                err_exit("Class type " + handler._class + " not supported for dx head")
        except StopIteration:
            pass
        except:
            err_exit()

def upload(args, **kwargs):
    if args.output is not None and args.path is not None:
        raise DXParserError('Error: Cannot provide both the -o/--output and --path/--destination arguments')
    elif args.path is None:
        args.path = args.output

    # multithread is an argument taken by DXFile.write() but we
    # have to expose a `--singlethread` option for `dx upload` since
    # it has multithreaded upload set by default
    args.multithread = not args.singlethread

    if len(args.filename) > 1 and args.path is not None and not args.path.endswith("/"):
        # When called as "dx upload x --dest /y", we upload to "/y"; with --dest "/y/", we upload to "/y/x".
        # Called as "dx upload x y --dest /z", z is implicitly a folder, so append a slash to avoid incorrect path
        # resolution.
        args.path += "/"

    paths = copy.copy(args.filename)
    for path in paths:
        args.filename = path
        upload_one(args, **kwargs)

upload_seen_paths = set()
def upload_one(args):
    try_call(process_dataobject_args, args)

    args.show_progress = args.show_progress and not args.brief

    if args.path is None:
        project = dxpy.WORKSPACE_ID
        folder = dxpy.config.get('DX_CLI_WD', '/')
        name = None if args.filename == '-' else os.path.basename(args.filename)
    else:
        project, folder, name = try_call(resolve_path, args.path)
        if name is None and args.filename != '-':
            name = os.path.basename(args.filename)

    if os.path.isdir(args.filename):
        if not args.recursive:
            err_exit('Error: {f} is a directory but the -r/--recursive option was not given'.format(f=args.filename), 3)
        norm_path = os.path.realpath(args.filename)
        if norm_path in upload_seen_paths:
            print("Skipping {f}: directory loop".format(f=args.filename), file=sys.stderr)
            return
        else:
            upload_seen_paths.add(norm_path)

        dir_listing = os.listdir(args.filename)
        if len(dir_listing) == 0: # Create empty folder
            dxpy.api.project_new_folder(project, {"folder": os.path.join(folder, os.path.basename(args.filename)),
                                                  "parents": True})
        else:
            for f in dir_listing:
                sub_args = copy.copy(args)
                sub_args.mute = True
                sub_args.filename = os.path.join(args.filename, f)
                sub_args.path = "{p}:{f}/{sf}/".format(p=project, f=folder, sf=os.path.basename(args.filename))
                sub_args.parents = True
                upload_one(sub_args)
    else:
        try:
            dxfile = dxpy.upload_local_file(filename=(None if args.filename == '-' else args.filename),
                                            file=(sys.stdin.buffer if args.filename == '-' else None),
                                            write_buffer_size=(None if args.write_buffer_size is None
                                                               else int(args.write_buffer_size)),
                                            name=name,
                                            tags=args.tags,
                                            types=args.types,
                                            hidden=args.hidden,
                                            project=project,
                                            properties=args.properties,
                                            details=args.details,
                                            folder=folder,
                                            parents=args.parents,
                                            show_progress=args.show_progress,
                                            multithread=args.multithread)
            if args.wait:
                dxfile._wait_on_close()
            if args.brief:
                print(dxfile.get_id())
            elif not args.mute:
                print_desc(dxfile.describe(incl_properties=True, incl_details=True))
        except:
            err_exit()

def find_executions(args):
    try_call(process_find_by_property_args, args)
    if not (args.origin_jobs or args.all_jobs):
        args.trees = True
    if args.origin_jobs and args.parent is not None and args.parent != 'none':
        return
    project = dxpy.WORKSPACE_ID
    origin = None
    more_results = False
    include_io = (args.verbose and args.json) or args.show_outputs
    include_internetUsageIPs = args.verbose and args.json
    if args.classname == 'job':
        describe_args = {
        "defaultFields": True,
        "fields": {
            "runInput": include_io,
            "originalInput": include_io,
            "input": include_io,
            "output": include_io,
            "internetUsageIPs":include_internetUsageIPs
        }
    }
    else:
        describe_args = {"io": include_io}
    id_desc = None

    # Now start parsing flags
    if args.id is not None:
        id_desc = try_call(dxpy.api.job_describe, args.id, {"io": False})
        origin = id_desc.get('originJob', None)
        if args.origin_jobs and args.id != origin:
            return
        if args.origin is not None and origin != args.origin:
            return
        project = None
        args.user = None
    else:
        origin = args.origin
        if args.project is not None:
            if get_last_pos_of_char(':', args.project) == -1:
                args.project = args.project + ':'
            project, _none, _none = try_call(resolve_existing_path,
                                             args.project, 'project')
        if args.user is not None and args.user != 'self' and not args.user.startswith('user-'):
            args.user = 'user-' + args.user.lower()
        if args.all_projects:
            project = None
    query = {'classname': args.classname,
             'launched_by': args.user,
             'executable': args.executable,
             'project': project,
             'state': args.state,
             'origin_job': origin,
             'parent_job': "none" if args.origin_jobs else args.parent,
             'describe': describe_args,
             'created_after': args.created_after,
             'created_before': args.created_before,
             'name': args.name,
             'name_mode': 'glob',
             'tags': args.tag,
             'properties': args.properties,
             'include_subjobs': False if args.no_subjobs else True,
             'root_execution': args.root_execution}
    if args.num_results < 1000 and not args.trees:
        query['limit'] = args.num_results + 1

    json_output = []                        # for args.json

    def build_tree(root, executions_by_parent, execution_descriptions, is_cached_result=False):
        tree, root_string = {}, ''
        if args.json:
            json_output.append(execution_descriptions[root])
        elif args.brief:
            print(root)
        else:
            root_string = get_find_executions_string(execution_descriptions[root],
                                                     has_children=root in executions_by_parent,
                                                     show_outputs=args.show_outputs,
                                                     is_cached_result=is_cached_result)
            tree[root_string] = collections.OrderedDict()
        for child_execution in executions_by_parent.get(root, {}):
            child_is_cached_result = is_cached_result or (execution_descriptions[child_execution].get('outputReusedFrom') is not None)
            subtree, _subtree_root = build_tree(child_execution,
                                                executions_by_parent,
                                                execution_descriptions,
                                                is_cached_result=child_is_cached_result)
            if tree:
                tree[root_string].update(subtree)
        return tree, root_string

    def process_tree(result, executions_by_parent, execution_descriptions):
        is_cached_result = False
        if 'outputReusedFrom' in result and result['outputReusedFrom'] is not None:
            is_cached_result = True
        tree, root = build_tree(result['id'], executions_by_parent, execution_descriptions, is_cached_result)
        if tree:
            print(format_tree(tree[root], root))

    try:
        num_processed_results = 0
        roots = collections.OrderedDict()
        for execution_result in dxpy.find_executions(**query):
            if args.trees:
                if args.classname == 'job':
                    root = execution_result['describe']['originJob']
                else:
                    root = execution_result['describe']['rootExecution']
                if root not in roots:
                    num_processed_results += 1
            else:
                num_processed_results += 1

            if (num_processed_results > args.num_results):
                more_results = True
                break

            if args.json:
                json_output.append(execution_result['describe'])
            elif args.trees:
                roots[root] = root
                if args.classname == 'analysis' and root.startswith('job-'):
                    # Analyses in trees with jobs at their root found in "dx find analyses" are displayed unrooted,
                    # and only the last analysis found is displayed.
                    roots[root] = execution_result['describe']['id']
            elif args.brief:
                print(execution_result['id'])
            elif not args.trees:
                print(format_tree({}, get_find_executions_string(execution_result['describe'],
                                                                 has_children=False,
                                                                 single_result=True,
                                                                 show_outputs=args.show_outputs)))
        if args.trees:
            executions_by_parent, descriptions = collections.defaultdict(list), {}
            root_field = 'origin_job' if args.classname == 'job' else 'root_execution'
            parent_field = 'masterJob' if args.no_subjobs else 'parentJob'
            query = {'classname': args.classname,
                     'describe': describe_args,
                     'include_subjobs': False if args.no_subjobs else True,
                     root_field: list(roots.keys())}
            if not args.all_projects:
                # If the query doesn't specify a project, the server finds all projects to which the user has explicit
                # permissions, but doesn't search through public projects.
                # In "all projects" mode, we don't specify a project in the initial query, and so don't need to specify
                # one in the follow-up query here (because the initial query can't return any jobs in projects to which
                # the user doesn't have explicit permissions).
                # When searching in a specific project, we set a project in the query here, in case this is a public
                # project and the user doesn't have explicit permissions (otherwise, the follow-up query would return
                # empty results).
                query['project'] = project

            def process_execution_result(execution_result):
                execution_desc = execution_result['describe']
                parent = execution_desc.get(parent_field) or execution_desc.get('parentAnalysis')
                descriptions[execution_result['id']] = execution_desc
                if parent:
                    executions_by_parent[parent].append(execution_result['id'])

                # If an analysis with cached children, also insert those
                if execution_desc['class'] == 'analysis':
                    for stage_desc in execution_desc['stages']:
                        if 'parentAnalysis' in stage_desc['execution'] and stage_desc['execution']['parentAnalysis'] != execution_result['id'] and \
                           (args.classname != 'analysis' or stage_desc['execution']['class'] == 'analysis'):
                            # this is a cached stage (with a different parent)
                            executions_by_parent[execution_result['id']].append(stage_desc['execution']['id'])
                            if stage_desc['execution']['id'] not in descriptions:
                                descriptions[stage_desc['execution']['id']] = stage_desc['execution']

            # Short-circuit the find_execution API call(s) if there are
            # no root executions (and therefore we would have gotten 0
            # results anyway)
            if len(list(roots.keys())) > 0:
                for execution_result in dxpy.find_executions(**query):
                    process_execution_result(execution_result)

                # ensure roots are sorted by their creation time
                sorted_roots = sorted(roots, key=lambda root: -descriptions[roots[root]]['created'])

                for root in sorted_roots:
                    process_tree(descriptions[roots[root]], executions_by_parent, descriptions)
        if args.json:
            print(json.dumps(json_output, indent=4))

        if more_results and get_delimiter() is None and not (args.brief or args.json):
            print(fill("* More results not shown; use -n to increase number of results or --created-before to show older results", subsequent_indent='  '))
    except:
        err_exit()

def find_data(args):
    # --folder deprecated to --path.
    if args.folder is None and args.path is not None:
        args.folder = args.path
    elif args.folder is not None and args.path is not None:
        err_exit(exception=DXParserError('Cannot supply both --folder and --path.'),
                 expected_exceptions=(DXParserError,))

    try_call(process_find_by_property_args, args)
    if args.all_projects:
        args.project = None
        args.folder = None
        args.recurse = True
    elif args.project is None:
        args.project = dxpy.WORKSPACE_ID
    else:
        if get_last_pos_of_char(':', args.project) == -1:
            args.project = args.project + ':'

        if args.folder is not None and get_last_pos_of_char(':', args.folder) != -1:
            err_exit(exception=DXParserError('Cannot supply both --project and --path PROJECTID:FOLDERPATH.'),
                     expected_exceptions=(DXParserError,))

        args.project, _none, _none = try_call(resolve_existing_path,
                                              args.project, 'project')

    if args.folder is not None and not args.folder.startswith('/'):
        args.project, args.folder, _none = try_call(resolve_path, args.folder, expected='folder')

    if args.brief:
        describe_input = dict(fields=dict(project=True, id=True))
    elif args.verbose:
        describe_input = True
    else:
        describe_input = dict(fields=get_ls_l_desc_fields())
    try:
        results = dxpy.find_data_objects(classname=args.classname,
                                         state=args.state,
                                         visibility=args.visibility,
                                         properties=args.properties,
                                         name=args.name,
                                         name_mode='glob',
                                         typename=args.type,
                                         tags=args.tag, link=args.link,
                                         project=args.project,
                                         folder=args.folder,
                                         recurse=(args.recurse if not args.recurse else None),
                                         modified_after=args.mod_after,
                                         modified_before=args.mod_before,
                                         created_after=args.created_after,
                                         created_before=args.created_before,
                                         region=args.region,
                                         describe=describe_input)
        if args.json:
            print(json.dumps(list(results), indent=4))
            return
        if args.brief:
            for result in results:
                print(result['project'] + ':' + result['id'])
        else:
            for result in results:
                if args.verbose:
                    print("")
                    print_data_obj_desc(result["describe"])
                else:
                    print_ls_l_desc(result["describe"], include_folder=True, include_project=args.all_projects)
    except:
        err_exit()


def find_projects(args):
    try_call(process_find_by_property_args, args)
    try_call(process_phi_param, args)
    try_call(process_external_upload_restricted_param, args)

    try:
        results = dxpy.find_projects(name=args.name, name_mode='glob',
                                     properties=args.properties, tags=args.tag,
                                     level=('VIEW' if args.public else args.level),
                                     describe=(not args.brief),
                                     explicit_perms=(not args.public if not args.public else None),
                                     public=(args.public if args.public else None),
                                     created_after=args.created_after,
                                     created_before=args.created_before,
                                     region=args.region,
                                     containsPHI=args.containsPHI,
                                     externalUploadRestricted=args.external_upload_restricted)
    except:
        err_exit()
    format_find_results(args, results)

def find_apps_result(args):
    raw_results = dxpy.find_apps(name=args.name, name_mode='glob', category=args.category,
                                 all_versions=args.all,
                                 published=(not args.unpublished),
                                 billed_to=args.billed_to,
                                 created_by=args.creator,
                                 developer=args.developer,
                                 created_after=args.created_after,
                                 created_before=args.created_before,
                                 modified_after=args.mod_after,
                                 modified_before=args.mod_before,
                                 describe={"fields": {"name": True,
                                                      "installed": args.installed,
                                                      "title": not args.brief,
                                                      "version": not args.brief,
                                                      "published": args.verbose,
                                                      "billTo": not args.brief}})

    if args.installed:
        maybe_filtered_by_install = (result for result in raw_results if result['describe']['installed'])
    else:
        maybe_filtered_by_install = raw_results

    if args.brief:
        results = ({"id": result['id']} for result in maybe_filtered_by_install)
    else:
        results = sorted(maybe_filtered_by_install, key=lambda result: result['describe']['name'])
    return results

def find_global_workflows_result(args):
    raw_results = dxpy.find_global_workflows(name=args.name, name_mode='glob', category=args.category,
                                 all_versions=args.all,
                                 published=(not args.unpublished),
                                 billed_to=args.billed_to,
                                 created_by=args.creator,
                                 developer=args.developer,
                                 created_after=args.created_after,
                                 created_before=args.created_before,
                                 modified_after=args.mod_after,
                                 modified_before=args.mod_before,
                                 describe={"fields": {"name": True,
                                                      "title": not args.brief,
                                                      "version": not args.brief,
                                                      "published": args.verbose,
                                                      "billTo": not args.brief}})

    if args.brief:
        results = ({"id": result['id']} for result in raw_results)
    else:
        results = sorted(raw_results, key=lambda result: result['describe']['name'])
    return results

def print_find_results(results, args):
    def maybe_x(result):
        return DNANEXUS_X() if result['describe']['billTo'] in ['org-dnanexus', 'org-dnanexus_apps'] else ' '

    if args.json:
        print(json.dumps(list(results), indent=4))
        return
    if args.brief:
        for result in results:
            print(result['id'])
    elif not args.verbose:
        for result in results:
            print(maybe_x(result) + DELIMITER(" ") + result['describe'].get('title', result['describe']['name']) + DELIMITER(' (') + result["describe"]["name"] + DELIMITER("), v") + result["describe"]["version"])
    else:
        for result in results:
            print(maybe_x(result) + DELIMITER(" ") + result["id"] + DELIMITER(" ") + result['describe'].get('title', result['describe']['name']) + DELIMITER(' (') + result["describe"]["name"] + DELIMITER('), v') + result['describe']['version'] + DELIMITER(" (") + ("published" if result["describe"].get("published", 0) > 0 else "unpublished") + DELIMITER(")"))

def find_apps(args):
    try:
        results = find_apps_result(args)
        print_find_results(results, args)
    except:
        err_exit()

def find_global_workflows(args):
    try:
        results = find_global_workflows_result(args)
        print_find_results(results, args)
    except:
        err_exit()

def update_project(args):
    input_params = get_update_project_args(args)

    # The resolver expects a ':' to separate projects from folders.
    if ':' not in args.project_id:
        args.project_id += ':'

    project, _none, _none = try_call(resolve_existing_path,
                                     args.project_id, 'project')
    try:
        results = dxpy.api.project_update(object_id=project, input_params=input_params)
        if args.brief:
            print(results['id'])
        else:
            print(json.dumps(results))
    except:
        err_exit()

def close(args):
    if '_DX_FUSE' in os.environ:
        from xattr import xattr

    handlers = []
    had_error = False

    for path in args.path:
        # Attempt to resolve name
        try:
            project, _folderpath, entity_results = resolve_existing_path(path,
                                                                         expected='entity',
                                                                         allow_mult=True,
                                                                         all_mult=args.all)
        except:
            project, entity_results = None, None

        if entity_results is None:
            print(fill('Could not resolve "' + path + '" to a name or ID'))
            had_error = True
        else:
            for result in entity_results:
                try:
                    obj = dxpy.get_handler(result['id'], project=project)
                    if '_DX_FUSE' in os.environ:
                        xattr(path)['state'] = 'closed'
                    else:
                        obj.close()
                    handlers.append(obj)
                except Exception as details:
                    print(fill(str(details)))

    if args.wait:
        for handler in handlers:
            handler._wait_on_close()

    if had_error:
        err_exit('', 3)

def wait(args):
    had_error = False
    # If only one path was provided, together with the --from-file argument,
    # check to see if it is a local file and if so gather actual paths
    # on which to wait from the contents of the file.
    if args.from_file and len(args.path) == 1 and os.path.isfile(args.path[0]):
        try:
            args.path = open(args.path[0]).read().strip().split('\n')
        except IOError as e:
            raise DXCLIError(
                'Could not open {}. The problem was: {}' % (args.path[0], e))

    for path in args.path:
        if is_job_id(path) or is_analysis_id(path):
            dxexecution = dxpy.get_handler(path)
            print("Waiting for " + path + " to finish running...")
            try_call(dxexecution.wait_on_done)
            print("Done")
        else:
            # Attempt to resolve name
            try:
                project, _folderpath, entity_result = resolve_existing_path(path, expected='entity')
            except:
                project, entity_result = None, None

            if entity_result is None:
                print(fill('Could not resolve ' + path + ' to a data object'))
                had_error = True
            else:
                handler = dxpy.get_handler(entity_result['id'], project=entity_result['describe']['project'])
                print("Waiting for " + path + " to close...")
                try_call(handler._wait_on_close)
                print("Done")

    if had_error:
        err_exit('', 3)

def build(args):
    sys.argv = ['dx build'] + sys.argv[2:]

    def get_source_exec_desc(source_exec_path):
        """
        Return source executable description when --from option is used

        Accecptable format of source_exec_path:
            - applet-ID/workflow-ID
            - project-ID-or-name:applet-ID/workflow-ID
            - project-ID-or-name:folder/path/to/exec-name
              where exec-name must be the name of only one applet or workflow

        :param source_exec_path: applet/workflow path given using --from
        :type source_exec_path: string
        :return: applet/workflow description
        :rtype: dict
        """
        exec_describe_fields={'fields':{"properties":True, "details":True},'defaultFields':True}
        _, _, exec_result = try_call(resolve_existing_path,
                                     source_exec_path,
                                     expected='entity',
                                     ask_to_resolve=False,
                                     expected_classes=["applet", "workflow"],
                                     all_mult=False,
                                     allow_mult=False,
                                     describe=exec_describe_fields)

        if exec_result is None:
            err_exit('Could not resolve {} to an existing applet or workflow.'.format(source_exec_path), 3)
        elif len(exec_result)>1:
            err_exit('More than one match found for {}. Please use an applet/workflow ID instead.'.format(source_exec_path), 3)
        else:
            if exec_result[0]["id"].startswith("applet") or exec_result[0]["id"].startswith("workflow"):
                return exec_result[0]["describe"]
            else:
                err_exit('Could not resolve {} to a valid applet/workflow ID'.format(source_exec_path), 3)

    def get_mode(args):
        """
        Returns an applet or a workflow mode based on whether
        the source directory contains dxapp.json or dxworkflow.json.

        If --from option is used, it will set it to:
        app if --from has been resolved to applet-xxxx
        globalworkflow if --from has been resolved to workflow-xxxx
        Note: dictionaries of regional options that can replace optionally
        ID strings will be supported in the future
        """
        if args._from is not None:
            if args._from["id"].startswith("applet"):
                return "app"
            elif args._from["id"].startswith("workflow"):
                return "globalworkflow"

        if not os.path.isdir(args.src_dir):
            parser.error("{} is not a directory".format(args.src_dir))

        if os.path.exists(os.path.join(args.src_dir, "dxworkflow.json")):
            return "workflow"
        else:
            return "applet"

    def get_validated_source_dir(args):
        if args._from is not None:
            if args.src_dir is not None:
                build_parser.error('Source directory and --from cannot be specified together')
            return None

        src_dir = args.src_dir
        if src_dir is None:
            src_dir = os.getcwd()
            if USING_PYTHON2:
                src_dir = src_dir.decode(sys.getfilesystemencoding())
        return src_dir

    def handle_arg_conflicts(args):
        """
        Raises parser error (exit code 3) if there are any conflicts in the specified options.
        """
        if args.mode == "app" and args.destination != '.':
            build_parser.error("--destination cannot be used when creating an app (only an applet)")

        if args.mode == "globalworkflow" and args.destination != '.':
            build_parser.error("--destination cannot be used when creating a global workflow (only a workflow)")

        if args.mode == "applet" and args.region:
            build_parser.error("--region cannot be used when creating an applet (only an app)")

        if args.overwrite and args.archive:
            build_parser.error("Options -f/--overwrite and -a/--archive cannot be specified together")

        if args.run is not None and args.dry_run:
            build_parser.error("Options --dry-run and --run cannot be specified together")

        if args.run and args.remote and args.mode == 'app':
            build_parser.error("Options --remote, --app, and --run cannot all be specified together. Try removing --run and then separately invoking dx run.")

        # conflicts and incompatibilities with --from

        if args._from is not None and args.ensure_upload:
            build_parser.error("Options --from and --ensure-upload cannot be specified together")

        if args._from is not None and args.force_symlinks:
            build_parser.error("Options --from and --force-symlinks cannot be specified together")

        if args._from is not None and args.remote:
            build_parser.error("Options --from and --remote cannot be specified together")

        if args._from is not None and not args.parallel_build:
            build_parser.error("Options --from and --no-parallel-build cannot be specified together")

        if args._from is not None and (args.mode != "app" and args.mode != "globalworkflow"):
            build_parser.error("--from can only be used to build an app from an applet or a global workflow from a project-based workflow")

        if args._from is not None and not args.version_override:
            build_parser.error("--version must be specified when using the --from option")

        if args.mode == "app" and args._from is not None and not args._from["id"].startswith("applet"):
            build_parser.error("app can only be built from an applet (--from should be set to an applet ID)")

        if args.mode == "globalworkflow" and args._from is not None and not args._from["id"].startswith("workflow"):
            build_parser.error("globalworkflow can only be built from an workflow (--from should be set to a workflow ID)")

        if args._from and args.dry_run:
            build_parser.error("Options --dry-run and --from cannot be specified together")

        if args.mode in ("globalworkflow", "applet", "app") and args.keep_open:
            build_parser.error("Global workflows, applets and apps cannot be kept open")

        if args.repository and not args.nextflow:
            build_parser.error("Repository argument is available only when building a Nextflow pipeline. Did you mean 'dx build --nextflow'?")

        if args.repository and args.remote:
            build_parser.error("Nextflow pipeline built from a remote Git repository is always built using the Nextflow Pipeline Importer app. This is not compatible with --remote.")

        if args.git_credentials and not args.repository:
            build_parser.error("Git credentials can be supplied only when building Nextflow pipeline from a Git repository.")

        if args.nextflow and args.mode == "app":
            build_parser.error("Building Nextflow apps is not supported. Build applet instead.")

        # options not supported by workflow building

        if args.mode == "workflow":
            unsupported_options = {
                '--ensure-upload': args.ensure_upload,
                '--force-symlinks': args.force_symlinks,
                '--[no-]publish': args.publish,
                '--[no-]dry_run': args.dry_run,
                '--run': args.run,
                '--remote': args.remote,
                '--version': args.version_override,
                '--bill-to': args.bill_to,
                '--archive': args.archive,
                #TODO: Handle the options below, they are always set to
                # True by default and will be currently silently ignored
                #'--[no-]watch': args.watch,
                #'--parallel-build': args.parallel_build,
                #'--[no]version-autonumbering': args.version_autonumbering,
                #'--[no]update': args.update,
                '--region': args.region,
                '--extra-args': args.extra_args}
            used_unsupported_options = {k: v for k, v in list(unsupported_options.items()) if v}
            if used_unsupported_options:
                build_parser.error("Options {} are not supported with workflows"
                                   .format(", ".join(used_unsupported_options)))

    args = build_parser.parse_args()

    if dxpy.AUTH_HELPER is None and not args.dry_run:
        build_parser.error('Authentication required to build an executable on the platform; please run "dx login" first')

    try:
        args.src_dir = get_validated_source_dir(args)

        if args._from is not None:
            args._from = get_source_exec_desc(args._from)

        # If mode is not specified, determine it by the json file or by --from
        if args.mode is None:
            args.mode = get_mode(args)

        handle_arg_conflicts(args)
        if args.mode in ("app", "applet"):
            dx_build_app.build(args)
        elif args.mode in ("workflow", "globalworkflow"):
            workflow_builder.build(args, build_parser)
        else:
            msg = "Unrecognized mode. Accepted options: --app, --applet, --workflow, --globalworkflow."
            msg += " If not provided, an attempt is made to build either an applet or a workflow, depending on"
            msg += " whether a dxapp.json or dxworkflow.json file is found in the source directory, respectively."
            build_parser.error(msg)
    except Exception as e:
        print("Error: {}".format(e), file=sys.stderr)
        err_exit()


def process_list_of_usernames(thing):
    return ['user-' + name.lower() if name != 'PUBLIC' and
            not name.startswith('org-') and
            not name.startswith('user-')
            else name
            for name in thing]

def add_users(args):
    desc = try_call(resolve_global_executable, args.app)
    args.users = process_list_of_usernames(args.users)

    try:
        if desc['class'] == 'app':
            dxpy.api.app_add_authorized_users(desc['id'], input_params={"authorizedUsers": args.users})
        else:
            dxpy.api.global_workflow_add_authorized_users(desc['id'], input_params={"authorizedUsers": args.users})
    except:
        err_exit()

def remove_users(args):
    desc = try_call(resolve_global_executable, args.app)
    args.users = process_list_of_usernames(args.users)

    try:
        if desc['class'] == 'app':
            dxpy.api.app_remove_authorized_users(desc['id'], input_params={"authorizedUsers": args.users})
        else:
            dxpy.api.global_workflow_remove_authorized_users(desc['id'], input_params={"authorizedUsers": args.users})
    except:
        err_exit()

def list_users(args):
    desc = try_call(resolve_global_executable, args.app)
    users = desc['authorizedUsers']

    for user in users:
        print(user)

def add_developers(args):
    desc = try_call(resolve_global_executable, args.app)
    args.developers = process_list_of_usernames(args.developers)

    try:
        if desc['class'] == 'app':
            dxpy.api.app_add_developers(desc['id'], input_params={"developers": args.developers})
        else:
            dxpy.api.global_workflow_add_developers(desc['id'], input_params={"developers": args.developers})
    except:
        err_exit()

def list_developers(args):
    desc = try_call(resolve_global_executable, args.app)

    try:
        if desc['class'] == 'app':
            developers = dxpy.api.app_list_developers(desc['id'])['developers']
        else:
            developers = dxpy.api.global_workflow_list_developers(desc['id'])['developers']

        for d in developers:
            print(d)
    except:
        err_exit()

def render_timestamp(epochSeconds):
    # This is the format used by 'aws s3 ls'
    return datetime.datetime.fromtimestamp(epochSeconds//1000).strftime('%Y-%m-%d %H:%M:%S')


def list_database_files(args):
    try:
        # check if database was given as an object hash id
        if is_hashid(args.database):
            desc = dxpy.api.database_describe(args.database)
            entity_result = {"id": desc["id"], "describe": desc}
        else:
        # otherwise it was provided as a path, so try and resolve
            project, _folderpath, entity_result = try_call(resolve_existing_path,
                                                           args.database,
                                                           expected='entity')

        # if we couldn't resolved the entity, fail
        if entity_result is None:
            err_exit('Could not resolve ' + args.database + ' to a data object', 3)
        else:
        # else check and verify that the found entity is a database object
            entity_result_class = entity_result['describe']['class']
            if entity_result_class != 'database':
                err_exit('Error: The given object is of class ' + entity_result_class +
                 ' but an object of class database was expected', 3)

        results = dxpy.api.database_list_folder(
            entity_result['id'],
            input_params={"folder": args.folder, "recurse": args.recurse, "timeout": args.timeout})
        for r in results["results"]:
            date_str = render_timestamp(r["modified"]) if r["modified"] != 0 else ''
            if (args.csv == True):
                print("{}{}{}{}{}".format(
                    date_str, DELIMITER(","), r["size"], DELIMITER(","), r["path"]))
            else:
                print("{}{}{}{}{}".format(
                    date_str.rjust(19), DELIMITER(" "), str(r["size"]).rjust(12), DELIMITER(" "), r["path"]))
    except:
        err_exit()

def remove_developers(args):
    desc = try_call(resolve_global_executable, args.app)
    args.developers = process_list_of_usernames(args.developers)

    try:
        if desc['class'] == 'app':
            dxpy.api.app_remove_developers(desc['id'], input_params={"developers": args.developers})
        else:
            dxpy.api.global_workflow_remove_developers(desc['id'], input_params={"developers": args.developers})
    except:
        err_exit()


def install(args):
    app_desc = try_call(resolve_app, args.app)

    try:
        dxpy.api.app_install(app_desc['id'])
        print('Installed the ' + app_desc['name'] + ' app')
    except:
        err_exit()

def uninstall(args):
    app_desc = get_app_from_path(args.app)
    if app_desc:
        try_call(dxpy.api.app_uninstall, app_desc['id'])
    else:
        user_data = dxpy.api.user_describe(dxpy.whoami(), {"fields": {"appsInstalled": True}})
        if args.app in user_data['appsInstalled']:
            args.app = 'app-' + args.app
        if args.app.startswith('app-'):
            try_call(dxpy.api.app_uninstall, args.app)
            print('Uninstalled the {app} app'.format(app=args.app))
        else:
            err_exit('Could not find the app', 3)

def _get_input_for_run(args, executable, preset_inputs=None, input_name_prefix=None):
    """
    Returns an input dictionary that can be passed to executable.run()
    """
    # The following may throw if the executable is a workflow with no
    # input spec available (because a stage is inaccessible)
    exec_inputs = try_call(ExecutableInputs,
                           executable,
                           input_name_prefix=input_name_prefix,
                           active_region=args.region)

    # Use input and system requirements from a cloned execution
    if args.input_json is None and args.filename is None:
        # --input-json and --input-json-file completely override input
        # from the cloned job
        exec_inputs.update(args.input_from_clone, strip_prefix=False)

    # Update with inputs passed to the this function
    if preset_inputs is not None:
        exec_inputs.update(preset_inputs, strip_prefix=False)

    # Update with inputs passed with -i, --input_json, --input_json_file, etc.
    # If batch_tsv is set, do not prompt for missing arguments
    require_all_inputs = (args.batch_tsv is None)
    try_call(exec_inputs.update_from_args, args, require_all_inputs)

    return exec_inputs.inputs

def run_one(args, executable, dest_proj, dest_path, input_json, run_kwargs):
    # Print inputs used for the run
    if not args.brief:
        print()
        print('Using input JSON:')
        print(json.dumps(input_json, indent=4))
        print()

    # Ask for confirmation if a tty and if input was not given as a
    # single JSON.
    if args.confirm and INTERACTIVE_CLI:
        if not prompt_for_yn('Confirm running the executable with this input', default=True):
            parser.exit(0)

    if not args.brief:
        print(fill("Calling " + executable.get_id() + " with output destination " + dest_proj + ":" + dest_path,
                   subsequent_indent='  ') + '\n')

    # Run the executable
    try:
        dxexecution = executable.run(input_json, **run_kwargs)
        if not args.brief:
            print(dxexecution._class.capitalize() + " ID: " + dxexecution.get_id())
        else:
            print(dxexecution.get_id())
        sys.stdout.flush()

        if args.wait:
            dxexecution.wait_on_done()
        elif args.confirm and INTERACTIVE_CLI and not (args.watch or args.ssh) and isinstance(dxexecution, dxpy.DXJob):
            answer = input("Watch launched job now? [Y/n] ")
            if len(answer) == 0 or answer.lower()[0] == 'y':
                args.watch = True

        if isinstance(dxexecution, dxpy.DXJob):
            if args.watch:
                watch_args = parser.parse_args(['watch', dxexecution.get_id()])
                print('')
                print('Job Log')
                print('-------')
                watch(watch_args)
            elif args.ssh:
                if args.ssh_proxy:
                    ssh_args = parser.parse_args(
                        ['ssh', '--ssh-proxy', args.ssh_proxy, dxexecution.get_id()])
                else:
                    ssh_args = parser.parse_args(['ssh', dxexecution.get_id()])
                ssh(ssh_args, ssh_config_verified=True)
    except PermissionDenied as e:
        if run_kwargs.get("detach") and os.environ.get("DX_RUN_DETACH") == "1" and "detachedJob" in e.msg:
            print("Unable to start detached job in given project. "
                  "To disable running jobs as detached by default, please unset the environment variable DX_RUN_DETACH ('unset DX_RUN_DETACH')")
        raise(e)
    except Exception:
        err_exit()

    return dxexecution


def run_batch_all_steps(args, executable, dest_proj, dest_path, input_json, run_kwargs):
    if (args.wait or
        args.watch or
        args.ssh or
        args.ssh_proxy or
        args.clone):
        raise Exception("Options {wait, watch, ssh, ssh_proxy, clone} do not work with batch execution")

    b_args = batch_launch_args(executable, input_json, args.batch_tsv)

    if not args.brief:
        # print all the table rows we are going to run
        print('Batch run, calling executable with arguments:')
        for d in b_args["launch_args"]:
            print(json.dumps(d, indent=4))
        print()

    # Ask for confirmation if a tty and if input was not given as a
    # single JSON.
    if args.confirm and INTERACTIVE_CLI:
        if not prompt_for_yn('Confirm running the executable with this input', default=True):
            parser.exit(0)

    if not args.brief:
        print(fill("Calling " + executable.get_id() + " with output destination " + dest_proj + ":" + dest_path,
                   subsequent_indent='  ') + '\n')

    # Run the executable on all the input dictionaries
    dx_execs = batch_run(executable, b_args, run_kwargs, args.batch_folders)
    exec_ids = [dxe.get_id() for dxe in dx_execs]
    print(",".join(exec_ids))
    sys.stdout.flush()

# Shared code for running an executable ("dx run executable"). At the end of this method,
# there is a fork between the case of a single executable, and a batch run.
def run_body(args, executable, dest_proj, dest_path, preset_inputs=None, input_name_prefix=None):
    input_json = _get_input_for_run(args, executable, preset_inputs)

    if args.sys_reqs_from_clone and not isinstance(args.instance_type, str):
        args.instance_type = dict({stage: reqs['instanceType'] for stage, reqs in list(args.sys_reqs_from_clone.items())},
                                  **(args.instance_type or {}))

    if args.sys_reqs_from_clone and not isinstance(args.instance_count, str):
        # extract instance counts from cloned sys reqs and override them with args provided with "dx run"
        args.instance_count = dict({fn: reqs['clusterSpec']['initialInstanceCount']
                                        for fn, reqs in list(args.sys_reqs_from_clone.items()) if 'clusterSpec' in reqs},
                                   **(args.instance_count or {}))

    executable_describe = None
    srd_cluster_spec = SystemRequirementsDict(None)
    if args.instance_count is not None:
        executable_describe = executable.describe()
        srd_default = SystemRequirementsDict.from_sys_requirements(
            executable_describe['runSpec'].get('systemRequirements', {}), _type='clusterSpec')
        srd_requested = SystemRequirementsDict.from_instance_count(args.instance_count)
        srd_cluster_spec = srd_default.override_cluster_spec(srd_requested)

    if args.debug_on:
        if 'All' in args.debug_on:
            args.debug_on = ['AppError', 'AppInternalError', 'ExecutionError']

    preserve_job_outputs = None
    if args.preserve_job_outputs:
        preserve_job_outputs = True
    elif args.preserve_job_outputs_folder is not None:
        preserve_job_outputs = {"folder": args.preserve_job_outputs_folder}

    run_kwargs = {
        "project": dest_proj,
        "folder": dest_path,
        "name": args.name,
        "tags": args.tags,
        "properties": args.properties,
        "details": args.details,
        "depends_on": args.depends_on or None,
        "allow_ssh": args.allow_ssh,
        "ignore_reuse": args.ignore_reuse or None,
        "ignore_reuse_stages": args.ignore_reuse_stages or None,
        "debug": {"debugOn": args.debug_on} if args.debug_on else None,
        "delay_workspace_destruction": args.delay_workspace_destruction,
        "priority": args.priority,
        "instance_type": args.instance_type,
        "stage_instance_types": args.stage_instance_types,
        "stage_folders": args.stage_folders,
        "rerun_stages": args.rerun_stages,
        "cluster_spec": srd_cluster_spec.as_dict(),
        "detach": args.detach,
        "cost_limit": args.cost_limit,
        "rank": args.rank,
        "max_tree_spot_wait_time": normalize_timedelta(args.max_tree_spot_wait_time)//1000 if args.max_tree_spot_wait_time else None,
        "max_job_spot_wait_time": normalize_timedelta(args.max_job_spot_wait_time)//1000 if args.max_job_spot_wait_time else None,
        "preserve_job_outputs": preserve_job_outputs,
        "extra_args": args.extra_args
    }

    if isinstance(executable, dxpy.DXApplet) or isinstance(executable, dxpy.DXApp):
        run_kwargs["head_job_on_demand"] = args.head_job_on_demand

    if any([args.watch or args.ssh or args.allow_ssh]):
        if run_kwargs["priority"] in ["low", "normal"]:
            if not args.brief:
                print(fill(BOLD("WARNING") + ": You have requested that jobs be run under " +
                        BOLD(run_kwargs["priority"]) +
                        " priority, which may cause them to be restarted at any point, interrupting interactive work."))
                print()
        else: # if run_kwargs["priority"] is None
            run_kwargs["priority"] = "high"

    if run_kwargs["priority"] in ["low", "normal"] and not args.brief:
        special_access = set()
        executable_desc = executable_describe or executable.describe()
        write_perms = ['UPLOAD', 'CONTRIBUTE', 'ADMINISTER']
        def check_for_special_access(access_spec):
            if not access_spec:
                return
            if access_spec.get('developer'):
                special_access.add('access to apps as a developer')
            if access_spec.get('network'):
                special_access.add('Internet access')
            if access_spec.get('project') in write_perms or \
               access_spec.get('allProjects') in write_perms:
                special_access.add('write access to one or more projects')
        if isinstance(executable, dxpy.DXWorkflow):
            for stage_desc in executable_desc['stages']:
                stage_exec_desc = dxpy.describe(stage_desc['executable'])
                check_for_special_access(stage_exec_desc.get('access'))
        else:
            check_for_special_access(executable_desc.get('access'))
        if special_access:
            print(fill(BOLD("WARNING") + ": You have requested that jobs be run under " +
                       BOLD(run_kwargs["priority"]) +
                       " priority, which may cause them to be restarted at any point, but " +
                       "the executable you are trying to run has " +
                       "requested extra permissions (" + ", ".join(sorted(special_access)) + ").  " +
                       "Unexpected side effects or failures may occur if the executable has not " +
                       "been written to behave well when restarted."))
            print()

    if not args.brief:
        if isinstance(executable, dxpy.DXWorkflow):
            try:
                dry_run = dxpy.api.workflow_dry_run(executable.get_id(),
                                                    executable._get_run_input(input_json, **run_kwargs))
                # print which stages are getting rerun
                # Note: information may be out of date if the dryRun
                # is performed too soon after the candidate execution
                # has been constructed (and the jobs have not yet been
                # created in the system); this errs on the side of
                # assuming such stages will be re-run.
                num_cached_stages = len([stage for stage in dry_run['stages'] if
                                         'parentAnalysis' in stage['execution'] and
                                         stage['execution']['parentAnalysis'] != dry_run['id']])
                if num_cached_stages > 0:
                    print(fill('The following ' + str(num_cached_stages) + ' stage(s) will reuse results from a previous analysis:'))
                    for i, stage in enumerate(dry_run['stages']):
                        if 'parentAnalysis' in stage['execution'] and \
                           stage['execution']['parentAnalysis'] != dry_run['id']:
                            stage_name = stage['execution']['name']
                            print('  Stage ' + str(i) + ': ' + stage_name + \
                                  ' (' + stage['execution']['id'] + ')')
                    print()
            except DXAPIError:
                # Just don't print anything for now if the dryRun
                # method is not yet available
                pass

    if args.batch_tsv is None:
        run_one(args, executable, dest_proj, dest_path, input_json, run_kwargs)
    else:
        run_batch_all_steps(args, executable, dest_proj, dest_path, input_json, run_kwargs)

def print_run_help(executable="", alias=None):
    if executable == "":
        parser_map['run'].print_help()
    else:
        exec_help = 'usage: dx run ' + executable + ('' if alias is None else ' --alias ' + alias)
        handler = try_call(get_exec_handler, executable, alias)

        is_app = isinstance(handler, dxpy.bindings.DXApp)
        is_global_workflow = isinstance(handler, dxpy.bindings.DXGlobalWorkflow)

        exec_desc = handler.describe()
        if is_global_workflow:
            current_project = dxpy.WORKSPACE_ID
            if not current_project:
                err_exit(exception=DXCLIError(
                    'A project must be selected. You can use "dx select" to select a project'))
            current_region = dxpy.api.project_describe(current_project,
                                                       input_params={"fields": {"region": True}})["region"]
            if current_region not in exec_desc['regionalOptions']:
                err_exit(exception=DXCLIError(
                    'The global workflow is not enabled in the current region. ' +
                    'Please run "dx select" to set the working project from one of the regions ' +
                    'the workflow is enabled in: {}'.format(
                       ",".join(list(exec_desc['regionalOptions'].keys())))
                ))
            exec_desc = handler.append_underlying_workflow_desc(exec_desc, current_region)

        exec_help += ' [-iINPUT_NAME=VALUE ...]\n\n'

        if is_app:
            exec_help += BOLD("App: ")
            exec_details = exec_desc.get('details', '')
        elif is_global_workflow:
            exec_help += BOLD("Global workflow: ")
            exec_details = exec_desc.get('details', '')
        else:
            exec_help += BOLD(exec_desc['class'].capitalize() + ": ")
            exec_details = handler.get_details()
        advanced_inputs = exec_details.get("advancedInputs", []) if isinstance(exec_details, dict) else []
        exec_help += exec_desc.get('title', exec_desc['name']) + '\n\n'
        if is_app or is_global_workflow:
            exec_help += BOLD("Version: ")
            exec_help += exec_desc.get('version')
            if int(exec_desc.get('published', -1)) > -1:
                exec_help += " (published)"
            else:
                exec_help += " (unpublished)"
            exec_help += '\n\n'
        summary = exec_desc.get('summary', '') or ''
        if summary != '':
            exec_help += fill(summary) + "\n\n"

        # Contact URL here
        #TODO: add a similar note for a global workflow
        if is_app:
            exec_help += "See the app page for more information:\n  https://platform.dnanexus.com/app/" + exec_desc['name'] +"\n\n"

        exec_help += BOLD("Inputs:")
        advanced_inputs_help = "Advanced Inputs:"
        if exec_desc.get('inputs') is not None or 'inputSpec' in exec_desc:
            input_spec = []
            if exec_desc.get('inputs') is not None:
                # workflow-level inputs were defined for the workflow
                input_spec = exec_desc['inputs']
            elif 'inputSpec' in exec_desc:
                input_spec = exec_desc['inputSpec']

            if len(input_spec) == 0:
                exec_help += " <none>\n"
            else:
                for group, params in list(group_array_by_field(input_spec).items()):
                    if group is not None:
                        exec_help += "\n " + BOLD(group)
                    for param in params:
                        param_string = "\n  "
                        param_string += UNDERLINE(param.get('label', param['name'])) + ": "
                        param_string += get_io_desc(param, app_help_version=True) + "\n"
                        helpstring = param.get('help', '')

                        stanzas = []

                        if 'choices' in param:
                            stanzas.append(format_choices_or_suggestions('Choices:',
                                                                         param['choices'],
                                                                         param['class']))
                        if helpstring != '':
                            stanzas.append(fill(helpstring, initial_indent='        ', subsequent_indent='        '))

                        if param.get('suggestions'):
                            stanzas.append(format_choices_or_suggestions('Suggestions:',
                                                                         param['suggestions'],
                                                                         param['class']))
                        param_string += "\n\n".join(stanzas) + ("\n" if stanzas else "")

                        if param['name'] in advanced_inputs:
                            advanced_inputs_help += param_string
                        else:
                            exec_help += param_string
                if len(advanced_inputs) > 0:
                    exec_help += "\n" + advanced_inputs_help
        else:
            exec_help += " no specification provided"
        exec_help += "\n"

        exec_help += BOLD("Outputs:")
        if exec_desc.get('outputs') is not None or 'outputSpec' in exec_desc:
            output_spec = []
            if exec_desc.get('outputs') is not None:
                # workflow-level outputs were defined for the workflow
                output_spec = exec_desc['outputs']
            elif 'outputSpec' in exec_desc:
                output_spec = exec_desc['outputSpec']

            if len(output_spec) == 0:
                exec_help += " <none>\n"
            else:
                for param in output_spec:
                    exec_help += "\n  "
                    exec_help += UNDERLINE(param.get('label', param['name'])) + ": "
                    exec_help += get_io_desc(param) + "\n"
                    helpstring = param.get('help', '')
                    if helpstring != '':
                        exec_help += fill(helpstring,
                                          initial_indent='        ',
                                          subsequent_indent='        ') + "\n"
        else:
            exec_help += " no specification provided"

        pager(exec_help)

    parser.exit(0)

def print_run_input_help():
    print('Help: Specifying input for dx run\n')
    print(fill('There are several ways to specify inputs.  In decreasing order of precedence, they are:'))
    print('''
  1) inputs given in the interactive mode
  2) inputs listed individually with the -i/--input command line argument
  3) JSON given in --input-json
  4) JSON given in --input-json-file
  5) if cloning a job with --clone, the input that the job was run with
     (this will get overridden completely if -j/--input-json or
      -f/--input-json-file are provided)
  6) default values set in a workflow or an executable's input spec
''')
    print('SPECIFYING INPUTS BY NAME\n\n' + fill('Use the -i/--input flag to specify each input field by ' + BOLD('name') + ' and ' + BOLD('value') + '.', initial_indent='  ', subsequent_indent='  '))
    print('''
    Syntax :  -i<input name>=<input value>
    Example:  dx run myApp -inum=34 -istr=ABC -ifiles=reads1.fq.gz -ifiles=reads2.fq.gz
''')
    print(fill('The example above runs an app called "myApp" with 3 inputs called num (class int), str (class string), and files (class array:file).  (For this method to work, the app must have an input spec so inputs can be interpreted correctly.)  The same input field can be used multiple times if the input class is an array.', initial_indent='  ', subsequent_indent='  '))
    print('\n' + fill(BOLD('Job-based object references') + ' can also be provided using the <job id>:<output name> syntax:', initial_indent='  ', subsequent_indent='  '))
    print('''
    Syntax :  -i<input name>=<job id>:<output name>
    Example:  dx run mapper -ireads=job-B0fbxvGY00j9jqGQvj8Q0001:reads
''')
    print(fill('You can ' + BOLD('extract an element of an array output') +
               ' using the <job id>:<output name>.<element> syntax:',
               initial_indent='  ', subsequent_indent='  '))
    print('''
    Syntax :  -i<input name>=<job id>:<output name>.<element>
    Example:  dx run mapper -ireadsfile=job-B0fbxvGY00j9jqGQvj8Q0001:reads.1
              # Extracts second element of array output
''')
    print(fill('When executing ' + BOLD('workflows') + ', stage inputs can be specified using the <stage key>.<input name>=<value> syntax:', initial_indent='  ', subsequent_indent='  '))

    print('''
    Syntax :  -i<stage key>.<input name>=<input value>
    Example:  dx run my_workflow -i0.reads="My reads file"
''')

    print(fill('<stage key> may be either the ID of the stage, name of the stage, or the number of the stage in the workflow (0 indicates first stage)'))

    print(fill('If the ' + BOLD('workflow') + ' has explicit, workflow-level inputs, input values must be passed to these workflow-level input fields using the <workflow input name>=<value> syntax:', initial_indent='  ', subsequent_indent='  '))
    print('''
    Syntax :  -i<workflow input name>=<input value>
    Example:  dx run my_workflow -ireads="My reads file"

SPECIFYING JSON INPUT
''')
    print(fill('JSON input can be used directly using the -j/--input-json or -f/--input-json-file flags.  When running an ' + BOLD('app') + ' or ' + BOLD('applet') + ', the keys should be the input field names for the app or applet.  When running a ' + BOLD('workflow') + ', the keys should be the input field names for each stage, prefixed by the stage key and a period, e.g. "my_stage.reads" for the "reads" input of stage "my_stage".', initial_indent='  ', subsequent_indent='  ') + '\n')
    parser.exit(0)


def run(args):
    if args.help:
        print_run_help(args.executable, args.alias)
    client_ip = None
    if args.allow_ssh is not None:
        # --allow-ssh without IP retrieves client IP
        if any(ip is None for ip in args.allow_ssh):
            args.allow_ssh = list(filter(None, args.allow_ssh))
            client_ip = get_client_ip()
            args.allow_ssh.append(client_ip)
    if args.allow_ssh is None and ((args.ssh or args.debug_on) and not args.allow_ssh):
        client_ip = get_client_ip()
        args.allow_ssh = [client_ip]
    if args.ssh_proxy and not args.ssh:
        err_exit(exception=DXCLIError("Option --ssh-proxy cannot be specified without --ssh"))
    if args.ssh_proxy:
        args.allow_ssh.append(args.ssh_proxy.split(':'[0]))
    if args.ssh or args.allow_ssh or args.debug_on:
        verify_ssh_config()
    if not args.brief and client_ip is not None:
        print("Detected client IP as '{}'. Setting allowed IP ranges to '{}'. To change the permitted IP addresses use --allow-ssh.".format(client_ip, ', '.join(args.allow_ssh)))

    try_call(process_extra_args, args)
    try_call(process_properties_args, args)

    if args.clone is None and args.executable == "":
        err_exit(parser_map['run'].format_help() +
                 fill("Error: Either the executable must be specified, or --clone must be used to indicate a job or analysis to clone"), 2)

    args.input_from_clone, args.sys_reqs_from_clone = {}, {}

    dest_proj, dest_path = None, None

    if args.project is not None:
        if args.folder is not None:
            err_exit(exception=DXCLIError(
                "Options --project and --folder/--destination cannot be specified together.\nIf specifying both a project and a folder, please include them in the --folder option."
            ))
        dest_proj = resolve_container_id_or_name(args.project, is_error=True, multi=False)

    if args.folder is not None:
        dest_proj, dest_path, _none = try_call(resolve_existing_path,
                                               args.folder,
                                               expected='folder')

    # at this point, allow the --clone options to set the destination
    # project and path if available

    # Process the --stage-output-folder and
    # --stage-relative-output-folder options if provided
    if args.stage_output_folder or args.stage_relative_output_folder:
        stage_folders = {}
        for stage, stage_folder in args.stage_output_folder:
            _proj, stage_folder, _none = try_call(resolve_existing_path,
                                                  stage_folder,
                                                  expected='folder')
            stage_folders[stage] = stage_folder
        for stage, stage_folder in args.stage_relative_output_folder:
            stage_folders[stage] = stage_folder.lstrip('/')
        if stage_folders:
            args.stage_folders = stage_folders

    clone_desc = None
    if args.clone is not None:
        # Resolve job ID or name
        if is_job_id(args.clone) or is_analysis_id(args.clone):
            clone_desc = dxpy.api.job_describe(args.clone)
        else:
            iterators = []
            if ":" in args.clone:
                colon_pos = args.clone.find(":")
                try:
                    # Resolve args.clone[:args.clone.find(":")] to a project name or ID
                    # And find jobs in that with that name
                    proj_id = resolve_container_id_or_name(args.clone[:colon_pos])
                    if proj_id is not None:
                        execution_name_or_id = args.clone[colon_pos + 1:]
                        if is_job_id(execution_name_or_id) or is_analysis_id(execution_name_or_id):
                            clone_desc = dxpy.api.job_describe(execution_name_or_id)
                        else:
                            iterators.append(dxpy.find_executions(name=execution_name_or_id,
                                                                  describe={"io": False},
                                                                  project=proj_id))
                except:
                    pass

            if clone_desc is None:
                if dxpy.WORKSPACE_ID is not None:
                    try:
                        iterators.append(dxpy.find_jobs(name=args.clone,
                                                        describe={"io": False},
                                                        project=dxpy.WORKSPACE_ID))
                    except:
                        pass
                import itertools

                result_choice = paginate_and_pick(itertools.chain(*iterators),
                                                  (lambda result:
                                                       get_find_executions_string(result["describe"],
                                                                                  has_children=False,
                                                                                  single_result=True)))
                if result_choice == "none found":
                    err_exit("dx run --clone: No matching execution found. Please use a valid job or analysis name or ID.", 3)
                elif result_choice == "none picked":
                    err_exit('', 3)
                else:
                    clone_desc = dxpy.api.job_describe(result_choice["id"])

        if args.folder is None:
            dest_proj = dest_proj or clone_desc["project"]
            dest_path = clone_desc["folder"]

        # set name, tags, properties, and priority from the cloned
        # execution if the options have not been explicitly set
        if args.name is None:
            match_obj = re.search("\(re-run\)$", clone_desc["name"])
            if match_obj is None:
                args.name = clone_desc["name"] + " (re-run)"
            else:
                args.name = clone_desc["name"]
        for metadata in 'tags', 'properties', 'priority':
            if getattr(args, metadata) is None:
                setattr(args, metadata, clone_desc.get(metadata))

        if clone_desc['class'] == 'job':
            if args.executable == "":
                args.executable = clone_desc.get("applet", clone_desc.get("app", ""))
            args.input_from_clone = clone_desc["runInput"]
            args.sys_reqs_from_clone = clone_desc["systemRequirements"]
            if args.details is None:
                args.details = {
                    "clonedFrom": {
                        "id": clone_desc["id"],
                        "executable": clone_desc.get("applet", clone_desc.get("app", "")),
                        "project": clone_desc["project"],
                        "folder": clone_desc["folder"],
                        "name": clone_desc["name"],
                        "runInput": clone_desc["runInput"],
                        "systemRequirements": clone_desc["systemRequirements"]
                    }
                }
        else:
            if args.executable != "":
                error_mesg = "Workflow executable (\"{}\") cannot be provided when re-running an analysis with 'dx run --clone'. ".format(args.executable)
                error_mesg += "You can instead run 'dx run --clone {}', with other optional CLI arguments, to re-run the previously run analysis.".format(args.clone)
                err_exit(exception=DXParserError(error_mesg),
                         expected_exceptions=(DXParserError,))
            # make a temporary workflow
            args.executable = dxpy.api.workflow_new({"project": dest_proj,
                                                     "initializeFrom": {"id": clone_desc["id"]},
                                                     "temporary": True})["id"]

    handler = try_call(get_exec_handler, args.executable, args.alias)

    is_workflow = isinstance(handler, dxpy.DXWorkflow)
    is_global_workflow = isinstance(handler, dxpy.DXGlobalWorkflow)

    if args.depends_on and (is_workflow or is_global_workflow):
        err_exit(exception=DXParserError("-d/--depends-on cannot be supplied when running workflows."),
                 expected_exceptions=(DXParserError,))
    if args.head_job_on_demand and (is_workflow or is_global_workflow):
        err_exit(exception=DXParserError("--head-job-on-demand cannot be used when running workflows"),
                 expected_exceptions=(DXParserError,))

    # if the destination project has still not been set, use the
    # current project
    if dest_proj is None:
        dest_proj = dxpy.WORKSPACE_ID
        if dest_proj is None:
            err_exit(exception=DXCLIError(
                'Unable to find project to run the app in. ' +
                'Please run "dx select" to set the working project, or use --folder=project:path'
            ))


    # Get region from the project context
    args.region = None
    if is_global_workflow:
        args.region = dxpy.api.project_describe(dest_proj,
                                                input_params={"fields": {"region": True}})["region"]
    if not args.detach:
        args.detach = os.environ.get("DX_RUN_DETACH") == "1"

    # if the destination path has still not been set, use the current
    # directory as the default; but only do this if not running a
    # workflow with outputFolder already set
    if dest_path is None:
        if is_workflow:
            dest_path = getattr(handler, 'outputFolder', None)
        if dest_path is None:
            dest_path = dxpy.config.get('DX_CLI_WD', '/')

    process_instance_type_arg(args, is_workflow or is_global_workflow)

    # Validate and process instance_count argument
    if args.instance_count:
        if is_workflow or is_global_workflow:
            err_exit(exception=DXCLIError(
                '--instance-count is not supported for workflows'
            ))
        process_instance_count_arg(args)

    run_body(args, handler, dest_proj, dest_path)

def terminate(args):
    for jobid in args.jobid:
        try:
            dxpy.api.job_terminate(jobid)
        except:
            err_exit()

def watch(args):
    level_colors = {level: RED() for level in ("EMERG", "ALERT", "CRITICAL", "ERROR")}
    level_colors.update({level: YELLOW() for level in ("WARNING", "STDERR")})
    level_colors.update({level: GREEN() for level in ("NOTICE", "INFO", "DEBUG", "STDOUT")})

    msg_callback, log_client = None, None
    if args.get_stdout:
        args.levels = ['STDOUT']
        args.format = "{msg}"
        args.job_info = False
    elif args.get_stderr:
        args.levels = ['STDERR']
        args.format = "{msg}"
        args.job_info = False
    elif args.get_streams:
        args.levels = ['STDOUT', 'STDERR']
        args.format = "{msg}"
        args.job_info = False
    elif args.format is None:
        if args.job_ids:
            args.format = BLUE("{job_name} ({job})") + " {level_color}{level}" + ENDC() + " {msg}"
        else:
            args.format = BLUE("{job_name}") + " {level_color}{level}" + ENDC() + " {msg}"
        if args.timestamps:
            args.format = "{timestamp} " + args.format

        def msg_callback(message):
            message['timestamp'] = str(datetime.datetime.fromtimestamp(message.get('timestamp', 0)//1000))
            message['level_color'] = level_colors.get(message.get('level', ''), '')
            message['job_name'] = log_client.seen_jobs[message['job']]['name'] if message['job'] in log_client.seen_jobs else message['job']
            print(args.format.format(**message))

    from dxpy.utils.job_log_client import DXJobLogStreamClient

    input_params = {"numRecentMessages": args.num_recent_messages,
                    "recurseJobs": args.tree,
                    "tail": args.tail}

    if args.levels:
        input_params['levels'] = args.levels

    if not re.match("^job-[0-9a-zA-Z]{24}$", args.jobid):
        err_exit(args.jobid + " does not look like a DNAnexus job ID")

    job_describe = dxpy.describe(args.jobid)
    if 'outputReusedFrom' in job_describe and job_describe['outputReusedFrom'] is not None:
      args.jobid = job_describe['outputReusedFrom']
      if not args.quiet:
        print("Output reused from %s" %(args.jobid))

    log_client = DXJobLogStreamClient(args.jobid, input_params=input_params, msg_callback=msg_callback,
                                      msg_output_format=args.format, print_job_info=args.job_info)

    # Note: currently, the client is synchronous and blocks until the socket is closed.
    # If this changes, some refactoring may be needed below
    try:
        if not args.quiet:
            print("Watching job %s%s. Press Ctrl+C to stop watching." % (args.jobid, (" and sub-jobs" if args.tree else "")), file=sys.stderr)
        log_client.connect()
    except Exception as details:
        err_exit(fill(str(details)), 3)

def get_client_ip():
    return dxpy.api.system_whoami({"fields": {"clientIp": True}}).get('clientIp')

def ssh_config(args):
    user_id = try_call(dxpy.whoami)

    if args.revoke:
        dxpy.api.user_update(user_id, {"sshPublicKey": None})
        print(fill("SSH public key has been revoked"))
    else:
        dnanexus_conf_dir = dxpy.config.get_user_conf_dir()
        if not os.path.exists(dnanexus_conf_dir):
            msg = "The DNAnexus configuration directory {d} does not exist. Use {c} to create it."
            err_exit(msg.format(d=dnanexus_conf_dir, c=BOLD("dx login")))

        print(fill("Select an SSH key pair to use when connecting to DNAnexus jobs. The public key will be saved to your " +
                   "DNAnexus account (readable only by you). The private key will remain on this computer.") + "\n")

        key_dest = os.path.join(dnanexus_conf_dir, 'ssh_id')
        pub_key_dest = key_dest + ".pub"

        if os.path.exists(os.path.realpath(key_dest)) and os.path.exists(os.path.realpath(pub_key_dest)):
            print(BOLD("dx") + " is already configured to use the SSH key pair at:\n    {}\n    {}".format(key_dest,
                                                                                                           pub_key_dest))
            if pick(["Use this SSH key pair", "Select or create another SSH key pair..."]) == 1:
                os.remove(key_dest)
                os.remove(pub_key_dest)
            else:
                update_pub_key(user_id, pub_key_dest)
                return
        elif os.path.exists(key_dest) or os.path.exists(pub_key_dest):
            os.remove(key_dest)
            os.remove(pub_key_dest)

        keys = [k for k in glob.glob(os.path.join(os.path.expanduser("~/.ssh"), "*.pub")) if os.path.exists(k[:-4])]

        choices = ['Generate a new SSH key pair using ssh-keygen'] + keys + ['Select another SSH key pair...']
        choice = pick(choices, default=0)

        if choice == 0:
            try:
                subprocess.check_call(['ssh-keygen', '-f', key_dest] + args.ssh_keygen_args)
            except subprocess.CalledProcessError:
                err_exit("Unable to generate a new SSH key pair", expected_exceptions=(subprocess.CalledProcessError, ))
        else:
            if choice == len(choices) - 1:
                key_src = input('Enter the location of your SSH key: ')
                pub_key_src = key_src + ".pub"
                if os.path.exists(key_src) and os.path.exists(pub_key_src):
                    print("Using {} and {} as the key pair".format(key_src, pub_key_src))
                elif key_src.endswith(".pub") and os.path.exists(key_src[:-4]) and os.path.exists(key_src):
                    key_src, pub_key_src = key_src[:-4], key_src
                    print("Using {} and {} as the key pair".format(key_src, pub_key_src))
                else:
                    err_exit("Unable to find {k} and {k}.pub".format(k=key_src))
            else:
                key_src, pub_key_src = choices[choice][:-4], choices[choice]

            os.symlink(key_src, key_dest)
            os.symlink(pub_key_src, pub_key_dest)

        update_pub_key(user_id, pub_key_dest)

def update_pub_key(user_id, pub_key_file):
    with open(pub_key_file) as fh:
        pub_key = fh.read()
        dxpy.api.user_update(user_id, {"sshPublicKey": pub_key})

    print("Updated public key for user {}".format(user_id))
    print(fill("Your account has been configured for use with SSH. Use " + BOLD("dx run") + " with the --allow-ssh, " +
               "--ssh, or --debug-on options to launch jobs and connect to them."))

def verify_ssh_config():
    try:
        with open(os.path.join(dxpy.config.get_user_conf_dir(), 'ssh_id.pub')) as fh:
            user_desc = try_call(dxpy.api.user_describe, try_call(dxpy.whoami))
            if 'sshPublicKey' not in user_desc:
                raise DXError("User's SSH public key is not set")
            if fh.read() != user_desc['sshPublicKey']:
                raise DXError("Public key mismatch")
    except Exception as e:
        msg = RED("Warning:") + " Unable to verify configuration of your account for SSH connectivity: {}".format(e) + \
              ". SSH connection will likely fail. To set up your account for SSH, quit this command and run " + \
              BOLD("dx ssh_config") + ". Continue with the current command?"
        if not prompt_for_yn(fill(msg), default=False):
            err_exit(expected_exceptions=(IOError, DXError))

def ssh(args, ssh_config_verified=False):
    if not re.match("^job-[0-9a-zA-Z]{24}$", args.job_id):
        err_exit(args.job_id + " does not look like a DNAnexus job ID")
    ssh_desc_fields = {"state":True, "sshHostKey": True, "httpsApp": True, "sshPort": True, "host": True, "allowSSH": True}
    job_desc = try_call(dxpy.describe, args.job_id, fields=ssh_desc_fields)

    if job_desc['state'] in ['done', 'failed', 'terminated']:
        err_exit(args.job_id + " is in a terminal state, and you cannot connect to it")

    if not ssh_config_verified:
        verify_ssh_config()

    job_allow_ssh = job_desc.get('allowSSH', [])

    # Check requested IPs (--allow-ssh or client IP) against job's allowSSH field and update if necessary
    if not args.no_firewall_update:
        if args.allow_ssh is not None:
            args.allow_ssh = [i for i in args.allow_ssh if i is not None]
        else:
            # Get client IP from API if --allow-ssh not provided
            args.allow_ssh = [get_client_ip()]
        if args.ssh_proxy:
            args.allow_ssh.append(args.ssh_proxy.split(':')[0])
        # If client IP or args.allow_ssh already exist in job's allowSSH, skip firewall update
        if not all(ip in job_allow_ssh for ip in args.allow_ssh):
            # Append new IPs to existing job allowSSH
            for ip in args.allow_ssh:
                if ip not in job_allow_ssh:
                    job_allow_ssh.append(ip)
            sys.stdout.write("Updating allowed IP ranges for SSH to '{}'\n".format(', '.join(job_allow_ssh)))
            dxpy.api.job_update(object_id=args.job_id, input_params={"allowSSH": job_allow_ssh})

    sys.stdout.write("Waiting for {} to start...".format(args.job_id))
    sys.stdout.flush()
    while job_desc['state'] not in ['running', 'debug_hold']:
        time.sleep(1)
        job_desc = dxpy.describe(args.job_id, fields=ssh_desc_fields)
        sys.stdout.write(".")
        sys.stdout.flush()
    sys.stdout.write("\n")

    sys.stdout.write("Resolving job hostname and SSH host key...")
    sys.stdout.flush()

    known_host = "{job_id}.dnanex.us".format(job_id=args.job_id)
    host, host_key, ssh_port = None, None, None
    for i in range(90):
        host = job_desc.get('host')
        url = job_desc.get('httpsApp', {}).get('dns', {}).get('url')
        if url is not None:
            https_host = urlparse(url).hostname
            # If the hostname is not parsed properly revert back to default behavior
            if https_host is not None:
                host = https_host
                known_host = https_host
        host_key = job_desc.get('sshHostKey')
        ssh_port = job_desc.get('sshPort') or 22
        if host and host_key:
            break
        else:
            time.sleep(1)
            job_desc = dxpy.describe(args.job_id, fields=ssh_desc_fields)
            sys.stdout.write(".")
            sys.stdout.flush()
    sys.stdout.write("\n")

    if not (host and host_key):
        msg = "Cannot resolve hostname or hostkey for {}. Please check your permissions and run settings."
        err_exit(msg.format(args.job_id))

    known_hosts_file = os.path.join(dxpy.config.get_user_conf_dir(), 'ssh_known_hosts')
    with open(known_hosts_file, 'a') as fh:
        fh.write("{known_host} {key}\n".format(known_host=known_host, key=host_key.rstrip()))

    import socket
    connected = False
    sys.stdout.write("Checking connectivity to {}:{}".format(host, ssh_port))
    if args.ssh_proxy:
        proxy_args = args.ssh_proxy.split(':')
        sys.stdout.write(" through proxy {}".format(proxy_args[0]))
    sys.stdout.write("...")
    sys.stdout.flush()
    for i in range(20):
        try:
            if args.ssh_proxy:
            # Test connecting to host through proxy
                proxy_socket = socket.socket()
                proxy_socket.connect((proxy_args[0], int(proxy_args[1])))
                proxy_file = proxy_socket.makefile('r+')
                proxy_file.write('CONNECT {host}:{port} HTTP/1.0\r\nhost: {host}\r\n\r\n'
                                 .format(host=host, port=ssh_port))
            else:
                socket.create_connection((host, ssh_port), timeout=5)
            connected = True
            break
        except Exception:
            time.sleep(3)
            sys.stdout.write(".")
            sys.stdout.flush()
    if args.ssh_proxy:
    # Force close sockets to prevent memory leaks
        try:
            proxy_file.close()
        except:
            pass
        try:
            proxy_socket.close()
        except:
            pass
    if connected:
        sys.stdout.write(GREEN("OK") + "\n")
    else:
        msg = "Failed to connect to {h}. Please check your connectivity, verify your ssh client IP is added to job's allowedSSH list by describing the job and if needed, retry the command with additional --allow-ssh ADDRESS argument."
        err_exit(msg.format(h=host, job_id=args.job_id, cmd=BOLD("dx ssh {}".format(args.job_id))),
                 exception=DXCLIError())

    print("Connecting to {}:{}".format(host, ssh_port))
    ssh_args = ['ssh', '-i', os.path.join(dxpy.config.get_user_conf_dir(), 'ssh_id'),
                '-o', 'HostKeyAlias={}'.format(known_host),
                '-o', 'UserKnownHostsFile={}'.format(known_hosts_file),
                '-p', str(ssh_port), '-l', 'dnanexus', host]
    if args.ssh_proxy:
        ssh_args += ['-o', 'ProxyCommand=nc -X connect -x {proxy} %h %p'.
                     format(proxy=args.ssh_proxy)]
    ssh_args += args.ssh_args
    exit_code = subprocess.call(ssh_args)
    try:
        job_desc = dxpy.describe(args.job_id, fields=ssh_desc_fields)
        if args.check_running and job_desc['state'] == 'running':
            msg = "Job {job_id} is still running. Terminate now?".format(job_id=args.job_id)
            if prompt_for_yn(msg, default=False):
                dxpy.api.job_terminate(args.job_id)
                print("Terminated {}.".format(args.job_id))
    except default_expected_exceptions as e:
        tip = "Unable to check the state of {job_id}. Please check it and use " + BOLD("dx terminate {job_id}") + \
              " to stop it if necessary."
        print(fill(tip.format(job_id=args.job_id)))
    exit(exit_code)

def upgrade(args):
    if len(args.args) == 0:
        try:
            greeting = dxpy.api.system_greet({'client': 'dxclient', 'version': 'v'+dxpy.TOOLKIT_VERSION}, auth=None)
            if greeting['update']['available']:
                recommended_version = greeting['update']['version']
            else:
                err_exit("Your SDK is up to date.", code=0)
        except default_expected_exceptions as e:
            print(e)
            recommended_version = "current"
        print("Upgrading to", recommended_version)
        args.args = [recommended_version]

    try:
        cmd = os.path.join(os.environ['DNANEXUS_HOME'], 'build', 'upgrade.sh')
        args.args.insert(0, cmd)
        os.execv(cmd, args.args)
    except:
        err_exit()

def generate_batch_inputs(args):

    # Internally restricted maximum batch size for a TSV
    MAX_BATCH_SIZE = 500
    project, folder, _none = try_call(resolve_path, args.path, expected='folder')

    # Parse input values
    input_dict = dict([parse_input_keyval(keyeqval) for keyeqval in args.input])

    # Call API for batch expansion
    try:
       api_result = dxpy.api.system_generate_batch_inputs({"project":  project, "folder": folder, "inputs": input_dict})['batchInputs']
    except:
       err_exit()

    def chunks(l, n):
        for i in range(0, len(l), n):
            yield l[i:i + n]

    successful = [b for b in api_result if 'error' not in b]
    errors = [b for b in api_result if 'error' in b]

    batches = list(chunks(successful, MAX_BATCH_SIZE))

    eprint("Found {num_success} valid batch IDs matching desired pattern.".format(num_success=len(successful)))

    input_names = sorted(list(input_dict.keys()))

    # Output TSV Batch.  This procedure generates a TSV file with file names and IDs grouped by pattern
    for i,batch in enumerate(batches):
        def flatten_batch(b):
            return [b['batchPattern']] + [ival['name'] for iname, ival in sorted(b['inputs'].items())] + [project + ":" + ival['ids'][0] for iname, ival in sorted(b['inputs'].items())]

        batch_fname = "{}.{:04d}.tsv".format(args.output_prefix, i)

        # In python-3 we need to open the file in textual mode.
        if USING_PYTHON2:
            write_mode = 'wb'
            delimiter = '\t'.encode('ascii')
        else:
            write_mode = 'w'
            delimiter = '\t'

        with open(batch_fname, write_mode) as csvfile:
            batchwriter = csv.writer(csvfile, delimiter=delimiter)
            # Write headers of TSV
            headers = ['batch ID'] + [iname for iname in input_names] + [iname+" ID" for iname in input_names]
            batchwriter.writerow(headers)
            for bi in batch:
                batchwriter.writerow(flatten_batch(bi))
        eprint("Created batch file {}".format(batch_fname))


    eprint("")
    for bi in errors:
        eprint("ERROR processing batch ID matching pattern \"{id}\"".format(id=bi['batchPattern']))
        input_names_i = sorted(bi['inputs'].keys())
        if input_names !=  input_names_i:
            eprint("    Mismatched set of input names.")
            eprint("        Required input names: {required}".format(required=", ".join(input_names)))
            eprint("        Matched input names: {matched}".format(matched=", ".join(input_names_i)))
        for input_name, matches in list(bi['inputs'].items()):
            if len(matches['ids']) > 1:
                eprint("Input {iname} is associated with a file name that matches multiple IDs:".format(iname=input_name))
                eprint("    {fname} => {ids}".format(fname=matches['name'], ids=", ".join(matches['ids'])))
        eprint("")

    eprint("CREATED {num_batches} batch files each with at most {max} batch IDs.".format(num_batches=len(batches), max=MAX_BATCH_SIZE))
    if len(errors) > 0:
        err_exit("ERROR SUMMARY: Found {num_errors} batch IDs with incomplete or ambiguous results.  Details above.".format(num_errors=len(errors)), 3)

def publish(args):
    desc = try_call(resolve_global_executable, args.executable, is_version_required=True)

    try:
        if desc['class'] == 'app':
            dxpy.api.app_publish(desc['id'], input_params={"makeDefault": args.make_default})
        else:
            dxpy.api.global_workflow_publish(desc['id'], input_params={"makeDefault": args.make_default})

        eprint("Published {} successfully".format(args.executable))

        if desc['authorizedUsers']:
            eprint("It is now available to the authorized users: {}".format(", ".join(desc['authorizedUsers'])))

        eprint("You can add or remove users with:")
        eprint("  dx add users {} user-xxxx".format(desc['name']))
        eprint("  dx remove users {} user-yyyy".format(desc['name']))
    except:
        err_exit()

def archive(args):
    def send_archive_request(target_project, request_input, request_func):
        api_errors = [InvalidState, ResourceNotFound, PermissionDenied]
        try:
            res = request_func(target_project, request_input)
        except Exception as e:
            eprint("Failed request: {}".format(request_input))
            if type(e) in api_errors:
                eprint("     API error: {}. {}".format(e.name, e.msg))
            else:
                eprint("     Unexpected error: {}".format(format_exception(e)))

            err_exit("Failed request: {}. {}".format(request_input, format_exception(e)), code=3)
        return res

    def get_valid_archival_input(args, target_files, target_folder, target_project):
        request_input = {}
        if target_files:
            target_files = list(target_files)
            request_input = {"files": target_files}
        elif target_folder:
            request_input = {"folder": target_folder, "recurse":args.recurse}
        else:
            err_exit("No input file/folder is found in project {}".format(target_project), code=3)

        request_mode = args.request_mode
        options = {}
        if request_mode == "archival":
            options = {"allCopies": args.all_copies}
            request_func = dxpy.api.project_archive
        elif request_mode == "unarchival":
            options = {"rate": args.rate}
            request_func = dxpy.api.project_unarchive

        request_input.update(options)
        return request_mode, request_func, request_input

    def get_archival_paths(args):
        target_project = None
        target_folder = None
        target_files = set()

        paths = [split_unescaped(':', path, include_empty_strings=True) for path in args.path]
        possible_projects = set()
        possible_folder = set()
        possible_files = set()

        # Step 0: parse input paths into projects and objects
        for p in paths:
            if len(p)>2:
                err_exit("Path '{}' is invalid. Please check the inputs or check --help for example inputs.".format(":".join(p)), code=3)
            elif len(p) == 2:
                possible_projects.add(p[0])
            elif len(p) == 1:
                possible_projects.add('')

            obj = p[-1]
            if obj[-1] == '/':
                folder, entity_name = clean_folder_path(('' if obj.startswith('/') else '/') + obj)
                if entity_name:
                    possible_files.add(obj)
                else:
                    possible_folder.add(folder)
            else:
                possible_files.add(obj)

        # Step 1: find target project
        for proj in possible_projects:
            # is project ID
            if is_container_id(proj) and proj.startswith('project-'):
                pass
            # is "": use current project
            elif proj == '':
                if not dxpy.PROJECT_CONTEXT_ID:
                    err_exit("Cannot find current project. Please check the environment.", code=3)
                proj = dxpy.PROJECT_CONTEXT_ID
            # name is given
            else:
                try:
                    project_results = list(dxpy.find_projects(name=proj, describe=True))
                except:
                    err_exit("Cannot find project with name {}".format(proj), code=3)

                if project_results:
                    choice = pick(["{} ({})".format(result['describe']['name'], result['id']) for result in project_results], allow_mult=False)
                    proj = project_results[choice]['id']
                else:
                    err_exit("Cannot find project with name {}".format(proj), code=3)

            if target_project and proj!= target_project:
                err_exit("All paths must refer to files/folder in a single project, but two project ids: '{}' and '{}' are given. ".format(
                                target_project, proj), code=3)
            elif not target_project:
                target_project = proj

        # Step 2: check 1) target project
        #               2) either one folder or a list of files
        if not target_project:
            err_exit('No target project has been set. Please check the input or check your permission to the given project.', code=3)
        if len(possible_folder) >1:
            err_exit("Only one folder is allowed for each request. Please check the inputs or check --help for example inputs.".format(p), code=3)
        if possible_folder and possible_files:
            err_exit('Expecting either a single folder or a list of files for each API request', code=3)

        # Step 3: assign target folder or target files
        if possible_folder:
            target_folder = possible_folder.pop()
        else:
            for fp in possible_files:
                # find a filename
                # is file ID
                if is_data_obj_id(fp) and fp.startswith("file-"):
                    target_files.add(fp)
                # is folderpath/filename
                else:
                    folderpath, filename = clean_folder_path(('' if obj.startswith('/') else '/') + fp)
                    try:
                        file_results = list(dxpy.find_data_objects(classname="file", name=filename,project=target_project,folder=folderpath,describe=True,recurse=False))
                    except:
                        err_exit("Input '{}' is not found as a file in project '{}'".format(fp, target_project), code=3)

                    if not file_results:
                        err_exit("Input '{}' is not found as a file in project '{}'".format(fp, target_project), code=3)
                    # elif file_results
                    if not args.all:
                        choice = pick([ "{} ({})".format(result['describe']['name'], result['id']) for result in file_results],allow_mult=True)
                        if choice == "*" :
                            target_files.update([file['id'] for file in file_results])
                        else:
                            target_files.add(file_results[choice]['id'])
                    else:
                        target_files.update([file['id'] for file in file_results])

        return target_files, target_folder, target_project

    # resolve paths  
    target_files, target_folder, target_project = get_archival_paths(args)

    # set request command and add additional options
    request_mode, request_func, request_input = get_valid_archival_input(args, target_files, target_folder, target_project)

    # ask for confirmation if needed
    if args.confirm and INTERACTIVE_CLI:
        if request_mode == "archival":
            if target_files:
                counts = len(target_files)
                print('Will tag {} file(s) for archival in {}'.format(counts,target_project))
            else:
                print('Will tag file(s) for archival in folder {}:{} {}recursively'.format(target_project, target_folder, 'non-' if not args.recurse else ''))
        elif request_mode == "unarchival":
            dryrun_request_input = copy.deepcopy(request_input)
            dryrun_request_input.update(dryRun=True)
            dryrun_res = send_archive_request(target_project, dryrun_request_input, request_func)
            print('Will tag {} file(s) for unarchival in {}, totalling {} GB, costing ${}'.format(dryrun_res["files"], target_project, dryrun_res["size"],dryrun_res["cost"]/1000))

        if not prompt_for_yn('Confirm all paths?', default=True):
            parser.exit(0)

    # send request and display final results
    res = send_archive_request(target_project, request_input, request_func)

    if not args.quiet:
        print()
        if request_mode == "archival":
            print('Tagged {} file(s) for archival in {}'.format(res["count"],target_project))
        elif request_mode == "unarchival":
            print('Tagged {} file(s) for unarchival, totalling {} GB, costing ${}'.format(res["files"], res["size"],res["cost"]/1000))
        print()

def print_help(args):
    if args.command_or_category is None:
        parser_help.print_help()
    elif args.command_or_category in parser_categories:
        print('dx ' + args.command_or_category + ': ' + parser_categories[args.command_or_category]['desc'].lstrip())
        print('\nCommands:\n')
        for cmd in parser_categories[args.command_or_category]['cmds']:
            print('  ' + cmd[0] + ' '*(18-len(cmd[0])) + fill(cmd[1], width_adjustment=-20, subsequent_indent=' '*20))
    elif args.command_or_category not in parser_map:
        err_exit('Unrecognized command: ' + args.command_or_category, 3)
    elif args.command_or_category == 'export' and args.subcommand is not None:
        if args.subcommand not in exporters:
            err_exit('Unsupported format for dx export: ' + args.subcommand, 3)
        new_args = argparse.Namespace()
        setattr(new_args, 'exporter_args', ['-h'])
        exporters[args.subcommand](new_args)
    elif args.command_or_category == 'run':
        if args.subcommand is None:
            parser_map[args.command_or_category].print_help()
        else:
            print_run_help(args.subcommand)
    elif args.subcommand is None:
        parser_map[args.command_or_category].print_help()
    elif (args.command_or_category + ' ' + args.subcommand) not in parser_map:
        err_exit('Unrecognized command and subcommand combination: ' + args.command_or_category + ' ' + args.subcommand, 3)
    else:
        parser_map[args.command_or_category + ' ' + args.subcommand].print_help()

def exit_shell(args):
    if state['interactive']:
        raise StopIteration()

class runHelp(argparse.Action):
    def __call__(self, parser, namespace, values, option_string=None):
        if namespace.executable is None:
            setattr(namespace, 'executable', '')
        setattr(namespace, 'help', True)

class runInputHelp(argparse.Action):
    def __call__(self, parser, namespace, values, option_string=None):
        print_run_input_help()

class SetStagingEnv(argparse.Action):
    def __call__(self, parser, namespace, values, option_string=None):
        setattr(namespace, 'host', 'stagingauth.dnanexus.com')
        setattr(namespace, 'port', '443')
        setattr(namespace, 'protocol', 'https')
        setattr(namespace, 'staging', True)
        set_api(protocol='https', host='stagingapi.dnanexus.com', port='443',
                write=(not state['interactive'] or namespace.save))

class PrintDXVersion(argparse.Action):
    # Prints to stdout instead of the default stderr that argparse
    # uses (note: default changes to stdout in 3.4)
    def __call__(self, parser, namespace, values, option_string=None):
        print('dx v%s' % (dxpy.TOOLKIT_VERSION,))
        parser.exit(0)

class PrintCategoryHelp(argparse.Action):
    def __call__(self, parser, namespace, values, option_string=None):

        if parser.prog == "dx find globalworkflows":
            exectype = "workflows"
        else:
            exectype = "apps"

        print('usage: ' + parser.prog + ' --category CATEGORY')
        print()
        print(fill('List only the {et} that belong to a particular category by providing a category name.'.format(et=exectype)))
        print()
        print('Common category names include:')
        print('  ' + '\n  '.join(sorted(APP_CATEGORIES)))
        parser.exit(0)


# Callable "action" class used by the "dx new user" parser for org-related
# arguments to allow us to distinguish between user-specified arguments and
# default arguments. If an argument has a `default` that is a bool, then its
# `nargs` will be 0.
#
# PRECONDITION: If an argument has a `default` that is a bool, then specifying
# that argument on the command-line must imply the logical opposite of its
# `default`.
class DXNewUserOrgArgsAction(argparse.Action):
    user_specified_opts = []

    def __init__(self, option_strings, dest, required=False, default=None,
                 nargs=None, **kwargs):
        if isinstance(default, bool):
            nargs = 0
        super(DXNewUserOrgArgsAction, self).__init__(
            option_strings=option_strings, dest=dest, required=required,
            default=default, nargs=nargs, **kwargs
        )

    # __call__ is only invoked when the user specifies this `option_string` on
    # the command-line.
    def __call__(self, parser, namespace, values, option_string):
        DXNewUserOrgArgsAction.user_specified_opts.append(option_string)
        if isinstance(self.default, bool):
            setattr(namespace, self.dest, not self.default)
        else:
            setattr(namespace, self.dest, values)


class DXArgumentParser(argparse.ArgumentParser):
    def _print_message(self, message, file=None):
        if message:
            if message.startswith("usage: dx [-h] [--version] command") and "dx: error: argument command: invalid choice:" in message:
                message = message.replace(", notebook","")
                message = message.replace(", loupe-viewer","")
            pager(message, file=file)

    def _check_value(self, action, value):
        # Override argparse.ArgumentParser._check_value to eliminate "u'x'" strings in output that result from repr()
        # calls in the original, and to line wrap the output

        # converted value must be one of the choices (if specified)
        if action.choices is not None and value not in action.choices:
            choices = fill("(choose from {})".format(", ".join(action.choices)))
            msg = "invalid choice: {choice}\n{choices}".format(choice=value, choices=choices)

            if len(args_list) == 1:
                from dxpy.utils import spelling_corrector
                suggestion = spelling_corrector.correct(value, action.choices)
                if suggestion in action.choices:
                    msg += "\n\nDid you mean: " + BOLD("dx " + suggestion)

            err = argparse.ArgumentError(action, msg)
            if USING_PYTHON2:
                err.message = err.message.encode(sys_encoding)
                if err.argument_name is not None:
                    err.argument_name = err.argument_name.encode(sys_encoding)
            raise err

    def exit(self, status=0, message=None):
        if isinstance(status, basestring):
            message = message + status if message else status
            status = 1
        if message:
            self._print_message(message, sys.stderr)
        sys.exit(status)

    def error(self, message):
        if USING_PYTHON2:
            message = message.decode(sys_encoding)
        self.exit(2, '{help}\n{prog}: error: {msg}\n'.format(help=self.format_help(),
                                                             prog=self.prog,
                                                             msg=message))


def register_parser(parser, subparsers_action=None, categories=('other', ), add_help=True):
    """Attaches `parser` to the global ``parser_map``. If `add_help` is truthy,
    then adds the helpstring of `parser` into the output of ``dx help...``, for
    each category in `categories`.

    :param subparsers_action: A special action object that is returned by
    ``ArgumentParser.add_subparsers(...)``, or None.
    :type subparsers_action: argparse._SubParsersAction, or None.
    """
    name = re.sub('^dx ', '', parser.prog)
    if subparsers_action is None:
        subparsers_action = subparsers
    if isinstance(categories, basestring):
        categories = (categories, )

    parser_map[name] = parser
    if add_help:
        _help = subparsers_action._choices_actions[-1].help
        parser_categories['all']['cmds'].append((name, _help))
        for category in categories:
            parser_categories[category]['cmds'].append((name, _help))

def positive_integer(value):
    ivalue = int(value)
    if ivalue <= 0:
        raise argparse.ArgumentTypeError("%s is an invalid positive int value" % value)
    return ivalue

parser = DXArgumentParser(description=DNANEXUS_LOGO() + ' Command-Line Client, API v%s, client v%s' % (dxpy.API_VERSION, dxpy.TOOLKIT_VERSION) + '\n\n' + fill('dx is a command-line client for interacting with the DNAnexus platform.  You can log in, navigate, upload, organize and share your data, launch analyses, and more.  For a quick tour of what the tool can do, see') + '\n\n  https://documentation.dnanexus.com/getting-started/tutorials/cli-quickstart#quickstart-for-cli\n\n' + fill('For a breakdown of dx commands by category, run "dx help".') + '\n\n' + fill('dx exits with exit code 3 if invalid input is provided or an invalid operation is requested, and exit code 1 if an internal error is encountered.  The latter usually indicate bugs in dx; please report them at') + "\n\n  https://github.com/dnanexus/dx-toolkit/issues",
                          formatter_class=argparse.RawTextHelpFormatter,
                          parents=[env_args],
                          usage='%(prog)s [-h] [--version] command ...')
parser.add_argument('--version', action=PrintDXVersion, nargs=0, help="show program's version number and exit")

subparsers = parser.add_subparsers(help=argparse.SUPPRESS, dest='command')
subparsers.metavar = 'command'

#####################################
# login
#####################################
parser_login = subparsers.add_parser('login', help='Log in (interactively or with an existing API token)',
                                     description='Log in interactively and acquire credentials.  Use "--token" to log in with an existing API token.',
                                     prog='dx login', parents=[env_args])
parser_login.add_argument('--token', help='Authentication token to use')
host_action = parser_login.add_argument('--host', help='Log into the given auth server host (port must also be given)')
port_action = parser_login.add_argument('--port', type=int, help='Log into the given auth server port (host must also be given)')
protocol_action = parser_login.add_argument('--protocol', help='Used in conjunction with host and port arguments, gives the protocol to use when contacting auth server', default='https')
host_action.help = port_action.help = protocol_action.help = argparse.SUPPRESS
parser_login.add_argument('--noprojects', dest='projects', help='Do not print available projects', action='store_false')
parser_login.add_argument('--save', help='Save token and other environment variables for future sessions',
                          action='store_true')
parser_login.add_argument('--timeout', default='30d',
                          help='Timeout for this login token (in seconds, or use suffix s, m, h, d, w, M, y)')
parser_login.add_argument('--staging', nargs=0, help=argparse.SUPPRESS, action=SetStagingEnv)
parser_login.set_defaults(staging=False, func=login)
register_parser(parser_login, categories='session')

#####################################
# logout
#####################################
parser_logout = subparsers.add_parser('logout',
                                      help='Log out and remove credentials',
                                      description='Log out and remove credentials',
                                      prog='dx logout',
                                      parents=[env_args])
parser_logout.add_argument('--host', help='Log out of the given auth server host (port must also be given)')
parser_logout.add_argument('--port', type=int, help='Log out of the given auth server port (host must also be given)')
parser_logout.add_argument('--protocol', help='Used in conjunction with host and port arguments, gives the protocol to use when contacting auth server', default='https')
parser_logout.set_defaults(func=logout)
register_parser(parser_logout, categories='session')

#####################################
# exit
#####################################
parser_exit = subparsers.add_parser('exit', help='Exit out of the interactive shell',
                                    description='Exit out of the interactive shell', prog='dx exit')
parser_exit.set_defaults(func=exit_shell)
register_parser(parser_exit, categories='session')

#####################################
# whoami
#####################################
parser_whoami = subparsers.add_parser('whoami', help='Print the username of the current user',
                                      description='Print the username of the current user, ' +
                                                  'in the form "user-USERNAME"',
                                      prog='dx whoami',
                                      parents=[env_args])
parser_whoami.add_argument('--id', help='Print user ID instead of username', action='store_true', dest='user_id')
parser_whoami.set_defaults(func=whoami)
register_parser(parser_whoami, categories='session')

#####################################
# env
#####################################
parser_env = subparsers.add_parser('env', help='Print all environment variables in use',
                                   description=fill('Prints all environment variables in use as they have been resolved from environment variables and configuration files.  For more details, see') + '\n\nhttps://documentation.dnanexus.com/user/helpstrings-of-sdk-command-line-utilities#overriding-environment-variables',
                                   formatter_class=argparse.RawTextHelpFormatter, prog='dx env',
                                   parents=[env_args])
parser_env.add_argument('--bash', help=fill('Prints a list of bash commands to export the environment variables', width_adjustment=-14),
                        action='store_true')
parser_env.add_argument('--dx-flags', help=fill('Prints the dx options to override the environment variables', width_adjustment=-14),
                        action='store_true')
parser_env.set_defaults(func=env)
register_parser(parser_env, categories='session')

#####################################
# setenv
#####################################
parser_setenv = subparsers.add_parser('setenv',
                                      help='Sets environment variables for the session',
                                      description='Sets environment variables for communication with the API server',
                                      prog='dx setenv')
parser_setenv.add_argument('--noprojects', dest='projects', help='Do not print available projects', action='store_false')
parser_setenv.add_argument('--save', help='Save settings for future sessions.  Only one set of settings can be saved at a time.  Always set to true if login is run in a non-interactive session',
                           action='store_true')
parser_setenv.add_argument('--current', help='Do not prompt for new values and just save current settings for future sessions.  Overrides --save to be true.',
                           action='store_true')
parser_setenv.set_defaults(func=setenv)
register_parser(parser_setenv, categories='other')

#####################################
# clearenv
#####################################
parser_clearenv = subparsers.add_parser('clearenv', help='Clears all environment variables set by dx',
                                        description='Clears all environment variables set by dx.  More specifically, it removes local state stored in ~/.dnanexus_config/environment.  Does not affect the environment variables currently set in your shell.', prog='dx clearenv')
parser_clearenv.add_argument('--reset', help='Reset dx environment variables to empty values. Use this to avoid interference between multiple dx sessions when using shell environment variables.',
                             action='store_true')
parser_clearenv.set_defaults(func=clearenv, interactive=False)
register_parser(parser_clearenv, categories='session')

#####################################
# invite
#####################################
parser_invite = subparsers.add_parser('invite',
                                      help='Invite another user to a project or make it public',
                                      description='Invite a DNAnexus entity to a project. If the invitee is not recognized as a DNAnexus ID, it will be treated as a username, i.e. "dx invite alice : VIEW" is equivalent to inviting the user with user ID "user-alice" to view your current default project.',
                                      prog='dx invite',
                                      parents=[env_args])
parser_invite.add_argument('invitee', help='Entity to invite')
parser_invite.add_argument('project', help='Project to invite the invitee to', default=':', nargs='?')
parser_invite.add_argument('level', help='Permissions level the new member should have',
                           choices=['VIEW', 'UPLOAD', 'CONTRIBUTE', 'ADMINISTER'], default='VIEW', nargs='?')
parser_invite.add_argument('--no-email', dest='send_email', action='store_false', help='Disable email notifications to invitee')
parser_invite.set_defaults(func=invite)
# parser_invite.completer = TODO
register_parser(parser_invite, categories='other')

#####################################
# uninvite
#####################################
parser_uninvite = subparsers.add_parser('uninvite',
                                        help='Revoke others\' permissions on a project you administer',
                                        description='Revoke others\' permissions on a project you administer. If the entity is not recognized as a DNAnexus ID, it will be treated as a username, i.e. "dx uninvite alice :" is equivalent to revoking the permissions of the user with user ID "user-alice" to your current default project.',
                                        prog='dx uninvite',
                                        parents=[env_args])
parser_uninvite.add_argument('entity', help='Entity to uninvite')
parser_uninvite.add_argument('project', help='Project to revoke permissions from', default=':', nargs='?')
parser_uninvite.set_defaults(func=uninvite)
register_parser(parser_uninvite, categories='other')

#####################################
# ls
#####################################
parser_ls = subparsers.add_parser('ls', help='List folders and/or objects in a folder',
                                  description='List folders and/or objects in a folder',
                                  parents=[no_color_arg, delim_arg, env_args, stdout_args],
                                  prog='dx ls')
parser_ls.add_argument('-a', '--all', help='show hidden files', action='store_true')
ls_output_args = parser_ls.add_mutually_exclusive_group()
ls_output_args.add_argument('-l', '--long', dest='verbose', help='Alias for "verbose"', action='store_true')
parser_ls.add_argument('--obj', help='show only objects', action='store_true')
parser_ls.add_argument('--folders', help='show only folders', action='store_true')
parser_ls.add_argument('--full', help='show full paths of folders', action='store_true')
ls_path_action = parser_ls.add_argument('path', help='Folder (possibly in another project) to list the contents of, default is the current directory in the current project.  Syntax: projectID:/folder/path',
                                        nargs='?', default='.')
ls_path_action.completer = DXPathCompleter()
parser_ls.set_defaults(func=ls)
register_parser(parser_ls, categories='fs')

#####################################
# tree
#####################################
parser_tree = subparsers.add_parser('tree', help='List folders and objects in a tree',
                                    description='List folders and objects in a tree',
                                    parents=[no_color_arg, env_args],
                                    prog='dx tree')
parser_tree.add_argument('-a', '--all', help='show hidden files', action='store_true')
parser_tree.add_argument('-l', '--long', help='use a long listing format', action='store_true')
tree_path_action = parser_tree.add_argument('path', help='Folder (possibly in another project) to list the contents of, default is the current directory in the current project.  Syntax: projectID:/folder/path',
                                            nargs='?', default='.')
tree_path_action.completer = DXPathCompleter(expected='folder')
parser_tree.set_defaults(func=tree)
register_parser(parser_tree, categories='fs')

#####################################
# pwd
#####################################
parser_pwd = subparsers.add_parser('pwd', help='Print current working directory',
                                   description='Print current working directory',
                                   prog='dx pwd',
                                   parents=[env_args])
parser_pwd.set_defaults(func=pwd)
register_parser(parser_pwd, categories='fs')

#####################################
# select
#####################################
parser_select = subparsers.add_parser('select', help='List and select a project to switch to',
                                      description='Interactively list and select a project to switch to.  By default, only lists projects for which you have at least CONTRIBUTE permissions.  Use --public to see the list of public projects.',
                                      prog='dx select',
                                      parents=[env_args])
select_project_action = parser_select.add_argument('project', help='Name or ID of a project to switch to; if not provided a list will be provided for you',
                                                   nargs='?', default=None)
select_project_action.completer = DXPathCompleter(expected='project', include_current_proj=False)
parser_select.add_argument('--name', help='Name of the project (wildcard patterns supported)')
parser_select.add_argument('--level', choices=['VIEW', 'UPLOAD', 'CONTRIBUTE', 'ADMINISTER'],
                           help='Minimum level of permissions expected', default='CONTRIBUTE')
parser_select.add_argument('--public', help='Include ONLY public projects (will automatically set --level to VIEW)',
                           action='store_true')
parser_select.set_defaults(func=select, save=False)
register_parser(parser_select, categories='fs')

#####################################
# cd
#####################################
parser_cd = subparsers.add_parser('cd', help='Change the current working directory',
                                  description='Change the current working directory', prog='dx cd',
                                  parents=[env_args])
cd_path_action = parser_cd.add_argument('path', nargs='?', default='/',
                                        help='Folder (possibly in another project) to which to change the current working directory, default is "/" in the current project')
cd_path_action.completer = DXPathCompleter(expected='folder')
parser_cd.set_defaults(func=cd)
register_parser(parser_cd, categories='fs')

#####################################
# cp
#####################################
parser_cp = subparsers.add_parser('cp', help='Copy objects and/or folders between different projects',
                                  formatter_class=argparse.RawTextHelpFormatter,
                                  description=fill('Copy objects and/or folders between different projects.  Folders will automatically be copied recursively.  To specify which project to use as a source or destination, prepend the path or ID of the object/folder with the project ID or name and a colon.') + '''

EXAMPLES

  ''' + fill('The first example copies a file in a project called "FirstProj" to the current directory of the current project.  The second example copies the object named "reads.fq.gz" in the current directory to the folder /folder/path in the project with ID "project-B0VK6F6gpqG6z7JGkbqQ000Q", and finally renaming it to "newname.fq.gz".', width_adjustment=-2, subsequent_indent='  ') + '''

  $ dx cp FirstProj:file-B0XBQFygpqGK8ZPjbk0Q000q .
  $ dx cp reads.fq.gz project-B0VK6F6gpqG6z7JGkbqQ000Q:/folder/path/newname.fq.gz
''',
                                  prog='dx cp',
                                  parents=[env_args, all_arg])
cp_sources_action = parser_cp.add_argument('sources', help='Objects and/or folder names to copy', metavar='source',
                                           nargs='+')
cp_sources_action.completer = DXPathCompleter()
parser_cp.add_argument('destination', help=fill('Folder into which to copy the sources or new pathname (if only one source is provided).  Must be in a different project/container than all source paths.', width_adjustment=-15))
parser_cp.set_defaults(func=cp)
register_parser(parser_cp, categories='fs')

#####################################
# mv
#####################################
parser_mv = subparsers.add_parser('mv', help='Move or rename objects and/or folders inside a project',
                                  formatter_class=argparse.RawTextHelpFormatter,
                                  description=fill('Move or rename data objects and/or folders inside a single project.  To copy data between different projects, use \'dx cp\' instead.'),
                                  prog='dx mv',
                                  parents=[env_args, all_arg])
mv_sources_action = parser_mv.add_argument('sources', help='Objects and/or folder names to move', metavar='source',
                                           nargs='+')
mv_sources_action.completer = DXPathCompleter()
parser_mv.add_argument('destination', help=fill('Folder into which to move the sources or new pathname (if only one source is provided).  Must be in the same project/container as all source paths.', width_adjustment=-15))
parser_mv.set_defaults(func=mv)
register_parser(parser_mv, categories='fs')

#####################################
# mkdir
#####################################
parser_mkdir = subparsers.add_parser('mkdir', help='Create a new folder',
                                     description='Create a new folder', prog='dx mkdir',
                                     parents=[env_args])
parser_mkdir.add_argument('-p', '--parents', help='no error if existing, create parent directories as needed',
                          action='store_true')
mkdir_paths_action = parser_mkdir.add_argument('paths', help='Paths to folders to create', metavar='path', nargs='+')
mkdir_paths_action.completer = DXPathCompleter(expected='folder')
parser_mkdir.set_defaults(func=mkdir)
register_parser(parser_mkdir, categories='fs')

#####################################
# rmdir
#####################################
parser_rmdir = subparsers.add_parser('rmdir', help='Remove a folder',
                                     description='Remove a folder', prog='dx rmdir',
                                     parents=[env_args])
rmdir_paths_action = parser_rmdir.add_argument('paths', help='Paths to folders to remove', metavar='path', nargs='+')
rmdir_paths_action.completer = DXPathCompleter(expected='folder')
parser_rmdir.set_defaults(func=rmdir)
register_parser(parser_rmdir, categories='fs')

#####################################
# rm
#####################################
parser_rm = subparsers.add_parser('rm', help='Remove data objects and folders',
                                  description='Remove data objects and folders.', prog='dx rm',
                                  parents=[env_args, all_arg])
rm_paths_action = parser_rm.add_argument('paths', help='Paths to remove', metavar='path', nargs='+')
rm_paths_action.completer = DXPathCompleter()
parser_rm.add_argument('-r', '--recursive', help='Recurse into a directory', action='store_true')
parser_rm.add_argument('-f', '--force', help='Force removal of files', action='store_true')

parser_rm.set_defaults(func=rm)
register_parser(parser_rm, categories='fs')

# data

#####################################
# describe
#####################################
parser_describe = subparsers.add_parser('describe', help='Describe a remote object',
                                        description=fill('Describe a DNAnexus entity.  Use this command to describe data objects by name or ID, jobs, apps, users, organizations, etc.  If using the "--json" flag, it will thrown an error if more than one match is found (but if you would like a JSON array of the describe hashes of all matches, then provide the "--multi" flag).  Otherwise, it will always display all results it finds.') + '\n\nNOTES:\n\n- ' + fill('The project found in the path is used as a HINT when you are using an object ID; you may still get a result if you have access to a copy of the object in some other project, but if it exists in the specified project, its description will be returned.') + '\n\n- ' + fill('When describing apps or applets, options marked as advanced inputs will be hidden unless --verbose is provided'),
                                        formatter_class=argparse.RawTextHelpFormatter,
                                        parents=[json_arg, no_color_arg, delim_arg, env_args],
                                        prog='dx describe')
parser_describe.add_argument('--details', help='Include details of data objects', action='store_true')
parser_describe.add_argument('--verbose', help='Include additional metadata', action='store_true')
parser_describe.add_argument('--name', help='Only print the matching names, one per line', action='store_true')
parser_describe.add_argument('--multi', help=fill('If the flag --json is also provided, then returns a JSON array of describe hashes of all matching results', width_adjustment=-24),
                             action='store_true')
describe_path_action = parser_describe.add_argument('path', help=fill('Object ID or path to an object (possibly in another project) to describe.', width_adjustment=-24))
describe_path_action.completer = DXPathCompleter()
parser_describe.set_defaults(func=describe)
register_parser(parser_describe, categories=('data', 'metadata'))

#####################################
# upload
#####################################
parser_upload = subparsers.add_parser('upload', help='Upload file(s) or directory',
                                      description='Upload local file(s) or directory.  If "-" is provided, stdin will be used instead.  By default, the filename will be used as its new name.  If --path/--destination is provided with a path ending in a slash, the filename will be used, and the folder path will be used as a destination.  If it does not end in a slash, then it will be used as the final name.',
                                      parents=[parser_dataobject_args, stdout_args, env_args],
                                      prog="dx upload")
upload_filename_action = parser_upload.add_argument('filename', nargs='+',
                                                    help='Local file or directory to upload ("-" indicates stdin input); provide multiple times to upload multiple files or directories')
upload_filename_action.completer = LocalCompleter()
parser_upload.add_argument('-o', '--output', help=argparse.SUPPRESS) # deprecated; equivalent to --path/--destination
parser_upload.add_argument('--path', '--destination',
                           help=fill('DNAnexus path to upload file(s) to (default uses current project and folder if not provided)', width_adjustment=-24),
                           nargs='?')
parser_upload.add_argument('-r', '--recursive', help='Upload directories recursively', action='store_true')
parser_upload.add_argument('--wait', help='Wait until the file has finished closing', action='store_true')
parser_upload.add_argument('--no-progress', help='Do not show a progress bar', dest='show_progress',
                           action='store_false', default=sys.stderr.isatty())
parser_upload.add_argument('--buffer-size', help='Set the write buffer size (in bytes)', dest='write_buffer_size')
parser_upload.add_argument('--singlethread', help='Enable singlethreaded uploading', dest='singlethread', action='store_true')
parser_upload.set_defaults(func=upload, mute=False)
register_parser(parser_upload, categories='data')

#####################################
# download
#####################################
parser_download = subparsers.add_parser('download', help='Download file(s)',
                                        description='Download the contents of a file object or multiple objects.  Use "-o -" to direct the output to stdout.',
                                        prog='dx download',
                                        parents=[env_args])
parser_download_paths_arg = parser_download.add_argument('paths', help='Data object ID or name, or folder to download',
                                                         nargs='+', metavar='path')
parser_download_paths_arg.completer = DXPathCompleter(classes=['file'])
parser_download.add_argument('-o', '--output', help='Local filename or directory to be used ("-" indicates stdout output); if not supplied or a directory is given, the object\'s name on the platform will be used, along with any applicable extensions')
parser_download.add_argument('-f', '--overwrite', help='Resume an interupted download if the local and remote file signatures match.  If the signatures do not match the local file will be overwritten.', action='store_true')
parser_download.add_argument('-r', '--recursive', help='Download folders recursively', action='store_true')
parser_download.add_argument('-a', '--all', help='If multiple objects match the input, download all of them',
                             action='store_true')
parser_download.add_argument('--no-progress', help='Do not show a progress bar', dest='show_progress',
                             action='store_false', default=sys.stderr.isatty())
parser_download.add_argument('--lightweight', help='Skip some validation steps to make fewer API calls',
                             action='store_true')
parser_download.add_argument('--symlink-max-tries', help='Set maximum number of tries for downloading symlinked files using aria2c',
                             type=positive_integer,
                             default=15)
parser_download.add_argument('--unicode', help='Display the characters as text/unicode when writing to stdout',
                             dest="unicode_text", action='store_true')
parser_download.set_defaults(func=download_or_cat)
register_parser(parser_download, categories='data')

#####################################
# make_download_url
#####################################
parser_make_download_url = subparsers.add_parser('make_download_url', help='Create a file download link for sharing',
                                                 description='Creates a pre-authenticated link that can be used to download a file without logging in.',
                                                 prog='dx make_download_url')
path_action = parser_make_download_url.add_argument('path', help='Data object ID or name to access')
path_action.completer = DXPathCompleter(classes=['file'])
parser_make_download_url.add_argument('--duration', help='Time for which the URL will remain valid (in seconds, or use suffix s, m, h, d, w, M, y). Default: 1 day')
parser_make_download_url.add_argument('--filename', help='Name that the server will instruct the client to save the file as (default is the filename)')
parser_make_download_url.set_defaults(func=make_download_url)
register_parser(parser_make_download_url, categories='data')

#####################################
# cat
#####################################
parser_cat = subparsers.add_parser('cat', help='Print file(s) to stdout', prog='dx cat',
                                   parents=[env_args])
cat_path_action = parser_cat.add_argument('path', help='File ID or name(s) to print to stdout', nargs='+')
cat_path_action.completer = DXPathCompleter(classes=['file'])
parser_cat.add_argument('--unicode', help='Display the characters as text/unicode when writing to stdout',
                        dest="unicode_text", action='store_true')
parser_cat.set_defaults(func=cat)
register_parser(parser_cat, categories='data')

#####################################
# head
#####################################
parser_head = subparsers.add_parser('head',
                                    help='Print part of a file',
                                    description='Print the first part of a file.  By default, prints the first 10 lines.',
                                    parents=[no_color_arg, env_args],
                                    prog='dx head')
parser_head.add_argument('-n', '--lines', type=int, metavar='N', help='Print the first N lines (default 10)',
                         default=10)
head_path_action = parser_head.add_argument('path', help='File ID or name to access')
head_path_action.completer = DXPathCompleter(classes=['file'])
parser_head.set_defaults(func=head)
register_parser(parser_head, categories='data')

#####################################
# build
#####################################
build_parser = subparsers.add_parser('build', help='Create a new applet/app, or a workflow',
                                     description='Build an applet, app, or workflow object from a local source directory or an app from an existing applet in the platform. You can use ' + BOLD("dx-app-wizard") + ' to generate a skeleton directory of an app/applet with the necessary files.',
                                     prog='dx build',
                                     parents=[env_args, stdout_args])

app_and_globalworkflow_options = build_parser.add_argument_group('Options for creating apps or globalworkflows', '(Only valid when --app/--create-app/--globalworkflow/--create-globalworkflow is specified)')
applet_and_workflow_options = build_parser.add_argument_group('Options for creating applets or workflows', '(Only valid when --app/--create-app/--globalworkflow/--create-globalworkflow is NOT specified)')
nextflow_options = build_parser.add_argument_group('Options for creating Nextflow applets', '(Only valid when --nextflow is specified)')

# COMMON OPTIONS
build_parser.add_argument("--ensure-upload", help="If specified, will bypass computing checksum of " +
                                            "resources directory and upload it unconditionally; " +
                                            "by default, will compute checksum and upload only if " +
                                            "it differs from a previously uploaded resources bundle.",
                    action="store_true")
build_parser.add_argument("--force-symlinks", help="If specified, will not attempt to dereference "+
                                            "symbolic links pointing outside of the resource " +
                                            "directory.  By default, any symlinks within the resource " +
                                            "directory are kept as links while links to files " +
                                            "outside the resource directory are dereferenced (note "+
                                            "that links to directories outside of the resource directory " +
                                            "will cause an error).",
                    action="store_true")

src_dir_action = build_parser.add_argument("src_dir", help="Source directory that contains dxapp.json, dxworkflow.json or *.nf (for --nextflow option). (default: current directory)", nargs='?')
src_dir_action.completer = LocalCompleter()

build_parser.add_argument("--app", "--create-app", help="Create an app.", action="store_const", dest="mode", const="app")
build_parser.add_argument("--create-applet", help=argparse.SUPPRESS, action="store_const", dest="mode", const="applet")
build_parser.add_argument("--workflow", "--create-workflow", help="Create a workflow.", action="store_const", dest="mode", const="workflow")

build_parser.add_argument("--globalworkflow", "--create-globalworkflow", help="Create a global workflow.", action="store_const", dest="mode", const="globalworkflow")

applet_and_workflow_options.add_argument("-d", "--destination", help="Specifies the destination project, destination folder, and/or name for the applet, in the form [PROJECT_NAME_OR_ID:][/[FOLDER/][NAME]]. Overrides the project, folder, and name fields of the dxapp.json or dxworkflow.json, if they were supplied.", default='.')

# --[no-]dry-run
#
# The --dry-run flag can be used to see the applet spec that would be
# provided to /applet/new, for debugging purposes. However, the output
# would deviate from that of a real run in the following ways:
#
# * Any bundled resources are NOT uploaded and are not reflected in the
#   app(let) spec.
# * No temporary project is created (if building an app) and the
#   "project" field is not set in the app spec.
build_parser.set_defaults(dry_run=False)
build_parser.add_argument("--dry-run", "-n", help="Do not create an app(let): only perform local checks and compilation steps, and show the spec of the app(let) that would have been created.", action="store_true", dest="dry_run")
build_parser.add_argument("--no-dry-run", help=argparse.SUPPRESS, action="store_false", dest="dry_run")

# --[no-]publish
app_and_globalworkflow_options.set_defaults(publish=False)
app_and_globalworkflow_options.add_argument("--publish", help="Publish the resulting app/globalworkflow and make it the default.", action="store_true",
                         dest="publish")
app_and_globalworkflow_options.add_argument("--no-publish", help=argparse.SUPPRESS, action="store_false", dest="publish")
app_and_globalworkflow_options.add_argument("--from", help="ID or path of the source applet/workflow to create an app/globalworkflow from. Source directory src_dir cannot be given when using this option",
                          dest="_from").completer = DXPathCompleter(classes=['applet','workflow'])


# --[no-]remote
build_parser.set_defaults(remote=False)
build_parser.add_argument("--remote", help="Build the app remotely by uploading the source directory to the DNAnexus Platform and building it there. This option is useful if you would otherwise need to cross-compile the app(let) to target the Execution Environment.", action="store_true", dest="remote")
build_parser.add_argument("--no-watch", help="Don't watch the real-time logs of the remote builder (this option is only applicable if --remote or --repository is specified).", action="store_false", dest="watch")
build_parser.add_argument("--no-remote", help=argparse.SUPPRESS, action="store_false", dest="remote")

applet_and_workflow_options.add_argument("-f", "--overwrite", help="Remove existing applet(s) of the same name in the destination folder. This option is not yet supported for workflows.",
                            action="store_true", default=False)
applet_and_workflow_options.add_argument("-a", "--archive", help="Archive existing applet(s) of the same name in the destination folder. This option is not yet supported for workflows.",
                            action="store_true", default=False)
build_parser.add_argument("-v", "--version", help="Override the version number supplied in the manifest. This option needs to be specified when using --from option.", default=None,
                    dest="version_override", metavar='VERSION')
app_and_globalworkflow_options.add_argument("-b", "--bill-to", help="Entity (of the form user-NAME or org-ORGNAME) to bill for the app/globalworkflow.",
                         default=None, dest="bill_to", metavar='USER_OR_ORG')

# --[no-]check-syntax
build_parser.set_defaults(check_syntax=True)
build_parser.add_argument("--check-syntax", help=argparse.SUPPRESS, action="store_true", dest="check_syntax")
build_parser.add_argument("--no-check-syntax", help="Warn but do not fail when syntax problems are found (default is to fail on such errors).", action="store_false", dest="check_syntax")

# --[no-]version-autonumbering
app_and_globalworkflow_options.set_defaults(version_autonumbering=True)
app_and_globalworkflow_options.add_argument("--version-autonumbering", help=argparse.SUPPRESS, action="store_true", dest="version_autonumbering")
app_and_globalworkflow_options.add_argument("--no-version-autonumbering", help="Only attempt to create the version number supplied in the manifest (that is, do not try to create an autonumbered version such as 1.2.3+git.ab1b1c1d if 1.2.3 already exists and is published).", action="store_false", dest="version_autonumbering")
# --[no-]update
app_and_globalworkflow_options.set_defaults(update=True)
app_and_globalworkflow_options.add_argument("--update", help=argparse.SUPPRESS, action="store_true", dest="update")
app_and_globalworkflow_options.add_argument("--no-update", help="Never update an existing unpublished app/globalworkflow in place.", action="store_false", dest="update")
# --[no-]dx-toolkit-autodep
build_parser.add_argument("--dx-toolkit-legacy-git-autodep", help=argparse.SUPPRESS, action="store_const", dest="dx_toolkit_autodep", const="git")
build_parser.add_argument("--dx-toolkit-stable-autodep", help=argparse.SUPPRESS, action="store_const", dest="dx_toolkit_autodep", const="stable")
build_parser.add_argument("--dx-toolkit-autodep", help=argparse.SUPPRESS, action="store_const", dest="dx_toolkit_autodep", const="stable")
build_parser.add_argument("--no-dx-toolkit-autodep", help=argparse.SUPPRESS, action="store_false", dest="dx_toolkit_autodep")

# --[no-]parallel-build
build_parser.set_defaults(parallel_build=True)
build_parser.add_argument("--parallel-build", help=argparse.SUPPRESS, action="store_true", dest="parallel_build")
build_parser.add_argument("--no-parallel-build", help="Build with " + BOLD("make") + " instead of " + BOLD("make -jN") + ".", action="store_false",
                    dest="parallel_build")

app_and_globalworkflow_options.set_defaults(use_temp_build_project=True)
# Original help: "When building an app, build its applet in the current project instead of a temporary project".
app_and_globalworkflow_options.add_argument("--no-temp-build-project", help="When building an app in a single region, build its applet in the current project instead of a temporary project.", action="store_false", dest="use_temp_build_project")

# --yes
app_and_globalworkflow_options.add_argument('-y', '--yes', dest='confirm', help='Do not ask for confirmation for potentially dangerous operations', action='store_false')

# --[no-]json (undocumented): dumps the JSON describe of the app or
# applet that was created. Useful for tests.
build_parser.set_defaults(json=False)
build_parser.add_argument("--json", help=argparse.SUPPRESS, action="store_true", dest="json")
build_parser.add_argument("--no-json", help=argparse.SUPPRESS, action="store_false", dest="json")
build_parser.add_argument("--extra-args", help="Arguments (in JSON format) to pass to the /applet/new API method, overriding all other settings")
build_parser.add_argument("--run", help="Run the app or applet after building it (options following this are passed to "+BOLD("dx run")+"; run at high priority by default).", nargs=argparse.REMAINDER)

# --region
app_and_globalworkflow_options.add_argument("--region", action="append", help="Enable the app/globalworkflow in this region. This flag can be specified multiple times to enable the app/globalworkflow in multiple regions. If --region is not specified, then the enabled region(s) will be determined by 'regionalOptions' in dxapp.json, or the project context.")

# --keep-open
build_parser.add_argument('--keep-open', help=fill("Do not close workflow after building it. Cannot be used when building apps, applets or global workflows.",
                                                   width_adjustment=-24), action='store_true')

# --nextflow
build_parser.add_argument('--nextflow', help=fill("Build Nextflow applet.",
                                                   width_adjustment=-24), action='store_true')

# --profile
nextflow_options.add_argument('--profile', help=fill("Default profile for the Nextflow pipeline.",
                                                   width_adjustment=-24), dest="profile")

# --repository
nextflow_options.add_argument('--repository', help=fill("Specifies a Git repository of a Nextflow pipeline. Incompatible with --remote.",
                                                   width_adjustment=-24), dest="repository")

# --repository-tag
nextflow_options.add_argument('--repository-tag', help=fill("Specifies tag for Git repository. Can be used only with --repository.",
                                                   width_adjustment=-24), dest="tag")

# --git-credentials
nextflow_options.add_argument('--git-credentials', help=fill("Git credentials used to access Nextflow pipelines from private Git repositories. "
                                                        "Can be used only with --repository. More information about the file syntax can be found"
                                                        " at https://www.nextflow.io/blog/2021/configure-git-repositories-with-nextflow.html.",
                                                   width_adjustment=-24), dest="git_credentials").completer = DXPathCompleter(classes=['file'])

build_parser.set_defaults(func=build)
register_parser(build_parser, categories='exec')

#####################################
# build_asset
#####################################
from ..asset_builder import build_asset
parser_build_asset = subparsers.add_parser(
    "build_asset",
    help='Build an asset bundle',
    formatter_class=argparse.RawTextHelpFormatter,
    description=fill('Build an asset from a local source directory. The directory must have a file called '
         '"dxasset.json" containing valid JSON. For more details, see '
         '\n\nhttps://documentation.dnanexus.com/developer/apps/dependency-management/asset-build-process'),
    prog="dx build_asset")
parser_build_asset.add_argument("src_dir", help="Asset source directory (default: current directory)", nargs='?')
parser_build_asset.add_argument("-d", "--destination",
                                help=fill("Specifies the destination project and destination folder for the asset,"
                                          " in the form [PROJECT_NAME_OR_ID:][/[FOLDER/][NAME]]"),
                                default='.')
parser_build_asset.add_argument("--json", help=fill("Show ID of resulting asset bundle in JSON format"),
                                action="store_true", dest="json")
parser_build_asset.add_argument("--no-watch", help=fill("Don't watch the real-time logs of the asset-builder job."),
                                action="store_false", dest="watch")
parser_build_asset.add_argument("--priority", choices=['normal', 'high'], help=argparse.SUPPRESS)
parser_build_asset.set_defaults(func=build_asset)
register_parser(parser_build_asset)

#####################################
# add
#####################################
parser_add = subparsers.add_parser('add', help='Add one or more items to a list',
                                   description='Use this command with one of the availabile subcommands to perform various actions such as adding other users or orgs to the list of developers or authorized users of an app',
                                   prog='dx add')
subparsers_add = parser_add.add_subparsers(parser_class=DXArgumentParser)
subparsers_add.metavar = 'list_type'
register_parser(parser_add, categories=())

parser_add_users = subparsers_add.add_parser('users', help='Add authorized users for an app',
                                             description='Add users or orgs to the list of authorized users of an app.  Published versions of the app will only be accessible to users represented by this list and to developers of the app.  Unpublished versions are restricted to the developers.',
                                             prog='dx add users', parents=[env_args])
parser_add_users.add_argument('app', help='Name or ID of an app').completer = DXAppCompleter(installed=True)
parser_add_users.add_argument('users', metavar='authorizedUser',
                              help='One or more users or orgs to add',
                              nargs='+')
parser_add_users.set_defaults(func=add_users)
register_parser(parser_add_users, subparsers_action=subparsers_add, categories='exec')

parser_add_developers = subparsers_add.add_parser('developers', help='Add developers for an app',
                                                  description='Add users or orgs to the list of developers for an app.  Developers are able to build and publish new versions of the app, and add or remove others from the list of developers and authorized users.',
                                                  prog='dx add developers', parents=[env_args])
parser_add_developers.add_argument('app', help='Name or ID of an app').completer = DXAppCompleter(installed=True)
parser_add_developers.add_argument('developers', metavar='developer', help='One or more users or orgs to add',
                              nargs='+')
parser_add_developers.set_defaults(func=add_developers)
register_parser(parser_add_developers, subparsers_action=subparsers_add, categories='exec')

parser_add_stage = subparsers_add.add_parser('stage', help='Add a stage to a workflow',
                                             description='Add a stage to a workflow.  Default inputs for the stage can also be set at the same time.',
                                             parents=[exec_input_args, stdout_args, env_args,
                                                      instance_type_arg],
                                             prog='dx add stage')
parser_add_stage.add_argument('workflow', help='Name or ID of a workflow').completer = DXPathCompleter(classes=['workflow'])
parser_add_stage.add_argument('executable', help='Name or ID of an executable to add as a stage in the workflow').completer = MultiCompleter([DXAppCompleter(),
                                                                                                                                              DXPathCompleter(classes=['applet'])])
parser_add_stage.add_argument('--alias', '--version', '--tag', dest='alias',
                              help='Tag or version of the app to add if the executable is an app (default: "default" if an app)')
parser_add_stage.add_argument('--name', help='Stage name')
parser_add_stage.add_argument('--id',  dest='stage_id', help='Stage ID')
add_stage_folder_args = parser_add_stage.add_mutually_exclusive_group()
add_stage_folder_args.add_argument('--output-folder', help='Path to the output folder for the stage (interpreted as an absolute path)')
add_stage_folder_args.add_argument('--relative-output-folder', help='A relative folder path for the stage (interpreted as relative to the workflow\'s output folder)')
parser_add_stage.set_defaults(func=workflow_cli.add_stage)
register_parser(parser_add_stage, subparsers_action=subparsers_add, categories='workflow')

parser_add_member = subparsers_add.add_parser("member", help="Grant a user membership to an org", description="Grant a user membership to an org", prog="dx add member", parents=[stdout_args, env_args])
parser_add_member.add_argument("org_id", help="ID of the org")
parser_add_member.add_argument("username_or_user_id", help="Username or ID of user")
parser_add_member.add_argument("--level", required=True, choices=["ADMIN", "MEMBER"], help="Org membership level that will be granted to the specified user")
parser_add_member.add_argument("--allow-billable-activities", default=False, action="store_true", help='Grant the specified user "allowBillableActivities" in the org')
parser_add_member.add_argument("--no-app-access", default=True, action="store_false", dest="app_access", help='Disable "appAccess" for the specified user in the org')
parser_add_member.add_argument("--project-access", choices=["ADMINISTER", "CONTRIBUTE", "UPLOAD", "VIEW", "NONE"], default="CONTRIBUTE", help='The default implicit maximum permission the specified user will receive to projects explicitly shared with the org; default CONTRIBUTE')
parser_add_member.add_argument("--no-email", default=False, action="store_true", help="Disable org invitation email notification to the specified user")
parser_add_member.set_defaults(func=add_membership)
register_parser(parser_add_member, subparsers_action=subparsers_add, categories="org")

#####################################
# list
#####################################
parser_list = subparsers.add_parser('list', help='Print the members of a list',
                                   description='Use this command with one of the availabile subcommands to perform various actions such as printing the list of developers or authorized users of an app.',
                                   prog='dx list')
subparsers_list = parser_list.add_subparsers(parser_class=DXArgumentParser)
subparsers_list.metavar = 'list_type'
register_parser(parser_list, categories=())

parser_list_users = subparsers_list.add_parser('users', help='List authorized users for an app',
                                               description='List the authorized users of an app.  Published versions of the app will only be accessible to users represented by this list and to developers of the app.  Unpublished versions are restricted to the developers',
                                               prog='dx list users', parents=[env_args])
parser_list_users.add_argument('app', help='Name or ID of an app').completer = DXAppCompleter(installed=True)
parser_list_users.set_defaults(func=list_users)
register_parser(parser_list_users, subparsers_action=subparsers_list, categories='exec')

parser_list_developers = subparsers_list.add_parser('developers', help='List developers for an app',
                                                    description='List the developers for an app.  Developers are able to build and publish new versions of the app, and add or remove others from the list of developers and authorized users.',
                                                    prog='dx list developers', parents=[env_args])
parser_list_developers.add_argument('app', help='Name or ID of an app').completer = DXAppCompleter(installed=True)
parser_list_developers.set_defaults(func=list_developers)
register_parser(parser_list_developers, subparsers_action=subparsers_list, categories='exec')

parser_list_stages = subparsers_list.add_parser('stages', help='List the stages in a workflow',
                                                description='List the stages in a workflow.',
                                                parents=[env_args],
                                                prog='dx list stages')
parser_list_stages.add_argument('workflow', help='Name or ID of a workflow').completer = DXPathCompleter(classes=['workflow'])
parser_list_stages.set_defaults(func=workflow_cli.list_stages)
register_parser(parser_list_stages, subparsers_action=subparsers_list, categories='workflow')

parser_list_database = subparsers_list.add_parser(
    "database",
    help=fill("List entities associated with a specific database. For example,") + "\n\n\t" +
         fill('"dx list database files" lists database files associated with a specific database.') + "\n\n\t" +
         fill('Please execute "dx list database -h" for more information.'),
    description=fill("List entities associated with a specific database."),
    prog="dx list database"
)
register_parser(parser_list_database, subparsers_action=subparsers_list)

subparsers_list_database = parser_list_database.add_subparsers(parser_class=DXArgumentParser)
subparsers_list_database.metavar = "entities"

parser_list_database_files = subparsers_list_database.add_parser(
    'files',
    help='List files associated with a specific database',
    description=fill('List files associated with a specific database'),
    parents=[env_args],
    prog='dx list database files'
)
parser_list_database_files.add_argument('database', help='Data object ID or path of the database.')
parser_list_database_files.add_argument('--folder', default='/', help='Name of folder (directory) in which to start searching for database files. This will typically match the name of the table whose files are of interest. The default value is "/" which will start the search at the root folder of the database.')
parser_list_database_files.add_argument("--recurse", default=False, help='Look for files recursively down the directory structure. Otherwise, by default, only look on one level.', action='store_true')
parser_list_database_files.add_argument("--csv", default=False, help='Write output as comma delimited fields, suitable as CSV format.', action='store_true')
parser_list_database_files.add_argument("--timeout", default=120, help='Number of seconds to wait before aborting the request. If omitted, default timeout is 120 seconds.', type=int)
parser_list_database_files.set_defaults(func=list_database_files)
register_parser(parser_list_database_files, subparsers_action=subparsers_list_database, categories='data')


#####################################
# remove
#####################################
parser_remove = subparsers.add_parser('remove', help='Remove one or more items to a list',
                                      description='Use this command with one of the available subcommands to perform various actions such as removing other users from the list of developers or authorized users of an app.',
                                      prog='dx remove')
subparsers_remove = parser_remove.add_subparsers(parser_class=DXArgumentParser)
subparsers_remove.metavar = 'list_type'
register_parser(parser_remove, categories=())

parser_remove_users = subparsers_remove.add_parser('users', help='Remove authorized users for an app',
                                                   description='Remove users or orgs from the list of authorized users of an app.  Published versions of the app will only be accessible to users represented by this list and to developers of the app.  Unpublished versions are restricted to the developers',
                                                   prog='dx remove users', parents=[env_args])
parser_remove_users.add_argument('app', help='Name or ID of an app').completer = DXAppCompleter(installed=True)
parser_remove_users.add_argument('users', metavar='authorizedUser',
                                 help='One or more users or orgs to remove',
                                 nargs='+')
parser_remove_users.set_defaults(func=remove_users)
register_parser(parser_remove_users, subparsers_action=subparsers_remove, categories='exec')

parser_remove_developers = subparsers_remove.add_parser('developers', help='Remove developers for an app',
                                                        description='Remove users or orgs from the list of developers for an app.  Developers are able to build and publish new versions of the app, and add or remove others from the list of developers and authorized users.',
                                                        prog='dx remove developers', parents=[env_args])
parser_remove_developers.add_argument('app', help='Name or ID of an app').completer = DXAppCompleter(installed=True)
parser_remove_developers.add_argument('developers', metavar='developer', help='One or more users to remove',
                                      nargs='+')
parser_remove_developers.set_defaults(func=remove_developers)
register_parser(parser_remove_developers, subparsers_action=subparsers_remove, categories='exec')

parser_remove_stage = subparsers_remove.add_parser('stage', help='Remove a stage from a workflow',
                                                   description='Remove a stage from a workflow.  The stage should be indicated either by an integer (0-indexed, i.e. "0" for the first stage), or a stage ID.',
                                                   parents=[stdout_args, env_args],
                                                   prog='dx remove stage')
parser_remove_stage.add_argument('workflow', help='Name or ID of a workflow').completer = DXPathCompleter(classes=['workflow'])
parser_remove_stage.add_argument('stage', help='Stage (index or ID) of the workflow to remove')
parser_remove_stage.set_defaults(func=workflow_cli.remove_stage)
register_parser(parser_remove_stage, subparsers_action=subparsers_remove, categories='workflow')

parser_remove_member = subparsers_remove.add_parser("member", help="Revoke the org membership of a user", description="Revoke the org membership of a user", prog="dx remove member", parents=[stdout_args, env_args])
parser_remove_member.add_argument("org_id", help="ID of the org")
parser_remove_member.add_argument("username_or_user_id", help="Username or ID of user")
parser_remove_member.add_argument("--keep-explicit-project-permissions", default=True, action="store_false", dest="revoke_project_permissions", help="Disable revocation of explicit project permissions of the specified user to projects billed to the org; implicit project permissions (i.e. those granted to the specified user via his membership in this org) will always be revoked")
parser_remove_member.add_argument("--keep-explicit-app-permissions", default=True, action="store_false", dest="revoke_app_permissions", help="Disable revocation of explicit app developer and user permissions of the specified user to apps billed to the org; implicit app permissions (i.e. those granted to the specified user via his membership in this org) will always be revoked")
parser_remove_member.add_argument("-y", "--yes", action="store_false", dest="confirm", help="Do not ask for confirmation")
parser_remove_member.set_defaults(func=remove_membership)
register_parser(parser_remove_member, subparsers_action=subparsers_remove, categories="org")

#####################################
# update
#####################################
parser_update = subparsers.add_parser('update', help='Update certain types of metadata',
                                      description='''
Use this command with one of the available targets listed below to update
their metadata that are not covered by the other
subcommands.''',
                                      prog='dx update')
subparsers_update = parser_update.add_subparsers(parser_class=DXArgumentParser)
subparsers_update.metavar = 'target'
register_parser(parser_update, categories=())

parser_update_org = subparsers_update.add_parser('org',
                                                 help='Update information about an org',
                                                 description='Update information about an org',
                                                 parents=[stdout_args, env_args],
                                                 prog='dx update org')
parser_update_org.add_argument('org_id', help='ID of the org')
parser_update_org.add_argument('--name', help='New name of the org')
parser_update_org.add_argument('--member-list-visibility', help='New org membership level that is required to be able to view the membership level and/or permissions of any other member in the specified org (corresponds to the memberListVisibility org policy)', choices=['ADMIN', 'MEMBER', 'PUBLIC'])
parser_update_org.add_argument('--project-transfer-ability', help='New org membership level that is required to be able to change the billing account of a project that is billed to the specified org, to some other entity (corresponds to the restrictProjectTransfer org policy)', choices=['ADMIN', 'MEMBER'])
parser_update_org.add_argument('--saml-idp', help='New SAML identity provider')
update_job_reuse_args = parser_update_org.add_mutually_exclusive_group(required=False)
update_job_reuse_args.add_argument('--enable-job-reuse', action='store_true',  help='Enable job reuse for projects where the org is the billTo')
update_job_reuse_args.add_argument('--disable-job-reuse', action='store_true', help='Disable job reuse for projects where the org is the billTo')
parser_update_org.set_defaults(func=update_org)
register_parser(parser_update_org, subparsers_action=subparsers_update, categories='org')


parser_update_workflow = subparsers_update.add_parser('workflow', help='Update the metadata for a workflow',
                                                      description='Update the metadata for an existing workflow',
                                                      parents=[stdout_args, env_args],
                                                      prog='dx update workflow')
parser_update_workflow.add_argument('workflow', help='Name or ID of a workflow').completer = DXPathCompleter(classes=['workflow'])
update_workflow_title_args = parser_update_workflow.add_mutually_exclusive_group()
update_workflow_title_args.add_argument('--title', help='Workflow title')
update_workflow_title_args.add_argument('--no-title', help='Unset the workflow title', action='store_true')
parser_update_workflow.add_argument('--summary', help='Workflow summary')
parser_update_workflow.add_argument('--description', help='Workflow description')
update_workflow_output_folder_args = parser_update_workflow.add_mutually_exclusive_group()
update_workflow_output_folder_args.add_argument('--output-folder', help='Default output folder for the workflow')
update_workflow_output_folder_args.add_argument('--no-output-folder', help='Unset the default output folder for the workflow', action='store_true')
parser_update_workflow.set_defaults(func=workflow_cli.update_workflow)
register_parser(parser_update_workflow, subparsers_action=subparsers_update, categories='workflow')

parser_update_stage = subparsers_update.add_parser('stage', help='Update the metadata for a stage in a workflow',
                                                   description='Update the metadata for a stage in a workflow',
                                                   parents=[exec_input_args, stdout_args, env_args,
                                                            instance_type_arg],
                                                   prog='dx update stage')
parser_update_stage.add_argument('workflow', help='Name or ID of a workflow').completer = DXPathCompleter(classes=['workflow'])
parser_update_stage.add_argument('stage', help='Stage (index or ID) of the workflow to update')
parser_update_stage.add_argument('--executable', help='Name or ID of an executable to replace in the stage').completer = MultiCompleter([DXAppCompleter(),
                                                                                                                                         DXPathCompleter(classes=['applet'])])
parser_update_stage.add_argument('--alias', '--version', '--tag', dest='alias',
                                 help='Tag or version of the app to use if replacing the stage executable with an app (default: "default" if an app)')
parser_update_stage.add_argument('--force',
                                 help='Whether to replace the executable even if it the new one cannot be verified as compatible with the previous version',
                                 action='store_true')
update_stage_name_args = parser_update_stage.add_mutually_exclusive_group()
update_stage_name_args.add_argument('--name', help='Stage name')
update_stage_name_args.add_argument('--no-name', help='Unset the stage name', action='store_true')
update_stage_folder_args = parser_update_stage.add_mutually_exclusive_group()
update_stage_folder_args.add_argument('--output-folder', help='Path to the output folder for the stage (interpreted as an absolute path)')
update_stage_folder_args.add_argument('--relative-output-folder', help='A relative folder path for the stage (interpreted as relative to the workflow\'s output folder)')
parser_update_stage.set_defaults(func=workflow_cli.update_stage)
register_parser(parser_update_stage, subparsers_action=subparsers_update, categories='workflow')

parser_update_member = subparsers_update.add_parser("member", help="Update the membership of a user in an org", description="Update the membership of a user in an org", prog="dx update member", parents=[stdout_args, env_args])
parser_update_member.add_argument("org_id", help="ID of the org")
parser_update_member.add_argument("username_or_user_id", help="Username or ID of user")
parser_update_member.add_argument("--level", choices=["ADMIN", "MEMBER"], help="The new org membership level of the specified user")
parser_update_member.add_argument("--allow-billable-activities", choices=["true", "false"], help='The new "allowBillableActivities" membership permission of the specified user in the org; default false if demoting the specified user from ADMIN to MEMBER')
parser_update_member.add_argument("--app-access", choices=["true", "false"], help='The new "appAccess" membership permission of the specified user in the org; default true if demoting the specified user from ADMIN to MEMBER')
parser_update_member.add_argument("--project-access", choices=["ADMINISTER", "CONTRIBUTE", "UPLOAD", "VIEW", "NONE"], help='The new default implicit maximum permission the specified user will receive to projects explicitly shared with the org; default CONTRIBUTE if demoting the specified user from ADMIN to MEMBER')
parser_update_member.set_defaults(func=update_membership)
register_parser(parser_update_member, subparsers_action=subparsers_update, categories="org")

parser_update_project = subparsers_update.add_parser("project",
                                                     help="Updates a specified project with the specified options",
                                                     description="", prog="dx update project",
                                                     parents=[stdout_args, env_args])
parser_update_project.add_argument('project_id', help="Project ID or project name")
parser_update_project.add_argument('--name', help="New project name")
parser_update_project.add_argument('--summary', help="Project summary")
parser_update_project.add_argument('--description', help="Project description")
parser_update_project.add_argument('--protected', choices=["true", "false"],
                                   help="Whether the project should be PROTECTED")
parser_update_project.add_argument('--restricted', choices=["true", "false"],
                                   help="Whether the project should be RESTRICTED")
parser_update_project.add_argument('--download-restricted', choices=["true", "false"],
                                   help="Whether the project should be DOWNLOAD RESTRICTED")
parser_update_project.add_argument('--containsPHI', choices=["true"],
                                   help="Flag to tell if project contains PHI")
parser_update_project.add_argument('--external-upload-restricted', choices=["true", "false"],
                                   help="Whether uploads of file and table data to the project should be restricted")
parser_update_project.add_argument('--database-ui-view-only', choices=["true", "false"],
                                   help="Whether the viewers on the project can access the database data directly")
parser_update_project.add_argument('--bill-to', help="Update the user or org ID of the billing account", type=str)
allowed_executables_group = parser_update_project.add_mutually_exclusive_group()
allowed_executables_group.add_argument('--allowed-executables', help='Executable ID(s) this project is allowed to run.  This operation overrides any existing list of executables.', type=str, nargs="+")
allowed_executables_group.add_argument('--unset-allowed-executables', help='Removes any restriction to run executables as set by --allowed-executables', action='store_true')

parser_update_project.set_defaults(func=update_project)
register_parser(parser_update_project, subparsers_action=subparsers_update, categories="metadata")


#####################################
# install
#####################################
parser_install = subparsers.add_parser('install', help='Install an app',
                                       description='Install an app by name.  To see a list of apps you can install, hit <TAB> twice after "dx install" or run "' + BOLD('dx find apps') + '" to see a list of available apps.', prog='dx install',
                                       parents=[env_args])
install_app_action = parser_install.add_argument('app', help='ID or name of app to install')
install_app_action.completer = DXAppCompleter(installed=False)
parser_install.set_defaults(func=install)
register_parser(parser_install, categories='exec')

#####################################
# uninstall
#####################################
parser_uninstall = subparsers.add_parser('uninstall', help='Uninstall an app',
                                         description='Uninstall an app by name.', prog='dx uninstall',
                                         parents=[env_args])
uninstall_app_action = parser_uninstall.add_argument('app', help='ID or name of app to uninstall')
uninstall_app_action.completer = DXAppCompleter(installed=True)
parser_uninstall.set_defaults(func=uninstall)
register_parser(parser_uninstall, categories='exec')

#####################################
# run
#####################################
parser_run = subparsers.add_parser('run', help='Run an applet, app, or workflow', add_help=False,
                                   description=(fill('Run an applet, app, or workflow.  To see a list of executables you can run, hit <TAB> twice after "dx run" or run "' + BOLD('dx find apps') + '" or "' + BOLD('dx find globalworkflows') + '" to see a list of available apps and global workflows.') + '\n\n' + fill('If any inputs are required but not specified, an interactive mode for selecting inputs will be launched.  Inputs can be set in multiple ways.  Run "' + BOLD('dx run --input-help') + '" for more details.') + '\n\n' + fill('Run "' + BOLD('dx run --instance-type-help') + '" to see a list of specifications for computers available to run executables.')),
                                   prog='dx run',
                                   formatter_class=argparse.RawTextHelpFormatter,
                                   parents=[exec_input_args, stdout_args, env_args, extra_args,
                                            instance_type_arg, property_args, tag_args])
run_executable_action = parser_run.add_argument('executable',
                                                help=fill('Name or ID of an applet, app, or workflow to run; must be provided if --clone is not set', width_adjustment=-24),
                                                nargs="?", default="")
run_executable_action.completer = MultiCompleter([DXAppCompleter(),
                                                  DXPathCompleter(classes=['applet', 'workflow'], visibility="visible")])

parser_run.add_argument('-d', '--depends-on',
                        help=fill('ID of job, analysis, or data object that must be in the "done" or ' +
                                  '"closed" state, as appropriate, before this executable can be run; ' +
                                  'repeat as necessary (e.g. "--depends-on id1 ... --depends-on idN"). ' +
                                  'Cannot be supplied when running workflows',
                                  width_adjustment=-24),
                        action='append', type=str)

parser_run.add_argument('-h', '--help', help='show this help message and exit', nargs=0, action=runHelp)
parser_run.add_argument('--clone', help=fill('Job or analysis ID or name from which to use as default options (will use the exact same executable ID, destination project and folder, job input, instance type requests, and a similar name unless explicitly overridden by command-line arguments. When using an analysis with --clone a workflow executable cannot be overriden and should not be provided.)', width_adjustment=-24))
parser_run.add_argument('--alias', '--version', dest='alias',
                        help=fill('Alias (tag) or version of the app to run (default: "default" if an app)', width_adjustment=-24))
parser_run.add_argument('--destination', '--folder', metavar='PATH', dest='folder', help=fill('The full project:folder path in which to output the results. By default, the current working directory will be used.', width_adjustment=-24))
parser_run.add_argument('--batch-folders', dest='batch_folders',
                        help=fill('Output results to separate folders, one per batch, using batch ID as the name of the output folder. The batch output folder location will be relative to the path set in --destination', width_adjustment=-24),
                        action='store_true')
parser_run.add_argument('--project', metavar='PROJECT',
                        help=fill('Project name or ID in which to run the executable. This can also ' +
                                  'be specified together with the output folder in --destination.',
                                  width_adjustment=-24))
parser_run.add_argument('--stage-output-folder', metavar=('STAGE_ID', 'FOLDER'),
                        help=fill('A stage identifier (ID, name, or index), and a folder path to ' +
                                  'use as its output folder',
                                  width_adjustment=-24),
                        nargs=2,
                        action='append',
                        default=[])
parser_run.add_argument('--stage-relative-output-folder', metavar=('STAGE_ID', 'FOLDER'),
                        help=fill('A stage identifier (ID, name, or index), and a relative folder ' +
                                  'path to the workflow output folder to use as the output folder',
                                  width_adjustment=-24),
                        nargs=2,
                        action='append',
                        default=[])
parser_run.add_argument('--name', help=fill('Name for the job (default is the app or applet name)', width_adjustment=-24))
parser_run.add_argument('--delay-workspace-destruction',
                        help=fill('Whether to keep the job\'s temporary workspace around for debugging purposes for 3 days after it succeeds or fails', width_adjustment=-24),
                        action='store_true')
parser_run.add_argument('--priority',
                        choices=['low', 'normal', 'high'],
                        help=fill('Request a scheduling priority for all resulting jobs. ' +
                                  'Defaults to high when --watch, --ssh, or --allow-ssh flags are used.',
                                  width_adjustment=-24))
parser_run.add_argument('--head-job-on-demand', action='store_true',
                        help=fill('Requests that the head job of an app or applet be run in an on-demand instance. ' +
                                  'Note that --head-job-on-demand option will override the --priority setting for the head job',
                                  width_adjustment=-24))
parser_run.add_argument('-y', '--yes', dest='confirm', help='Do not ask for confirmation', action='store_false')
parser_run.add_argument('--wait', help='Wait until the job is done before returning', action='store_true')
parser_run.add_argument('--watch', help="Watch the job after launching it. Defaults --priority to high.", action='store_true')
parser_run.add_argument('--allow-ssh', action='append', nargs='?', metavar='ADDRESS',
                        help=fill('Configure the job to allow SSH access. Defaults --priority to high. If an argument is ' +
                                  'supplied, it is interpreted as an IP range, e.g. "--allow-ssh 1.2.3.4". ' +
                                  'If no argument is supplied then the client IP visible to the DNAnexus API server will be used by default',
                                  width_adjustment=-24))
parser_run.add_argument('--ssh',
                        help=fill("Configure the job to allow SSH access and connect to it after launching. " +
                                  "Defaults --priority to high.",
                                  width_adjustment=-24),
                        action='store_true')
parser_run.add_argument('--ssh-proxy', metavar=('<address>:<port>'),
                        help=fill('SSH connect via proxy, argument supplied is used as the proxy address and port',
                                  width_adjustment=-24))
parser_run.add_argument('--debug-on', action='append', choices=['AppError', 'AppInternalError', 'ExecutionError', 'All'],
                        help=fill("Configure the job to hold for debugging when any of the listed errors occur",
                                  width_adjustment=-24))

ignore_reuse = parser_run.add_mutually_exclusive_group()
ignore_reuse.add_argument('--ignore-reuse',
                        help=fill("Disable job reuse for execution",
                                  width_adjustment=-24),
                        action='store_true')
ignore_reuse.add_argument('--ignore-reuse-stage', metavar='STAGE_ID', dest='ignore_reuse_stages',
                        help=fill('A stage (using its ID, name, or index) for which job reuse should be disabled, ' +
                                  'if a stage points to another (nested) workflow the ignore reuse option will be applied to the whole subworkflow. ' +
                                  'This option overwrites any ignoreReuse fields set on app(let)s or the workflow during build time; ' +
                                  'repeat as necessary',
                                  width_adjustment=-24),
                        action='append')
parser_run.add_argument('--rerun-stage', metavar='STAGE_ID', dest='rerun_stages',
                        help=fill('A stage (using its ID, name, or index) to rerun, or "*" to ' +
                                  'indicate all stages should be rerun; repeat as necessary',
                                  width_adjustment=-24),
                        action='append')
parser_run.add_argument('--batch-tsv', dest='batch_tsv', metavar="FILE",
                        help=fill('A file in tab separated value (tsv) format, with a subset ' +
                                  'of the executable input arguments. A job will be launched ' +
                                  'for each table row.',
                                  width_adjustment=-24))
ic_format = '\'{"entrypoint": <number of instances>}\''
parser_run.add_argument('--instance-count',
                               metavar='INSTANCE_COUNT_OR_MAPPING',
                               help=fill('Specify spark cluster instance count(s). It can be an int or a mapping of the format {ic}'.format(ic=ic_format),
                                         width_adjustment=-24),
                               action='append')
parser_run.add_argument('--input-help',
                        help=fill('Print help and examples for how to specify inputs',
                                  width_adjustment=-24),
                        action=runInputHelp, nargs=0)
parser_run.add_argument('--detach', help=fill("When invoked from a job, detaches the new job from the creator job so the "
                                              "new job will appear as a typical root execution. Setting DX_RUN_DETACH "
                                              "environment variable to 1 causes this option to be set by default.",
                                              width_adjustment=-24), action='store_true')
parser_run.add_argument('--cost-limit', help=fill("Maximum cost of the job before termination. In case of workflows it is cost of the "
                                                  "entire analysis job. For batch run, this limit is applied per job.",
                                              width_adjustment=-24), metavar='cost_limit', type=float)
<<<<<<< HEAD
parser_run.add_argument('-r', '--rank', type=int, help='Set the rank of the root execution, integer between -1024 and 1023. Requires executionRankEnabled license feature for the billTo. Default is 0.', default=None)
parser_run.add_argument('--max-tree-spot-wait-time', help='The amount of time allocated to each path in the root execution\'s tree to wait for Spot (in seconds, or use suffix s, m, h, d, w, M, y)')
parser_run.add_argument('--max-job-spot-wait-time', help='The amount of time allocated to each job in the root execution\'s tree to wait for Spot (in seconds, or use suffix s, m, h, d, w, M, y)')

preserve_outputs = parser_run.add_mutually_exclusive_group()
preserve_outputs.add_argument('--preserve-job-outputs', action='store_true',
                              help=fill("Copy cloneable outputs of every non-reused job entering \"done\" state in this "
                                        "root execution into the \"intermediateJobOutputs\" subfolder under the output "
                                        "folder for the root execution.",
                                        width_adjustment=-24))
preserve_outputs.add_argument('--preserve-job-outputs-folder', metavar="JOB_OUTPUTS_FOLDER",
                              help=fill("Copy cloneable outputs of every non-reused job entering \"done\" state in this "
                                        "root execution to a folder in the project. JOB_OUTPUTS_FOLDER starting with '/' "
                                        "refers to an absolute path within the project, otherwise, it refers to a subfolder "
                                        "under root execution's output folder.",
                                        width_adjustment=-24))

=======
parser_run.add_argument('-r', '--rank', type=int, help=fill('Set the rank of the root execution, integer between -1024 and 1023. Requires executionRankEnabled license feature for the billTo. Default is 0.', width_adjustment=-24), default=None)
parser_run.add_argument('--max-tree-spot-wait-time', help=fill('The amount of time allocated to each path in the root execution\'s tree to wait for Spot (in seconds, or use suffix s, m, h, d, w, M, y)', width_adjustment=-24))
parser_run.add_argument('--max-job-spot-wait-time', help=fill('The amount of time allocated to each job in the root execution\'s tree to wait for Spot (in seconds, or use suffix s, m, h, d, w, M, y)', width_adjustment=-24))
>>>>>>> e7c390cb
parser_run.set_defaults(func=run, verbose=False, help=False, details=None,
                        stage_instance_types=None, stage_folders=None, head_job_on_demand=None)
register_parser(parser_run, categories='exec')

#####################################
# watch
#####################################
parser_watch = subparsers.add_parser('watch', help='Watch logs of a job and its subjobs', prog='dx watch',
                                     description='Monitors logging output from a running job',
                                     parents=[env_args, no_color_arg])
parser_watch.add_argument('jobid', help='ID of the job to watch')
# .completer = TODO
parser_watch.add_argument('-n', '--num-recent-messages', help='Number of recent messages to get',
                          type=int, default=1024*256)
parser_watch.add_argument('--tree', help='Include the entire job tree', action='store_true')
parser_watch.add_argument('-l', '--levels', action='append', choices=["EMERG", "ALERT", "CRITICAL", "ERROR", "WARNING",
                                                                      "NOTICE", "INFO", "DEBUG", "STDERR", "STDOUT"])
parser_watch.add_argument('--get-stdout', help='Extract stdout only from this job', action='store_true')
parser_watch.add_argument('--get-stderr', help='Extract stderr only from this job', action='store_true')
parser_watch.add_argument('--get-streams', help='Extract only stdout and stderr from this job', action='store_true')
parser_watch.add_argument('--no-timestamps', help='Omit timestamps from messages', action='store_false',
                          dest='timestamps')
parser_watch.add_argument('--job-ids', help='Print job ID in each message', action='store_true')
parser_watch.add_argument('--no-job-info', help='Omit job info and status updates', action='store_false',
                          dest='job_info')
parser_watch.add_argument('-q', '--quiet', help='Do not print extra info messages', action='store_true')
parser_watch.add_argument('-f', '--format', help='Message format. Available fields: job, level, msg, date')
parser_watch.add_argument('--no-wait', '--no-follow', action='store_false', dest='tail',
                          help='Exit after the first new message is received, instead of waiting for all logs')
parser_watch.set_defaults(func=watch)
register_parser(parser_watch, categories='exec')

#####################################
# shh_config
#####################################
parser_ssh_config = subparsers.add_parser('ssh_config', help='Configure SSH keys for your DNAnexus account',
                                   description='Configure SSH access credentials for your DNAnexus account',
                                   prog='dx ssh_config',
                                   parents=[env_args])
parser_ssh_config.add_argument('ssh_keygen_args', help='Command-line arguments to pass to ssh-keygen',
                               nargs=argparse.REMAINDER)
parser_ssh_config.add_argument('--revoke', help='Revoke SSH public key associated with your DNAnexus account; you will no longer be able to SSH into any jobs.', action='store_true')
parser_ssh_config.set_defaults(func=ssh_config)
register_parser(parser_ssh_config, categories='exec')

#####################################
# ssh
#####################################
parser_ssh = subparsers.add_parser('ssh', help='Connect to a running job via SSH',
                                   description='Use an SSH client to connect to a job being executed on the DNAnexus ' +
                                               'platform. The job must be launched using "dx run --allow-ssh" or ' +
                                               'equivalent API options. Use "dx ssh_config" or the Profile page on ' +
                                               'the DNAnexus website to configure SSH for your DNAnexus account.',
                                   prog='dx ssh',
                                   parents=[env_args])
parser_ssh.add_argument('job_id', help='Name of job to connect to')
parser_ssh.add_argument('ssh_args', help='Command-line arguments to pass to the SSH client', nargs=argparse.REMAINDER)
parser_ssh.add_argument('--ssh-proxy', metavar=('<address>:<port>'),
                        help='SSH connect via proxy, argument supplied is used as the proxy address and port')
parser_ssh_firewall = parser_ssh.add_mutually_exclusive_group()
parser_ssh_firewall.add_argument('--no-firewall-update', help='Do not update the allowSSH allowed IP ranges before connecting with ssh', action='store_true', default=False)
parser_ssh_firewall.add_argument('--allow-ssh', action='append', nargs='?', metavar='ADDRESS',
                        help=fill('Configure the job to allow SSH access from an IP range, e.g. "--allow-ssh 1.2.3.4". ' +
                                  'If no argument is supplied then the client IP visible to the DNAnexus API server will be used by default',
                                  width_adjustment=-24))
# If ssh is run with the  supress-running-check flag, then dx won't prompt
# the user whether they would like to terminate the currently running job
# after they exit ssh.  Among other things, this will allow users to setup
# ssh tunnels using dx ssh, and exit the ssh command with the tunnel still
# in place, and not be prompted to terminate the instance (which would close
# the tunnel).
parser_ssh.add_argument('--suppress-running-check', action='store_false', help=argparse.SUPPRESS, dest='check_running')
parser_ssh.set_defaults(func=ssh)
register_parser(parser_ssh, categories='exec')

#####################################
# terminate
#####################################
parser_terminate = subparsers.add_parser('terminate', help='Terminate jobs or analyses',
                                         description='Terminate one or more jobs or analyses',
                                         prog='dx terminate',
                                         parents=[env_args])
parser_terminate.add_argument('jobid', help='ID of a job or analysis to terminate', nargs='+')
parser_terminate.set_defaults(func=terminate)
parser_map['terminate'] = parser_terminate
parser_categories['all']['cmds'].append((subparsers._choices_actions[-1].dest, subparsers._choices_actions[-1].help))
parser_categories['exec']['cmds'].append((subparsers._choices_actions[-1].dest, subparsers._choices_actions[-1].help))

#####################################
# rmproject
#####################################
parser_rmproject = subparsers.add_parser('rmproject', help='Delete a project',
                                         description='Delete projects and all their associated data',
                                         prog='dx rmproject',
                                         parents=[env_args])
projects_action = parser_rmproject.add_argument('projects', help='Projects to remove', metavar='project', nargs='+')
projects_action.completer = DXPathCompleter(expected='project', include_current_proj=True)
parser_rmproject.add_argument('-y', '--yes', dest='confirm', help='Do not ask for confirmation', action='store_false')
parser_rmproject.add_argument('-q', '--quiet', help='Do not print purely informational messages', action='store_true')
parser_rmproject.set_defaults(func=rmproject)
register_parser(parser_rmproject, categories='fs')

#####################################
# new
#####################################
parser_new = subparsers.add_parser('new', help='Create a new project or data object',
                                   description='Use this command with one of the available subcommands (classes) to create a new project or data object from scratch.  Not all data types are supported.  See \'dx upload\' for files and \'dx build\' for applets.',
                                   prog="dx new")
subparsers_new = parser_new.add_subparsers(parser_class=DXArgumentParser)
subparsers_new.metavar = 'class'
register_parser(parser_new, categories='data')

parser_new_user = subparsers_new.add_parser("user", help="Create a new user account", description="Create a new user account", parents=[stdout_args, env_args], prog="dx new user")
parser_new_user_user_opts = parser_new_user.add_argument_group("User options")
parser_new_user_user_opts.add_argument("-u", "--username", required=True, help="Username")
parser_new_user_user_opts.add_argument("--email", required=True, help="Email address")
parser_new_user_user_opts.add_argument("--first", help="First name")
parser_new_user_user_opts.add_argument("--middle", help="Middle name")
parser_new_user_user_opts.add_argument("--last", help="Last name")
parser_new_user_user_opts.add_argument("--token-duration", help='Time duration for which the newly generated auth token for the new user will be valid (default 30 days; max 30 days). An integer will be interpreted as seconds; you can append a suffix (s, m, h, d) to indicate different units (e.g. "--token-duration 10m" to indicate 10 minutes).')
parser_new_user_user_opts.add_argument("--occupation", help="Occupation")
parser_new_user_user_opts.add_argument("--on-behalf-of", help="On behalf of which org is the account provisioned")
parser_new_user_org_opts = parser_new_user.add_argument_group("Org options", "Optionally invite the new user to an org with the specified parameters")
parser_new_user_org_opts.add_argument("--org", help="ID of the org")
parser_new_user_org_opts.add_argument("--level", choices=["ADMIN", "MEMBER"], default="MEMBER", action=DXNewUserOrgArgsAction, help="Org membership level that will be granted to the new user; default MEMBER")
parser_new_user_org_opts.add_argument("--set-bill-to", default=False, action=DXNewUserOrgArgsAction, help='Set the default "billTo" field of the new user to the org; implies --allow-billable-activities')
parser_new_user_org_opts.add_argument("--allow-billable-activities", default=False, action=DXNewUserOrgArgsAction, help='Grant the new user "allowBillableActivities" in the org')
parser_new_user_org_opts.add_argument("--no-app-access", default=True, action=DXNewUserOrgArgsAction, dest="app_access", help='Disable "appAccess" for the new user in the org')
parser_new_user_org_opts.add_argument("--project-access", choices=["ADMINISTER", "CONTRIBUTE", "UPLOAD", "VIEW", "NONE"], default="CONTRIBUTE", action=DXNewUserOrgArgsAction, help='The "projectAccess" to grant the new user in the org; default CONTRIBUTE')
parser_new_user_org_opts.add_argument("--no-email", default=False, action=DXNewUserOrgArgsAction, help="Disable org invitation email notification to the new user")
parser_new_user.set_defaults(func=new_user)
register_parser(parser_new_user, subparsers_action=subparsers_new,
                   categories="other")

parser_new_org = subparsers_new.add_parser('org', help='Create new non-billable org',
                                           description='Create a new non-billable org. Contact sales@dnanexus.com for the creation of billable orgs',
                                           parents=[stdout_args, env_args],
                                           prog='dx new org')
parser_new_org.add_argument('name', help='Descriptive name of the org', nargs='?')
parser_new_org.add_argument('--handle', required=True, help='Unique handle for the org. The specified handle will be converted to lowercase and appended to "org-" to form the org ID')
parser_new_org.add_argument('--member-list-visibility', default="ADMIN", help='Org membership level required to be able to list the members of the org, or to view the membership level or permissions of any other member of the org; default ADMIN', choices=["ADMIN", "MEMBER", "PUBLIC"])
parser_new_org.add_argument('--project-transfer-ability', default="ADMIN", help='Org membership level required to be able to change the billing account of an org-billed project to any other entity; default ADMIN', choices=["ADMIN", "MEMBER"])
parser_new_org.set_defaults(func=new_org)
register_parser(parser_new_org, subparsers_action=subparsers_new, categories='org')

parser_new_project = subparsers_new.add_parser('project', help='Create a new project',
                                               description='Create a new project',
                                               parents=[stdout_args, env_args],
                                               prog='dx new project')
parser_new_project.add_argument('name', help='Name of the new project', nargs='?')
parser_new_project.add_argument('--region', help='Region affinity of the new project')
parser_new_project.add_argument('-s', '--select', help='Select the new project as current after creating',
                                action='store_true')
parser_new_project.add_argument('--bill-to', help='ID of the user or org to which the project will be billed. The default value is the billTo of the requesting user.')
parser_new_project.add_argument('--phi', help='Add PHI protection to project', default=False,
                                action='store_true')
parser_new_project.add_argument('--database-ui-view-only', help='Viewers on the project cannot access database data directly', default=False,
                                action='store_true')
parser_new_project.set_defaults(func=new_project)
register_parser(parser_new_project, subparsers_action=subparsers_new, categories='fs')

parser_new_record = subparsers_new.add_parser('record', help='Create a new record',
                                              description='Create a new record',
                                              parents=[parser_dataobject_args, parser_single_dataobject_output_args,
                                                       stdout_args, env_args],
                                              formatter_class=argparse.RawTextHelpFormatter,
                                              prog='dx new record')
init_action = parser_new_record.add_argument('--init', help='Path to record from which to initialize all metadata')
parser_new_record.add_argument('--close', help='Close the record immediately after creating it', action='store_true')
init_action.completer = DXPathCompleter(classes=['record'])
parser_new_record.set_defaults(func=new_record)
register_parser(parser_new_record, subparsers_action=subparsers_new, categories='fs')

parser_new_workflow = subparsers_new.add_parser('workflow', help='Create a new workflow',
                                                description='Create a new workflow',
                                                parents=[parser_dataobject_args, parser_single_dataobject_output_args,
                                                         stdout_args, env_args],
                                                formatter_class=argparse.RawTextHelpFormatter,
                                                prog='dx new workflow')
parser_new_workflow.add_argument('--title', help='Workflow title')
parser_new_workflow.add_argument('--summary', help='Workflow summary')
parser_new_workflow.add_argument('--description', help='Workflow description')
parser_new_workflow.add_argument('--output-folder', help='Default output folder for the workflow')
init_action = parser_new_workflow.add_argument('--init', help=fill('Path to workflow or an analysis ID from which to initialize all metadata', width_adjustment=-24))
init_action.completer = DXPathCompleter(classes=['workflow'])
parser_new_workflow.set_defaults(func=workflow_cli.new_workflow)
register_parser(parser_new_workflow, subparsers_action=subparsers_new, categories='workflow')

#####################################
# get_details
#####################################
parser_get_details = subparsers.add_parser('get_details', help='Get details of a data object',
                                           description='Get the JSON details of a data object.', prog="dx get_details",
                                           parents=[env_args])
parser_get_details.add_argument('path', help='ID or path to data object to get details for').completer = DXPathCompleter()
parser_get_details.set_defaults(func=get_details)
register_parser(parser_get_details, categories='metadata')

#####################################
# set_details
#####################################
parser_set_details = subparsers.add_parser('set_details', help='Set details on a data object',
                                           description='Set the JSON details of a data object.', prog="dx set_details",
                                           parents=[env_args, all_arg])
parser_set_details.add_argument('path', help='ID or path to data object to modify').completer = DXPathCompleter()
parser_set_details.add_argument('details', help='JSON to store as details', nargs='?')
parser_set_details.add_argument('-f', '--details-file', help='Path to local file containing JSON to store as details')
parser_set_details.set_defaults(func=set_details)
register_parser(parser_set_details, categories='metadata')

#####################################
# set_visibility
#####################################
parser_set_visibility = subparsers.add_parser('set_visibility', help='Set visibility on a data object',
                                              description='Set visibility on a data object.', prog='dx set_visibility',
                                              parents=[env_args, all_arg])
parser_set_visibility.add_argument('path', help='ID or path to data object to modify').completer = DXPathCompleter()
parser_set_visibility.add_argument('visibility', choices=['hidden', 'visible'],
                                   help='Visibility that the object should have')
parser_set_visibility.set_defaults(func=set_visibility)
register_parser(parser_set_visibility, categories='metadata')

#####################################
# add_types
#####################################
parser_add_types = subparsers.add_parser('add_types', help='Add types to a data object',
                                         description='Add types to a data object.  See https://documentation.dnanexus.com/developer/api/data-object-lifecycle/types for a list of DNAnexus types.',
                                         prog='dx add_types',
                                         parents=[env_args, all_arg])
parser_add_types.add_argument('path', help='ID or path to data object to modify').completer = DXPathCompleter()
parser_add_types.add_argument('types', nargs='+', metavar='type', help='Types to add')
parser_add_types.set_defaults(func=add_types)
register_parser(parser_add_types, categories='metadata')

#####################################
# remove_types
#####################################
parser_remove_types = subparsers.add_parser('remove_types', help='Remove types from a data object',
                                            description='Remove types from a data object.  See https://documentation.dnanexus.com/developer/api/data-object-lifecycle/types for a list of DNAnexus types.',
                                            prog='dx remove_types',
                                            parents=[env_args, all_arg])
parser_remove_types.add_argument('path', help='ID or path to data object to modify').completer = DXPathCompleter()
parser_remove_types.add_argument('types', nargs='+', metavar='type', help='Types to remove')
parser_remove_types.set_defaults(func=remove_types)
register_parser(parser_remove_types, categories='metadata')

#####################################
# tag
#####################################
parser_tag = subparsers.add_parser('tag', help='Tag a project, data object, or execution', prog='dx tag',
                                   description='Tag a project, data object, or execution.  Note that a project context must be either set or specified for data object IDs or paths.',
                                   parents=[env_args, all_arg])
parser_tag.add_argument('path', help='ID or path to project, data object, or execution to modify').completer = DXPathCompleter()
parser_tag.add_argument('tags', nargs='+', metavar='tag', help='Tags to add')
parser_tag.set_defaults(func=add_tags)
register_parser(parser_tag, categories='metadata')

#####################################
# untag
#####################################
parser_untag = subparsers.add_parser('untag', help='Untag a project, data object, or execution', prog='dx untag',
                                     description='Untag a project, data object, or execution.  Note that a project context must be either set or specified for data object IDs or paths.',
                                     parents=[env_args, all_arg])
parser_untag.add_argument('path', help='ID or path to project, data object, or execution to modify').completer = DXPathCompleter()
parser_untag.add_argument('tags', nargs='+', metavar='tag', help='Tags to remove')
parser_untag.set_defaults(func=remove_tags)
register_parser(parser_untag, categories='metadata')

#####################################
# rename
#####################################
parser_rename = subparsers.add_parser('rename',
                                      help='Rename a project or data object',
                                      description='Rename a project or data object.  To rename folders, use \'dx mv\' instead.  Note that a project context must be either set or specified to rename a data object.  To specify a project or a project context, append a colon character ":" after the project ID or name.',
                                      prog='dx rename',
                                      parents=[env_args, all_arg])
path_action = parser_rename.add_argument('path', help='Path to project or data object to rename')
path_action.completer = DXPathCompleter(include_current_proj=True)
parser_rename.add_argument('name', help='New name')
parser_rename.set_defaults(func=rename)
register_parser(parser_rename, categories='metadata')

#####################################
# set_properties
#####################################
parser_set_properties = subparsers.add_parser('set_properties', help='Set properties of a project, data object, or execution',
                                              description='Set properties of a project, data object, or execution.  Note that a project context must be either set or specified for data object IDs or paths.', prog='dx set_properties',
                                              parents=[env_args, all_arg])
parser_set_properties.add_argument('path', help='ID or path to project, data object, or execution to modify').completer = DXPathCompleter()
parser_set_properties.add_argument('properties', nargs='+', metavar='propertyname=value',
                                   help='Key-value pairs of property names and their new values')
parser_set_properties.set_defaults(func=set_properties)
register_parser(parser_set_properties, categories='metadata')

#####################################
# unset_properties
#####################################
parser_unset_properties = subparsers.add_parser('unset_properties', help='Unset properties of a project, data object, or execution',
                                                description='Unset properties of a project, data object, or execution.  Note that a project context must be either set or specified for data object IDs or paths.',
                                                prog='dx unset_properties',
                                                parents=[env_args, all_arg])
path_action = parser_unset_properties.add_argument('path', help='ID or path to project, data object, or execution to modify')
path_action.completer = DXPathCompleter()
parser_unset_properties.add_argument('properties', nargs='+', metavar='propertyname', help='Property names to unset')
parser_unset_properties.set_defaults(func=unset_properties)
register_parser(parser_unset_properties, categories='metadata')

#####################################
# close
#####################################
parser_close = subparsers.add_parser('close', help='Close data object(s)',
                                     description='Close a remote data object or set of objects.',
                                     prog='dx close',
                                     parents=[env_args, all_arg])
parser_close.add_argument('path', help='Path to a data object to close', nargs='+').completer = DXPathCompleter()
parser_close.add_argument('--wait', help='Wait for the object(s) to close', action='store_true')
parser_close.set_defaults(func=close)
register_parser(parser_close, categories=('data', 'metadata'))

#####################################
# wait
#####################################
parser_wait = subparsers.add_parser('wait', help='Wait for data object(s) to close or job(s) to finish',
                                    description='Polls the state of specified data object(s) or job(s) until they are all in the desired state.  Waits until the "closed" state for a data object, and for any terminal state for a job ("terminated", "failed", or "done").  Exits with a non-zero code if a job reaches a terminal state that is not "done".  Can also provide a local file containing a list of data object(s) or job(s), one per line; the file will be read if "--from-file" argument is added.',
                                    prog='dx wait',
                                    parents=[env_args])
path_action = parser_wait.add_argument('path', help='Path to a data object, job ID, or file with IDs to wait for', nargs='+')
path_action.completer = DXPathCompleter()
parser_wait.add_argument('--from-file', help='Read the list of objects to wait for from the file provided in path', action='store_true')
parser_wait.set_defaults(func=wait)
register_parser(parser_wait, categories=('data', 'metadata', 'exec'))

#####################################
# get
#####################################
parser_get = subparsers.add_parser('get', help='Download records, apps, applets, workflows, files, and databases.',
                                   description='Download the contents of some types of data (records, apps, applets, workflows, files, and databases).  Downloading an app, applet or a workflow will attempt to reconstruct a source directory that can be used to rebuild it with "dx build".  Use "-o -" to direct the output to stdout.',
                                   prog='dx get',
                                   parents=[env_args])
parser_get.add_argument('path', help='Data object ID or name to access').completer = DXPathCompleter(classes=['file', 'record', 'applet', 'app', 'workflow', 'database'])
parser_get.add_argument('-o', '--output', help='local file path where the data is to be saved ("-" indicates stdout output for objects of class file and record). If not supplied, the object\'s name on the platform will be used, along with any applicable extensions. For app(let) and workflow objects, if OUTPUT does not exist, the object\'s source directory will be created there; if OUTPUT is an existing directory, a new directory with the object\'s name will be created inside it.')
parser_get.add_argument('--filename', default='/', help='When downloading from a database, name of the file or folder to be downloaded. If omitted, all files in the database will be downloaded, so use caution and include the --allow-all-files argument.')
parser_get.add_argument("--allow-all-files", default=False, help='When downloading from a database, this allows all files in a database to be downloaded when --filename argument is omitted.', action='store_true', dest='allow_all_files')
parser_get.add_argument("--recurse", default=False, help='When downloading from a database, look for files recursively down the directory structure. Otherwise, by default, only look on one level.', action='store_true')
parser_get.add_argument('--no-ext', help='If -o is not provided, do not add an extension to the filename', action='store_true')
parser_get.add_argument('--omit-resources', help='When downloading an app(let), omit fetching the resources associated with the app(let).', action='store_true')
parser_get.add_argument('-f', '--overwrite', help='Overwrite the local file if necessary', action='store_true')
parser_get.set_defaults(func=get)
register_parser(parser_get, categories='data')

#####################################
# find
#####################################
parser_find = subparsers.add_parser('find', help='Search functionality over various DNAnexus entities',
                                    description='Search functionality over various DNAnexus entities.',
                                    formatter_class=argparse.RawTextHelpFormatter,
                                    prog='dx find')
subparsers_find = parser_find.add_subparsers(parser_class=DXArgumentParser)
subparsers_find.metavar = 'category'
register_parser(parser_find, categories=())

parser_find_apps = subparsers_find.add_parser(
    'apps',
    help=fill('List available apps'),
    description=fill('Finds apps subject to the given search parameters. Use --category to restrict by a category; '
                     'common categories are available as tab completions and can be listed with --category-help.'),
    parents=[stdout_args, json_arg, delim_arg, env_args],
    prog='dx find apps'
)
parser_find_apps.add_argument('--name', help='Name of the app')
parser_find_apps.add_argument('--category', help='Category of the app').completer = ListCompleter(APP_CATEGORIES)
parser_find_apps.add_argument('--category-help',
                              help='Print a list of common app categories',
                              nargs=0,
                              action=PrintCategoryHelp)
parser_find_apps.add_argument('-a', '--all', help='Return all versions of each app', action='store_true')
parser_find_apps.add_argument('--unpublished', help='Return only unpublished apps (if omitted, returns only published apps)', action='store_true')
parser_find_apps.add_argument('--installed', help='Return only installed apps', action='store_true')
parser_find_apps.add_argument('--billed-to', help='User or organization responsible for the app')
parser_find_apps.add_argument('--creator', help='Creator of the app version')
parser_find_apps.add_argument('--developer', help='Developer of the app')
parser_find_apps.add_argument('--created-after', help='''Date (e.g. --created-after="2021-12-01" or --created-after="2021-12-01 19:01:33") or integer Unix epoch timestamp in milliseconds (e.g. --created-after=1642196636000) after which the app created. You can also specify negative numbers to indicate a time period in the past suffixed by s, m, h, d, w, M or y to indicate seconds, minutes, hours, days, weeks, months or years (e.g. --created-after=-2d for apps created in the last 2 days)''')
parser_find_apps.add_argument('--created-before', help='''Date (e.g. --created-before="2021-12-01" or --created-before="2021-12-01 19:01:33") or integer Unix epoch timestamp in milliseconds (e.g. --created-before=1642196636000) before which the app was created. You can also specify negative numbers to indicate a time period in the past suffixed by s, m, h, d, w, M or y to indicate seconds, minutes, hours, days, weeks, months or years (e.g. --created-before=-2d for apps created earlier than 2 days ago)''')
parser_find_apps.add_argument('--mod-after',help='''Date (e.g. --mod-after="2021-12-01" or --mod-after="2021-12-01 19:01:33") or integer Unix epoch timestamp in milliseconds (e.g. --mod-after=1642196636000) after which the app modified. You can also specify negative numbers to indicate a time period in the past suffixed by s, m, h, d, w, M or y to indicate seconds, minutes, hours, days, weeks, months or years (e.g. --mod-after=-2d for apps modified in the last 2 days)''')
parser_find_apps.add_argument('--mod-before', help='''Date (e.g. --mod-before="2021-12-01" or --mod-before="2021-12-01 19:01:33") or integer Unix epoch timestamp in milliseconds (e.g. --mod-before=1642196636000) after which the app modified. You can also specify negative numbers to indicate a time period in the past suffixed by s, m, h, d, w, M or y to indicate seconds, minutes, hours, days, weeks, months or years (e.g. --mod-before=-2d for apps modified earlier than 2 days ago)''')
parser_find_apps.set_defaults(func=find_apps)
register_parser(parser_find_apps, subparsers_action=subparsers_find, categories='exec')

parser_find_globalworkflows = subparsers_find.add_parser(
    'globalworkflows',
    help=fill('List available global workflows'),
    description=fill('Finds global workflows subject to the given search parameters. Use --category to restrict by a category; '
                     'common categories are available as tab completions and can be listed with --category-help.'),
    parents=[stdout_args, json_arg, delim_arg, env_args],
    prog='dx find globalworkflows'
)
parser_find_globalworkflows.add_argument('--name', help='Name of the workflow')
parser_find_globalworkflows.add_argument('--category', help='Category of the workflow').completer = ListCompleter(APP_CATEGORIES)
parser_find_globalworkflows.add_argument('--category-help',
                              help='Print a list of common global workflow categories',
                              nargs=0,
                              action=PrintCategoryHelp)
parser_find_globalworkflows.add_argument('-a', '--all', help='Return all versions of each workflow', action='store_true')
parser_find_globalworkflows.add_argument('--unpublished', help='Return only unpublished workflows (if omitted, returns only published workflows)', action='store_true')
parser_find_globalworkflows.add_argument('--billed-to', help='User or organization responsible for the workflow')
parser_find_globalworkflows.add_argument('--creator', help='Creator of the workflow version')
parser_find_globalworkflows.add_argument('--developer', help='Developer of the workflow')
parser_find_globalworkflows.add_argument('--created-after', help='''Date (e.g. --created-after="2021-12-01" or --created-after="2021-12-01 19:01:33") or integer Unix epoch timestamp in milliseconds (e.g. --created-after=1642196636000) after which the workflow was created. You can also specify negative numbers to indicate a time period in the past suffixed by s, m, h, d, w, M or y to indicate seconds, minutes, hours, days, weeks, months or years (e.g. --created-after=-2d for workflows created in the last 2 days).''')
parser_find_globalworkflows.add_argument('--created-before', help='''Date (e.g. --created-before="2021-12-01" or --created-before="2021-12-01 19:01:33") or integer Unix epoch timestamp in milliseconds (e.g. --created-before=1642196636000) before which the workflow was created. You can also specify negative numbers to indicate a time period in the past suffixed by s, m, h, d, w, M or y to indicate seconds, minutes, hours, days, weeks, months or years (e.g. --created-before=-2d for workflows created earlier than 2 days ago)''')
parser_find_globalworkflows.add_argument('--mod-after',help='''Date (e.g. --mod-after="2021-12-01" or --mod-after="2021-12-01 19:01:33") or integer Unix epoch timestamp in milliseconds (e.g. --mod-after=1642196636000) after which the workflow was created. You can also specify negative numbers to indicate a time period in the past suffixed by s, m, h, d, w, M or y to indicate seconds, minutes, hours, days, weeks, months or years (e.g. --mod-after=-2d for workflows modified in the last 2 days)''')
parser_find_globalworkflows.add_argument('--mod-before', help='''Date (e.g. --mod-before="2021-12-01" or --mod-before="2021-12-01 19:01:33") or integer Unix epoch timestamp in milliseconds (e.g. --mod-before=1642196636000) before which the workflow was created. You can also specify negative numbers to indicate a time period in the past suffixed by s, m, h, d, w, M or y to indicate seconds, minutes, hours, days, weeks, months or years (e.g. --mod-before=-2d for workflows modified earlier than 2 days ago)''')
parser_find_globalworkflows.set_defaults(func=find_global_workflows)
register_parser(parser_find_globalworkflows, subparsers_action=subparsers_find, categories='exec')

parser_find_jobs = subparsers_find.add_parser(
    'jobs',
    help=fill('List jobs in the current project'),
    description=fill('Finds jobs subject to the given search parameters. By default, output is formatted to show the '
                     'last several job trees that you\'ve run in the current project.'),
    parents=[find_executions_args, stdout_args, json_arg, no_color_arg, delim_arg, env_args,
             find_by_properties_and_tags_args],
    formatter_class=argparse.RawTextHelpFormatter,
    conflict_handler='resolve',
    prog='dx find jobs'
)
add_find_executions_search_gp(parser_find_jobs)
parser_find_jobs.set_defaults(func=find_executions, classname='job')
parser_find_jobs.completer = DXPathCompleter(expected='project')
register_parser(parser_find_jobs, subparsers_action=subparsers_find, categories='exec')

parser_find_analyses = subparsers_find.add_parser(
    'analyses',
    help=fill('List analyses in the current project'),
    description=fill('Finds analyses subject to the given search parameters. By default, output is formatted to show '
                     'the last several job trees that you\'ve run in the current project.'),
    parents=[find_executions_args, stdout_args, json_arg, no_color_arg, delim_arg, env_args,
             find_by_properties_and_tags_args],
    formatter_class=argparse.RawTextHelpFormatter,
    conflict_handler='resolve',
    prog='dx find analyses'
)
add_find_executions_search_gp(parser_find_analyses)
parser_find_analyses.set_defaults(func=find_executions, classname='analysis')
parser_find_analyses.completer = DXPathCompleter(expected='project')
register_parser(parser_find_analyses, subparsers_action=subparsers_find, categories='exec')

parser_find_executions = subparsers_find.add_parser(
    'executions',
    help=fill('List executions (jobs and analyses) in the current project'),
    description=fill('Finds executions (jobs and analyses) subject to the given search parameters. By default, output '
                     'is formatted to show the last several job trees that you\'ve run in the current project.'),
    parents=[find_executions_args, stdout_args, json_arg, no_color_arg, delim_arg, env_args,
             find_by_properties_and_tags_args],
    formatter_class=argparse.RawTextHelpFormatter,
    conflict_handler='resolve',
    prog='dx find executions'
)
add_find_executions_search_gp(parser_find_executions)
parser_find_executions.set_defaults(func=find_executions, classname=None)
parser_find_executions.completer = DXPathCompleter(expected='project')
register_parser(parser_find_executions, subparsers_action=subparsers_find, categories='exec')

parser_find_data = subparsers_find.add_parser(
    'data',
    help=fill('List data objects in the current project'),
    description=fill('Finds data objects subject to the given search parameters. By default, restricts the search to '
                     'the current project if set. To search over all projects (excluding public projects), use '
                     '--all-projects (overrides --path and --norecurse).'),
    parents=[stdout_args, json_arg, no_color_arg, delim_arg, env_args, find_by_properties_and_tags_args],
    prog='dx find data'
)
parser_find_data.add_argument('--class', dest='classname', choices=['record', 'file', 'applet', 'workflow', 'database'],
    help='Data object class',
    metavar='{record,file,applet,workflow,database}'
)
parser_find_data.add_argument('--state', choices=['open', 'closing', 'closed', 'any'], help='State of the object')
parser_find_data.add_argument('--visibility', choices=['hidden', 'visible', 'either'], default='visible', help='Whether the object is hidden or not')
parser_find_data.add_argument('--name', help='Name of the object')
parser_find_data.add_argument('--type', help='Type of the data object')
parser_find_data.add_argument('--link', help='Object ID that the data object links to')
parser_find_data.add_argument('--all-projects', '--allprojects', help='Extend search to all projects (excluding public projects)', action='store_true')
parser_find_data.add_argument('--project', help=argparse.SUPPRESS)
parser_find_data.add_argument('--folder', help=argparse.SUPPRESS).completer = DXPathCompleter(expected='folder')
parser_find_data.add_argument('--path', help='Project and/or folder in which to restrict the results',
                              metavar='PROJECT:FOLDER').completer = DXPathCompleter(expected='folder')
parser_find_data.add_argument('--norecurse', dest='recurse', help='Do not recurse into subfolders', action='store_false')
parser_find_data.add_argument('--created-after', help='''Date (e.g. --created-after="2021-12-01" or --created-after="2021-12-01 19:01:33") or integer Unix epoch timestamp in milliseconds (e.g. --created-after=1642196636000) after which the object was created. You can also specify negative numbers to indicate a time period in the past suffixed by s, m, h, d, w, M or y to indicate seconds, minutes, hours, days, weeks, months or years (e.g. --created-after=-2d for objects created in the last 2 days).''')
parser_find_data.add_argument('--created-before', help='''Date (e.g. --created-before="2021-12-01" or --created-before="2021-12-01 19:01:33") or integer Unix epoch timestamp in milliseconds (e.g. --created-before=1642196636000) before which the object was created. You can also specify negative numbers to indicate a time period in the past suffixed by s, m, h, d, w, M or y to indicate seconds, minutes, hours, days, weeks, months or years (e.g. --created-before=-2d for objects created earlier than 2 days ago)''')
parser_find_data.add_argument('--mod-after',help='''Date (e.g. --mod-after="2021-12-01" or --mod-after="2021-12-01 19:01:33") or integer Unix epoch timestamp in milliseconds (e.g. --mod-after=1642196636000) after which the object was modified. You can also specify negative numbers to indicate a time period in the past suffixed by s, m, h, d, w, M or y to indicate seconds, minutes, hours, days, weeks, months or years (e.g. --mod-after=-2d for objects modified in the last 2 days)''')
parser_find_data.add_argument('--mod-before', help='''Date (e.g. --mod-before="2021-12-01" or --mod-before="2021-12-01 19:01:33") or integer Unix epoch timestamp in milliseconds (e.g. --mod-before=1642196636000) before which the object was modified. You can also specify negative numbers to indicate a time period in the past suffixed by s, m, h, d, w, M or y to indicate seconds, minutes, hours, days, weeks, months or years (e.g. --mod-before=-2d for objects modified earlier than 2 days ago)''')
parser_find_data.add_argument('--region', help='Restrict the search to the provided region')

parser_find_data.set_defaults(func=find_data)
register_parser(parser_find_data, subparsers_action=subparsers_find, categories=('data', 'metadata'))

parser_find_projects = subparsers_find.add_parser(
    'projects',
    help=fill('List projects'),
    description=fill('Finds projects subject to the given search parameters. Use the --public flag to list all public '
                     'projects.'),
    parents=[stdout_args, json_arg, delim_arg, env_args, find_by_properties_and_tags_args, contains_phi],
    prog='dx find projects'
)
parser_find_projects.add_argument('--name', help='Name of the project')
parser_find_projects.add_argument('--level', choices=['VIEW', 'UPLOAD', 'CONTRIBUTE', 'ADMINISTER'],
                                  help='Minimum level of permissions expected')
parser_find_projects.add_argument('--public',
                                  help='Include ONLY public projects (will automatically set --level to VIEW)',
                                  action='store_true')
parser_find_projects.add_argument('--created-after',
                                  help='''Date (e.g. --created-after="2021-12-01" or --created-after="2021-12-01 19:01:33") or integer Unix epoch timestamp in milliseconds (e.g. --created-after=1642196636000) after which the project was created. You can also specify negative numbers to indicate a time period in the past suffixed by s, m, h, d, w, M or y to indicate seconds, minutes, hours, days, weeks, months or years (e.g. --created-after=-2d for projects created in the last 2 days).''')
parser_find_projects.add_argument('--created-before',
                                  help='''Date (e.g. --created-before="2021-12-01" or --created-before="2021-12-01 19:01:33") or integer Unix epoch timestamp in milliseconds (e.g. --created-before=1642196636000) before which the project was created. You can also specify negative numbers to indicate a time period in the past suffixed by s, m, h, d, w, M or y to indicate seconds, minutes, hours, days, weeks, months or years (e.g. --created-before=-2d for projects created earlier than 2 days ago)''')
parser_find_projects.add_argument('--region', help='Restrict the search to the provided region')
parser_find_projects.add_argument('--external-upload-restricted', choices=["true", "false"],
                                   help="If set to true, only externalUploadRestricted projects will be retrieved. If set to false, only projects that are not externalUploadRestricted will be retrieved.")
parser_find_projects.set_defaults(func=find_projects)
register_parser(parser_find_projects, subparsers_action=subparsers_find, categories='data')

parser_find_org = subparsers_find.add_parser(
    "org",
    help=fill("List entities within a specific org.") + "\n\n\t" +
         fill('"dx find org members" lists members in the specified org') + "\n\n\t" +
         fill('"dx find org projects" lists projects billed to the specified org') + "\n\n\t" +
         fill('"dx find org apps" lists apps billed to the specified org') + "\n\n" +
         fill('Please execute "dx find org -h" for more information.'),
    description=fill("List entities within a specific org."),
    prog="dx find org",
)
register_parser(parser_find_org, subparsers_action=subparsers_find)

subparsers_find_org = parser_find_org.add_subparsers(parser_class=DXArgumentParser)
subparsers_find_org.metavar = "entities"

parser_find_org_members = subparsers_find_org.add_parser(
    'members',
    help='List members in the specified org',
    description=fill('Finds members in the specified org subject to the given search parameters'),
    parents=[stdout_args, json_arg, delim_arg, env_args],
    prog='dx find org members'
)
parser_find_org_members.add_argument('org_id', help='Org ID')
parser_find_org_members.add_argument('--level', choices=["ADMIN", "MEMBER"], help='Restrict the result set to contain only members at the specified membership level.')
parser_find_org_members.set_defaults(func=org_find_members)
register_parser(parser_find_org_members, subparsers_action=subparsers_find_org, categories='org')

parser_find_org_projects = subparsers_find_org.add_parser(
    'projects',
    help='List projects billed to the specified org',
    description=fill('Finds projects billed to the specified org subject to the given search parameters. You must '
                     'be an ADMIN of the specified org to use this command. It allows you to identify projects billed '
                     'to the org that have not been shared with you explicitly.'),
    parents=[stdout_args, json_arg, delim_arg, env_args, find_by_properties_and_tags_args, contains_phi],
    prog='dx find org projects'
)
parser_find_org_projects.add_argument('org_id', help='Org ID')
parser_find_org_projects.add_argument('--name', help='Name of the projects')
parser_find_org_projects.add_argument('--ids', nargs='+', help='Possible project IDs. May be specified like "--ids project-1 project-2"')
find_org_projects_public = parser_find_org_projects.add_mutually_exclusive_group()
find_org_projects_public.add_argument('--public-only', dest='public', help='Include only public projects', action='store_true', default=None)
find_org_projects_public.add_argument('--private-only', dest='public', help='Include only private projects', action='store_false', default=None)
parser_find_org_projects.add_argument('--created-after', help='''Date (e.g. --created-after="2021-12-01" or --created-after="2021-12-01 19:01:33") or integer Unix epoch timestamp in milliseconds (e.g. --created-after=1642196636000) after which the project was created. You can also specify negative numbers to indicate a time period in the past suffixed by s, m, h, d, w, M or y to indicate seconds, minutes, hours, days, weeks, months or years (e.g. --created-after=-2d for projects created in the last 2 days).''')
parser_find_org_projects.add_argument('--created-before', help='''Date (e.g. --created-before="2021-12-01" or --created-before="2021-12-01 19:01:33") or integer Unix epoch timestamp in milliseconds (e.g. --created-before=1642196636000) before which the project was created. You can also specify negative numbers to indicate a time period in the past suffixed by s, m, h, d, w, M or y to indicate seconds, minutes, hours, days, weeks, months or years (e.g. --created-before=-2d for projects created earlier than 2 days ago)''')
parser_find_org_projects.add_argument('--region', help='Restrict the search to the provided region')
parser_find_org_projects.set_defaults(func=org_find_projects)
register_parser(parser_find_org_projects, subparsers_action=subparsers_find_org, categories=('data', 'org'))

parser_find_org_apps = subparsers_find_org.add_parser(
    'apps',
    help='List apps billed to the specified org',
    description=fill('Finds apps billed to the specified org subject to the given search parameters. You must '
                     'be an ADMIN of the specified org to use this command. It allows you to identify apps billed '
                     'to the org that have not been shared with you explicitly.'),
    parents=[stdout_args, json_arg, delim_arg, env_args],
    prog='dx find org apps'
)
parser_find_org_apps.add_argument('org_id', help='Org ID')
parser_find_org_apps.add_argument('--name', help='Name of the apps')
parser_find_org_apps.add_argument('--category', help='Category of the app').completer = ListCompleter(APP_CATEGORIES)
parser_find_org_apps.add_argument('--category-help',
                                  help='Print a list of common app categories',
                                  nargs=0,
                                  action=PrintCategoryHelp)

parser_find_org_apps.add_argument('-a', '--all', help='Return all versions of each app', action='store_true')
parser_find_org_apps.add_argument('--unpublished', help='Return only unpublished apps (if omitted, returns all apps)', action='store_true')
parser_find_org_apps.add_argument('--installed', help='Return only installed apps', action='store_true')
parser_find_org_apps.add_argument('--creator', help='Creator of the app version')
parser_find_org_apps.add_argument('--developer', help='Developer of the app')
parser_find_org_apps.add_argument('--created-after', help='''Date (e.g. --created-after="2021-12-01" or --created-after="2021-12-01 19:01:33") or integer Unix epoch timestamp in milliseconds (e.g. --created-after=1642196636000) after which the app was created. You can also specify negative numbers to indicate a time period in the past suffixed by s, m, h, d, w, M or y to indicate seconds, minutes, hours, days, weeks, months or years (e.g. --created-after=-2d for apps created in the last 2 days).''')
parser_find_org_apps.add_argument('--created-before', help='''Date (e.g. --created-before="2021-12-01" or --created-before="2021-12-01 19:01:33") or integer Unix epoch timestamp in milliseconds (e.g. --created-before=1642196636000) before which the app was created. You can also specify negative numbers to indicate a time period in the past suffixed by s, m, h, d, w, M or y to indicate seconds, minutes, hours, days, weeks, months or years (e.g. --created-before=-2d for apps created earlier than 2 days ago)''')
parser_find_org_apps.add_argument('--mod-after', help='''Date (e.g. 2012-01-01) or integer timestamp after which the app was last modified (negative number means seconds in the past, or use suffix s, m, h, d, w, M, y) 
                                                         Negative input example "--mod-after=-2d"''')
parser_find_org_apps.add_argument('--mod-before', help='''Date (e.g. 2012-01-01) or integer timestamp before which the app was last modified (negative number means seconds in the past, or use suffix s, m, h, d, w, M, y) 
                                                          Negative input example "--mod-before=-2d"''')
parser_find_org_apps.set_defaults(func=org_find_apps)
register_parser(parser_find_org_apps, subparsers_action=subparsers_find_org, categories=('exec', 'org'))

parser_find_orgs = subparsers_find.add_parser(
    "orgs",
    help=fill("List orgs"),
    description="Finds orgs subject to the given search parameters.",
    parents=[stdout_args, env_args, delim_arg, json_arg],
    prog="dx find orgs"
)
parser_find_orgs.add_argument("--level", choices=["ADMIN", "MEMBER"], required=True, help="Restrict the result set to contain only orgs in which the requesting user has at least the specified membership level")
parser_find_orgs_with_billable_activities = parser_find_orgs.add_mutually_exclusive_group()
parser_find_orgs_with_billable_activities.add_argument("--with-billable-activities", action="store_true", help="Restrict the result set to contain only orgs in which the requesting user can perform billable activities; mutually exclusive with --without-billable-activities")
parser_find_orgs_with_billable_activities.add_argument("--without-billable-activities", dest="with_billable_activities", action="store_false", help="Restrict the result set to contain only orgs in which the requesting user **cannot** perform billable activities; mutually exclusive with --with-billable-activities")
parser_find_orgs.set_defaults(func=find_orgs, with_billable_activities=None)
register_parser(parser_find_orgs, subparsers_action=subparsers_find, categories="org")

#####################################
# notebook
#####################################

from ..ssh_tunnel_app_support import run_notebook
parser_notebook = subparsers.add_parser('notebook', help='Launch a web notebook inside DNAnexus.',
                                        description='Launch a web notebook inside DNAnexus.',
                                        formatter_class=argparse.RawTextHelpFormatter,
                                        prog='dx notebook')
parser_notebook.add_argument('notebook_type', help='Type of notebook to launch', choices=['jupyter_lab', 'jupyter_notebook', 'jupyter'])
parser_notebook.add_argument('--notebook_files', help='Files to include on notebook instance', default=[], nargs='*').completer = DXPathCompleter(classes=['file'])
parser_notebook.add_argument('--spark', help='Install spark infrastructure.', action='store_true', default=False)
parser_notebook.add_argument('--port', help='local port to use to access the notebook.', default='2001')
parser_notebook.add_argument('--snapshot', help='A snapshot file to reform on the server.').completer = DXPathCompleter(classes=['file'])
parser_notebook.add_argument('--timeout', help='How long to keep the notebook open (smhwMy).', default='1h')
parser_notebook.add_argument('-q', '--quiet', help='Do not launch web browser.', action='store_false', dest='open_server')
parser_notebook.add_argument('--version', help='What version of the notebook app to launch.', default=None)
parser_notebook.add_argument('--instance-type', help='Instance type to run the notebook on.', default='mem1_ssd1_x4')
parser_notebook.add_argument('--only_check_config', help='Only check SSH config do not launch app', action='store_true')
notebook_with_ssh_config_check = functools.partial(run_notebook, ssh_config_check=verify_ssh_config)
parser_notebook.set_defaults(func=notebook_with_ssh_config_check)
register_parser(parser_notebook, categories='data', add_help=False)

from ..ssh_tunnel_app_support import run_loupe
parser_loupe_viewer = subparsers.add_parser('loupe-viewer', help='Launch the Loupe viewer for 10x data on DNAnexus.',
                                            description='Launch the Loupe viewer for 10x data on DNAnexus.',
                                            formatter_class=argparse.RawTextHelpFormatter,
                                            prog='dx loupe-viewer')
parser_loupe_viewer.add_argument('loupe_files', help='Files to include in loupe viewer', default=[], nargs=argparse.REMAINDER).completer = DXPathCompleter(classes=['file'])
parser_loupe_viewer.add_argument('--port', help='local port to use to access the Loupe viewer.', default='2001')
parser_loupe_viewer.add_argument('--timeout', help='How long to keep the Loupe viewer open (smhwMy).', default='1h')
parser_loupe_viewer.add_argument('-q', '--quiet', help='Do not launch web browser.', action='store_false', dest='open_server')
parser_loupe_viewer.add_argument('--instance-type', help='Instance type to run the Loupe viewer on.', default='mem1_ssd1_x4')
parser_loupe_viewer.set_defaults(func=run_loupe)
register_parser(parser_loupe_viewer, categories='data', add_help=False)

#####################################
# api
#####################################
parser_api = subparsers.add_parser('api', help='Call an API method',
                                   formatter_class=argparse.RawTextHelpFormatter,
                                   description=fill('Call an API method directly.  The JSON response from the API server will be returned if successful.  No name resolution is performed; DNAnexus IDs must always be provided.  The API specification can be found at') + '''

https://documentation.dnanexus.com/developer/api

EXAMPLE

  In the following example, a project's description is changed.

  $ dx api project-B0VK6F6gpqG6z7JGkbqQ000Q update '{"description": "desc"}'
  {
      "id": "project-B0VK6F6gpqG6z7JGkbqQ000Q"
  }

''',
                                   prog='dx api',
                                   parents=[env_args])
parser_api.add_argument('resource', help=fill('One of "system", a class name (e.g. "record"), or an entity ID such as "record-xxxx".  Use "app-name/1.0.0" to refer to version "1.0.0" of the app named "name".', width_adjustment=-17))
parser_api.add_argument('method', help=fill('Method name for the resource as documented by the API specification', width_adjustment=-17))
parser_api.add_argument('input_json', nargs='?', default="{}", help='JSON input for the method (if not given, "{}" is used)')
parser_api.add_argument('--input', help=fill('Load JSON input from FILENAME ("-" to use stdin)', width_adjustment=-17))
parser_api.set_defaults(func=api)
# parser_api.completer = TODO
register_parser(parser_api)

#####################################
# upgrade
#####################################
parser_upgrade = subparsers.add_parser('upgrade', help='Upgrade dx-toolkit (the DNAnexus SDK and this program)',
                                       description='Upgrades dx-toolkit (the DNAnexus SDK and this program) to the latest recommended version, or to a specified version and platform.',
                                       prog='dx upgrade')
parser_upgrade.add_argument('args', nargs='*')
parser_upgrade.set_defaults(func=upgrade)
register_parser(parser_upgrade)

#####################################
# generate_batch_inputs
#####################################

parser_generate_batch_inputs = subparsers.add_parser('generate_batch_inputs', help='Generate a batch plan (one or more TSV files) for batch execution',
                                       description='Generate a table of input files matching desired regular expressions for each input.',
                                       prog='dx generate_batch_inputs')
parser_generate_batch_inputs.add_argument('-i', '--input', help=fill('An input to be batch-processed "-i<input name>=<input pattern>" where <input_pattern> is a regular expression with a group corresponding to the desired region to match (e.g. "-iinputa=SRR(.*)_1.gz" "-iinputb=SRR(.*)_2.gz")', width_adjustment=-24), action='append')
parser_generate_batch_inputs.add_argument('--path', help='Project and/or folder to which the search for input files will be restricted',
                              metavar='PROJECT:FOLDER', default='').completer = DXPathCompleter(expected='folder')
parser_generate_batch_inputs.add_argument('-o', '--output_prefix', help='Prefix for output file', default="dx_batch")
parser_generate_batch_inputs.set_defaults(func=generate_batch_inputs)
register_parser(parser_generate_batch_inputs)

#####################################
# publish
#####################################
parser_publish = subparsers.add_parser('publish', help='Publish an app or a global workflow',
                                   description='Release a version of the executable (app or global workflow) to authorized users.',
                                   prog='dx publish')
parser_publish.add_argument('executable',
                            help='ID or name and version of an app/global workflow, e.g. myqc/1.0.0').completer = DXPathCompleter(classes=['app', 'globalworkflow'])
parser_publish.add_argument('--no-default',
                            help='Do not set a "default" alias on the published version',
                            action='store_false', dest='make_default')
parser_publish.set_defaults(func=publish)
register_parser(parser_publish)

#####################################
# archive
#####################################

parser_archive = subparsers.add_parser(
    'archive',
    help='Requests for the specified set files or for the files in a single specified folder in one project to be archived on the platform',
    description=
'''
Requests for {} or for the files in {} in {} to be archived on the platform.
For each file, if this is the last copy of a file to have archival requested, it will trigger the full archival of the object. 
Otherwise, the file will be marked in an archival state denoting that archival has been requested.
'''.format(BOLD('the specified set files'), BOLD('a single specified folder'), BOLD('ONE project')) +
'''
The input paths should be either 1 folder path or up to 1000 files, and all path(s) need to be in the same project. 
To specify which project to use, prepend the path or ID of the file/folder with the project ID or name and a colon. 

EXAMPLES:

    # archive 3 files in project "FirstProj" with project ID project-B0VK6F6gpqG6z7JGkbqQ000Q
    $ dx archive FirstProj:file-B0XBQFygpqGK8ZPjbk0Q000Q FirstProj:/path/to/file1 project-B0VK6F6gpqG6z7JGkbqQ000Q:/file2
    
    # archive 2 files in current project. Specifying file ids saves time by avoiding file name resolution.
    $ dx select FirstProj
    $ dx archive file-A00000ygpqGK8ZPjbk0Q000Q file-B00000ygpqGK8ZPjbk0Q000Q

    # archive all files recursively in project-B0VK6F6gpqG6z7JGkbqQ000Q
    $ dx archive project-B0VK6F6gpqG6z7JGkbqQ000Q:/
  ''',
  formatter_class=argparse.RawTextHelpFormatter,
  parents=[all_arg],
  prog='dx archive')

parser_archive.add_argument('-q', '--quiet', help='Do not print extra info messages',
                            action='store_true')
parser_archive.add_argument(
    '--all-copies',
    dest = "all_copies",
    help=fill('If true, archive all the copies of files in projects with the same billTo org.' ,width_adjustment=-24)+ '\n'+ fill('See https://documentation.dnanexus.com/developer/api/data-containers/projects#api-method-project-xxxx-archive for details.',width_adjustment=-24),
                            default=False, action='store_true')
parser_archive.add_argument(
    '-y','--yes', dest='confirm',
    help=fill('Do not ask for confirmation.' , width_adjustment=-24),
    default=True, action='store_false')
parser_archive.add_argument('--no-recurse', dest='recurse',help=fill('When `path` refers to a single folder, this flag causes only files in the specified folder and not its subfolders to be archived. This flag has no impact when `path` input refers to a collection of files.', width_adjustment=-24), action='store_false')

parser_archive.add_argument(
    'path',
    help=fill('May refer to a single folder or specify up to 1000 files inside a project.',width_adjustment=-24),
    default=[], nargs='+').completer = DXPathCompleter()

parser_archive_output = parser_archive.add_argument_group(title='Output', description='If -q option is not specified, prints "Tagged <count> file(s) for archival"')

parser_archive.set_defaults(func=archive, request_mode = "archival")
register_parser(parser_archive, categories='fs')

#####################################
# unarchive
#####################################

parser_unarchive = subparsers.add_parser(
    'unarchive',
    help='Requests for the specified set files or for the files in a single specified folder in one project to be unarchived on the platform.',
    description=
'''
Requests for {} or for the files in {} in {} to be unarchived on the platform.
The requested copy will eventually be transitioned over to the live state while all other copies will move over to the archival state.
'''.format(BOLD('a specified set files'), BOLD('a single specified folder'), BOLD('ONE project')) +
'''
The input paths should be either 1 folder path or up to 1000 files, and all path(s) need to be in the same project. 
To specify which project to use, prepend the path or ID of the file/folder with the project ID or name and a colon.

EXAMPLES:

    # unarchive 3 files in project "FirstProj" with project ID project-B0VK6F6gpqG6z7JGkbqQ000Q 
    $ dx unarchive FirstProj:file-B0XBQFygpqGK8ZPjbk0Q000Q FirstProj:/path/to/file1 project-B0VK6F6gpqG6z7JGkbqQ000Q:/file2
 
    # unarchive 2 files in current project. Specifying file ids saves time by avoiding file name resolution.
    $ dx select FirstProj
    $ dx unarchive file-A00000ygpqGK8ZPjbk0Q000Q file-B00000ygpqGK8ZPjbk0Q000Q

    # unarchive all files recursively in project-B0VK6F6gpqG6z7JGkbqQ000Q
    $ dx unarchive project-B0VK6F6gpqG6z7JGkbqQ000Q:/
  ''',
    formatter_class=argparse.RawTextHelpFormatter,
    parents=[all_arg],
    prog='dx unarchive')

parser_unarchive.add_argument('--rate', help=fill('The speed at which all files in this request are unarchived.', width_adjustment=-24) + '\n'+ fill('- Azure regions: {Expedited, Standard}', width_adjustment=-24,initial_indent='  ') + '\n'+
fill('- AWS regions: {Expedited, Standard, Bulk}', width_adjustment=-24,initial_indent='  '), choices=["Expedited", "Standard", "Bulk"], default="Standard")

parser_unarchive.add_argument('-q', '--quiet', help='Do not print extra info messages', action='store_true')
parser_unarchive.add_argument(
    '-y','--yes', dest='confirm',
    help=fill('Do not ask for confirmation.' , width_adjustment=-24),
    default=True, action='store_false')
parser_unarchive.add_argument('--no-recurse', dest='recurse',help=fill('When `path` refers to a single folder, this flag causes only files in the specified folder and not its subfolders to be unarchived. This flag has no impact when `path` input refers to a collection of files.', width_adjustment=-24), action='store_false')

parser_unarchive.add_argument(
    'path',
    help=fill('May refer to a single folder or specify up to 1000 files inside a project.', width_adjustment=-24),
    default=[], nargs='+').completer = DXPathCompleter()

parser_unarchive.add_argument_group(title='Output', description='If -q option is not specified, prints "Tagged <> file(s) for unarchival, totalling <> GB, costing <> "')
parser_unarchive.set_defaults(func=archive, request_mode="unarchival")
register_parser(parser_unarchive, categories='fs')

#####################################
# extract_dataset
#####################################
parser_extract_dataset = subparsers.add_parser('extract_dataset', help="Retrieves the data or generates SQL to retrieve the data from a dataset or cohort for a set of entity.fields. Additionally, the dataset's dictionary can be extracted independently or in conjunction with data. Listing options enable enumeration of the entities and their respective fields in the dataset.",
                                   description="Retrieves the data or generates SQL to retrieve the data from a dataset or cohort for a set of entity.fields. Additionally, the dataset's dictionary can be extracted independently or in conjunction with data. Provides listing options for entities and fields.",
                                   prog='dx extract_dataset')
parser_extract_dataset.add_argument('path', help='v3.0 Dataset or Cohort object ID (project-id:record-id where "record-id" indicates the record ID in the currently selected project) or name')
parser_extract_dataset.add_argument('-ddd', '--dump-dataset-dictionary', action="store_true", default=False, help='If provided, the three dictionary files, <record_name>.data_dictionary.csv, <record_name>.entity_dictionary.csv, and <record_name>.codings.csv will be generated. Files will be comma delimited and written to the local working directory, unless otherwise specified using --delimiter and --output arguments. If any of the three dictionary files does not contain data (i.e. the dictionary is empty), then that particular file will not be created.')
parser_extract_dataset.add_argument('--fields', nargs='+', help='A comma-separated string where each value is the phenotypic entity name and field name, separated by a dot.  For example: "<entity_name>.<field_name>,<entity_name>.<field_name>". If multiple entities are provided, field values will be automatically inner joined. If only the --fields argument is provided, data will be retrieved and returned. If both --fields and --sql arguments are provided, a SQL statement to retrieve the specified field data will be automatically generated and returned.')
parser_extract_dataset.add_argument('--sql', action="store_true", default=False, help='If provided, a SQL statement (string) will be returned to query the set of entity.fields, instead of returning stored values from the set of entity.fields')
parser_extract_dataset.add_argument('--delim', '--delimiter', nargs='?', const=',', default=',', help='Always use exactly one of DELIMITER to separate fields to be printed; if no delimiter is provided with this flag, COMMA will be used')
parser_extract_dataset.add_argument('-o', '--output', help='Local filename or directory to be used ("-" indicates stdout output). If not supplied, output will create a file with a default name in the current folder')
parser_extract_dataset.add_argument( "--list-fields", action="store_true", default=False, help='List the names and titles of all fields available in the dataset specified. When not specified together with "–-entities", it will return all the fields from the main entity. Output will be a two column table, field names and field titles, separated by a tab, where field names will be of the format, "<entity name>.<field name>" and field titles will be of the format, "<field title>".')
parser_extract_dataset.add_argument( "--list-entities", action="store_true", default=False, help='List the names and titles of all the entities available in the dataset specified. Output will be a two column table, entity names and entity titles, separated by a tab.')
parser_extract_dataset.add_argument("--entities", help='Similar output to "--list-fields", however using "--entities" will allow for specific entities to be specified. When multiple entities are specified, use comma as the delimiter. For example: "--list-fields --entities entityA,entityB,entityC"')
parser_extract_dataset.set_defaults(func=extract_dataset)
register_parser(parser_extract_dataset)

#####################################
# help
#####################################
category_list = '\n  '.join([category + parser_categories[category]['desc'] for category in parser_categories_sorted])
parser_help = subparsers.add_parser('help', help='Display help messages and dx commands by category',
                                    description=fill('Displays the help message for the given command (and subcommand if given), or displays the list of all commands in the given category.') + '\n\nCATEGORIES\n\n  ' + category_list + '''

EXAMPLE

  ''' + fill('To find all commands related to running and monitoring a job and then display the help message for the command "run", run', subsequent_indent='  ') + '''

  $ dx help exec
    <list of all execution-related dx commands>
  $ dx help run
    <help message for dx run>
''', formatter_class=argparse.RawTextHelpFormatter, prog='dx help')
parser_help.add_argument('command_or_category', help=fill('Display the help message for the given command, or the list of all available commands for the given category', width_adjustment=-24), nargs='?', default=None)
parser_help.add_argument('subcommand', help=fill('Display the help message for the given subcommand of the command', width_adjustment=-23), nargs='?', default=None)
parser_help.set_defaults(func=print_help)
# TODO: make this completer conditional on whether "help run" is in args
# parser_help.completer = MultiCompleter([DXAppCompleter(),
#                                         DXPathCompleter(classes=['applet'])])
parser_map['help'] = parser_help # TODO: a special help completer
parser_map['help run'] = parser_help
for category in parser_categories:
    parser_categories[category]['cmds'].append(('help', subparsers._choices_actions[-1].help))
parser_categories['all']['cmds'].sort()


def main():
    # Bash argument completer hook
    if '_ARGCOMPLETE' in os.environ:
        import argcomplete

        # In python-3 we need to use a binary output stream
        if USING_PYTHON2:
            output_stream = sys.stdout
        else:
            output_stream = sys.stdout.buffer
        argcomplete.autocomplete(parser,
                                 always_complete_options=False,
                                 exclude=['gtable', 'export'],
                                 output_stream=output_stream if '_DX_ARC_DEBUG' in os.environ else None)

    if len(args_list) > 0:
        args = parser.parse_args(args_list)
        dxpy.USER_AGENT += " {prog}-{command}".format(prog=parser.prog, command=getattr(args, 'command', ''))
        set_cli_colors(args)
        set_delim(args)
        set_env_from_args(args)
        if not hasattr(args, 'func'):
            # Something was wrong in the command line. Print the help message for
            # this particular combination of command line words.
            parser.parse_args(args_list + ["--help"])
            sys.exit(1)
        try:
            args.func(args)
            # Flush buffered data in stdout before interpreter shutdown to ignore broken pipes
            sys.stdout.flush()
        except:
            err_exit()
    else:
        parser.print_help()
        sys.exit(1)

if __name__ == '__main__':
    main()<|MERGE_RESOLUTION|>--- conflicted
+++ resolved
@@ -5274,10 +5274,9 @@
 parser_run.add_argument('--cost-limit', help=fill("Maximum cost of the job before termination. In case of workflows it is cost of the "
                                                   "entire analysis job. For batch run, this limit is applied per job.",
                                               width_adjustment=-24), metavar='cost_limit', type=float)
-<<<<<<< HEAD
-parser_run.add_argument('-r', '--rank', type=int, help='Set the rank of the root execution, integer between -1024 and 1023. Requires executionRankEnabled license feature for the billTo. Default is 0.', default=None)
-parser_run.add_argument('--max-tree-spot-wait-time', help='The amount of time allocated to each path in the root execution\'s tree to wait for Spot (in seconds, or use suffix s, m, h, d, w, M, y)')
-parser_run.add_argument('--max-job-spot-wait-time', help='The amount of time allocated to each job in the root execution\'s tree to wait for Spot (in seconds, or use suffix s, m, h, d, w, M, y)')
+parser_run.add_argument('-r', '--rank', type=int, help=fill('Set the rank of the root execution, integer between -1024 and 1023. Requires executionRankEnabled license feature for the billTo. Default is 0.', width_adjustment=-24), default=None)
+parser_run.add_argument('--max-tree-spot-wait-time', help=fill('The amount of time allocated to each path in the root execution\'s tree to wait for Spot (in seconds, or use suffix s, m, h, d, w, M, y)', width_adjustment=-24))
+parser_run.add_argument('--max-job-spot-wait-time', help=fill('The amount of time allocated to each job in the root execution\'s tree to wait for Spot (in seconds, or use suffix s, m, h, d, w, M, y)', width_adjustment=-24))
 
 preserve_outputs = parser_run.add_mutually_exclusive_group()
 preserve_outputs.add_argument('--preserve-job-outputs', action='store_true',
@@ -5292,11 +5291,6 @@
                                         "under root execution's output folder.",
                                         width_adjustment=-24))
 
-=======
-parser_run.add_argument('-r', '--rank', type=int, help=fill('Set the rank of the root execution, integer between -1024 and 1023. Requires executionRankEnabled license feature for the billTo. Default is 0.', width_adjustment=-24), default=None)
-parser_run.add_argument('--max-tree-spot-wait-time', help=fill('The amount of time allocated to each path in the root execution\'s tree to wait for Spot (in seconds, or use suffix s, m, h, d, w, M, y)', width_adjustment=-24))
-parser_run.add_argument('--max-job-spot-wait-time', help=fill('The amount of time allocated to each job in the root execution\'s tree to wait for Spot (in seconds, or use suffix s, m, h, d, w, M, y)', width_adjustment=-24))
->>>>>>> e7c390cb
 parser_run.set_defaults(func=run, verbose=False, help=False, details=None,
                         stage_instance_types=None, stage_folders=None, head_job_on_demand=None)
 register_parser(parser_run, categories='exec')
