--- conflicted
+++ resolved
@@ -2843,13 +2843,10 @@
         if args.nextflow and args.mode == "app":
             build_parser.error("Building Nextflow apps is not supported. Build applet instead.")
 
-<<<<<<< HEAD
-=======
         if args.cache_docker and not args.nextflow:
             build_parser.error(
                 "Docker caching argument is available only when building a Nextflow pipeline. Did you mean 'dx build --nextflow'?")
 
->>>>>>> a7968b3f
         if args.cache_docker:
             logging.warning(
                 "WARNING: Caching the docker images (--cache-docker) makes you responsible for honoring the "
@@ -5097,21 +5094,6 @@
                                                         "Can be used only with --repository. More information about the file syntax can be found"
                                                         " at https://www.nextflow.io/blog/2021/configure-git-repositories-with-nextflow.html.",
                                                    width_adjustment=-24), dest="git_credentials").completer = DXPathCompleter(classes=['file'])
-# --cache-docker
-nextflow_options.add_argument('--cache-docker', help=fill("Stores a container image tarball in the currently selected project"
-                                                          "in /.cached_dockerImages. Currently only docker engine is supported. Incompatible with --remote.",
-                                                   width_adjustment=-24), action="store_true", dest="cache_docker")
-
-# --docker-secrets
-nextflow_options.add_argument('--docker-secrets', help=fill("A dx file id with credentials for a private "
-                                                            "docker repository.",
-                                                   width_adjustment=-24), dest="docker_secrets")
-
-# --nextflow-pipeline-params
-nextflow_options.add_argument('--nextflow-pipeline-params', help=fill("Custom pipeline parameters to be referenced when collecting the docker images.",
-                                                   width_adjustment=-24), dest="nextflow_pipeline_params")
-
-
 # --cache-docker
 nextflow_options.add_argument('--cache-docker', help=fill("Stores a container image tarball in the currently selected project"
                                                           "in /.cached_dockerImages. Currently only docker engine is supported. Incompatible with --remote.",
