#!/usr/bin/env python
# coding: utf-8
#
# Copyright (C) 2013-2016 DNAnexus, Inc.
#
# This file is part of dx-toolkit (DNAnexus platform client libraries).
#
#   Licensed under the Apache License, Version 2.0 (the "License"); you may not
#   use this file except in compliance with the License. You may obtain a copy
#   of the License at
#
#       http://www.apache.org/licenses/LICENSE-2.0
#
#   Unless required by applicable law or agreed to in writing, software
#   distributed under the License is distributed on an "AS IS" BASIS, WITHOUT
#   WARRANTIES OR CONDITIONS OF ANY KIND, either express or implied. See the
#   License for the specific language governing permissions and limitations
#   under the License.

from __future__ import print_function, unicode_literals, division, absolute_import

import os, sys, datetime, getpass, collections, re, json, argparse, copy, hashlib, io, time, subprocess, glob, logging, functools
import shlex # respects quoted substrings when splitting

import requests
import csv

logging.basicConfig(level=logging.INFO)

from ..compat import (USING_PYTHON2, basestring, str, input, wrap_stdio_in_codecs, decode_command_line_args,
                      unwrap_stream, sys_encoding)

wrap_stdio_in_codecs()
decode_command_line_args()

import dxpy
from dxpy.scripts import dx_build_app
from dxpy import workflow_builder
from dxpy.exceptions import PermissionDenied, InvalidState, ResourceNotFound

from ..cli import try_call, prompt_for_yn, INTERACTIVE_CLI
from ..cli import workflow as workflow_cli
from ..cli.cp import cp
from ..cli.dataset_utilities import extract_dataset, extract_assay_germline
from ..cli.download import (download_one_file, download_one_database_file, download)
from ..cli.parsers import (no_color_arg, delim_arg, env_args, stdout_args, all_arg, json_arg, parser_dataobject_args,
                           parser_single_dataobject_output_args, process_properties_args,
                           find_by_properties_and_tags_args, process_find_by_property_args, process_dataobject_args,
                           process_single_dataobject_output_args, find_executions_args, add_find_executions_search_gp,
                           set_env_from_args, extra_args, process_extra_args, DXParserError, exec_input_args,
                           instance_type_arg, process_instance_type_arg, process_instance_count_arg, get_update_project_args,
                           property_args, tag_args, contains_phi, process_phi_param, process_external_upload_restricted_param)
from ..cli.exec_io import (ExecutableInputs, format_choices_or_suggestions)
from ..cli.org import (get_org_invite_args, add_membership, remove_membership, update_membership, new_org, update_org,
                       find_orgs, org_find_members, org_find_projects, org_find_apps)
from ..exceptions import (err_exit, DXError, DXCLIError, DXAPIError, network_exceptions, default_expected_exceptions,
                          format_exception)
from ..utils import warn, group_array_by_field, normalize_timedelta, normalize_time_input
from ..utils.batch_utils import (batch_run, batch_launch_args)

from ..app_categories import APP_CATEGORIES
from ..utils.printing import (CYAN, BLUE, YELLOW, GREEN, RED, WHITE, UNDERLINE, BOLD, ENDC, DNANEXUS_LOGO,
                              DNANEXUS_X, set_colors, set_delimiter, get_delimiter, DELIMITER, fill,
                              tty_rows, tty_cols, pager, format_find_results, nostderr)
from ..utils.pretty_print import format_tree, format_table
from ..utils.resolver import (clean_folder_path, pick, paginate_and_pick, is_hashid, is_data_obj_id, is_container_id, is_job_id,
                              is_analysis_id, get_last_pos_of_char, resolve_container_id_or_name, resolve_path,
                              resolve_existing_path, get_app_from_path, resolve_app, resolve_global_executable, get_exec_handler,
                              split_unescaped, ResolutionError, resolve_to_objects_or_project, is_project_explicit,
                              object_exists_in_project, is_jbor_str, parse_input_keyval)
from ..utils.completer import (path_completer, DXPathCompleter, DXAppCompleter, LocalCompleter,
                               ListCompleter, MultiCompleter)
from ..utils.describe import (print_data_obj_desc, print_desc, print_ls_desc, get_ls_l_desc, print_ls_l_header,
                              print_ls_l_desc, get_ls_l_desc_fields, get_io_desc, get_find_executions_string)
from ..system_requirements import SystemRequirementsDict
try:
   from urllib.parse import urlparse
except:
    # Python 2
   from urlparse import urlparse
try:
    import colorama
    colorama.init()
except:
    pass

if '_ARGCOMPLETE' not in os.environ:
    try:
        # Hack: on some operating systems, like Mac, readline spews
        # escape codes into the output at import time if TERM is set to
        # xterm (or xterm-256color). This can be a problem if dx is
        # being used noninteractively (e.g. --json) and its output will
        # be redirected or parsed elsewhere.
        #
        # http://reinout.vanrees.org/weblog/2009/08/14/readline-invisible-character-hack.html
        old_term_setting = None
        if 'TERM' in os.environ and os.environ['TERM'].startswith('xterm'):
            old_term_setting = os.environ['TERM']
            os.environ['TERM'] = 'vt100'
        try:
            # Import gnureadline if installed for macOS
            import gnureadline as readline
        except ImportError as e:
            import readline
        if old_term_setting:
            os.environ['TERM'] = old_term_setting

    except ImportError:
        if os.name != 'nt':
            print('Warning: readline module is not available, tab completion disabled', file=sys.stderr)

state = {"interactive": False,
         "colors": "auto",
         "delimiter": None,
         "currentproj": None}
parser_map = {}
parser_categories_sorted = ["all", "session", "fs", "data", "metadata", "workflow", "exec", "org", "other"]
parser_categories = {"all": {"desc": "\t\tAll commands",
                             "cmds": []},
                     "session": {"desc": "\tManage your login session",
                                 "cmds": []},
                     "fs": {"desc": "\t\tNavigate and organize your projects and files",
                            "cmds": []},
                     "data": {"desc": "\t\tView, download, and upload data",
                              "cmds": []},
                     "metadata": {"desc": "\tView and modify metadata for projects, data, and executions",
                                 "cmds": []},
                     "workflow": {"desc": "\tView and modify workflows",
                                  "cmds": []},
                     "exec": {"desc": "\t\tManage and run apps, applets, and workflows",
                              "cmds": []},
                     "org": {"desc": "\t\tAdminister and operate on orgs",
                             "cmds": []},
                     "other": {"desc": "\t\tMiscellaneous advanced utilities",
                               "cmds": []}}

class ResultCounter():
    def __init__(self):
        self.counter = 0

    def __call__(self):
        self.counter += 1
        return ('\n' if self.counter > 1 else '') + UNDERLINE() + 'Result ' + \
            str(self.counter) + ':' + ENDC()

def eprint(*args, **kwargs):
    print(*args, file=sys.stderr, **kwargs)

def get_json_from_stdin():
    user_json_str = input('Type JSON here> ')
    user_json = None
    try:
        user_json = json.loads(user_json_str)
    except ValueError:
        raise DXCLIError('Error: user input could not be parsed as JSON')
    return user_json

def set_cli_colors(args=argparse.Namespace()):
    if 'color' in args:
        state['colors'] = args.color
    if state['colors'] == 'auto':
        set_colors(sys.stdout.isatty())
    else:
        set_colors(state['colors'] == 'on')

def set_delim(args=argparse.Namespace()):
    if 'delimiter' in args:
        state['delimiter'] = args.delimiter
    else:
        state['delimiter'] = None
    set_delimiter(state['delimiter'])

# Loading command line arguments
args_list = sys.argv[1:]

# Loading other variables used for pretty-printing
if "LESS" in os.environ:
    os.environ["LESS"] = os.environ["LESS"] + " -RS"
else:
    os.environ["LESS"] = "-RS"

# This completer is for the command line in the shell (i.e., `dx sh`). It
# assumes the first word is always a subcommand and that if the first word is a
# subcommand with further subcommands, then the second word must be an
# appropriate sub-subcommand.
class DXCLICompleter():
    subcommands = {'find': ['data ', 'projects ', 'apps ', 'jobs ', 'executions ', 'analyses ', 'orgs ', 'org '],
                   'new': ['record ', 'project ', 'workflow ', 'org ', 'user '],
                   'add': ['developers ', 'users ', 'stage ', 'member '],
                   'remove': ['developers ', 'users ', 'stage ', 'member '],
                   'update': ['stage ', 'workflow ', 'org ', 'member ', 'project '],
                   'org': ['projects ', 'members ']}

    silent_commands = set(['export'])

    def __init__(self):
        self.commands = [subcmd + ' ' for subcmd in list(subparsers.choices.keys()) if subcmd not in self.silent_commands]
        self.matches = []
        self.text = None

    def get_command_matches(self, prefix):
        self.matches = [cmd for cmd in self.commands if cmd.startswith(prefix)]

    def get_subcommand_matches(self, command, prefix):
        if command in self.subcommands:
            self.matches = [command + ' ' + sub for sub in self.subcommands[command] if sub.startswith(prefix)]

    def get_matches(self, text, want_prefix=False):
        self.text = text
        space_pos = get_last_pos_of_char(' ', text)
        words = split_unescaped(' ', text)
        if len(words) > 0 and space_pos == len(text) - 1:
            words.append('')
        num_words = len(words)
        self.matches = []
        if num_words == 0:
            self.get_command_matches('')
        elif num_words == 1:
            self.get_command_matches(words[0])
        elif num_words == 2 and words[0] in self.subcommands:
            self.get_subcommand_matches(words[0], words[1])
        else:
            if words[0] == 'run':
                path_matches = path_completer(words[-1],
                                              classes=['applet', 'workflow'],
                                              visibility="visible")
            elif words[0] in ['cd', 'rmdir', 'mkdir', 'tree']:
                path_matches = path_completer(words[-1],
                                              expected='folder')
            elif words[0] in ['head', 'cat', 'download']:
                path_matches = path_completer(words[-1],
                                              classes=['file'])
            elif words[0] in ['ls', 'rm', 'mv', 'cp']:
                path_matches = path_completer(words[-1])
            elif words[0] in ['get_details', 'set_details', 'set_visibility', 'add_types', 'remove_types', 'close', 'get']:
                path_matches = path_completer(words[-1])
            elif words[0] in ['describe', 'rename', 'set_properties', 'unset_properties']:
                path_matches = path_completer(words[-1], include_current_proj=True)
            elif words[0] in ['rmproject', 'invite']:
                path_matches = path_completer(words[-1], expected='project', include_current_proj=True)
            else:
                path_matches = []

            if want_prefix:
                self.matches = [text[:space_pos + 1] + match for match in path_matches]
            else:
                self.matches = path_matches

            # Also find app name matches and append to
            # self.matches, preferably a list of installed apps
            if words[0] in ['run', 'install', 'uninstall']:
                try:
                    initial_results = list(dxpy.find_apps(describe={"fields": {"name": True,
                                                                               "installed": True}}))
                    if words[0] in ['run', 'uninstall']:
                        filtered_results = [result for result in initial_results if
                                            result['describe']['installed']]
                    else:
                        filtered_results = [result for result in initial_results if
                                            not result['describe']['installed']]
                    app_names = [result['describe']['name'] for result in filtered_results]
                    app_matches = [name for name in app_names if name.startswith(words[-1])]
                    if want_prefix:
                        self.matches += [text[:space_pos + 1] + match for match in app_matches]
                    else:
                        self.matches += app_matches
                except:
                    pass

        return self.matches

    def complete(self, text, state):
        if state == 0:
            self.get_matches(text, want_prefix=True)

        if state < len(self.matches):
            return self.matches[state]
        else:
            return None

def login(args):
    if not state['interactive']:
        args.save = True

    default_authserver = 'https://auth.dnanexus.com'
    using_default = False

    if args.auth_token and not args.token:
        args.token = args.auth_token
        args.auth_token = None

    # API server should have already been set up if --host or one of
    # the --special-host flags has been set.
    if args.token is None:
        if (args.host is None) != (args.port is None):
            err_exit('Error: Only one of --host and --port were provided; provide either both or neither of the values', 2)
        authserver = dxpy.get_auth_server_name(args.host, args.port, args.protocol)

        using_default = authserver == default_authserver

        def get_token(**data):
            return dxpy.DXHTTPRequest(authserver+"/system/newAuthToken", data,
                                      prepend_srv=False, auth=None, always_retry=True)

        def get_credentials(reuse=None, get_otp=False):
            if reuse:
                username, password = reuse
            else:
                username = None
                while not username:
                    if 'DX_USERNAME' in os.environ:
                        username = input('Username [' + os.environ['DX_USERNAME'] + ']: ') or os.environ['DX_USERNAME']
                    else:
                        username = input('Username: ')
                dxpy.config.write("DX_USERNAME", username)
                with unwrap_stream('stdin'):
                    password = getpass.getpass()

            otp = input('Verification code: ') if get_otp else None
            return dict(username=username, password=password, otp=otp)

        print('Acquiring credentials from ' + authserver)
        attempt, using_otp, reuse = 1, False, None
        while attempt <= 3:
            try:
                credentials = get_credentials(reuse=reuse, get_otp=using_otp)
                token_res = get_token(expires=normalize_time_input(args.timeout, future=True, default_unit='s'),
                                      **credentials)
                break
            except (KeyboardInterrupt, EOFError):
                err_exit()
            except dxpy.DXAPIError as e:
                if e.name == 'OTPRequiredError':
                    using_otp = True
                    reuse = (credentials['username'], credentials['password'])
                    continue
                elif e.name in ('UsernameOrPasswordError', 'OTPMismatchError'):
                    if attempt < 3:
                        if e.name == 'UsernameOrPasswordError':
                            warn("Incorrect username and/or password")
                        else:
                            warn("Incorrect verification code")
                        attempt += 1
                        continue
                    else:
                        err_exit("Incorrect username and/or password", arg_parser=parser)
                else:
                    err_exit("Login error: {}".format(e), arg_parser=parser)
            except Exception as e:
                err_exit("Login error: {}".format(e), arg_parser=parser)

        sec_context=json.dumps({'auth_token': token_res["access_token"], 'auth_token_type': token_res["token_type"]})

        if using_default:
            set_api(dxpy.DEFAULT_APISERVER_PROTOCOL, dxpy.DEFAULT_APISERVER_HOST, dxpy.DEFAULT_APISERVER_PORT, args.save)
    else:
        sec_context = '{"auth_token":"' + args.token + '","auth_token_type":"Bearer"}'
        # Ensure correct API server
        if args.host is None:
            set_api(dxpy.DEFAULT_APISERVER_PROTOCOL, dxpy.DEFAULT_APISERVER_HOST, dxpy.DEFAULT_APISERVER_PORT, args.save)
            using_default = True

    os.environ['DX_SECURITY_CONTEXT'] = sec_context
    dxpy.set_security_context(json.loads(sec_context))
    if args.save:
        dxpy.config.write("DX_SECURITY_CONTEXT", sec_context)

    # If login via token, obtain current username from auth server.
    if args.token is not None:
        host, port = None, None
        if dxpy.APISERVER_HOST not in ['api.dnanexus.com', 'stagingapi.dnanexus.com']:
            host, port = args.host, args.port
        try:
            dxpy.config.write("DX_USERNAME", dxpy.user_info(host, port)['username'])
        except DXError as details:
            # Consider failure to obtain username to be a non-fatal error.
            print("Could not obtain username from auth server. Consider setting both --host and --port.", file=sys.stderr)
            print(fill(str(details)), file=sys.stderr)

    if using_default or args.staging:
        try:
            greeting = dxpy.api.system_greet({'client': 'dxclient', 'version': 'v'+dxpy.TOOLKIT_VERSION})
            if greeting.get('messages'):
                print(BOLD("New messages from ") + DNANEXUS_LOGO())
                for message in greeting['messages']:
                    print(BOLD("Date:    ") + datetime.datetime.fromtimestamp(message['date']//1000).ctime())
                    print(BOLD("Subject: ") + fill(message['title'], subsequent_indent=' '*9))
                    body = message['body'].splitlines()
                    if len(body) > 0:
                        print(BOLD("Message: ") + body[0])
                        for line in body[1:]:
                            print(' '*9 + line)
        except Exception as e:
            warn("Error while retrieving greet data: {}".format(e))

    args.current = False
    args.name = None
    args.level = 'CONTRIBUTE'
    args.public = False

    if args.host is not None and not args.staging and not using_default:
        setenv(args)
    elif args.projects:
        pick_and_set_project(args)

    if args.save and not args.token:
        msg = "You are now logged in. Your credentials are stored in {conf_dir} and will expire in {timeout}. {tip}"
        tip = "Use " + BOLD("dx login --timeout") + " to control the expiration date, or " + BOLD("dx logout") + \
              " to end this session."
        timeout = datetime.timedelta(seconds=normalize_time_input(args.timeout, default_unit='s') // 1000)
        print(fill(msg.format(conf_dir=dxpy.config.get_user_conf_dir(),
                              timeout=timeout,
                              tip=tip)))

def logout(args):
    if dxpy.AUTH_HELPER is not None:
        authserver = dxpy.get_auth_server_name(args.host, args.port, args.protocol)
        print("Deleting credentials from {}...".format(authserver))
        token = dxpy.AUTH_HELPER.security_context["auth_token"]
        try:
            if not USING_PYTHON2:
                # python 3 requires conversion to bytes before hashing
                token = token.encode(sys_encoding)
            token_sig = hashlib.sha256(token).hexdigest()
            response = dxpy.DXHTTPRequest(authserver + "/system/destroyAuthToken",
                                          dict(tokenSignature=token_sig),
                                          prepend_srv=False,
                                          max_retries=1)
            print("Deleted token with signature", token_sig)
        except dxpy.DXAPIError as e:
            print(format_exception(e))
        except:
            err_exit()
        if state["interactive"]:
            dxpy.AUTH_HELPER = None
        else:
            dxpy.config.write("DX_SECURITY_CONTEXT", None)

def set_api(protocol, host, port, write):
    dxpy.config.update(DX_APISERVER_PROTOCOL=protocol,
                       DX_APISERVER_HOST=host,
                       DX_APISERVER_PORT=port)
    if write:
        dxpy.config.save()

def set_project(project, write, name=None):
    if dxpy.JOB_ID is None:
        dxpy.config["DX_PROJECT_CONTEXT_ID"] = project
        dxpy.config["DX_PROJECT_CONTEXT_NAME"] = name
    else:
        dxpy.config["DX_WORKSPACE_ID"] = project
    if write:
        dxpy.config.save()
    dxpy.set_workspace_id(project)

def set_wd(folder, write):
    dxpy.config.update(DX_CLI_WD=folder)
    if write:
        dxpy.config.save()

# Will raise KeyboardInterrupt, EOFError
def prompt_for_env_var(prompt_str, env_var_str):
    prompt = prompt_str
    default = None
    if env_var_str in os.environ:
        default = os.environ[env_var_str]
        prompt += ' [' + default + ']: '
    else:
        prompt += ': '
    while True:
        value = input(prompt)
        if value != '':
            return value
        elif default is not None:
            return default


def pick_and_set_project(args):
    try:
        result_generator = dxpy.find_projects(describe=True,
                                              name=args.name, name_mode='glob',
                                              level=('VIEW' if args.public else args.level),
                                              explicit_perms=(not args.public if not args.public else None),
                                              public=(args.public if args.public else None),
                                              first_page_size=10)
    except:
        err_exit('Error while listing available projects')
    any_results = False
    first_pass = True
    while True:
        results = []
        for _ in range(10):
            try:
                retval = next(result_generator, None)
            except:
                err_exit('Error while listing available projects')
            if retval is None:
                break
            results.append(retval)
            any_results = True
        if not any_results:
            parser.exit(0, '\n' + fill("No projects to choose from.  You can create one with the command " +
                                       BOLD("dx new project") + ".  To pick from projects for which you only have " +
                                       " VIEW permissions, use " + BOLD("dx select --level VIEW") + " or " +
                                       BOLD("dx select --public") + ".") + '\n')
        elif len(results) == 0:
            err_exit('No projects left to choose from.', 3)

        if first_pass:
            if not args.public and args.level == "CONTRIBUTE":
                print('')
                print(fill("Note: Use " + BOLD("dx select --level VIEW") + " or " + BOLD("dx select --public") +
                           " to select from projects for which you only have VIEW permissions."))
            first_pass = False

        project_ids = [result['id'] for result in results]

        # Eliminate current default if it is not a found project
        try:
            default = project_ids.index(dxpy.WORKSPACE_ID)
        except:
            default = None

        print("")
        if args.public:
            print("Available public projects:")
        else:
            print("Available projects ({level} or higher):".format(level=args.level))
        choice = try_call(pick,
                          [result['describe']['name'] + ' (' + result['level'] + ')' for result in results],
                          default,
                          more_choices=(len(results) == 10))
        if choice == 'm':
            continue
        else:
            print('Setting current project to: ' + BOLD(results[choice]['describe']['name']))
            set_project(project_ids[choice], not state['interactive'] or args.save, name=results[choice]['describe']['name'])
            state['currentproj'] = results[choice]['describe']['name']
            set_wd('/', not state['interactive'] or args.save)
            return

def whoami(args):
    if dxpy.AUTH_HELPER is None:
        err_exit('You are not logged in; run "dx login" to obtain a token.', 3)
    user_id = dxpy.whoami()
    if args.user_id:
        print(user_id)
    else:
        print(dxpy.api.user_describe(user_id)['handle'])

def setenv(args):
    if not state['interactive']:
        args.save = True
    if args.current:
        dxpy.config.save()
    else:
        try:
            api_protocol = prompt_for_env_var('API server protocol (choose "http" or "https")', 'DX_APISERVER_PROTOCOL')
            api_host = prompt_for_env_var('API server host', 'DX_APISERVER_HOST')
            api_port = prompt_for_env_var('API server port', 'DX_APISERVER_PORT')
            set_api(api_protocol, api_host, api_port, args.save)
        except:
            raise DXCLIError("Error setting up API variables")

    if args.projects:
        args.name = None
        args.public = False
        args.current = False
        args.level = 'CONTRIBUTE'
        pick_and_set_project(args)

def clearenv(args):
    if args.interactive:
        print("The clearenv command is not available in the interactive shell")
        return
    dxpy.config.clear(reset=args.reset)

def env(args):
    if args.bash:
        if dxpy.AUTH_HELPER is not None:
            print("export DX_SECURITY_CONTEXT='" + json.dumps(dxpy.AUTH_HELPER.security_context) + "'")
        if dxpy.APISERVER_PROTOCOL is not None:
            print("export DX_APISERVER_PROTOCOL=" + dxpy.APISERVER_PROTOCOL)
        if dxpy.APISERVER_HOST is not None:
            print("export DX_APISERVER_HOST=" + dxpy.APISERVER_HOST)
        if dxpy.APISERVER_PORT is not None:
            print("export DX_APISERVER_PORT=" + dxpy.APISERVER_PORT)
        if dxpy.WORKSPACE_ID is not None:
            print("export DX_PROJECT_CONTEXT_ID=" + dxpy.WORKSPACE_ID)
    elif args.dx_flags:
        flags_str = ''
        if dxpy.AUTH_HELPER is not None:
            token = dxpy.AUTH_HELPER.security_context.get('auth_token', None)
            if token is not None:
                flags_str += ' --auth-token ' + token
        if dxpy.APISERVER_PROTOCOL is not None:
            flags_str += ' --apiserver-protocol ' + dxpy.APISERVER_PROTOCOL
        if dxpy.APISERVER_HOST is not None:
            flags_str += ' --apiserver-host ' + dxpy.APISERVER_HOST
        if dxpy.APISERVER_PORT is not None:
            flags_str += ' --apiserver-port ' + dxpy.APISERVER_PORT
        if dxpy.WORKSPACE_ID is not None:
            flags_str += ' --project-context-id ' + dxpy.WORKSPACE_ID
        print(flags_str)
    else:
        if dxpy.AUTH_HELPER is not None:
            print("Auth token used\t\t" + dxpy.AUTH_HELPER.security_context.get("auth_token", "none"))
        print("API server protocol\t" + dxpy.APISERVER_PROTOCOL)
        print("API server host\t\t" + dxpy.APISERVER_HOST)
        print("API server port\t\t" + dxpy.APISERVER_PORT)
        print("Current workspace\t" + str(dxpy.WORKSPACE_ID))
        if "DX_PROJECT_CONTEXT_NAME" in os.environ:
            print('Current workspace name\t"{n}"'.format(n=dxpy.config.get("DX_PROJECT_CONTEXT_NAME")))
        print("Current folder\t\t" + dxpy.config.get("DX_CLI_WD", "None"))
        print("Current user\t\t" + str(os.environ.get("DX_USERNAME")))

def get_pwd():
    pwd_str = None
    if dxpy.WORKSPACE_ID is not None:
        if state['currentproj'] is None:
            try:
                proj_name = dxpy.api.project_describe(dxpy.WORKSPACE_ID)['name']
                state['currentproj'] = proj_name
            except:
                pass
    if state['currentproj'] is not None:
        pwd_str = state['currentproj'] + ':' + dxpy.config.get('DX_CLI_WD', '/')
    return pwd_str

def pwd(args):
    pwd_str = get_pwd()
    if pwd_str is not None:
        print(pwd_str)
    else:
        err_exit('Current project is not set', 3)

def api(args):
    json_input = json.loads(args.input_json)
    if args.input is not None:
        with (sys.stdin if args.input == '-' else open(args.input, 'r')) as fd:
            data = fd.read()
            try:
                json_input = json.loads(data)
            except ValueError:
                err_exit('Error: file contents could not be parsed as JSON', 3)
    resp = None
    try:
        resp = dxpy.DXHTTPRequest('/' + args.resource + '/' + args.method,
                                  json_input)
    except:
        err_exit()
    try:
        print(json.dumps(resp, indent=4))
    except ValueError:
        err_exit('Error: server response could not be parsed as JSON', 3)

def invite(args):
    # If --project is a valid project (ID or name), then appending ":"
    # should not hurt the path resolution.
    if ':' not in args.project:
        args.project += ':'
    project, _none, _none = try_call(resolve_existing_path,
                                     args.project, 'project')
    if args.invitee != 'PUBLIC' and '-' not in args.invitee and '@' not in args.invitee:
        args.invitee = 'user-' + args.invitee.lower()
    project_invite_input = {"invitee": args.invitee, "level": args.level}
    if not args.send_email:
        project_invite_input["suppressEmailNotification"] = not args.send_email
    try:
        resp = dxpy.api.project_invite(project, project_invite_input)
    except:
        err_exit()
    print('Invited ' + args.invitee + ' to ' + project + ' (' + resp['state'] + ')')

def uninvite(args):
    # If --project is a valid project (ID or name), then appending ":"
    # should not hurt the path resolution.
    if ':' not in args.project:
        args.project += ':'
    project, _none, _none = try_call(resolve_existing_path,
                                     args.project, 'project')
    if args.entity != 'PUBLIC' and '-' not in args.entity:
        args.entity = 'user-' + args.entity.lower()
    try:
        dxpy.api.project_decrease_permissions(project, {args.entity: None})
    except:
        err_exit()
    print('Uninvited ' + args.entity + ' from ' + project)

def select(args):
    if args.project is not None:
        if get_last_pos_of_char(':', args.project) != -1:
            args.path = args.project
        else:
            args.path = args.project + ':'
        cd(args)
        print("Selected project", split_unescaped(":", args.project)[0].replace("\\:", ":"))
    else:
        pick_and_set_project(args)

def cd(args):
    # entity_result should be None because expected='folder'
    project, folderpath = try_call(resolve_existing_path, args.path, 'folder')[:2]

    if project is not None:
        project_name = try_call(dxpy.get_handler(project).describe)['name']

        # It is obvious what the project is
        if project != dxpy.WORKSPACE_ID or 'DX_PROJECT_CONTEXT_NAME' not in os.environ:
            # Cache ID and name if necessary
            set_project(project, not state['interactive'], name=project_name)
            state['currentproj'] = project_name
    else:
        err_exit('Error: No current project was given', 3)

    # TODO: attempt to add caching later if it's an issue
    # if project in cached_project_paths and folderpath in cached_project_paths[project]:
    #     set_wd(folderpath, not interactive)

    try:
        dxproj = dxpy.get_handler(dxpy.WORKSPACE_ID)
        dxproj.list_folder(folder=folderpath, only='folders')
    except:
        err_exit(fill(folderpath + ': No such file or directory found in project ' + dxpy.WORKSPACE_ID), 3)

    set_wd(folderpath, not state['interactive'])

def cmp_names(x):
    return x['describe']['name'].lower()

def ls(args):
    project, folderpath, entity_results = try_call(resolve_existing_path, # TODO: this needs to honor "ls -a" (all) (args.obj/args.folders/args.full)
                                                   args.path,
                                                   ask_to_resolve=False)

    if project is None:
        err_exit('Current project must be set or specified before any data can be listed', 3)
    dxproj = dxpy.get_handler(project)
    only = ""
    if args.obj and not args.folders and not args.full:
        only = "objects"
    elif not args.obj and args.folders and not args.full:
        only = "folders"
    else:
        only = "all"

    resp = None
    if entity_results is None:
        try:
            # Request the minimal set of describe fields possible
            if args.brief:
                describe_input = dict(fields={'id': True, 'name': True})
            elif args.verbose:
                describe_input = dict(fields=get_ls_l_desc_fields())
            else:
                describe_input = dict(fields={'id': True, 'class': True, 'name': True})
            resp = dxproj.list_folder(folder=folderpath,
                                      describe=describe_input,
                                      only=only,
                                      includeHidden=args.all)

            # Listing the folder was successful

            if args.verbose:
                print(UNDERLINE('Project:') + ' ' + dxproj.describe()['name'] + ' (' + project + ')')
                print(UNDERLINE('Folder :') + ' ' + folderpath)

            if not args.obj:
                folders_to_print = ['/.', '/..'] if args.all else []
                folders_to_print += resp['folders']
                for folder in folders_to_print:
                    if args.full:
                        print(BOLD() + BLUE() + folder + ENDC())
                    else:
                        print(BOLD() + BLUE() + os.path.basename(folder) + '/' + ENDC())
            if not args.folders:
                resp["objects"] = sorted(resp["objects"], key=cmp_names)
                if args.verbose:
                    if len(resp['objects']) > 0:
                        print_ls_l_header()
                    else:
                        print("No data objects found in the folder")
                if not args.brief and not args.verbose:
                    name_counts = collections.Counter(obj['describe']['name'] for obj in resp['objects'])
                for obj in resp['objects']:
                    if args.brief:
                        print(obj['id'])
                    elif args.verbose:
                        print_ls_l_desc(obj['describe'], include_project=False)
                    else:
                        print_ls_desc(obj['describe'], print_id=True if name_counts[obj['describe']['name']] > 1 else False)
        except:
            err_exit()
    else:
        # We have results to describe
        name_counts = collections.Counter(obj['describe']['name'] for obj in entity_results)
        for result in entity_results:
            # TODO: Figure out the right way to reason when to hide hidden files:
            # if result['describe']['hidden'] and not args.all:
            #     continue
            if result['describe']['project'] == project:
                if args.brief:
                    print(result['id'])
                elif args.verbose:
                    print_ls_l_desc(result['describe'], include_project=False)
                else:
                    print_ls_desc(result['describe'], print_id=True if name_counts[result['describe']['name']] > 1 else False)

def mkdir(args):
    had_error = False
    for path in args.paths:
        # Resolve the path and add it to the list
        try:
            project, folderpath, _none = resolve_path(path, expected='folder')
        except ResolutionError as details:
            print(fill('Could not resolve "' + path + '": ' + str(details)))
            had_error = True
            continue
        if project is None:
            print(fill('Could not resolve the project of "' + path + '"'))
        try:
            dxpy.api.project_new_folder(project, {"folder": folderpath, "parents": args.parents})
        except Exception as details:
            print("Error while creating " + folderpath + " in " + project)
            print("  " + str(details))
            had_error = True
    if had_error:
        err_exit('', 3)

def rmdir(args):
    had_error = False
    for path in args.paths:
        try:
            project, folderpath, _none = resolve_path(path, expected='folder')
        except ResolutionError as details:
            print(fill('Could not resolve "' + path + '": ' + str(details)))
            had_error = True
            continue
        if project is None:
            print(fill('Could not resolve the project of "' + path + '"'))
        try:
            completed = False
            while not completed:
                resp = dxpy.api.project_remove_folder(project, {"folder": folderpath,
                                                                "partial": True})
                if 'completed' not in resp:
                    raise DXError('Error removing folder')
                completed = resp['completed']
        except Exception as details:
            print("Error while removing " + folderpath + " in " + project)
            print("  " + str(details))
            had_error = True
    if had_error:
        err_exit('', 3)




def rm(args):
    had_error = False
    projects = {}

    # Caution user when performing a recursive removal before any removal operation takes place
    if args.recursive and not args.force:
        for path in args.paths:
            try:
                with nostderr():
                    project, folderpath, entity_results = resolve_existing_path(path, allow_mult=True, all_mult=args.all)
                if folderpath == '/' and entity_results is None:
                    print("")
                    print("===========================================================================")
                    print("*     {}: Recursive deletion will remove all files in project!     *".format(RED("RED ALERT")))
                    print("*                                                                         *")
                    print("*                  {}                       *".format(project))
                    print("*                                                                         *")
                    print("*   Please issue 'dx rm -r --force' if you are sure you want to do this.  *")
                    print("===========================================================================")
                    print("")

                    err_exit('', 3)
            except Exception as details:
                continue


    for path in args.paths:
        # Resolve the path and add it to the list
        try:
            project, folderpath, entity_results = resolve_existing_path(path, allow_mult=True, all_mult=args.all)
        except Exception as details:
            print(fill('Could not resolve "' + path + '": ' + str(details)))
            had_error = True
            continue
        if project is None:
            had_error = True
            print(fill('Could not resolve "' + path + '" to a project'))
            continue
        if project not in projects:
            projects[project] = {"folders": [], "objects": []}
        if entity_results is None:
            if folderpath is not None:
                if not args.recursive:
                    print(fill('Did not find "' + path + '" as a data object; if it is a folder, cannot remove it without setting the "-r" flag'))
                    had_error = True
                    continue
                else:
                    projects[project]['folders'].append(folderpath)
            else:
                print(fill('Path ' + path + ' resolved to a project; cannot remove a project using "rm"'))
                had_error = True
                continue
        else:
            projects[project]['objects'] += [result['id'] for result in entity_results]

    for project in projects:
        for folder in projects[project]['folders']:
            try:
                # set force as true so the underlying API requests are idempotent
                completed = False
                while not completed:
                    resp = dxpy.api.project_remove_folder(project,
                                                          {"folder": folder, "recurse": True,
                                                           "force": True, "partial": True},
                                                          always_retry=True)
                    if 'completed' not in resp:
                        raise DXError('Error removing folder')
                    completed = resp['completed']
            except Exception as details:
                print("Error while removing " + folder + " from " + project)
                print("  " + str(details))
                had_error = True
        try:
            # set force as true so the underlying API requests are idempotent
            dxpy.api.project_remove_objects(project,
                                            {"objects": projects[project]['objects'], "force": True},
                                            always_retry=True)
        except Exception as details:
            print("Error while removing " + json.dumps(projects[project]['objects']) + " from " + project)
            print("  " + str(details))
            had_error = True
    if had_error:
        # TODO: 'dx rm' and related commands should separate out user error exceptions and internal code exceptions
        err_exit('', 3)

def rmproject(args):
    had_error = False
    for project in args.projects:
        # Be forgiving if they offer an extraneous colon
        substrings = split_unescaped(':', project)
        if len(substrings) > 1 or (len(substrings) == 1 and project[0] == ':'):
            print(fill('Unable to remove "' + project + '": a nonempty string was found to the right of an unescaped colon'))
            had_error = True
            continue
        if len(substrings) == 0:
            if project[0] == ':':
                print(fill('Unable to remove ":": to remove the current project, use its name or ID'))
                had_error = True
                continue
        proj_id = try_call(resolve_container_id_or_name, substrings[0])
        if proj_id is None:
            print(fill('Unable to remove "' + project + '": could not resolve to a project ID'))
            had_error = True
            continue
        try:
            proj_desc = dxpy.api.project_describe(proj_id)
            if args.confirm:
                value = input(fill('About to delete project "' + proj_desc['name'] + '" (' + proj_id + ')') + '\nPlease confirm [y/n]: ')
                if len(value) == 0 or value.lower()[0] != 'y':
                    had_error = True
                    print(fill('Aborting deletion of project "' + proj_desc['name'] + '"'))
                    continue
            try:
                dxpy.api.project_destroy(proj_id, {"terminateJobs": not args.confirm})
            except dxpy.DXAPIError as apierror:
                if apierror.name == 'InvalidState':
                    value = input(fill('WARNING: there are still unfinished jobs in the project.') + '\nTerminate all jobs and delete the project? [y/n]: ')
                    if len(value) == 0 or value.lower()[0] != 'y':
                        had_error = True
                        print(fill('Aborting deletion of project "' + proj_desc['name'] + '"'))
                        continue
                    dxpy.api.project_destroy(proj_id, {"terminateJobs": True})
                else:
                    raise apierror
            if not args.quiet:
                print(fill('Successfully deleted project "' + proj_desc['name'] + '"'))
        except EOFError:
            err_exit('', 3)
        except KeyboardInterrupt:
            err_exit('', 3)
        except Exception as details:
            print(fill('Was unable to remove ' + project + ', ' + str(details)))
            had_error = True
    if had_error:
        err_exit('', 3)

# ONLY for within the SAME project.  Will exit fatally otherwise.
def mv(args):
    dest_proj, dest_path, _none = try_call(resolve_path, args.destination, expected='folder')
    try:
        if dest_path is None:
            raise ValueError()
        dx_dest = dxpy.get_handler(dest_proj)
        dx_dest.list_folder(folder=dest_path, only='folders')
    except:
        if dest_path is None:
            err_exit('Cannot move to a hash ID', 3)
        # Destination folder path is new => renaming
        if len(args.sources) != 1:
            # Can't rename more than one object
            err_exit('The destination folder does not exist', 3)
        last_slash_pos = get_last_pos_of_char('/', dest_path)
        if last_slash_pos == 0:
            dest_folder = '/'
        else:
            dest_folder = dest_path[:last_slash_pos]
        dest_name = dest_path[last_slash_pos + 1:].replace('\/', '/')
        try:
            dx_dest.list_folder(folder=dest_folder, only='folders')
        except:
            err_exit('The destination folder does not exist', 3)

        # Either rename the data object or rename the folder
        src_proj, src_path, src_results = try_call(resolve_existing_path,
                                                   args.sources[0],
                                                   allow_mult=True, all_mult=args.all)

        if src_proj != dest_proj:
            err_exit(fill('Error: Using "mv" for moving something from one project to another is unsupported.'), 3)

        if src_results is None:
            if src_path == '/':
                err_exit(fill('Cannot rename root folder; to rename the project, please use the "dx rename" subcommand.'), 3)
            try:
                dxpy.api.project_rename_folder(src_proj, {"folder": src_path, "newpath": dest_path})
                return
            except:
                err_exit()
        else:
            try:
                if src_results[0]['describe']['folder'] != dest_folder:
                    dxpy.api.project_move(src_proj,
                                          {"objects": [result['id'] for result in src_results],
                                           "destination": dest_folder})
                for result in src_results:
                    dxpy.DXHTTPRequest('/' + result['id'] + '/rename',
                                       {"project": src_proj,
                                        "name": dest_name})
                return
            except:
                err_exit()

    if len(args.sources) == 0:
        err_exit('No sources provided to move', 3)
    src_objects = []
    src_folders = []
    for source in args.sources:
        src_proj, src_folderpath, src_results = try_call(resolve_existing_path,
                                                         source,
                                                         allow_mult=True, all_mult=args.all)
        if src_proj != dest_proj:
            err_exit(fill('Using "mv" for moving something from one project to another is unsupported.  Please use "cp" and "rm" instead.'), 3)

        if src_results is None:
            src_folders.append(src_folderpath)
        else:
            src_objects += [result['id'] for result in src_results]
    try:
        dxpy.api.project_move(src_proj,
                              {"objects": src_objects,
                               "folders": src_folders,
                               "destination": dest_path})
    except:
        err_exit()


def tree(args):
    project, folderpath, _none = try_call(resolve_existing_path, args.path,
                                          expected='folder')

    if project is None:
        err_exit(fill('Current project must be set or specified before any data can be listed'), 3)
    dxproj = dxpy.get_handler(project)

    tree = collections.OrderedDict()
    try:
        folders = [folder for folder in dxproj.describe(input_params={"folders": True})['folders']
                   if folder.startswith((folderpath + '/') if folderpath != '/' else '/')]
        folders = [ folder[len(folderpath):] for folder in folders ]
        for folder in folders:
            subtree = tree
            for path_element in folder.split("/"):
                if path_element == "":
                    continue
                path_element_desc = BOLD() + BLUE() + path_element + ENDC()
                subtree.setdefault(path_element_desc, collections.OrderedDict())
                subtree = subtree[path_element_desc]

        for item in sorted(dxpy.find_data_objects(project=project, folder=folderpath,
                                                  recurse=True, describe=dict(fields=get_ls_l_desc_fields())),
                           key=cmp_names):
            subtree = tree
            for path_element in item['describe']['folder'][len(folderpath):].split("/"):
                if path_element == "":
                    continue
                path_element_desc = BOLD() + BLUE() + path_element + ENDC()
                subtree = subtree[path_element_desc]
            if args.long:
                item_desc = get_ls_l_desc(item['describe'])
            else:
                item_desc = item['describe']['name']
                if item['describe']['class'] in ['applet', 'workflow']:
                    item_desc = BOLD() + GREEN() + item_desc + ENDC()
            subtree[item_desc] = None

        print(format_tree(tree, root=(BOLD() + BLUE() + args.path + ENDC())))
    except:
        err_exit()

def describe(args):

    def describe_global_executable(json_output, args, exec_type):
        """
        Describes a global executable, i.e. either app or global workflow
        depending on the provided exec_type. Appends the result to json_output.
        Returns True if any matches were found
        """
        assert(exec_type in ('app', 'globalworkflow'))
        found_match = False

        try:
            if exec_type == 'app':
                desc = dxpy.api.app_describe(args.path)
            else:
                desc = dxpy.api.global_workflow_describe(args.path)
                desc = dxpy.append_underlying_workflow_describe(desc)
            if args.json:
                json_output.append(desc)
            elif args.name:
                print(desc['name'])
            else:
                print(get_result_str())
                print_desc(desc, args.verbose)
            found_match = True
        except dxpy.DXAPIError as details:
            if details.code != requests.codes.not_found:
                raise
        return found_match

    def find_global_executable(json_output, args):
        """
        Makes a find_apps API call and, if no matches are found, a find_global_workflows call.
        Since these two objects share namespace, either app or a global workflow will be
        found, not both. The results are appended to json_output and printed to STDOUT.
        """

        def append_to_output_json_and_print(result):
            if args.json:
                json_output.append(result['describe'])
            elif args.name:
                print(result['describe']['name'])
            else:
                print(get_result_str())
                print_desc(result['describe'], args.verbose)

        found_match = False
        for result in dxpy.find_apps(name=args.path, describe=True):
            append_to_output_json_and_print(result)
            found_match = True
        if not found_match:
            for result in dxpy.find_global_workflows(name=args.path, describe=True):
                result['describe'] = dxpy.append_underlying_workflow_describe(result['describe'])
                append_to_output_json_and_print(result)
                found_match = True
        return found_match

    try:
        if len(args.path) == 0:
            raise DXCLIError('Must provide a nonempty string to be described')

        # Attempt to resolve name
        # First, if it looks like a hash id, do that.
        json_input = {}
        json_input["properties"] = True
        if args.name and (args.verbose or args.details or args.json):
            raise DXCLIError('Cannot request --name in addition to one of --verbose, --details, or --json')
        # Always retrieve details too (just maybe don't render them)
        json_input["details"] = True
        if is_data_obj_id(args.path):
            # Should prefer the current project's version if possible
            if dxpy.WORKSPACE_ID is not None:
                try:
                    # But only put it in the JSON if you still have
                    # access.
                    dxpy.api.project_list_folder(dxpy.WORKSPACE_ID)
                    json_input['project'] = dxpy.WORKSPACE_ID
                except dxpy.DXAPIError as details:
                    if details.code != requests.codes.not_found:
                        raise

        if is_job_id(args.path):
            if args.verbose:
                json_input['defaultFields'] = True
                json_input['fields'] = {'internetUsageIPs': True}

        # Otherwise, attempt to look for it as a data object or
        # execution
        try:
            project, _folderpath, entity_results = resolve_existing_path(args.path,
                                                                         expected='entity',
                                                                         ask_to_resolve=False,
                                                                         describe=json_input)
        except ResolutionError as details:
            # PermissionDenied or InvalidAuthentication
            if str(details).endswith('code 401'):
                # Surface permissions-related errors here (for data
                # objects, jobs, and analyses). Other types of errors
                # may be recoverable below.
                #
                # TODO: better way of obtaining the response code when
                # the exception corresponds to an API error
                raise DXCLIError(str(details))
            project, entity_results = None, None

        found_match = False

        json_output = []

        get_result_str = ResultCounter()

        # Could be a project
        json_input = {}
        json_input['properties'] = True
        if args.verbose:
            json_input["permissions"] = True
            json_input['appCaches'] = True
        if entity_results is None:
            if args.path[-1] == ':' and project is not None:
                # It is the project.
                try:
                    desc = dxpy.api.project_describe(project, json_input)
                    found_match = True
                    if args.json:
                        json_output.append(desc)
                    elif args.name:
                        print(desc['name'])
                    else:
                        print(get_result_str())
                        print_desc(desc, args.verbose)
                except dxpy.DXAPIError as details:
                    if details.code != requests.codes.not_found:
                        raise
            elif is_container_id(args.path):
                try:
                    desc = dxpy.api.project_describe(args.path, json_input)
                    found_match = True
                    if args.json:
                        json_output.append(desc)
                    elif args.name:
                        print(desc['name'])
                    else:
                        print(get_result_str())
                        print_desc(desc, args.verbose)
                except dxpy.DXAPIError as details:
                    if details.code != requests.codes.not_found:
                        raise

        # Found data object or is an id
        if entity_results is not None:
            if len(entity_results) > 0:
                found_match = True
            for result in entity_results:
                if args.json:
                    json_output.append(result['describe'])
                elif args.name:
                    print(result['describe']['name'])
                else:
                    print(get_result_str())
                    print_desc(result['describe'], args.verbose or args.details)

        if not is_hashid(args.path) and ':' not in args.path:

            # Could be a name of an app or a global workflow
            if args.path.startswith('app-') or args.path.startswith('globalworkflow-'):
                found = describe_global_executable(json_output, args, args.path.partition('-')[0])
            else:
                found = find_global_executable(json_output, args)
            if found:
                found_match = True

            if args.path.startswith('user-'):
                # User
                try:
                    desc = dxpy.api.user_describe(args.path, {"appsInstalled": True, "subscriptions": True})
                    found_match = True
                    if args.json:
                        json_output.append(desc)
                    elif args.name:
                        print(str(desc['first']) + ' ' + str(desc['last']))
                    else:
                        print(get_result_str())
                        print_desc(desc, args.verbose)
                except dxpy.DXAPIError as details:
                    if details.code != requests.codes.not_found:
                        raise
            elif args.path.startswith('org-') or args.path.startswith('team-'):
                # Org or team
                try:
                    desc = dxpy.DXHTTPRequest('/' + args.path + '/describe', {})
                    found_match = True
                    if args.json:
                        json_output.append(desc)
                    elif args.name:
                        print(desc['id'])
                    else:
                        print(get_result_str())
                        print_desc(desc, args.verbose)
                except dxpy.DXAPIError as details:
                    if details.code != requests.codes.not_found:
                        raise

        if args.json:
            if args.multi:
                print(json.dumps(json_output, indent=4))
            elif len(json_output) > 1:
                raise DXCLIError('More than one match found for ' + args.path + '; to get all of them in JSON format, also provide the --multi flag.')
            elif len(json_output) == 0:
                raise DXCLIError('No match found for ' + args.path)
            else:
                print(json.dumps(json_output[0], indent=4))
        elif not found_match:
            raise DXCLIError("No matches found for " + args.path)
    except:
        err_exit()


def _validate_new_user_input(args):
    # TODO: Support interactive specification of `args.username`.
    # TODO: Support interactive specification of `args.email`.

    if args.org is None and len(DXNewUserOrgArgsAction.user_specified_opts) > 0:
        raise DXCLIError("Cannot specify {opts} without specifying --org".format(
            opts=DXNewUserOrgArgsAction.user_specified_opts
        ))


def _get_user_new_args(args):
    """
    PRECONDITION: `_validate_new_user_input()` has been called on `args`.
    """
    user_new_args = {"username": args.username,
                     "email": args.email}
    if args.first is not None:
        user_new_args["first"] = args.first
    if args.last is not None:
        user_new_args["last"] = args.last
    if args.middle is not None:
        user_new_args["middle"] = args.middle
    if args.token_duration is not None:
        token_duration_ms = normalize_timedelta(args.token_duration)
        if token_duration_ms > 30 * 24 * 60 * 60 * 1000:
            raise ValueError("--token-duration must be 30 days or less")
        else:
            user_new_args["tokenDuration"] = token_duration_ms
    if args.occupation is not None:
        user_new_args["occupation"] = args.occupation
    if args.set_bill_to is True:
        user_new_args["billTo"] = args.org
    if args.on_behalf_of is not None:
        user_new_args["provisioningOrg"] = args.on_behalf_of
    return user_new_args


def new_user(args):
    _validate_new_user_input(args)

    # Create user account.
    #
    # We prevent retries here because authserver is closing the server-side
    # connection in certain situations. We cannot simply set `always_retry` to
    # False here because we receive a 504 error code from the server.
    # TODO: Allow retries when authserver issue is resolved.
    dxpy.DXHTTPRequest(dxpy.get_auth_server_name() + "/user/new",
                       _get_user_new_args(args),
                       prepend_srv=False,
                       max_retries=0)

    user_id = "user-" + args.username.lower()
    if args.org is not None:
        # Invite new user to org.
        dxpy.api.org_invite(args.org, get_org_invite_args(user_id, args))

    if args.brief:
        print(user_id)
    else:
        print(fill("Created new user account ({u})".format(u=user_id)))


def new_project(args):
    if args.name == None:
        if INTERACTIVE_CLI:
            args.name = input("Enter name for new project: ")
        else:
            err_exit(parser_new_project.format_help() + fill("No project name supplied, and input is not interactive"), 3)
    inputs = {"name": args.name}
    if args.bill_to:
        inputs["billTo"] = args.bill_to
    if args.region:
        inputs["region"] = args.region
    if args.phi:
        inputs["containsPHI"] = True
    if args.database_ui_view_only:
        inputs["databaseUIViewOnly"] = True

    try:
        resp = dxpy.api.project_new(inputs)
        if args.brief:
            print(resp['id'])
        else:
            print(fill('Created new project called "' + args.name + '" (' + resp['id'] + ')'))
        if args.select or (INTERACTIVE_CLI and prompt_for_yn("Switch to new project now?", default=False)):
            set_project(resp['id'], write=True, name=args.name)
            set_wd('/', write=True)
    except:
        err_exit()


def new_record(args):
    try_call(process_dataobject_args, args)
    try_call(process_single_dataobject_output_args, args)
    init_from = None

    if args.init is not None:
        init_project, _init_folder, init_result = try_call(resolve_existing_path,
                                                           args.init,
                                                           expected='entity')
        init_from = dxpy.DXRecord(dxid=init_result['id'], project=init_project)

    if args.output is None:
        project = dxpy.WORKSPACE_ID
        folder = dxpy.config.get('DX_CLI_WD', '/')
        name = None
    else:
        project, folder, name = try_call(resolve_path, args.output)

    dxrecord = None
    try:
        dxrecord = dxpy.new_dxrecord(project=project, name=name,
                                     tags=args.tags, types=args.types,
                                     hidden=args.hidden, properties=args.properties,
                                     details=args.details,
                                     folder=folder,
                                     close=args.close,
                                     parents=args.parents, init_from=init_from)
        if args.brief:
            print(dxrecord.get_id())
        else:
            print_desc(dxrecord.describe(incl_properties=True, incl_details=True), args.verbose)
    except:
        err_exit()

def set_visibility(args):
    had_error = False
    # Attempt to resolve name
    _project, _folderpath, entity_results = try_call(resolve_existing_path,
                                                     args.path,
                                                     expected='entity',
                                                     allow_mult=True, all_mult=args.all)

    if entity_results is None:
        err_exit(fill('Could not resolve "' + args.path + '" to a name or ID'), 3)

    for result in entity_results:
        try:
            dxpy.DXHTTPRequest('/' + result['id'] + '/setVisibility',
                               {"hidden": (args.visibility == 'hidden')})
        except (dxpy.DXAPIError,) + network_exceptions as details:
            print(format_exception(details), file=sys.stderr)
            had_error = True

    if had_error:
        err_exit('', 3)

def get_details(args):
    # Attempt to resolve name
    _project, _folderpath, entity_result = try_call(resolve_existing_path,
                                                    args.path, expected='entity')

    if entity_result is None:
        err_exit(fill('Could not resolve "' + args.path + '" to a name or ID'), 3)

    try:
        print(json.dumps(dxpy.DXHTTPRequest('/' + entity_result['id'] + '/getDetails', {}), indent=4))
    except:
        err_exit()

def set_details(args):
    had_error = False
    # Attempt to resolve name
    _project, _folderpath, entity_results = try_call(resolve_existing_path,
                                                     args.path, expected='entity',
                                                     allow_mult=True, all_mult=args.all)

    if entity_results is None:
        err_exit(exception=ResolutionError('Could not resolve "' + args.path + '" to a name or ID'),
                 expected_exceptions=(ResolutionError,))

    # Throw error if both -f/--details-file and details supplied.
    if args.details is not None and args.details_file is not None:
        err_exit(exception=DXParserError('Cannot provide both -f/--details-file and details'),
                 expected_exceptions=(DXParserError,))

    elif args.details is not None:
        try:
            details = json.loads(args.details)
        except ValueError as e:
            err_exit('Error: Details could not be parsed as JSON', expected_exceptions=(ValueError,), exception=e)

    elif args.details_file is not None:
        with (sys.stdin if args.details_file == '-' else open(args.details_file, 'r')) as fd:
            data = fd.read()
            try:
                details = json.loads(data)
            except ValueError as e:
                err_exit('Error: File contents could not be parsed as JSON', expected_exceptions=(ValueError,),
                         exception=e)

    # Throw error if missing arguments.
    else:
        err_exit(exception=DXParserError('Must set one of -f/--details-file or details'),
                 expected_exceptions=(DXParserError,))

    for result in entity_results:
        try:
            dxpy.DXHTTPRequest('/' + result['id'] + '/setDetails', details)
        except (dxpy.DXAPIError,) + network_exceptions as exc_details:
            print(format_exception(exc_details), file=sys.stderr)
            had_error = True

    if had_error:
        err_exit('', 3)

def add_types(args):
    had_error = False
    # Attempt to resolve name
    _project, _folderpath, entity_results = try_call(resolve_existing_path,
                                                     args.path,
                                                     expected='entity',
                                                     allow_mult=True, all_mult=args.all)

    if entity_results is None:
        err_exit(fill('Could not resolve "' + args.path + '" to a name or ID'), 3)

    for result in entity_results:
        try:
            dxpy.DXHTTPRequest('/' + result['id'] + '/addTypes',
                               {"types": args.types})
        except (dxpy.DXAPIError,) + network_exceptions as details:
            print(format_exception(details), file=sys.stderr)
            had_error = True
    if had_error:
        err_exit('', 3)

def remove_types(args):
    had_error = False
    # Attempt to resolve name
    _project, _folderpath, entity_results = try_call(resolve_existing_path,
                                                     args.path,
                                                     expected='entity',
                                                     allow_mult=True, all_mult=args.all)

    if entity_results is None:
        err_exit(fill('Could not resolve "' + args.path + '" to a name or ID'), 3)

    for result in entity_results:
        try:
            dxpy.DXHTTPRequest('/' + result['id'] + '/removeTypes',
                               {"types": args.types})
        except (dxpy.DXAPIError,) + network_exceptions as details:
            print(format_exception(details), file=sys.stderr)
            had_error = True
    if had_error:
        err_exit('', 3)

def add_tags(args):
    had_error = False
    # Attempt to resolve name
    project, _folderpath, entity_results = try_call(resolve_to_objects_or_project,
                                                    args.path,
                                                    args.all)

    if entity_results is not None:
        for result in entity_results:
            try:
                dxpy.DXHTTPRequest('/' + result['id'] + '/addTags',
                                   {"project": project,
                                    "tags": args.tags})
            except (dxpy.DXAPIError,) + network_exceptions as details:
                print(format_exception(details), file=sys.stderr)
                had_error = True
        if had_error:
            err_exit('', 3)
    elif not project.startswith('project-'):
        err_exit('Cannot add tags to a non-project data container', 3)
    else:
        try:
            dxpy.DXHTTPRequest('/' + project + '/addTags',
                               {"tags": args.tags})
        except:
            err_exit()

def remove_tags(args):
    had_error = False
    # Attempt to resolve name
    project, _folderpath, entity_results = try_call(resolve_to_objects_or_project,
                                                    args.path,
                                                    args.all)

    if entity_results is not None:
        for result in entity_results:
            try:
                dxpy.DXHTTPRequest('/' + result['id'] + '/removeTags',
                                   {"project": project,
                                    "tags": args.tags})
            except (dxpy.DXAPIError,) + network_exceptions as details:
                print(format_exception(details), file=sys.stderr)
                had_error = True
        if had_error:
            err_exit('', 3)
    elif not project.startswith('project-'):
        err_exit('Cannot remove tags from a non-project data container', 3)
    else:
        try:
            dxpy.DXHTTPRequest('/' + project + '/removeTags',
                               {"tags": args.tags})
        except:
            err_exit()

def rename(args):
    had_error = False
    # Attempt to resolve name
    project, _folderpath, entity_results = try_call(resolve_to_objects_or_project,
                                                    args.path,
                                                    args.all)

    if entity_results is not None:
        for result in entity_results:
            try:
                dxpy.DXHTTPRequest('/' + result['id'] + '/rename',
                                   {"project": project,
                                    "name": args.name})
            except (dxpy.DXAPIError,) + network_exceptions as details:
                print(format_exception(details), file=sys.stderr)
                had_error = True
        if had_error:
            err_exit('', 3)
    elif not project.startswith('project-'):
        err_exit('Cannot rename a non-project data container', 3)
    else:
        try:
            dxpy.api.project_update(project, {"name": args.name})
        except:
            err_exit()

def set_properties(args):
    had_error = False
    # Attempt to resolve name
    project, _folderpath, entity_results = try_call(resolve_to_objects_or_project,
                                                    args.path,
                                                    args.all)

    try_call(process_properties_args, args)
    if entity_results is not None:
        for result in entity_results:
            try:
                dxpy.DXHTTPRequest('/' + result['id'] + '/setProperties',
                                   {"project": project,
                                    "properties": args.properties})
            except (dxpy.DXAPIError,) + network_exceptions as details:
                print(format_exception(details), file=sys.stderr)
                had_error = True
        if had_error:
            err_exit('', 3)
    elif not project.startswith('project-'):
        err_exit('Cannot set properties on a non-project data container', 3)
    else:
        try:
            dxpy.api.project_set_properties(project, {"properties": args.properties})
        except:
            err_exit()

def unset_properties(args):
    had_error = False
    # Attempt to resolve name
    project, _folderpath, entity_results = try_call(resolve_to_objects_or_project,
                                                    args.path,
                                                    args.all)
    properties = {}
    for prop in args.properties:
        properties[prop] = None
    if entity_results is not None:
        for result in entity_results:
            try:
                dxpy.DXHTTPRequest('/' + result['id'] + '/setProperties',
                                   {"project": project,
                                    "properties": properties})
            except (dxpy.DXAPIError,) + network_exceptions as details:
                print(format_exception(details), file=sys.stderr)
                had_error = True
        if had_error:
            err_exit('', 3)
    elif not project.startswith('project-'):
        err_exit('Cannot unset properties on a non-project data container', 3)
    else:
        try:
            dxpy.api.project_set_properties(project, {"properties": properties})
        except:
            err_exit()


def make_download_url(args):
    project, _folderpath, entity_result = try_call(resolve_existing_path, args.path, expected='entity')
    if entity_result is None:
        err_exit(fill('Could not resolve ' + args.path + ' to a data object'), 3)

    if entity_result['describe']['class'] != 'file':
        err_exit(fill('Error: dx download is only for downloading file objects'), 3)

    if args.filename is None:
        args.filename = entity_result['describe']['name']

    # TODO: how to do data egress billing for make_download_url?
    try:
        dxfile = dxpy.DXFile(entity_result['id'], project=project)
        # Only provide project ID, not job workspace container ID
        project = dxfile.project if re.match(r"^project-[a-zA-Z0-9]{24}$", dxfile.project) else dxpy.DXFile.NO_PROJECT_HINT
        url, _headers = dxfile.get_download_url(preauthenticated=True,
                                                duration=normalize_timedelta(args.duration)//1000 if args.duration else 24*3600,
                                                filename=args.filename,
                                                project=project)
        print(url)
    except:
        err_exit()


def get_record(entity_result, args):
    if args.output == '-':
        fd = sys.stdout
    else:
        filename = args.output
        if filename is None:
            filename = entity_result['describe']['name'].replace('/', '%2F')
        if args.output is None and not args.no_ext:
            filename += '.json'
        if not args.overwrite and os.path.exists(filename):
            err_exit(fill('Error: path "' + filename + '" already exists but -f/--overwrite was not set'), 3)
        try:
            fd = open(filename, 'w')
        except:
            err_exit('Error opening destination file ' + filename)

    try:
        details = dxpy.api.record_get_details(entity_result['id'])
    except:
        err_exit()

    fd.write(json.dumps(details, indent=4))

    if args.output != '-':
        fd.close()


def get_output_path(obj_name, obj_class, args):
    path_name = obj_name.replace('/', '%2F')
    if args.output == '-':
        err_exit('Error: {} '.format(obj_class) + 'objects cannot be dumped to stdout, please specify a directory', 3)
    output_base = args.output or '.'
    if os.path.isdir(output_base):
        output_path = os.path.join(output_base, path_name)
    else:
        output_path = output_base
    if os.path.isfile(output_path):
        if not args.overwrite:
            err_exit(fill('Error: path "' + output_path + '" already exists but -f/--overwrite was not set'), 3)
        os.unlink(output_path)
    # Here, output_path either points to a directory or a nonexistent path
    if not os.path.exists(output_path):
        print('Creating "{}" output directory'.format(output_path), file=sys.stderr)
        os.mkdir(output_path)
    # Here, output_path points to a directory
    if len(os.listdir(output_path)):
        # For safety, refuse to remove an existing non-empty
        # directory automatically. Exception: if we are downloading
        # database files and -f/--overwrite was set, then we can
        # proceed, and downloaded files will be added to the existing
        # directory structure.
        if not (obj_class == 'database' and args.overwrite):
            err_exit(fill('Error: path "' + output_path + '" already exists. Remove it and try again.'), 3)
    return output_path


def get_applet(project, entity_result, args):
    obj_name = entity_result['describe']['name']
    obj_id = entity_result['id']
    output_path = get_output_path(obj_name,
                                  entity_result['describe']['class'],
                                  args)
    from dxpy.utils.executable_unbuilder import dump_executable
    print("Downloading applet data", file=sys.stderr)
    dx_obj = dxpy.DXApplet(obj_id, project=project)
    describe_output = dx_obj.describe(incl_properties=True,
                                      incl_details=True)
    dump_executable(dx_obj,
                    output_path,
                    omit_resources=args.omit_resources,
                    describe_output=describe_output)


def get_app(entity_result, args):
    obj_name = entity_result['describe']['name']
    obj_id = entity_result['id']
    output_path = get_output_path(obj_name,
                                  entity_result['describe']['class'],
                                  args)
    from dxpy.utils.executable_unbuilder import dump_executable
    print("Downloading application data", file=sys.stderr)
    dx_obj = dxpy.DXApp(obj_id)
    dump_executable(dx_obj, output_path, omit_resources=args.omit_resources)


def get_workflow(entity_result, args):
    obj_name = entity_result['describe']['name']
    obj_id = entity_result['id']
    output_path = get_output_path(obj_name,
                                  entity_result['describe']['class'],
                                  args)
    from dxpy.utils.executable_unbuilder import dump_executable
    print("Downloading workflow data", file=sys.stderr)

    if entity_result['describe']['class'] == 'workflow':
        dx_obj = dxpy.DXWorkflow(obj_id)
    else:
        dx_obj = dxpy.DXGlobalWorkflow(obj_id)
    describe_output = entity_result['describe']
    dump_executable(dx_obj, output_path, omit_resources=True, describe_output=describe_output)

def do_debug(msg):
    logging.debug(msg)

def get_database(entity_result, args):
    do_debug("dx.py#get_database - entity_result = {}".format(entity_result))
    do_debug("dx.py#get_database - args = {}".format(args))
    obj_id = entity_result['id']
    project = entity_result['describe']['project']
    do_debug("dx.py#get_database - project = {}".format(project))
    # output_path = root output directory for the database
    output_path = get_output_path(obj_id,
                                  entity_result['describe']['class'],
                                  args)
    do_debug("dx.py#get_database - output_path = {}".format(output_path))
    from dxpy.utils.executable_unbuilder import dump_executable
    print("Downloading database files", file=sys.stderr)
    dx_obj = dxpy.DXDatabase(obj_id)
    describe_output = entity_result['describe']
    do_debug("dx.py#get_database - dx_obj = {}".format(dx_obj))

    # If filename is omitted, this is an error unless --allow-all-files is True
    if args.filename is None or args.filename == '/' or args.filename == '':
        if not args.allow_all_files:
            err_exit('Error: downloading all files from a database not allowed unless --allow-all-files argument is specified.', 3)

    # Call /database-xxx/listFolder to fetch database file metadata
    list_folder_args = {"folder": args.filename, "recurse": args.recurse}
    list_folder_resp = dxpy.api.database_list_folder(obj_id, list_folder_args)
    do_debug("dx.py#get_database - list_folder_resp = {}".format(list_folder_resp))
    results = list_folder_resp["results"]
    for dbfilestatus in results:
        # Skip the entries that represent directories, because the local directory structure
        # will be created automatically as real files are downloaded.
        try:
            is_dir = dbfilestatus["isDirectory"]
        except:
            is_dir = True
        if is_dir == False:
            src_filename = dbfilestatus["path"]
            idx = src_filename.rfind("database-")
            if idx != -1:
                src_filename = src_filename[idx + 34:]
            print(src_filename)
            download_one_database_file(project, entity_result['describe'], output_path, src_filename, dbfilestatus, args)

def get(args):
    # Decide what to do based on entity's class
    if not is_hashid(args.path) and ':' not in args.path and args.path.startswith('app-'):
        desc = dxpy.api.app_describe(args.path)
        entity_result = {"id": desc["id"], "describe": desc}
    elif not is_hashid(args.path) and ':' not in args.path and args.path.startswith('globalworkflow-'):
        desc = dxpy.api.global_workflow_describe(args.path)
        entity_result = {"id": desc["id"], "describe": desc}
    else:
        project, _folderpath, entity_result = try_call(resolve_existing_path,
                                                       args.path,
                                                       expected='entity')

    if entity_result is None:
        err_exit('Could not resolve ' + args.path + ' to a data object', 3)

    entity_result_class = entity_result['describe']['class']

    if entity_result_class == 'file':
        download_one_file(project,
                          entity_result['describe'],
                          entity_result['describe']['name'],
                          args)
    elif entity_result_class == 'record':
        get_record(entity_result, args)
    elif entity_result_class == 'applet':
        get_applet(project, entity_result, args)
    elif entity_result_class == 'app':
        get_app(entity_result, args)
    elif entity_result_class in ('workflow', 'globalworkflow'):
        get_workflow(entity_result, args)
    elif entity_result_class == 'database':
        get_database(entity_result, args)
    else:
        err_exit('Error: The given object is of class ' + entity_result['describe']['class'] +
                 ' but an object of class file, record, applet, app, or workflow was expected', 3)

def cat(args):
    for path in args.path:
        project, _folderpath, entity_result = try_call(resolve_existing_path, path)

        if entity_result is None:
            err_exit('Could not resolve ' + path + ' to a data object', 3)

        if entity_result['describe']['class'] != 'file':
            err_exit('Error: expected a file object', 3)

        # If the user did not explicitly provide the project, don't pass any
        # project parameter to the API call but continue with download resolution
        path_has_explicit_proj = is_project_explicit(path) or is_jbor_str(path)
        if not path_has_explicit_proj:
            project = None
        elif is_jbor_str(path):
            project = entity_result['describe']['project']
        # If the user explicitly provided the project and it doesn't contain
        # the file, don't allow the download.
        if path_has_explicit_proj and project is not None and \
           not object_exists_in_project(entity_result['describe']['id'], project):
            err_exit('Error: project does not contain specified file object', 3)

        # We assume the file is binary, unless specified otherwise
        mode = "rb"
        if args.unicode_text is True:
            mode = "r"
        try:
            dxfile = dxpy.DXFile(entity_result['id'], mode=mode)
            while True:
                # If we decided the project specification was not explicit, do
                # not allow the workspace setting to bleed through
                chunk = dxfile.read(1024*1024, project=project or dxpy.DXFile.NO_PROJECT_HINT)
                if len(chunk) == 0:
                    break
                if mode == 'rb':
                    sys.stdout.buffer.write(chunk)
                else:
                    sys.stdout.write(chunk)
        except:
            err_exit()


def download_or_cat(args):
    if args.output == '-':
        cat_args = parser.parse_args(['cat'] + args.paths)
        cat_args.unicode_text = args.unicode_text
        cat(cat_args)
        return
    download(args)


def head(args):
    # Attempt to resolve name
    project, _folderpath, entity_result = try_call(resolve_existing_path,
                                                   args.path, expected='entity')
    if entity_result is None:
        err_exit('Could not resolve ' + args.path + ' to a data object', 3)
    if not entity_result['describe']['class'] in ['file']:
        err_exit('Error: The given object is of class ' + entity_result['describe']['class'] +
                 ' but an object of class file was expected', 3)

    handler = dxpy.get_handler(entity_result['id'], project=project)

    counter = 0
    if args.lines > 0:
        try:
            if handler._class == 'file':
                try:
                    handler._read_bufsize = 1024*32
                    for line in handler:
                        print(line)
                        counter += 1
                        if counter == args.lines:
                            break
                except UnicodeDecodeError:
                    sys.stdout.write("File contains binary data")
            else:
                err_exit("Class type " + handler._class + " not supported for dx head")
        except StopIteration:
            pass
        except:
            err_exit()

def upload(args, **kwargs):
    if args.output is not None and args.path is not None:
        raise DXParserError('Error: Cannot provide both the -o/--output and --path/--destination arguments')
    elif args.path is None:
        args.path = args.output

    # multithread is an argument taken by DXFile.write() but we
    # have to expose a `--singlethread` option for `dx upload` since
    # it has multithreaded upload set by default
    args.multithread = not args.singlethread

    if len(args.filename) > 1 and args.path is not None and not args.path.endswith("/"):
        # When called as "dx upload x --dest /y", we upload to "/y"; with --dest "/y/", we upload to "/y/x".
        # Called as "dx upload x y --dest /z", z is implicitly a folder, so append a slash to avoid incorrect path
        # resolution.
        args.path += "/"

    paths = copy.copy(args.filename)
    for path in paths:
        args.filename = path
        upload_one(args, **kwargs)

upload_seen_paths = set()
def upload_one(args):
    try_call(process_dataobject_args, args)

    args.show_progress = args.show_progress and not args.brief

    if args.path is None:
        project = dxpy.WORKSPACE_ID
        folder = dxpy.config.get('DX_CLI_WD', '/')
        name = None if args.filename == '-' else os.path.basename(args.filename)
    else:
        project, folder, name = try_call(resolve_path, args.path)
        if name is None and args.filename != '-':
            name = os.path.basename(args.filename)

    if os.path.isdir(args.filename):
        if not args.recursive:
            err_exit('Error: {f} is a directory but the -r/--recursive option was not given'.format(f=args.filename), 3)
        norm_path = os.path.realpath(args.filename)
        if norm_path in upload_seen_paths:
            print("Skipping {f}: directory loop".format(f=args.filename), file=sys.stderr)
            return
        else:
            upload_seen_paths.add(norm_path)

        dir_listing = os.listdir(args.filename)
        if len(dir_listing) == 0: # Create empty folder
            dxpy.api.project_new_folder(project, {"folder": os.path.join(folder, os.path.basename(args.filename)),
                                                  "parents": True})
        else:
            for f in dir_listing:
                sub_args = copy.copy(args)
                sub_args.mute = True
                sub_args.filename = os.path.join(args.filename, f)
                sub_args.path = "{p}:{f}/{sf}/".format(p=project, f=folder, sf=os.path.basename(args.filename))
                sub_args.parents = True
                upload_one(sub_args)
    else:
        try:
            dxfile = dxpy.upload_local_file(filename=(None if args.filename == '-' else args.filename),
                                            file=(sys.stdin.buffer if args.filename == '-' else None),
                                            write_buffer_size=(None if args.write_buffer_size is None
                                                               else int(args.write_buffer_size)),
                                            name=name,
                                            tags=args.tags,
                                            types=args.types,
                                            hidden=args.hidden,
                                            project=project,
                                            properties=args.properties,
                                            details=args.details,
                                            folder=folder,
                                            parents=args.parents,
                                            show_progress=args.show_progress,
                                            multithread=args.multithread)
            if args.wait:
                dxfile._wait_on_close()
            if args.brief:
                print(dxfile.get_id())
            elif not args.mute:
                print_desc(dxfile.describe(incl_properties=True, incl_details=True))
        except:
            err_exit()

def find_executions(args):
    try_call(process_find_by_property_args, args)
    if not (args.origin_jobs or args.all_jobs):
        args.trees = True
    if args.origin_jobs and args.parent is not None and args.parent != 'none':
        return
    project = dxpy.WORKSPACE_ID
    origin = None
    more_results = False
    include_io = (args.verbose and args.json) or args.show_outputs
    include_internetUsageIPs = args.verbose and args.json
    if args.classname == 'job':
        describe_args = {
        "defaultFields": True,
        "fields": {
            "runInput": include_io,
            "originalInput": include_io,
            "input": include_io,
            "output": include_io,
            "internetUsageIPs":include_internetUsageIPs
        }
    }
    else:
        describe_args = {"io": include_io}
    id_desc = None

    # Now start parsing flags
    if args.id is not None:
        id_desc = try_call(dxpy.api.job_describe, args.id, {"io": False})
        origin = id_desc.get('originJob', None)
        if args.origin_jobs and args.id != origin:
            return
        if args.origin is not None and origin != args.origin:
            return
        project = None
        args.user = None
    else:
        origin = args.origin
        if args.project is not None:
            if get_last_pos_of_char(':', args.project) == -1:
                args.project = args.project + ':'
            project, _none, _none = try_call(resolve_existing_path,
                                             args.project, 'project')
        if args.user is not None and args.user != 'self' and not args.user.startswith('user-'):
            args.user = 'user-' + args.user.lower()
        if args.all_projects:
            project = None
    query = {'classname': args.classname,
             'launched_by': args.user,
             'executable': args.executable,
             'project': project,
             'state': args.state,
             'origin_job': origin,
             'parent_job': "none" if args.origin_jobs else args.parent,
             'describe': describe_args,
             'created_after': args.created_after,
             'created_before': args.created_before,
             'name': args.name,
             'name_mode': 'glob',
             'tags': args.tag,
             'properties': args.properties,
             'include_subjobs': False if args.no_subjobs else True,
             'root_execution': args.root_execution}
    if args.num_results < 1000 and not args.trees:
        query['limit'] = args.num_results + 1

    json_output = []                        # for args.json

    def build_tree(root, executions_by_parent, execution_descriptions, is_cached_result=False):
        tree, root_string = {}, ''
        if args.json:
            json_output.append(execution_descriptions[root])
        elif args.brief:
            print(root)
        else:
            root_string = get_find_executions_string(execution_descriptions[root],
                                                     has_children=root in executions_by_parent,
                                                     show_outputs=args.show_outputs,
                                                     is_cached_result=is_cached_result)
            tree[root_string] = collections.OrderedDict()
        for child_execution in executions_by_parent.get(root, {}):
            child_is_cached_result = is_cached_result or (execution_descriptions[child_execution].get('outputReusedFrom') is not None)
            subtree, _subtree_root = build_tree(child_execution,
                                                executions_by_parent,
                                                execution_descriptions,
                                                is_cached_result=child_is_cached_result)
            if tree:
                tree[root_string].update(subtree)
        return tree, root_string

    def process_tree(result, executions_by_parent, execution_descriptions):
        is_cached_result = False
        if 'outputReusedFrom' in result and result['outputReusedFrom'] is not None:
            is_cached_result = True
        tree, root = build_tree(result['id'], executions_by_parent, execution_descriptions, is_cached_result)
        if tree:
            print(format_tree(tree[root], root))

    try:
        num_processed_results = 0
        roots = collections.OrderedDict()
        for execution_result in dxpy.find_executions(**query):
            if args.trees:
                if args.classname == 'job':
                    root = execution_result['describe']['originJob']
                else:
                    root = execution_result['describe']['rootExecution']
                if root not in roots:
                    num_processed_results += 1
            else:
                num_processed_results += 1

            if (num_processed_results > args.num_results):
                more_results = True
                break

            if args.json:
                json_output.append(execution_result['describe'])
            elif args.trees:
                roots[root] = root
                if args.classname == 'analysis' and root.startswith('job-'):
                    # Analyses in trees with jobs at their root found in "dx find analyses" are displayed unrooted,
                    # and only the last analysis found is displayed.
                    roots[root] = execution_result['describe']['id']
            elif args.brief:
                print(execution_result['id'])
            elif not args.trees:
                print(format_tree({}, get_find_executions_string(execution_result['describe'],
                                                                 has_children=False,
                                                                 single_result=True,
                                                                 show_outputs=args.show_outputs)))
        if args.trees:
            executions_by_parent, descriptions = collections.defaultdict(list), {}
            root_field = 'origin_job' if args.classname == 'job' else 'root_execution'
            parent_field = 'masterJob' if args.no_subjobs else 'parentJob'
            query = {'classname': args.classname,
                     'describe': describe_args,
                     'include_subjobs': False if args.no_subjobs else True,
                     root_field: list(roots.keys())}
            if not args.all_projects:
                # If the query doesn't specify a project, the server finds all projects to which the user has explicit
                # permissions, but doesn't search through public projects.
                # In "all projects" mode, we don't specify a project in the initial query, and so don't need to specify
                # one in the follow-up query here (because the initial query can't return any jobs in projects to which
                # the user doesn't have explicit permissions).
                # When searching in a specific project, we set a project in the query here, in case this is a public
                # project and the user doesn't have explicit permissions (otherwise, the follow-up query would return
                # empty results).
                query['project'] = project

            def process_execution_result(execution_result):
                execution_desc = execution_result['describe']
                parent = execution_desc.get(parent_field) or execution_desc.get('parentAnalysis')
                descriptions[execution_result['id']] = execution_desc
                if parent:
                    executions_by_parent[parent].append(execution_result['id'])

                # If an analysis with cached children, also insert those
                if execution_desc['class'] == 'analysis':
                    for stage_desc in execution_desc['stages']:
                        if 'parentAnalysis' in stage_desc['execution'] and stage_desc['execution']['parentAnalysis'] != execution_result['id'] and \
                           (args.classname != 'analysis' or stage_desc['execution']['class'] == 'analysis'):
                            # this is a cached stage (with a different parent)
                            executions_by_parent[execution_result['id']].append(stage_desc['execution']['id'])
                            if stage_desc['execution']['id'] not in descriptions:
                                descriptions[stage_desc['execution']['id']] = stage_desc['execution']

            # Short-circuit the find_execution API call(s) if there are
            # no root executions (and therefore we would have gotten 0
            # results anyway)
            if len(list(roots.keys())) > 0:
                for execution_result in dxpy.find_executions(**query):
                    process_execution_result(execution_result)

                # ensure roots are sorted by their creation time
                sorted_roots = sorted(roots, key=lambda root: -descriptions[roots[root]]['created'])

                for root in sorted_roots:
                    process_tree(descriptions[roots[root]], executions_by_parent, descriptions)
        if args.json:
            print(json.dumps(json_output, indent=4))

        if more_results and get_delimiter() is None and not (args.brief or args.json):
            print(fill("* More results not shown; use -n to increase number of results or --created-before to show older results", subsequent_indent='  '))
    except:
        err_exit()

def find_data(args):
    # --folder deprecated to --path.
    if args.folder is None and args.path is not None:
        args.folder = args.path
    elif args.folder is not None and args.path is not None:
        err_exit(exception=DXParserError('Cannot supply both --folder and --path.'),
                 expected_exceptions=(DXParserError,))

    try_call(process_find_by_property_args, args)
    if args.all_projects:
        args.project = None
        args.folder = None
        args.recurse = True
    elif args.project is None:
        args.project = dxpy.WORKSPACE_ID
    else:
        if get_last_pos_of_char(':', args.project) == -1:
            args.project = args.project + ':'

        if args.folder is not None and get_last_pos_of_char(':', args.folder) != -1:
            err_exit(exception=DXParserError('Cannot supply both --project and --path PROJECTID:FOLDERPATH.'),
                     expected_exceptions=(DXParserError,))

        args.project, _none, _none = try_call(resolve_existing_path,
                                              args.project, 'project')

    if args.folder is not None and not args.folder.startswith('/'):
        args.project, args.folder, _none = try_call(resolve_path, args.folder, expected='folder')

    if args.brief:
        describe_input = dict(fields=dict(project=True, id=True))
    elif args.verbose:
        describe_input = True
    else:
        describe_input = dict(fields=get_ls_l_desc_fields())
    try:
        results = dxpy.find_data_objects(classname=args.classname,
                                         state=args.state,
                                         visibility=args.visibility,
                                         properties=args.properties,
                                         name=args.name,
                                         name_mode='glob',
                                         typename=args.type,
                                         tags=args.tag, link=args.link,
                                         project=args.project,
                                         folder=args.folder,
                                         recurse=(args.recurse if not args.recurse else None),
                                         modified_after=args.mod_after,
                                         modified_before=args.mod_before,
                                         created_after=args.created_after,
                                         created_before=args.created_before,
                                         region=args.region,
                                         describe=describe_input)
        if args.json:
            print(json.dumps(list(results), indent=4))
            return
        if args.brief:
            for result in results:
                print(result['project'] + ':' + result['id'])
        else:
            for result in results:
                if args.verbose:
                    print("")
                    print_data_obj_desc(result["describe"])
                else:
                    print_ls_l_desc(result["describe"], include_folder=True, include_project=args.all_projects)
    except:
        err_exit()


def find_projects(args):
    try_call(process_find_by_property_args, args)
    try_call(process_phi_param, args)
    try_call(process_external_upload_restricted_param, args)

    try:
        results = dxpy.find_projects(name=args.name, name_mode='glob',
                                     properties=args.properties, tags=args.tag,
                                     level=('VIEW' if args.public else args.level),
                                     describe=(not args.brief),
                                     explicit_perms=(not args.public if not args.public else None),
                                     public=(args.public if args.public else None),
                                     created_after=args.created_after,
                                     created_before=args.created_before,
                                     region=args.region,
                                     containsPHI=args.containsPHI,
                                     externalUploadRestricted=args.external_upload_restricted)
    except:
        err_exit()
    format_find_results(args, results)

def find_apps_result(args):
    raw_results = dxpy.find_apps(name=args.name, name_mode='glob', category=args.category,
                                 all_versions=args.all,
                                 published=(not args.unpublished),
                                 billed_to=args.billed_to,
                                 created_by=args.creator,
                                 developer=args.developer,
                                 created_after=args.created_after,
                                 created_before=args.created_before,
                                 modified_after=args.mod_after,
                                 modified_before=args.mod_before,
                                 describe={"fields": {"name": True,
                                                      "installed": args.installed,
                                                      "title": not args.brief,
                                                      "version": not args.brief,
                                                      "published": args.verbose,
                                                      "billTo": not args.brief}})

    if args.installed:
        maybe_filtered_by_install = (result for result in raw_results if result['describe']['installed'])
    else:
        maybe_filtered_by_install = raw_results

    if args.brief:
        results = ({"id": result['id']} for result in maybe_filtered_by_install)
    else:
        results = sorted(maybe_filtered_by_install, key=lambda result: result['describe']['name'])
    return results

def find_global_workflows_result(args):
    raw_results = dxpy.find_global_workflows(name=args.name, name_mode='glob', category=args.category,
                                 all_versions=args.all,
                                 published=(not args.unpublished),
                                 billed_to=args.billed_to,
                                 created_by=args.creator,
                                 developer=args.developer,
                                 created_after=args.created_after,
                                 created_before=args.created_before,
                                 modified_after=args.mod_after,
                                 modified_before=args.mod_before,
                                 describe={"fields": {"name": True,
                                                      "title": not args.brief,
                                                      "version": not args.brief,
                                                      "published": args.verbose,
                                                      "billTo": not args.brief}})

    if args.brief:
        results = ({"id": result['id']} for result in raw_results)
    else:
        results = sorted(raw_results, key=lambda result: result['describe']['name'])
    return results

def print_find_results(results, args):
    def maybe_x(result):
        return DNANEXUS_X() if result['describe']['billTo'] in ['org-dnanexus', 'org-dnanexus_apps'] else ' '

    if args.json:
        print(json.dumps(list(results), indent=4))
        return
    if args.brief:
        for result in results:
            print(result['id'])
    elif not args.verbose:
        for result in results:
            print(maybe_x(result) + DELIMITER(" ") + result['describe'].get('title', result['describe']['name']) + DELIMITER(' (') + result["describe"]["name"] + DELIMITER("), v") + result["describe"]["version"])
    else:
        for result in results:
            print(maybe_x(result) + DELIMITER(" ") + result["id"] + DELIMITER(" ") + result['describe'].get('title', result['describe']['name']) + DELIMITER(' (') + result["describe"]["name"] + DELIMITER('), v') + result['describe']['version'] + DELIMITER(" (") + ("published" if result["describe"].get("published", 0) > 0 else "unpublished") + DELIMITER(")"))

def find_apps(args):
    try:
        results = find_apps_result(args)
        print_find_results(results, args)
    except:
        err_exit()

def find_global_workflows(args):
    try:
        results = find_global_workflows_result(args)
        print_find_results(results, args)
    except:
        err_exit()

def update_project(args):
    input_params = get_update_project_args(args)

    # The resolver expects a ':' to separate projects from folders.
    if ':' not in args.project_id:
        args.project_id += ':'

    project, _none, _none = try_call(resolve_existing_path,
                                     args.project_id, 'project')
    try:
        results = dxpy.api.project_update(object_id=project, input_params=input_params)
        if args.brief:
            print(results['id'])
        else:
            print(json.dumps(results))
    except:
        err_exit()

def close(args):
    if '_DX_FUSE' in os.environ:
        from xattr import xattr

    handlers = []
    had_error = False

    for path in args.path:
        # Attempt to resolve name
        try:
            project, _folderpath, entity_results = resolve_existing_path(path,
                                                                         expected='entity',
                                                                         allow_mult=True,
                                                                         all_mult=args.all)
        except:
            project, entity_results = None, None

        if entity_results is None:
            print(fill('Could not resolve "' + path + '" to a name or ID'))
            had_error = True
        else:
            for result in entity_results:
                try:
                    obj = dxpy.get_handler(result['id'], project=project)
                    if '_DX_FUSE' in os.environ:
                        xattr(path)['state'] = 'closed'
                    else:
                        obj.close()
                    handlers.append(obj)
                except Exception as details:
                    print(fill(str(details)))

    if args.wait:
        for handler in handlers:
            handler._wait_on_close()

    if had_error:
        err_exit('', 3)

def wait(args):
    had_error = False
    # If only one path was provided, together with the --from-file argument,
    # check to see if it is a local file and if so gather actual paths
    # on which to wait from the contents of the file.
    if args.from_file and len(args.path) == 1 and os.path.isfile(args.path[0]):
        try:
            args.path = open(args.path[0]).read().strip().split('\n')
        except IOError as e:
            raise DXCLIError(
                'Could not open {}. The problem was: {}' % (args.path[0], e))

    for path in args.path:
        if is_job_id(path) or is_analysis_id(path):
            dxexecution = dxpy.get_handler(path)
            print("Waiting for " + path + " to finish running...")
            try_call(dxexecution.wait_on_done)
            print("Done")
        else:
            # Attempt to resolve name
            try:
                project, _folderpath, entity_result = resolve_existing_path(path, expected='entity')
            except:
                project, entity_result = None, None

            if entity_result is None:
                print(fill('Could not resolve ' + path + ' to a data object'))
                had_error = True
            else:
                handler = dxpy.get_handler(entity_result['id'], project=entity_result['describe']['project'])
                print("Waiting for " + path + " to close...")
                try_call(handler._wait_on_close)
                print("Done")

    if had_error:
        err_exit('', 3)

def build(args):
    sys.argv = ['dx build'] + sys.argv[2:]

    def get_source_exec_desc(source_exec_path):
        """
        Return source executable description when --from option is used

        Accecptable format of source_exec_path:
            - applet-ID/workflow-ID
            - project-ID-or-name:applet-ID/workflow-ID
            - project-ID-or-name:folder/path/to/exec-name
              where exec-name must be the name of only one applet or workflow

        :param source_exec_path: applet/workflow path given using --from
        :type source_exec_path: string
        :return: applet/workflow description
        :rtype: dict
        """
        exec_describe_fields={'fields':{"properties":True, "details":True},'defaultFields':True}
        _, _, exec_result = try_call(resolve_existing_path,
                                     source_exec_path,
                                     expected='entity',
                                     ask_to_resolve=False,
                                     expected_classes=["applet", "workflow"],
                                     all_mult=False,
                                     allow_mult=False,
                                     describe=exec_describe_fields)

        if exec_result is None:
            err_exit('Could not resolve {} to an existing applet or workflow.'.format(source_exec_path), 3)
        elif len(exec_result)>1:
            err_exit('More than one match found for {}. Please use an applet/workflow ID instead.'.format(source_exec_path), 3)
        else:
            if exec_result[0]["id"].startswith("applet") or exec_result[0]["id"].startswith("workflow"):
                return exec_result[0]["describe"]
            else:
                err_exit('Could not resolve {} to a valid applet/workflow ID'.format(source_exec_path), 3)

    def get_mode(args):
        """
        Returns an applet or a workflow mode based on whether
        the source directory contains dxapp.json or dxworkflow.json.

        If --from option is used, it will set it to:
        app if --from has been resolved to applet-xxxx
        globalworkflow if --from has been resolved to workflow-xxxx
        Note: dictionaries of regional options that can replace optionally
        ID strings will be supported in the future
        """
        if args._from is not None:
            if args._from["id"].startswith("applet"):
                return "app"
            elif args._from["id"].startswith("workflow"):
                return "globalworkflow"

        if not os.path.isdir(args.src_dir):
            parser.error("{} is not a directory".format(args.src_dir))

        if os.path.exists(os.path.join(args.src_dir, "dxworkflow.json")):
            return "workflow"
        else:
            return "applet"

    def get_validated_source_dir(args):
        if args._from is not None:
            if args.src_dir is not None:
                build_parser.error('Source directory and --from cannot be specified together')
            return None

        src_dir = args.src_dir
        if src_dir is None:
            src_dir = os.getcwd()
            if USING_PYTHON2:
                src_dir = src_dir.decode(sys.getfilesystemencoding())
        return src_dir

    def handle_arg_conflicts(args):
        """
        Raises parser error (exit code 3) if there are any conflicts in the specified options.
        """
        if args.mode == "app" and args.destination != '.':
            build_parser.error("--destination cannot be used when creating an app (only an applet)")

        if args.mode == "globalworkflow" and args.destination != '.':
            build_parser.error("--destination cannot be used when creating a global workflow (only a workflow)")

        if args.mode == "applet" and args.region:
            build_parser.error("--region cannot be used when creating an applet (only an app)")

        if args.overwrite and args.archive:
            build_parser.error("Options -f/--overwrite and -a/--archive cannot be specified together")

        if args.run is not None and args.dry_run:
            build_parser.error("Options --dry-run and --run cannot be specified together")

        if args.run and args.remote and args.mode == 'app':
            build_parser.error("Options --remote, --app, and --run cannot all be specified together. Try removing --run and then separately invoking dx run.")

        # conflicts and incompatibilities with --from

        if args._from is not None and args.ensure_upload:
            build_parser.error("Options --from and --ensure-upload cannot be specified together")

        if args._from is not None and args.force_symlinks:
            build_parser.error("Options --from and --force-symlinks cannot be specified together")

        if args._from is not None and args.remote:
            build_parser.error("Options --from and --remote cannot be specified together")

        if args._from is not None and not args.parallel_build:
            build_parser.error("Options --from and --no-parallel-build cannot be specified together")

        if args._from is not None and (args.mode != "app" and args.mode != "globalworkflow"):
            build_parser.error("--from can only be used to build an app from an applet or a global workflow from a project-based workflow")

        if args._from is not None and not args.version_override:
            build_parser.error("--version must be specified when using the --from option")

        if args.mode == "app" and args._from is not None and not args._from["id"].startswith("applet"):
            build_parser.error("app can only be built from an applet (--from should be set to an applet ID)")

        if args.mode == "globalworkflow" and args._from is not None and not args._from["id"].startswith("workflow"):
            build_parser.error("globalworkflow can only be built from an workflow (--from should be set to a workflow ID)")

        if args._from and args.dry_run:
            build_parser.error("Options --dry-run and --from cannot be specified together")

        if args.mode in ("globalworkflow", "applet", "app") and args.keep_open:
            build_parser.error("Global workflows, applets and apps cannot be kept open")

        if args.repository and not args.nextflow:
            build_parser.error("Repository argument is available only when building a Nextflow pipeline. Did you mean 'dx build --nextflow'?")

        if args.repository and args.remote:
            build_parser.error("Nextflow pipeline built from a remote Git repository is always built using the Nextflow Pipeline Importer app. This is not compatible with --remote.")

        if args.git_credentials and not args.repository:
            build_parser.error("Git credentials can be supplied only when building Nextflow pipeline from a Git repository.")

        if args.nextflow and args.mode == "app":
            build_parser.error("Building Nextflow apps is not supported. Build applet instead.")

        # options not supported by workflow building

        if args.mode == "workflow":
            unsupported_options = {
                '--ensure-upload': args.ensure_upload,
                '--force-symlinks': args.force_symlinks,
                '--[no-]publish': args.publish,
                '--[no-]dry_run': args.dry_run,
                '--run': args.run,
                '--remote': args.remote,
                '--version': args.version_override,
                '--bill-to': args.bill_to,
                '--archive': args.archive,
                #TODO: Handle the options below, they are always set to
                # True by default and will be currently silently ignored
                #'--[no-]watch': args.watch,
                #'--parallel-build': args.parallel_build,
                #'--[no]version-autonumbering': args.version_autonumbering,
                #'--[no]update': args.update,
                '--region': args.region,
                '--extra-args': args.extra_args}
            used_unsupported_options = {k: v for k, v in list(unsupported_options.items()) if v}
            if used_unsupported_options:
                build_parser.error("Options {} are not supported with workflows"
                                   .format(", ".join(used_unsupported_options)))

    args = build_parser.parse_args()

    if dxpy.AUTH_HELPER is None and not args.dry_run:
        build_parser.error('Authentication required to build an executable on the platform; please run "dx login" first')

    try:
        args.src_dir = get_validated_source_dir(args)

        if args._from is not None:
            args._from = get_source_exec_desc(args._from)

        # If mode is not specified, determine it by the json file or by --from
        if args.mode is None:
            args.mode = get_mode(args)

        handle_arg_conflicts(args)
        if args.mode in ("app", "applet"):
            dx_build_app.build(args)
        elif args.mode in ("workflow", "globalworkflow"):
            workflow_builder.build(args, build_parser)
        else:
            msg = "Unrecognized mode. Accepted options: --app, --applet, --workflow, --globalworkflow."
            msg += " If not provided, an attempt is made to build either an applet or a workflow, depending on"
            msg += " whether a dxapp.json or dxworkflow.json file is found in the source directory, respectively."
            build_parser.error(msg)
    except Exception as e:
        print("Error: {}".format(e), file=sys.stderr)
        err_exit()


def process_list_of_usernames(thing):
    return ['user-' + name.lower() if name != 'PUBLIC' and
            not name.startswith('org-') and
            not name.startswith('user-')
            else name
            for name in thing]

def add_users(args):
    desc = try_call(resolve_global_executable, args.app)
    args.users = process_list_of_usernames(args.users)

    try:
        if desc['class'] == 'app':
            dxpy.api.app_add_authorized_users(desc['id'], input_params={"authorizedUsers": args.users})
        else:
            dxpy.api.global_workflow_add_authorized_users(desc['id'], input_params={"authorizedUsers": args.users})
    except:
        err_exit()

def remove_users(args):
    desc = try_call(resolve_global_executable, args.app)
    args.users = process_list_of_usernames(args.users)

    try:
        if desc['class'] == 'app':
            dxpy.api.app_remove_authorized_users(desc['id'], input_params={"authorizedUsers": args.users})
        else:
            dxpy.api.global_workflow_remove_authorized_users(desc['id'], input_params={"authorizedUsers": args.users})
    except:
        err_exit()

def list_users(args):
    desc = try_call(resolve_global_executable, args.app)
    users = desc['authorizedUsers']

    for user in users:
        print(user)

def add_developers(args):
    desc = try_call(resolve_global_executable, args.app)
    args.developers = process_list_of_usernames(args.developers)

    try:
        if desc['class'] == 'app':
            dxpy.api.app_add_developers(desc['id'], input_params={"developers": args.developers})
        else:
            dxpy.api.global_workflow_add_developers(desc['id'], input_params={"developers": args.developers})
    except:
        err_exit()

def list_developers(args):
    desc = try_call(resolve_global_executable, args.app)

    try:
        if desc['class'] == 'app':
            developers = dxpy.api.app_list_developers(desc['id'])['developers']
        else:
            developers = dxpy.api.global_workflow_list_developers(desc['id'])['developers']

        for d in developers:
            print(d)
    except:
        err_exit()

def render_timestamp(epochSeconds):
    # This is the format used by 'aws s3 ls'
    return datetime.datetime.fromtimestamp(epochSeconds//1000).strftime('%Y-%m-%d %H:%M:%S')


def list_database_files(args):
    try:
        # check if database was given as an object hash id
        if is_hashid(args.database):
            desc = dxpy.api.database_describe(args.database)
            entity_result = {"id": desc["id"], "describe": desc}
        else:
        # otherwise it was provided as a path, so try and resolve
            project, _folderpath, entity_result = try_call(resolve_existing_path,
                                                           args.database,
                                                           expected='entity')

        # if we couldn't resolved the entity, fail
        if entity_result is None:
            err_exit('Could not resolve ' + args.database + ' to a data object', 3)
        else:
        # else check and verify that the found entity is a database object
            entity_result_class = entity_result['describe']['class']
            if entity_result_class != 'database':
                err_exit('Error: The given object is of class ' + entity_result_class +
                 ' but an object of class database was expected', 3)

        results = dxpy.api.database_list_folder(
            entity_result['id'],
            input_params={"folder": args.folder, "recurse": args.recurse, "timeout": args.timeout})
        for r in results["results"]:
            date_str = render_timestamp(r["modified"]) if r["modified"] != 0 else ''
            if (args.csv == True):
                print("{}{}{}{}{}".format(
                    date_str, DELIMITER(","), r["size"], DELIMITER(","), r["path"]))
            else:
                print("{}{}{}{}{}".format(
                    date_str.rjust(19), DELIMITER(" "), str(r["size"]).rjust(12), DELIMITER(" "), r["path"]))
    except:
        err_exit()

def remove_developers(args):
    desc = try_call(resolve_global_executable, args.app)
    args.developers = process_list_of_usernames(args.developers)

    try:
        if desc['class'] == 'app':
            dxpy.api.app_remove_developers(desc['id'], input_params={"developers": args.developers})
        else:
            dxpy.api.global_workflow_remove_developers(desc['id'], input_params={"developers": args.developers})
    except:
        err_exit()


def install(args):
    app_desc = try_call(resolve_app, args.app)

    try:
        dxpy.api.app_install(app_desc['id'])
        print('Installed the ' + app_desc['name'] + ' app')
    except:
        err_exit()

def uninstall(args):
    app_desc = get_app_from_path(args.app)
    if app_desc:
        try_call(dxpy.api.app_uninstall, app_desc['id'])
    else:
        user_data = dxpy.api.user_describe(dxpy.whoami(), {"fields": {"appsInstalled": True}})
        if args.app in user_data['appsInstalled']:
            args.app = 'app-' + args.app
        if args.app.startswith('app-'):
            try_call(dxpy.api.app_uninstall, args.app)
            print('Uninstalled the {app} app'.format(app=args.app))
        else:
            err_exit('Could not find the app', 3)

def _get_input_for_run(args, executable, preset_inputs=None, input_name_prefix=None):
    """
    Returns an input dictionary that can be passed to executable.run()
    """
    # The following may throw if the executable is a workflow with no
    # input spec available (because a stage is inaccessible)
    exec_inputs = try_call(ExecutableInputs,
                           executable,
                           input_name_prefix=input_name_prefix,
                           active_region=args.region)

    # Use input and system requirements from a cloned execution
    if args.input_json is None and args.filename is None:
        # --input-json and --input-json-file completely override input
        # from the cloned job
        exec_inputs.update(args.input_from_clone, strip_prefix=False)

    # Update with inputs passed to the this function
    if preset_inputs is not None:
        exec_inputs.update(preset_inputs, strip_prefix=False)

    # Update with inputs passed with -i, --input_json, --input_json_file, etc.
    # If batch_tsv is set, do not prompt for missing arguments
    require_all_inputs = (args.batch_tsv is None)
    try_call(exec_inputs.update_from_args, args, require_all_inputs)

    return exec_inputs.inputs

def run_one(args, executable, dest_proj, dest_path, input_json, run_kwargs):
    # Print inputs used for the run
    if not args.brief:
        print()
        print('Using input JSON:')
        print(json.dumps(input_json, indent=4))
        print()

    # Ask for confirmation if a tty and if input was not given as a
    # single JSON.
    if args.confirm and INTERACTIVE_CLI:
        if not prompt_for_yn('Confirm running the executable with this input', default=True):
            parser.exit(0)

    if not args.brief:
        print(fill("Calling " + executable.get_id() + " with output destination " + dest_proj + ":" + dest_path,
                   subsequent_indent='  ') + '\n')

    # Run the executable
    try:
        dxexecution = executable.run(input_json, **run_kwargs)
        if not args.brief:
            print(dxexecution._class.capitalize() + " ID: " + dxexecution.get_id())
        else:
            print(dxexecution.get_id())
        sys.stdout.flush()

        if args.wait:
            dxexecution.wait_on_done()
        elif args.confirm and INTERACTIVE_CLI and not (args.watch or args.ssh) and isinstance(dxexecution, dxpy.DXJob):
            answer = input("Watch launched job now? [Y/n] ")
            if len(answer) == 0 or answer.lower()[0] == 'y':
                args.watch = True

        if isinstance(dxexecution, dxpy.DXJob):
            if args.watch:
                watch_args = parser.parse_args(['watch', dxexecution.get_id()])
                print('')
                print('Job Log')
                print('-------')
                watch(watch_args)
            elif args.ssh:
                if args.ssh_proxy:
                    ssh_args = parser.parse_args(
                        ['ssh', '--ssh-proxy', args.ssh_proxy, dxexecution.get_id()])
                else:
                    ssh_args = parser.parse_args(['ssh', dxexecution.get_id()])
                ssh(ssh_args, ssh_config_verified=True)
    except PermissionDenied as e:
        if run_kwargs.get("detach") and os.environ.get("DX_RUN_DETACH") == "1" and "detachedJob" in e.msg:
            print("Unable to start detached job in given project. "
                  "To disable running jobs as detached by default, please unset the environment variable DX_RUN_DETACH ('unset DX_RUN_DETACH')")
        raise(e)
    except Exception:
        err_exit()

    return dxexecution


def run_batch_all_steps(args, executable, dest_proj, dest_path, input_json, run_kwargs):
    if (args.wait or
        args.watch or
        args.ssh or
        args.ssh_proxy or
        args.clone):
        raise Exception("Options {wait, watch, ssh, ssh_proxy, clone} do not work with batch execution")

    b_args = batch_launch_args(executable, input_json, args.batch_tsv)

    if not args.brief:
        # print all the table rows we are going to run
        print('Batch run, calling executable with arguments:')
        for d in b_args["launch_args"]:
            print(json.dumps(d, indent=4))
        print()

    # Ask for confirmation if a tty and if input was not given as a
    # single JSON.
    if args.confirm and INTERACTIVE_CLI:
        if not prompt_for_yn('Confirm running the executable with this input', default=True):
            parser.exit(0)

    if not args.brief:
        print(fill("Calling " + executable.get_id() + " with output destination " + dest_proj + ":" + dest_path,
                   subsequent_indent='  ') + '\n')

    # Run the executable on all the input dictionaries
    dx_execs = batch_run(executable, b_args, run_kwargs, args.batch_folders)
    exec_ids = [dxe.get_id() for dxe in dx_execs]
    print(",".join(exec_ids))
    sys.stdout.flush()

# Shared code for running an executable ("dx run executable"). At the end of this method,
# there is a fork between the case of a single executable, and a batch run.
def run_body(args, executable, dest_proj, dest_path, preset_inputs=None, input_name_prefix=None):
    input_json = _get_input_for_run(args, executable, preset_inputs)

    if args.sys_reqs_from_clone and not isinstance(args.instance_type, str):
        args.instance_type = dict({stage: reqs['instanceType'] for stage, reqs in list(args.sys_reqs_from_clone.items())},
                                  **(args.instance_type or {}))

    if args.sys_reqs_from_clone and not isinstance(args.instance_count, str):
        # extract instance counts from cloned sys reqs and override them with args provided with "dx run"
        args.instance_count = dict({fn: reqs['clusterSpec']['initialInstanceCount']
                                        for fn, reqs in list(args.sys_reqs_from_clone.items()) if 'clusterSpec' in reqs},
                                   **(args.instance_count or {}))

    executable_describe = None
    srd_cluster_spec = SystemRequirementsDict(None)
    if args.instance_count is not None:
        executable_describe = executable.describe()
        srd_default = SystemRequirementsDict.from_sys_requirements(
            executable_describe['runSpec'].get('systemRequirements', {}), _type='clusterSpec')
        srd_requested = SystemRequirementsDict.from_instance_count(args.instance_count)
        srd_cluster_spec = srd_default.override_cluster_spec(srd_requested)

    if args.debug_on:
        if 'All' in args.debug_on:
            args.debug_on = ['AppError', 'AppInternalError', 'ExecutionError']

    preserve_job_outputs = None
    if args.preserve_job_outputs:
        preserve_job_outputs = True
    elif args.preserve_job_outputs_folder is not None:
        preserve_job_outputs = {"folder": args.preserve_job_outputs_folder}

    run_kwargs = {
        "project": dest_proj,
        "folder": dest_path,
        "name": args.name,
        "tags": args.tags,
        "properties": args.properties,
        "details": args.details,
        "depends_on": args.depends_on or None,
        "allow_ssh": args.allow_ssh,
        "ignore_reuse": args.ignore_reuse or None,
        "ignore_reuse_stages": args.ignore_reuse_stages or None,
        "debug": {"debugOn": args.debug_on} if args.debug_on else None,
        "delay_workspace_destruction": args.delay_workspace_destruction,
        "priority": args.priority,
        "instance_type": args.instance_type,
        "stage_instance_types": args.stage_instance_types,
        "stage_folders": args.stage_folders,
        "rerun_stages": args.rerun_stages,
        "cluster_spec": srd_cluster_spec.as_dict(),
        "detach": args.detach,
        "cost_limit": args.cost_limit,
        "rank": args.rank,
        "max_tree_spot_wait_time": normalize_timedelta(args.max_tree_spot_wait_time)//1000 if args.max_tree_spot_wait_time else None,
        "max_job_spot_wait_time": normalize_timedelta(args.max_job_spot_wait_time)//1000 if args.max_job_spot_wait_time else None,
        "preserve_job_outputs": preserve_job_outputs,
        "extra_args": args.extra_args
    }

    if isinstance(executable, dxpy.DXApplet) or isinstance(executable, dxpy.DXApp):
        run_kwargs["head_job_on_demand"] = args.head_job_on_demand

    if any([args.watch or args.ssh or args.allow_ssh]):
        if run_kwargs["priority"] in ["low", "normal"]:
            if not args.brief:
                print(fill(BOLD("WARNING") + ": You have requested that jobs be run under " +
                        BOLD(run_kwargs["priority"]) +
                        " priority, which may cause them to be restarted at any point, interrupting interactive work."))
                print()
        else: # if run_kwargs["priority"] is None
            run_kwargs["priority"] = "high"

    if run_kwargs["priority"] in ["low", "normal"] and not args.brief:
        special_access = set()
        executable_desc = executable_describe or executable.describe()
        write_perms = ['UPLOAD', 'CONTRIBUTE', 'ADMINISTER']
        def check_for_special_access(access_spec):
            if not access_spec:
                return
            if access_spec.get('developer'):
                special_access.add('access to apps as a developer')
            if access_spec.get('network'):
                special_access.add('Internet access')
            if access_spec.get('project') in write_perms or \
               access_spec.get('allProjects') in write_perms:
                special_access.add('write access to one or more projects')
        if isinstance(executable, dxpy.DXWorkflow):
            for stage_desc in executable_desc['stages']:
                stage_exec_desc = dxpy.describe(stage_desc['executable'])
                check_for_special_access(stage_exec_desc.get('access'))
        else:
            check_for_special_access(executable_desc.get('access'))
        if special_access:
            print(fill(BOLD("WARNING") + ": You have requested that jobs be run under " +
                       BOLD(run_kwargs["priority"]) +
                       " priority, which may cause them to be restarted at any point, but " +
                       "the executable you are trying to run has " +
                       "requested extra permissions (" + ", ".join(sorted(special_access)) + ").  " +
                       "Unexpected side effects or failures may occur if the executable has not " +
                       "been written to behave well when restarted."))
            print()

    if not args.brief:
        if isinstance(executable, dxpy.DXWorkflow):
            try:
                dry_run = dxpy.api.workflow_dry_run(executable.get_id(),
                                                    executable._get_run_input(input_json, **run_kwargs))
                # print which stages are getting rerun
                # Note: information may be out of date if the dryRun
                # is performed too soon after the candidate execution
                # has been constructed (and the jobs have not yet been
                # created in the system); this errs on the side of
                # assuming such stages will be re-run.
                num_cached_stages = len([stage for stage in dry_run['stages'] if
                                         'parentAnalysis' in stage['execution'] and
                                         stage['execution']['parentAnalysis'] != dry_run['id']])
                if num_cached_stages > 0:
                    print(fill('The following ' + str(num_cached_stages) + ' stage(s) will reuse results from a previous analysis:'))
                    for i, stage in enumerate(dry_run['stages']):
                        if 'parentAnalysis' in stage['execution'] and \
                           stage['execution']['parentAnalysis'] != dry_run['id']:
                            stage_name = stage['execution']['name']
                            print('  Stage ' + str(i) + ': ' + stage_name + \
                                  ' (' + stage['execution']['id'] + ')')
                    print()
            except DXAPIError:
                # Just don't print anything for now if the dryRun
                # method is not yet available
                pass

    if args.batch_tsv is None:
        run_one(args, executable, dest_proj, dest_path, input_json, run_kwargs)
    else:
        run_batch_all_steps(args, executable, dest_proj, dest_path, input_json, run_kwargs)

def print_run_help(executable="", alias=None):
    if executable == "":
        parser_map['run'].print_help()
    else:
        exec_help = 'usage: dx run ' + executable + ('' if alias is None else ' --alias ' + alias)
        handler = try_call(get_exec_handler, executable, alias)

        is_app = isinstance(handler, dxpy.bindings.DXApp)
        is_global_workflow = isinstance(handler, dxpy.bindings.DXGlobalWorkflow)

        exec_desc = handler.describe()
        if is_global_workflow:
            current_project = dxpy.WORKSPACE_ID
            if not current_project:
                err_exit(exception=DXCLIError(
                    'A project must be selected. You can use "dx select" to select a project'))
            current_region = dxpy.api.project_describe(current_project,
                                                       input_params={"fields": {"region": True}})["region"]
            if current_region not in exec_desc['regionalOptions']:
                err_exit(exception=DXCLIError(
                    'The global workflow is not enabled in the current region. ' +
                    'Please run "dx select" to set the working project from one of the regions ' +
                    'the workflow is enabled in: {}'.format(
                       ",".join(list(exec_desc['regionalOptions'].keys())))
                ))
            exec_desc = handler.append_underlying_workflow_desc(exec_desc, current_region)

        exec_help += ' [-iINPUT_NAME=VALUE ...]\n\n'

        if is_app:
            exec_help += BOLD("App: ")
            exec_details = exec_desc.get('details', '')
        elif is_global_workflow:
            exec_help += BOLD("Global workflow: ")
            exec_details = exec_desc.get('details', '')
        else:
            exec_help += BOLD(exec_desc['class'].capitalize() + ": ")
            exec_details = handler.get_details()
        advanced_inputs = exec_details.get("advancedInputs", []) if isinstance(exec_details, dict) else []
        exec_help += exec_desc.get('title', exec_desc['name']) + '\n\n'
        if is_app or is_global_workflow:
            exec_help += BOLD("Version: ")
            exec_help += exec_desc.get('version')
            if int(exec_desc.get('published', -1)) > -1:
                exec_help += " (published)"
            else:
                exec_help += " (unpublished)"
            exec_help += '\n\n'
        summary = exec_desc.get('summary', '') or ''
        if summary != '':
            exec_help += fill(summary) + "\n\n"

        # Contact URL here
        #TODO: add a similar note for a global workflow
        if is_app:
            exec_help += "See the app page for more information:\n  https://platform.dnanexus.com/app/" + exec_desc['name'] +"\n\n"

        exec_help += BOLD("Inputs:")
        advanced_inputs_help = "Advanced Inputs:"
        if exec_desc.get('inputs') is not None or 'inputSpec' in exec_desc:
            input_spec = []
            if exec_desc.get('inputs') is not None:
                # workflow-level inputs were defined for the workflow
                input_spec = exec_desc['inputs']
            elif 'inputSpec' in exec_desc:
                input_spec = exec_desc['inputSpec']

            if len(input_spec) == 0:
                exec_help += " <none>\n"
            else:
                for group, params in list(group_array_by_field(input_spec).items()):
                    if group is not None:
                        exec_help += "\n " + BOLD(group)
                    for param in params:
                        param_string = "\n  "
                        param_string += UNDERLINE(param.get('label', param['name'])) + ": "
                        param_string += get_io_desc(param, app_help_version=True) + "\n"
                        helpstring = param.get('help', '')

                        stanzas = []

                        if 'choices' in param:
                            stanzas.append(format_choices_or_suggestions('Choices:',
                                                                         param['choices'],
                                                                         param['class']))
                        if helpstring != '':
                            stanzas.append(fill(helpstring, initial_indent='        ', subsequent_indent='        '))

                        if param.get('suggestions'):
                            stanzas.append(format_choices_or_suggestions('Suggestions:',
                                                                         param['suggestions'],
                                                                         param['class']))
                        param_string += "\n\n".join(stanzas) + ("\n" if stanzas else "")

                        if param['name'] in advanced_inputs:
                            advanced_inputs_help += param_string
                        else:
                            exec_help += param_string
                if len(advanced_inputs) > 0:
                    exec_help += "\n" + advanced_inputs_help
        else:
            exec_help += " no specification provided"
        exec_help += "\n"

        exec_help += BOLD("Outputs:")
        if exec_desc.get('outputs') is not None or 'outputSpec' in exec_desc:
            output_spec = []
            if exec_desc.get('outputs') is not None:
                # workflow-level outputs were defined for the workflow
                output_spec = exec_desc['outputs']
            elif 'outputSpec' in exec_desc:
                output_spec = exec_desc['outputSpec']

            if len(output_spec) == 0:
                exec_help += " <none>\n"
            else:
                for param in output_spec:
                    exec_help += "\n  "
                    exec_help += UNDERLINE(param.get('label', param['name'])) + ": "
                    exec_help += get_io_desc(param) + "\n"
                    helpstring = param.get('help', '')
                    if helpstring != '':
                        exec_help += fill(helpstring,
                                          initial_indent='        ',
                                          subsequent_indent='        ') + "\n"
        else:
            exec_help += " no specification provided"

        pager(exec_help)

    parser.exit(0)

def print_run_input_help():
    print('Help: Specifying input for dx run\n')
    print(fill('There are several ways to specify inputs.  In decreasing order of precedence, they are:'))
    print('''
  1) inputs given in the interactive mode
  2) inputs listed individually with the -i/--input command line argument
  3) JSON given in --input-json
  4) JSON given in --input-json-file
  5) if cloning a job with --clone, the input that the job was run with
     (this will get overridden completely if -j/--input-json or
      -f/--input-json-file are provided)
  6) default values set in a workflow or an executable's input spec
''')
    print('SPECIFYING INPUTS BY NAME\n\n' + fill('Use the -i/--input flag to specify each input field by ' + BOLD('name') + ' and ' + BOLD('value') + '.', initial_indent='  ', subsequent_indent='  '))
    print('''
    Syntax :  -i<input name>=<input value>
    Example:  dx run myApp -inum=34 -istr=ABC -ifiles=reads1.fq.gz -ifiles=reads2.fq.gz
''')
    print(fill('The example above runs an app called "myApp" with 3 inputs called num (class int), str (class string), and files (class array:file).  (For this method to work, the app must have an input spec so inputs can be interpreted correctly.)  The same input field can be used multiple times if the input class is an array.', initial_indent='  ', subsequent_indent='  '))
    print('\n' + fill(BOLD('Job-based object references') + ' can also be provided using the <job id>:<output name> syntax:', initial_indent='  ', subsequent_indent='  '))
    print('''
    Syntax :  -i<input name>=<job id>:<output name>
    Example:  dx run mapper -ireads=job-B0fbxvGY00j9jqGQvj8Q0001:reads
''')
    print(fill('You can ' + BOLD('extract an element of an array output') +
               ' using the <job id>:<output name>.<element> syntax:',
               initial_indent='  ', subsequent_indent='  '))
    print('''
    Syntax :  -i<input name>=<job id>:<output name>.<element>
    Example:  dx run mapper -ireadsfile=job-B0fbxvGY00j9jqGQvj8Q0001:reads.1
              # Extracts second element of array output
''')
    print(fill('When executing ' + BOLD('workflows') + ', stage inputs can be specified using the <stage key>.<input name>=<value> syntax:', initial_indent='  ', subsequent_indent='  '))

    print('''
    Syntax :  -i<stage key>.<input name>=<input value>
    Example:  dx run my_workflow -i0.reads="My reads file"
''')

    print(fill('<stage key> may be either the ID of the stage, name of the stage, or the number of the stage in the workflow (0 indicates first stage)'))

    print(fill('If the ' + BOLD('workflow') + ' has explicit, workflow-level inputs, input values must be passed to these workflow-level input fields using the <workflow input name>=<value> syntax:', initial_indent='  ', subsequent_indent='  '))
    print('''
    Syntax :  -i<workflow input name>=<input value>
    Example:  dx run my_workflow -ireads="My reads file"

SPECIFYING JSON INPUT
''')
    print(fill('JSON input can be used directly using the -j/--input-json or -f/--input-json-file flags.  When running an ' + BOLD('app') + ' or ' + BOLD('applet') + ', the keys should be the input field names for the app or applet.  When running a ' + BOLD('workflow') + ', the keys should be the input field names for each stage, prefixed by the stage key and a period, e.g. "my_stage.reads" for the "reads" input of stage "my_stage".', initial_indent='  ', subsequent_indent='  ') + '\n')
    parser.exit(0)


def run(args):
    if args.help:
        print_run_help(args.executable, args.alias)
    client_ip = None
    if args.allow_ssh is not None:
        # --allow-ssh without IP retrieves client IP
        if any(ip is None for ip in args.allow_ssh):
            args.allow_ssh = list(filter(None, args.allow_ssh))
            client_ip = get_client_ip()
            args.allow_ssh.append(client_ip)
    if args.allow_ssh is None and ((args.ssh or args.debug_on) and not args.allow_ssh):
        client_ip = get_client_ip()
        args.allow_ssh = [client_ip]
    if args.ssh_proxy and not args.ssh:
        err_exit(exception=DXCLIError("Option --ssh-proxy cannot be specified without --ssh"))
    if args.ssh_proxy:
        args.allow_ssh.append(args.ssh_proxy.split(':'[0]))
    if args.ssh or args.allow_ssh or args.debug_on:
        verify_ssh_config()
    if not args.brief and client_ip is not None:
        print("Detected client IP as '{}'. Setting allowed IP ranges to '{}'. To change the permitted IP addresses use --allow-ssh.".format(client_ip, ', '.join(args.allow_ssh)))

    try_call(process_extra_args, args)
    try_call(process_properties_args, args)

    if args.clone is None and args.executable == "":
        err_exit(parser_map['run'].format_help() +
                 fill("Error: Either the executable must be specified, or --clone must be used to indicate a job or analysis to clone"), 2)

    args.input_from_clone, args.sys_reqs_from_clone = {}, {}

    dest_proj, dest_path = None, None

    if args.project is not None:
        if args.folder is not None:
            err_exit(exception=DXCLIError(
                "Options --project and --folder/--destination cannot be specified together.\nIf specifying both a project and a folder, please include them in the --folder option."
            ))
        dest_proj = resolve_container_id_or_name(args.project, is_error=True, multi=False)

    if args.folder is not None:
        dest_proj, dest_path, _none = try_call(resolve_existing_path,
                                               args.folder,
                                               expected='folder')

    # at this point, allow the --clone options to set the destination
    # project and path if available

    # Process the --stage-output-folder and
    # --stage-relative-output-folder options if provided
    if args.stage_output_folder or args.stage_relative_output_folder:
        stage_folders = {}
        for stage, stage_folder in args.stage_output_folder:
            _proj, stage_folder, _none = try_call(resolve_existing_path,
                                                  stage_folder,
                                                  expected='folder')
            stage_folders[stage] = stage_folder
        for stage, stage_folder in args.stage_relative_output_folder:
            stage_folders[stage] = stage_folder.lstrip('/')
        if stage_folders:
            args.stage_folders = stage_folders

    clone_desc = None
    if args.clone is not None:
        # Resolve job ID or name
        if is_job_id(args.clone) or is_analysis_id(args.clone):
            clone_desc = dxpy.api.job_describe(args.clone)
        else:
            iterators = []
            if ":" in args.clone:
                colon_pos = args.clone.find(":")
                try:
                    # Resolve args.clone[:args.clone.find(":")] to a project name or ID
                    # And find jobs in that with that name
                    proj_id = resolve_container_id_or_name(args.clone[:colon_pos])
                    if proj_id is not None:
                        execution_name_or_id = args.clone[colon_pos + 1:]
                        if is_job_id(execution_name_or_id) or is_analysis_id(execution_name_or_id):
                            clone_desc = dxpy.api.job_describe(execution_name_or_id)
                        else:
                            iterators.append(dxpy.find_executions(name=execution_name_or_id,
                                                                  describe={"io": False},
                                                                  project=proj_id))
                except:
                    pass

            if clone_desc is None:
                if dxpy.WORKSPACE_ID is not None:
                    try:
                        iterators.append(dxpy.find_jobs(name=args.clone,
                                                        describe={"io": False},
                                                        project=dxpy.WORKSPACE_ID))
                    except:
                        pass
                import itertools

                result_choice = paginate_and_pick(itertools.chain(*iterators),
                                                  (lambda result:
                                                       get_find_executions_string(result["describe"],
                                                                                  has_children=False,
                                                                                  single_result=True)))
                if result_choice == "none found":
                    err_exit("dx run --clone: No matching execution found. Please use a valid job or analysis name or ID.", 3)
                elif result_choice == "none picked":
                    err_exit('', 3)
                else:
                    clone_desc = dxpy.api.job_describe(result_choice["id"])

        if args.folder is None:
            dest_proj = dest_proj or clone_desc["project"]
            dest_path = clone_desc["folder"]

        # set name, tags, properties, and priority from the cloned
        # execution if the options have not been explicitly set
        if args.name is None:
            match_obj = re.search("\(re-run\)$", clone_desc["name"])
            if match_obj is None:
                args.name = clone_desc["name"] + " (re-run)"
            else:
                args.name = clone_desc["name"]
        for metadata in 'tags', 'properties', 'priority':
            if getattr(args, metadata) is None:
                setattr(args, metadata, clone_desc.get(metadata))

        if clone_desc['class'] == 'job':
            if args.executable == "":
                args.executable = clone_desc.get("applet", clone_desc.get("app", ""))
            args.input_from_clone = clone_desc["runInput"]
            args.sys_reqs_from_clone = clone_desc["systemRequirements"]
            if args.details is None:
                args.details = {
                    "clonedFrom": {
                        "id": clone_desc["id"],
                        "executable": clone_desc.get("applet", clone_desc.get("app", "")),
                        "project": clone_desc["project"],
                        "folder": clone_desc["folder"],
                        "name": clone_desc["name"],
                        "runInput": clone_desc["runInput"],
                        "systemRequirements": clone_desc["systemRequirements"]
                    }
                }
        else:
            if args.executable != "":
                error_mesg = "Workflow executable (\"{}\") cannot be provided when re-running an analysis with 'dx run --clone'. ".format(args.executable)
                error_mesg += "You can instead run 'dx run --clone {}', with other optional CLI arguments, to re-run the previously run analysis.".format(args.clone)
                err_exit(exception=DXParserError(error_mesg),
                         expected_exceptions=(DXParserError,))
            # make a temporary workflow
            args.executable = dxpy.api.workflow_new({"project": dest_proj,
                                                     "initializeFrom": {"id": clone_desc["id"]},
                                                     "temporary": True})["id"]

    handler = try_call(get_exec_handler, args.executable, args.alias)

    is_workflow = isinstance(handler, dxpy.DXWorkflow)
    is_global_workflow = isinstance(handler, dxpy.DXGlobalWorkflow)

    if args.depends_on and (is_workflow or is_global_workflow):
        err_exit(exception=DXParserError("-d/--depends-on cannot be supplied when running workflows."),
                 expected_exceptions=(DXParserError,))
    if args.head_job_on_demand and (is_workflow or is_global_workflow):
        err_exit(exception=DXParserError("--head-job-on-demand cannot be used when running workflows"),
                 expected_exceptions=(DXParserError,))

    # if the destination project has still not been set, use the
    # current project
    if dest_proj is None:
        dest_proj = dxpy.WORKSPACE_ID
        if dest_proj is None:
            err_exit(exception=DXCLIError(
                'Unable to find project to run the app in. ' +
                'Please run "dx select" to set the working project, or use --folder=project:path'
            ))


    # Get region from the project context
    args.region = None
    if is_global_workflow:
        args.region = dxpy.api.project_describe(dest_proj,
                                                input_params={"fields": {"region": True}})["region"]
    if not args.detach:
        args.detach = os.environ.get("DX_RUN_DETACH") == "1"

    # if the destination path has still not been set, use the current
    # directory as the default; but only do this if not running a
    # workflow with outputFolder already set
    if dest_path is None:
        if is_workflow:
            dest_path = getattr(handler, 'outputFolder', None)
        if dest_path is None:
            dest_path = dxpy.config.get('DX_CLI_WD', '/')

    process_instance_type_arg(args, is_workflow or is_global_workflow)

    # Validate and process instance_count argument
    if args.instance_count:
        if is_workflow or is_global_workflow:
            err_exit(exception=DXCLIError(
                '--instance-count is not supported for workflows'
            ))
        process_instance_count_arg(args)

    run_body(args, handler, dest_proj, dest_path)

def terminate(args):
    for jobid in args.jobid:
        try:
            dxpy.api.job_terminate(jobid)
        except:
            err_exit()

def watch(args):
    level_colors = {level: RED() for level in ("EMERG", "ALERT", "CRITICAL", "ERROR")}
    level_colors.update({level: YELLOW() for level in ("WARNING", "STDERR")})
    level_colors.update({level: GREEN() for level in ("NOTICE", "INFO", "DEBUG", "STDOUT")})

    def check_args_compatibility(incompatible_list):
        for adest, aarg in map(lambda arg: arg if isinstance(arg, tuple) else (arg, arg), incompatible_list):
            if getattr(args, adest) != parser_watch.get_default(adest):
                return "--" + (aarg.replace("_", "-"))

    incompatible_args = None
    if args.levels and "METRICS" in args.levels and args.metrics == "none":
        incompatible_args = ("--levels METRICS", "--metrics none")
    elif args.metrics == "csv":
        iarg = check_args_compatibility(["get_stdout", "get_stderr", "get_streams", "tree", "num_recent_messages", "levels", ("timestamps", "no_timestamps"), "job_ids", "format"])
        if iarg:
            incompatible_args = ("--metrics csv", iarg)

    if incompatible_args:
        err_exit(exception=DXCLIError("Can not specify both '%s' and '%s'" % incompatible_args))

    msg_callback, log_client = None, None
    if args.get_stdout:
        args.levels = ['STDOUT']
        args.format = "{msg}"
        args.job_info = False
    elif args.get_stderr:
        args.levels = ['STDERR']
        args.format = "{msg}"
        args.job_info = False
    elif args.get_streams:
        args.levels = ['STDOUT', 'STDERR']
        args.format = "{msg}"
        args.job_info = False
    elif args.metrics == "csv":
        args.levels = ['METRICS']
        args.format = "{msg}"
        args.job_info = False
        args.quiet = True
    elif args.format is None:
        if args.job_ids:
            args.format = BLUE("{job_name} ({job})") + " {level_color}{level}" + ENDC() + " {msg}"
        else:
            args.format = BLUE("{job_name}") + " {level_color}{level}" + ENDC() + " {msg}"
        if args.timestamps:
            args.format = "{timestamp} " + args.format

        def msg_callback(message):
            message['timestamp'] = str(datetime.datetime.fromtimestamp(message.get('timestamp', 0)//1000))
            message['level_color'] = level_colors.get(message.get('level', ''), '')
            message['job_name'] = log_client.seen_jobs[message['job']]['name'] if message['job'] in log_client.seen_jobs else message['job']
            print(args.format.format(**message))

    from dxpy.utils.job_log_client import DXJobLogStreamClient

    input_params = {"numRecentMessages": args.num_recent_messages,
                    "recurseJobs": args.tree,
                    "tail": args.tail}

    if args.levels:
        input_params['levels'] = args.levels

    if not re.match("^job-[0-9a-zA-Z]{24}$", args.jobid):
        err_exit(args.jobid + " does not look like a DNAnexus job ID")

    job_describe = dxpy.describe(args.jobid)

    if 'outputReusedFrom' in job_describe and job_describe['outputReusedFrom'] is not None:
      args.jobid = job_describe['outputReusedFrom']
      if not args.quiet:
        print("Output reused from %s" % args.jobid)

    log_client = DXJobLogStreamClient(args.jobid, input_params=input_params, msg_callback=msg_callback,
                                      msg_output_format=args.format, print_job_info=args.job_info)

    if args.metrics == "none":
        input_params['excludeMetrics'] = True
    elif args.metrics == "csv":
        input_params['metricsFormat'] = "csv"
    else:
        input_params['metricsFormat'] = "text"

    # Note: currently, the client is synchronous and blocks until the socket is closed.
    # If this changes, some refactoring may be needed below
    try:
        if not args.quiet:
            print("Watching job %s%s. Press Ctrl+C to stop watching." % (args.jobid, (" and sub-jobs" if args.tree else "")), file=sys.stderr)

        log_client.connect()
    except Exception as details:
        err_exit(fill(str(details)), 3)

def get_client_ip():
    return dxpy.api.system_whoami({"fields": {"clientIp": True}}).get('clientIp')

def ssh_config(args):
    user_id = try_call(dxpy.whoami)

    if args.revoke:
        dxpy.api.user_update(user_id, {"sshPublicKey": None})
        print(fill("SSH public key has been revoked"))
    else:
        dnanexus_conf_dir = dxpy.config.get_user_conf_dir()
        if not os.path.exists(dnanexus_conf_dir):
            msg = "The DNAnexus configuration directory {d} does not exist. Use {c} to create it."
            err_exit(msg.format(d=dnanexus_conf_dir, c=BOLD("dx login")))

        print(fill("Select an SSH key pair to use when connecting to DNAnexus jobs. The public key will be saved to your " +
                   "DNAnexus account (readable only by you). The private key will remain on this computer.") + "\n")

        key_dest = os.path.join(dnanexus_conf_dir, 'ssh_id')
        pub_key_dest = key_dest + ".pub"

        if os.path.exists(os.path.realpath(key_dest)) and os.path.exists(os.path.realpath(pub_key_dest)):
            print(BOLD("dx") + " is already configured to use the SSH key pair at:\n    {}\n    {}".format(key_dest,
                                                                                                           pub_key_dest))
            if pick(["Use this SSH key pair", "Select or create another SSH key pair..."]) == 1:
                os.remove(key_dest)
                os.remove(pub_key_dest)
            else:
                update_pub_key(user_id, pub_key_dest)
                return
        elif os.path.exists(key_dest) or os.path.exists(pub_key_dest):
            os.remove(key_dest)
            os.remove(pub_key_dest)

        keys = [k for k in glob.glob(os.path.join(os.path.expanduser("~/.ssh"), "*.pub")) if os.path.exists(k[:-4])]

        choices = ['Generate a new SSH key pair using ssh-keygen'] + keys + ['Select another SSH key pair...']
        choice = pick(choices, default=0)

        if choice == 0:
            try:
                subprocess.check_call(['ssh-keygen', '-f', key_dest] + args.ssh_keygen_args)
            except subprocess.CalledProcessError:
                err_exit("Unable to generate a new SSH key pair", expected_exceptions=(subprocess.CalledProcessError, ))
        else:
            if choice == len(choices) - 1:
                key_src = input('Enter the location of your SSH key: ')
                pub_key_src = key_src + ".pub"
                if os.path.exists(key_src) and os.path.exists(pub_key_src):
                    print("Using {} and {} as the key pair".format(key_src, pub_key_src))
                elif key_src.endswith(".pub") and os.path.exists(key_src[:-4]) and os.path.exists(key_src):
                    key_src, pub_key_src = key_src[:-4], key_src
                    print("Using {} and {} as the key pair".format(key_src, pub_key_src))
                else:
                    err_exit("Unable to find {k} and {k}.pub".format(k=key_src))
            else:
                key_src, pub_key_src = choices[choice][:-4], choices[choice]

            os.symlink(key_src, key_dest)
            os.symlink(pub_key_src, pub_key_dest)

        update_pub_key(user_id, pub_key_dest)

def update_pub_key(user_id, pub_key_file):
    with open(pub_key_file) as fh:
        pub_key = fh.read()
        dxpy.api.user_update(user_id, {"sshPublicKey": pub_key})

    print("Updated public key for user {}".format(user_id))
    print(fill("Your account has been configured for use with SSH. Use " + BOLD("dx run") + " with the --allow-ssh, " +
               "--ssh, or --debug-on options to launch jobs and connect to them."))

def verify_ssh_config():
    try:
        with open(os.path.join(dxpy.config.get_user_conf_dir(), 'ssh_id.pub')) as fh:
            user_desc = try_call(dxpy.api.user_describe, try_call(dxpy.whoami))
            if 'sshPublicKey' not in user_desc:
                raise DXError("User's SSH public key is not set")
            if fh.read() != user_desc['sshPublicKey']:
                raise DXError("Public key mismatch")
    except Exception as e:
        msg = RED("Warning:") + " Unable to verify configuration of your account for SSH connectivity: {}".format(e) + \
              ". SSH connection will likely fail. To set up your account for SSH, quit this command and run " + \
              BOLD("dx ssh_config") + ". Continue with the current command?"
        if not prompt_for_yn(fill(msg), default=False):
            err_exit(expected_exceptions=(IOError, DXError))

def ssh(args, ssh_config_verified=False):
    if not re.match("^job-[0-9a-zA-Z]{24}$", args.job_id):
        err_exit(args.job_id + " does not look like a DNAnexus job ID")
    ssh_desc_fields = {"state":True, "sshHostKey": True, "httpsApp": True, "sshPort": True, "host": True, "allowSSH": True}
    job_desc = try_call(dxpy.describe, args.job_id, fields=ssh_desc_fields)

    if job_desc['state'] in ['done', 'failed', 'terminated']:
        err_exit(args.job_id + " is in a terminal state, and you cannot connect to it")

    if not ssh_config_verified:
        verify_ssh_config()

    job_allow_ssh = job_desc.get('allowSSH', [])

    # Check requested IPs (--allow-ssh or client IP) against job's allowSSH field and update if necessary
    if not args.no_firewall_update:
        if args.allow_ssh is not None:
            args.allow_ssh = [i for i in args.allow_ssh if i is not None]
        else:
            # Get client IP from API if --allow-ssh not provided
            args.allow_ssh = [get_client_ip()]
        if args.ssh_proxy:
            args.allow_ssh.append(args.ssh_proxy.split(':')[0])
        # If client IP or args.allow_ssh already exist in job's allowSSH, skip firewall update
        if not all(ip in job_allow_ssh for ip in args.allow_ssh):
            # Append new IPs to existing job allowSSH
            for ip in args.allow_ssh:
                if ip not in job_allow_ssh:
                    job_allow_ssh.append(ip)
            sys.stdout.write("Updating allowed IP ranges for SSH to '{}'\n".format(', '.join(job_allow_ssh)))
            dxpy.api.job_update(object_id=args.job_id, input_params={"allowSSH": job_allow_ssh})

    sys.stdout.write("Waiting for {} to start...".format(args.job_id))
    sys.stdout.flush()
    while job_desc['state'] not in ['running', 'debug_hold']:
        time.sleep(1)
        job_desc = dxpy.describe(args.job_id, fields=ssh_desc_fields)
        sys.stdout.write(".")
        sys.stdout.flush()
    sys.stdout.write("\n")

    sys.stdout.write("Resolving job hostname and SSH host key...")
    sys.stdout.flush()

    known_host = "{job_id}.dnanex.us".format(job_id=args.job_id)
    host, host_key, ssh_port = None, None, None
    for i in range(90):
        host = job_desc.get('host')
        url = job_desc.get('httpsApp', {}).get('dns', {}).get('url')
        if url is not None:
            https_host = urlparse(url).hostname
            # If the hostname is not parsed properly revert back to default behavior
            if https_host is not None:
                host = https_host
                known_host = https_host
        host_key = job_desc.get('sshHostKey')
        ssh_port = job_desc.get('sshPort') or 22
        if host and host_key:
            break
        else:
            time.sleep(1)
            job_desc = dxpy.describe(args.job_id, fields=ssh_desc_fields)
            sys.stdout.write(".")
            sys.stdout.flush()
    sys.stdout.write("\n")

    if not (host and host_key):
        msg = "Cannot resolve hostname or hostkey for {}. Please check your permissions and run settings."
        err_exit(msg.format(args.job_id))

    known_hosts_file = os.path.join(dxpy.config.get_user_conf_dir(), 'ssh_known_hosts')
    with open(known_hosts_file, 'a') as fh:
        fh.write("{known_host} {key}\n".format(known_host=known_host, key=host_key.rstrip()))

    import socket
    connected = False
    sys.stdout.write("Checking connectivity to {}:{}".format(host, ssh_port))
    if args.ssh_proxy:
        proxy_args = args.ssh_proxy.split(':')
        sys.stdout.write(" through proxy {}".format(proxy_args[0]))
    sys.stdout.write("...")
    sys.stdout.flush()
    for i in range(20):
        try:
            if args.ssh_proxy:
            # Test connecting to host through proxy
                proxy_socket = socket.socket()
                proxy_socket.connect((proxy_args[0], int(proxy_args[1])))
                proxy_file = proxy_socket.makefile('r+')
                proxy_file.write('CONNECT {host}:{port} HTTP/1.0\r\nhost: {host}\r\n\r\n'
                                 .format(host=host, port=ssh_port))
            else:
                socket.create_connection((host, ssh_port), timeout=5)
            connected = True
            break
        except Exception:
            time.sleep(3)
            sys.stdout.write(".")
            sys.stdout.flush()
    if args.ssh_proxy:
    # Force close sockets to prevent memory leaks
        try:
            proxy_file.close()
        except:
            pass
        try:
            proxy_socket.close()
        except:
            pass
    if connected:
        sys.stdout.write(GREEN("OK") + "\n")
    else:
        msg = "Failed to connect to {h}. Please check your connectivity, verify your ssh client IP is added to job's allowedSSH list by describing the job and if needed, retry the command with additional --allow-ssh ADDRESS argument."
        err_exit(msg.format(h=host, job_id=args.job_id, cmd=BOLD("dx ssh {}".format(args.job_id))),
                 exception=DXCLIError())

    print("Connecting to {}:{}".format(host, ssh_port))
    ssh_args = ['ssh', '-i', os.path.join(dxpy.config.get_user_conf_dir(), 'ssh_id'),
                '-o', 'HostKeyAlias={}'.format(known_host),
                '-o', 'UserKnownHostsFile={}'.format(known_hosts_file),
                '-p', str(ssh_port), '-l', 'dnanexus', host]
    if args.ssh_proxy:
        ssh_args += ['-o', 'ProxyCommand=nc -X connect -x {proxy} %h %p'.
                     format(proxy=args.ssh_proxy)]
    ssh_args += args.ssh_args
    exit_code = subprocess.call(ssh_args)
    try:
        job_desc = dxpy.describe(args.job_id, fields=ssh_desc_fields)
        if args.check_running and job_desc['state'] == 'running':
            msg = "Job {job_id} is still running. Terminate now?".format(job_id=args.job_id)
            if prompt_for_yn(msg, default=False):
                dxpy.api.job_terminate(args.job_id)
                print("Terminated {}.".format(args.job_id))
    except default_expected_exceptions as e:
        tip = "Unable to check the state of {job_id}. Please check it and use " + BOLD("dx terminate {job_id}") + \
              " to stop it if necessary."
        print(fill(tip.format(job_id=args.job_id)))
    exit(exit_code)

def upgrade(args):
    if len(args.args) == 0:
        try:
            greeting = dxpy.api.system_greet({'client': 'dxclient', 'version': 'v'+dxpy.TOOLKIT_VERSION}, auth=None)
            if greeting['update']['available']:
                recommended_version = greeting['update']['version']
            else:
                err_exit("Your SDK is up to date.", code=0)
        except default_expected_exceptions as e:
            print(e)
            recommended_version = "current"
        print("Upgrading to", recommended_version)
        args.args = [recommended_version]

    try:
        cmd = os.path.join(os.environ['DNANEXUS_HOME'], 'build', 'upgrade.sh')
        args.args.insert(0, cmd)
        os.execv(cmd, args.args)
    except:
        err_exit()

def generate_batch_inputs(args):

    # Internally restricted maximum batch size for a TSV
    MAX_BATCH_SIZE = 500
    project, folder, _none = try_call(resolve_path, args.path, expected='folder')

    # Parse input values
    input_dict = dict([parse_input_keyval(keyeqval) for keyeqval in args.input])

    # Call API for batch expansion
    try:
       api_result = dxpy.api.system_generate_batch_inputs({"project":  project, "folder": folder, "inputs": input_dict})['batchInputs']
    except:
       err_exit()

    def chunks(l, n):
        for i in range(0, len(l), n):
            yield l[i:i + n]

    successful = [b for b in api_result if 'error' not in b]
    errors = [b for b in api_result if 'error' in b]

    batches = list(chunks(successful, MAX_BATCH_SIZE))

    eprint("Found {num_success} valid batch IDs matching desired pattern.".format(num_success=len(successful)))

    input_names = sorted(list(input_dict.keys()))

    # Output TSV Batch.  This procedure generates a TSV file with file names and IDs grouped by pattern
    for i,batch in enumerate(batches):
        def flatten_batch(b):
            return [b['batchPattern']] + [ival['name'] for iname, ival in sorted(b['inputs'].items())] + [project + ":" + ival['ids'][0] for iname, ival in sorted(b['inputs'].items())]

        batch_fname = "{}.{:04d}.tsv".format(args.output_prefix, i)

        # In python-3 we need to open the file in textual mode.
        if USING_PYTHON2:
            write_mode = 'wb'
            delimiter = '\t'.encode('ascii')
        else:
            write_mode = 'w'
            delimiter = '\t'

        with open(batch_fname, write_mode) as csvfile:
            batchwriter = csv.writer(csvfile, delimiter=delimiter)
            # Write headers of TSV
            headers = ['batch ID'] + [iname for iname in input_names] + [iname+" ID" for iname in input_names]
            batchwriter.writerow(headers)
            for bi in batch:
                batchwriter.writerow(flatten_batch(bi))
        eprint("Created batch file {}".format(batch_fname))


    eprint("")
    for bi in errors:
        eprint("ERROR processing batch ID matching pattern \"{id}\"".format(id=bi['batchPattern']))
        input_names_i = sorted(bi['inputs'].keys())
        if input_names !=  input_names_i:
            eprint("    Mismatched set of input names.")
            eprint("        Required input names: {required}".format(required=", ".join(input_names)))
            eprint("        Matched input names: {matched}".format(matched=", ".join(input_names_i)))
        for input_name, matches in list(bi['inputs'].items()):
            if len(matches['ids']) > 1:
                eprint("Input {iname} is associated with a file name that matches multiple IDs:".format(iname=input_name))
                eprint("    {fname} => {ids}".format(fname=matches['name'], ids=", ".join(matches['ids'])))
        eprint("")

    eprint("CREATED {num_batches} batch files each with at most {max} batch IDs.".format(num_batches=len(batches), max=MAX_BATCH_SIZE))
    if len(errors) > 0:
        err_exit("ERROR SUMMARY: Found {num_errors} batch IDs with incomplete or ambiguous results.  Details above.".format(num_errors=len(errors)), 3)

def publish(args):
    desc = try_call(resolve_global_executable, args.executable, is_version_required=True)

    try:
        if desc['class'] == 'app':
            dxpy.api.app_publish(desc['id'], input_params={"makeDefault": args.make_default})
        else:
            dxpy.api.global_workflow_publish(desc['id'], input_params={"makeDefault": args.make_default})

        eprint("Published {} successfully".format(args.executable))

        if desc['authorizedUsers']:
            eprint("It is now available to the authorized users: {}".format(", ".join(desc['authorizedUsers'])))

        eprint("You can add or remove users with:")
        eprint("  dx add users {} user-xxxx".format(desc['name']))
        eprint("  dx remove users {} user-yyyy".format(desc['name']))
    except:
        err_exit()

def archive(args):
    def send_archive_request(target_project, request_input, request_func):
        api_errors = [InvalidState, ResourceNotFound, PermissionDenied]
        try:
            res = request_func(target_project, request_input)
        except Exception as e:
            eprint("Failed request: {}".format(request_input))
            if type(e) in api_errors:
                eprint("     API error: {}. {}".format(e.name, e.msg))
            else:
                eprint("     Unexpected error: {}".format(format_exception(e)))

            err_exit("Failed request: {}. {}".format(request_input, format_exception(e)), code=3)
        return res

    def get_valid_archival_input(args, target_files, target_folder, target_project):
        request_input = {}
        if target_files:
            target_files = list(target_files)
            request_input = {"files": target_files}
        elif target_folder:
            request_input = {"folder": target_folder, "recurse":args.recurse}
        else:
            err_exit("No input file/folder is found in project {}".format(target_project), code=3)

        request_mode = args.request_mode
        options = {}
        if request_mode == "archival":
            options = {"allCopies": args.all_copies}
            request_func = dxpy.api.project_archive
        elif request_mode == "unarchival":
            options = {"rate": args.rate}
            request_func = dxpy.api.project_unarchive

        request_input.update(options)
        return request_mode, request_func, request_input

    def get_archival_paths(args):
        target_project = None
        target_folder = None
        target_files = set()

        paths = [split_unescaped(':', path, include_empty_strings=True) for path in args.path]
        possible_projects = set()
        possible_folder = set()
        possible_files = set()

        # Step 0: parse input paths into projects and objects
        for p in paths:
            if len(p)>2:
                err_exit("Path '{}' is invalid. Please check the inputs or check --help for example inputs.".format(":".join(p)), code=3)
            elif len(p) == 2:
                possible_projects.add(p[0])
            elif len(p) == 1:
                possible_projects.add('')

            obj = p[-1]
            if obj[-1] == '/':
                folder, entity_name = clean_folder_path(('' if obj.startswith('/') else '/') + obj)
                if entity_name:
                    possible_files.add(obj)
                else:
                    possible_folder.add(folder)
            else:
                possible_files.add(obj)

        # Step 1: find target project
        for proj in possible_projects:
            # is project ID
            if is_container_id(proj) and proj.startswith('project-'):
                pass
            # is "": use current project
            elif proj == '':
                if not dxpy.PROJECT_CONTEXT_ID:
                    err_exit("Cannot find current project. Please check the environment.", code=3)
                proj = dxpy.PROJECT_CONTEXT_ID
            # name is given
            else:
                try:
                    project_results = list(dxpy.find_projects(name=proj, describe=True))
                except:
                    err_exit("Cannot find project with name {}".format(proj), code=3)

                if project_results:
                    choice = pick(["{} ({})".format(result['describe']['name'], result['id']) for result in project_results], allow_mult=False)
                    proj = project_results[choice]['id']
                else:
                    err_exit("Cannot find project with name {}".format(proj), code=3)

            if target_project and proj!= target_project:
                err_exit("All paths must refer to files/folder in a single project, but two project ids: '{}' and '{}' are given. ".format(
                                target_project, proj), code=3)
            elif not target_project:
                target_project = proj

        # Step 2: check 1) target project
        #               2) either one folder or a list of files
        if not target_project:
            err_exit('No target project has been set. Please check the input or check your permission to the given project.', code=3)
        if len(possible_folder) >1:
            err_exit("Only one folder is allowed for each request. Please check the inputs or check --help for example inputs.".format(p), code=3)
        if possible_folder and possible_files:
            err_exit('Expecting either a single folder or a list of files for each API request', code=3)

        # Step 3: assign target folder or target files
        if possible_folder:
            target_folder = possible_folder.pop()
        else:
            for fp in possible_files:
                # find a filename
                # is file ID
                if is_data_obj_id(fp) and fp.startswith("file-"):
                    target_files.add(fp)
                # is folderpath/filename
                else:
                    folderpath, filename = clean_folder_path(('' if obj.startswith('/') else '/') + fp)
                    try:
                        file_results = list(dxpy.find_data_objects(classname="file", name=filename,project=target_project,folder=folderpath,describe=True,recurse=False))
                    except:
                        err_exit("Input '{}' is not found as a file in project '{}'".format(fp, target_project), code=3)

                    if not file_results:
                        err_exit("Input '{}' is not found as a file in project '{}'".format(fp, target_project), code=3)
                    # elif file_results
                    if not args.all:
                        choice = pick([ "{} ({})".format(result['describe']['name'], result['id']) for result in file_results],allow_mult=True)
                        if choice == "*" :
                            target_files.update([file['id'] for file in file_results])
                        else:
                            target_files.add(file_results[choice]['id'])
                    else:
                        target_files.update([file['id'] for file in file_results])

        return target_files, target_folder, target_project

    # resolve paths  
    target_files, target_folder, target_project = get_archival_paths(args)

    # set request command and add additional options
    request_mode, request_func, request_input = get_valid_archival_input(args, target_files, target_folder, target_project)

    # ask for confirmation if needed
    if args.confirm and INTERACTIVE_CLI:
        if request_mode == "archival":
            if target_files:
                counts = len(target_files)
                print('Will tag {} file(s) for archival in {}'.format(counts,target_project))
            else:
                print('Will tag file(s) for archival in folder {}:{} {}recursively'.format(target_project, target_folder, 'non-' if not args.recurse else ''))
        elif request_mode == "unarchival":
            dryrun_request_input = copy.deepcopy(request_input)
            dryrun_request_input.update(dryRun=True)
            dryrun_res = send_archive_request(target_project, dryrun_request_input, request_func)
            print('Will tag {} file(s) for unarchival in {}, totalling {} GB, costing ${}'.format(dryrun_res["files"], target_project, dryrun_res["size"],dryrun_res["cost"]/1000))

        if not prompt_for_yn('Confirm all paths?', default=True):
            parser.exit(0)

    # send request and display final results
    res = send_archive_request(target_project, request_input, request_func)

    if not args.quiet:
        print()
        if request_mode == "archival":
            print('Tagged {} file(s) for archival in {}'.format(res["count"],target_project))
        elif request_mode == "unarchival":
            print('Tagged {} file(s) for unarchival, totalling {} GB, costing ${}'.format(res["files"], res["size"],res["cost"]/1000))
        print()

def print_help(args):
    if args.command_or_category is None:
        parser_help.print_help()
    elif args.command_or_category in parser_categories:
        print('dx ' + args.command_or_category + ': ' + parser_categories[args.command_or_category]['desc'].lstrip())
        print('\nCommands:\n')
        for cmd in parser_categories[args.command_or_category]['cmds']:
            print('  ' + cmd[0] + ' '*(18-len(cmd[0])) + fill(cmd[1], width_adjustment=-20, subsequent_indent=' '*20))
    elif args.command_or_category not in parser_map:
        err_exit('Unrecognized command: ' + args.command_or_category, 3)
    elif args.command_or_category == 'export' and args.subcommand is not None:
        if args.subcommand not in exporters:
            err_exit('Unsupported format for dx export: ' + args.subcommand, 3)
        new_args = argparse.Namespace()
        setattr(new_args, 'exporter_args', ['-h'])
        exporters[args.subcommand](new_args)
    elif args.command_or_category == 'run':
        if args.subcommand is None:
            parser_map[args.command_or_category].print_help()
        else:
            print_run_help(args.subcommand)
    elif args.subcommand is None:
        parser_map[args.command_or_category].print_help()
    elif (args.command_or_category + ' ' + args.subcommand) not in parser_map:
        err_exit('Unrecognized command and subcommand combination: ' + args.command_or_category + ' ' + args.subcommand, 3)
    else:
        parser_map[args.command_or_category + ' ' + args.subcommand].print_help()

def exit_shell(args):
    if state['interactive']:
        raise StopIteration()

class runHelp(argparse.Action):
    def __call__(self, parser, namespace, values, option_string=None):
        if namespace.executable is None:
            setattr(namespace, 'executable', '')
        setattr(namespace, 'help', True)

class runInputHelp(argparse.Action):
    def __call__(self, parser, namespace, values, option_string=None):
        print_run_input_help()

class SetStagingEnv(argparse.Action):
    def __call__(self, parser, namespace, values, option_string=None):
        setattr(namespace, 'host', 'stagingauth.dnanexus.com')
        setattr(namespace, 'port', '443')
        setattr(namespace, 'protocol', 'https')
        setattr(namespace, 'staging', True)
        set_api(protocol='https', host='stagingapi.dnanexus.com', port='443',
                write=(not state['interactive'] or namespace.save))

class PrintDXVersion(argparse.Action):
    # Prints to stdout instead of the default stderr that argparse
    # uses (note: default changes to stdout in 3.4)
    def __call__(self, parser, namespace, values, option_string=None):
        print('dx v%s' % (dxpy.TOOLKIT_VERSION,))
        parser.exit(0)

class PrintCategoryHelp(argparse.Action):
    def __call__(self, parser, namespace, values, option_string=None):

        if parser.prog == "dx find globalworkflows":
            exectype = "workflows"
        else:
            exectype = "apps"

        print('usage: ' + parser.prog + ' --category CATEGORY')
        print()
        print(fill('List only the {et} that belong to a particular category by providing a category name.'.format(et=exectype)))
        print()
        print('Common category names include:')
        print('  ' + '\n  '.join(sorted(APP_CATEGORIES)))
        parser.exit(0)


# Callable "action" class used by the "dx new user" parser for org-related
# arguments to allow us to distinguish between user-specified arguments and
# default arguments. If an argument has a `default` that is a bool, then its
# `nargs` will be 0.
#
# PRECONDITION: If an argument has a `default` that is a bool, then specifying
# that argument on the command-line must imply the logical opposite of its
# `default`.
class DXNewUserOrgArgsAction(argparse.Action):
    user_specified_opts = []

    def __init__(self, option_strings, dest, required=False, default=None,
                 nargs=None, **kwargs):
        if isinstance(default, bool):
            nargs = 0
        super(DXNewUserOrgArgsAction, self).__init__(
            option_strings=option_strings, dest=dest, required=required,
            default=default, nargs=nargs, **kwargs
        )

    # __call__ is only invoked when the user specifies this `option_string` on
    # the command-line.
    def __call__(self, parser, namespace, values, option_string):
        DXNewUserOrgArgsAction.user_specified_opts.append(option_string)
        if isinstance(self.default, bool):
            setattr(namespace, self.dest, not self.default)
        else:
            setattr(namespace, self.dest, values)


class DXArgumentParser(argparse.ArgumentParser):
    def _print_message(self, message, file=None):
        if message:
            if message.startswith("usage: dx [-h] [--version] command") and "dx: error: argument command: invalid choice:" in message:
                message = message.replace(", notebook","")
                message = message.replace(", loupe-viewer","")
            pager(message, file=file)

    def _check_value(self, action, value):
        # Override argparse.ArgumentParser._check_value to eliminate "u'x'" strings in output that result from repr()
        # calls in the original, and to line wrap the output

        # converted value must be one of the choices (if specified)
        if action.choices is not None and value not in action.choices:
            choices = fill("(choose from {})".format(", ".join(action.choices)))
            msg = "invalid choice: {choice}\n{choices}".format(choice=value, choices=choices)

            if len(args_list) == 1:
                from dxpy.utils import spelling_corrector
                suggestion = spelling_corrector.correct(value, action.choices)
                if suggestion in action.choices:
                    msg += "\n\nDid you mean: " + BOLD("dx " + suggestion)

            err = argparse.ArgumentError(action, msg)
            if USING_PYTHON2:
                err.message = err.message.encode(sys_encoding)
                if err.argument_name is not None:
                    err.argument_name = err.argument_name.encode(sys_encoding)
            raise err

    def exit(self, status=0, message=None):
        if isinstance(status, basestring):
            message = message + status if message else status
            status = 1
        if message:
            self._print_message(message, sys.stderr)
        sys.exit(status)

    def error(self, message):
        if USING_PYTHON2:
            message = message.decode(sys_encoding)
        self.exit(2, '{help}\n{prog}: error: {msg}\n'.format(help=self.format_help(),
                                                             prog=self.prog,
                                                             msg=message))


def register_parser(parser, subparsers_action=None, categories=('other', ), add_help=True):
    """Attaches `parser` to the global ``parser_map``. If `add_help` is truthy,
    then adds the helpstring of `parser` into the output of ``dx help...``, for
    each category in `categories`.

    :param subparsers_action: A special action object that is returned by
    ``ArgumentParser.add_subparsers(...)``, or None.
    :type subparsers_action: argparse._SubParsersAction, or None.
    """
    name = re.sub('^dx ', '', parser.prog)
    if subparsers_action is None:
        subparsers_action = subparsers
    if isinstance(categories, basestring):
        categories = (categories, )

    parser_map[name] = parser
    if add_help:
        _help = subparsers_action._choices_actions[-1].help
        parser_categories['all']['cmds'].append((name, _help))
        for category in categories:
            parser_categories[category]['cmds'].append((name, _help))

def positive_integer(value):
    ivalue = int(value)
    if ivalue <= 0:
        raise argparse.ArgumentTypeError("%s is an invalid positive int value" % value)
    return ivalue

parser = DXArgumentParser(description=DNANEXUS_LOGO() + ' Command-Line Client, API v%s, client v%s' % (dxpy.API_VERSION, dxpy.TOOLKIT_VERSION) + '\n\n' + fill('dx is a command-line client for interacting with the DNAnexus platform.  You can log in, navigate, upload, organize and share your data, launch analyses, and more.  For a quick tour of what the tool can do, see') + '\n\n  https://documentation.dnanexus.com/getting-started/tutorials/cli-quickstart#quickstart-for-cli\n\n' + fill('For a breakdown of dx commands by category, run "dx help".') + '\n\n' + fill('dx exits with exit code 3 if invalid input is provided or an invalid operation is requested, and exit code 1 if an internal error is encountered.  The latter usually indicate bugs in dx; please report them at') + "\n\n  https://github.com/dnanexus/dx-toolkit/issues",
                          formatter_class=argparse.RawTextHelpFormatter,
                          parents=[env_args],
                          usage='%(prog)s [-h] [--version] command ...')
parser.add_argument('--version', action=PrintDXVersion, nargs=0, help="show program's version number and exit")

subparsers = parser.add_subparsers(help=argparse.SUPPRESS, dest='command')
subparsers.metavar = 'command'

#####################################
# login
#####################################
parser_login = subparsers.add_parser('login', help='Log in (interactively or with an existing API token)',
                                     description='Log in interactively and acquire credentials.  Use "--token" to log in with an existing API token.',
                                     prog='dx login', parents=[env_args])
parser_login.add_argument('--token', help='Authentication token to use')
host_action = parser_login.add_argument('--host', help='Log into the given auth server host (port must also be given)')
port_action = parser_login.add_argument('--port', type=int, help='Log into the given auth server port (host must also be given)')
protocol_action = parser_login.add_argument('--protocol', help='Used in conjunction with host and port arguments, gives the protocol to use when contacting auth server', default='https')
host_action.help = port_action.help = protocol_action.help = argparse.SUPPRESS
parser_login.add_argument('--noprojects', dest='projects', help='Do not print available projects', action='store_false')
parser_login.add_argument('--save', help='Save token and other environment variables for future sessions',
                          action='store_true')
parser_login.add_argument('--timeout', default='30d',
                          help='Timeout for this login token (in seconds, or use suffix s, m, h, d, w, M, y)')
parser_login.add_argument('--staging', nargs=0, help=argparse.SUPPRESS, action=SetStagingEnv)
parser_login.set_defaults(staging=False, func=login)
register_parser(parser_login, categories='session')

#####################################
# logout
#####################################
parser_logout = subparsers.add_parser('logout',
                                      help='Log out and remove credentials',
                                      description='Log out and remove credentials',
                                      prog='dx logout',
                                      parents=[env_args])
parser_logout.add_argument('--host', help='Log out of the given auth server host (port must also be given)')
parser_logout.add_argument('--port', type=int, help='Log out of the given auth server port (host must also be given)')
parser_logout.add_argument('--protocol', help='Used in conjunction with host and port arguments, gives the protocol to use when contacting auth server', default='https')
parser_logout.set_defaults(func=logout)
register_parser(parser_logout, categories='session')

#####################################
# exit
#####################################
parser_exit = subparsers.add_parser('exit', help='Exit out of the interactive shell',
                                    description='Exit out of the interactive shell', prog='dx exit')
parser_exit.set_defaults(func=exit_shell)
register_parser(parser_exit, categories='session')

#####################################
# whoami
#####################################
parser_whoami = subparsers.add_parser('whoami', help='Print the username of the current user',
                                      description='Print the username of the current user, ' +
                                                  'in the form "user-USERNAME"',
                                      prog='dx whoami',
                                      parents=[env_args])
parser_whoami.add_argument('--id', help='Print user ID instead of username', action='store_true', dest='user_id')
parser_whoami.set_defaults(func=whoami)
register_parser(parser_whoami, categories='session')

#####################################
# env
#####################################
parser_env = subparsers.add_parser('env', help='Print all environment variables in use',
                                   description=fill('Prints all environment variables in use as they have been resolved from environment variables and configuration files.  For more details, see') + '\n\nhttps://documentation.dnanexus.com/user/helpstrings-of-sdk-command-line-utilities#overriding-environment-variables',
                                   formatter_class=argparse.RawTextHelpFormatter, prog='dx env',
                                   parents=[env_args])
parser_env.add_argument('--bash', help=fill('Prints a list of bash commands to export the environment variables', width_adjustment=-14),
                        action='store_true')
parser_env.add_argument('--dx-flags', help=fill('Prints the dx options to override the environment variables', width_adjustment=-14),
                        action='store_true')
parser_env.set_defaults(func=env)
register_parser(parser_env, categories='session')

#####################################
# setenv
#####################################
parser_setenv = subparsers.add_parser('setenv',
                                      help='Sets environment variables for the session',
                                      description='Sets environment variables for communication with the API server',
                                      prog='dx setenv')
parser_setenv.add_argument('--noprojects', dest='projects', help='Do not print available projects', action='store_false')
parser_setenv.add_argument('--save', help='Save settings for future sessions.  Only one set of settings can be saved at a time.  Always set to true if login is run in a non-interactive session',
                           action='store_true')
parser_setenv.add_argument('--current', help='Do not prompt for new values and just save current settings for future sessions.  Overrides --save to be true.',
                           action='store_true')
parser_setenv.set_defaults(func=setenv)
register_parser(parser_setenv, categories='other')

#####################################
# clearenv
#####################################
parser_clearenv = subparsers.add_parser('clearenv', help='Clears all environment variables set by dx',
                                        description='Clears all environment variables set by dx.  More specifically, it removes local state stored in ~/.dnanexus_config/environment.  Does not affect the environment variables currently set in your shell.', prog='dx clearenv')
parser_clearenv.add_argument('--reset', help='Reset dx environment variables to empty values. Use this to avoid interference between multiple dx sessions when using shell environment variables.',
                             action='store_true')
parser_clearenv.set_defaults(func=clearenv, interactive=False)
register_parser(parser_clearenv, categories='session')

#####################################
# invite
#####################################
parser_invite = subparsers.add_parser('invite',
                                      help='Invite another user to a project or make it public',
                                      description='Invite a DNAnexus entity to a project. If the invitee is not recognized as a DNAnexus ID, it will be treated as a username, i.e. "dx invite alice : VIEW" is equivalent to inviting the user with user ID "user-alice" to view your current default project.',
                                      prog='dx invite',
                                      parents=[env_args])
parser_invite.add_argument('invitee', help='Entity to invite')
parser_invite.add_argument('project', help='Project to invite the invitee to', default=':', nargs='?')
parser_invite.add_argument('level', help='Permissions level the new member should have',
                           choices=['VIEW', 'UPLOAD', 'CONTRIBUTE', 'ADMINISTER'], default='VIEW', nargs='?')
parser_invite.add_argument('--no-email', dest='send_email', action='store_false', help='Disable email notifications to invitee')
parser_invite.set_defaults(func=invite)
# parser_invite.completer = TODO
register_parser(parser_invite, categories='other')

#####################################
# uninvite
#####################################
parser_uninvite = subparsers.add_parser('uninvite',
                                        help='Revoke others\' permissions on a project you administer',
                                        description='Revoke others\' permissions on a project you administer. If the entity is not recognized as a DNAnexus ID, it will be treated as a username, i.e. "dx uninvite alice :" is equivalent to revoking the permissions of the user with user ID "user-alice" to your current default project.',
                                        prog='dx uninvite',
                                        parents=[env_args])
parser_uninvite.add_argument('entity', help='Entity to uninvite')
parser_uninvite.add_argument('project', help='Project to revoke permissions from', default=':', nargs='?')
parser_uninvite.set_defaults(func=uninvite)
register_parser(parser_uninvite, categories='other')

#####################################
# ls
#####################################
parser_ls = subparsers.add_parser('ls', help='List folders and/or objects in a folder',
                                  description='List folders and/or objects in a folder',
                                  parents=[no_color_arg, delim_arg, env_args, stdout_args],
                                  prog='dx ls')
parser_ls.add_argument('-a', '--all', help='show hidden files', action='store_true')
ls_output_args = parser_ls.add_mutually_exclusive_group()
ls_output_args.add_argument('-l', '--long', dest='verbose', help='Alias for "verbose"', action='store_true')
parser_ls.add_argument('--obj', help='show only objects', action='store_true')
parser_ls.add_argument('--folders', help='show only folders', action='store_true')
parser_ls.add_argument('--full', help='show full paths of folders', action='store_true')
ls_path_action = parser_ls.add_argument('path', help='Folder (possibly in another project) to list the contents of, default is the current directory in the current project.  Syntax: projectID:/folder/path',
                                        nargs='?', default='.')
ls_path_action.completer = DXPathCompleter()
parser_ls.set_defaults(func=ls)
register_parser(parser_ls, categories='fs')

#####################################
# tree
#####################################
parser_tree = subparsers.add_parser('tree', help='List folders and objects in a tree',
                                    description='List folders and objects in a tree',
                                    parents=[no_color_arg, env_args],
                                    prog='dx tree')
parser_tree.add_argument('-a', '--all', help='show hidden files', action='store_true')
parser_tree.add_argument('-l', '--long', help='use a long listing format', action='store_true')
tree_path_action = parser_tree.add_argument('path', help='Folder (possibly in another project) to list the contents of, default is the current directory in the current project.  Syntax: projectID:/folder/path',
                                            nargs='?', default='.')
tree_path_action.completer = DXPathCompleter(expected='folder')
parser_tree.set_defaults(func=tree)
register_parser(parser_tree, categories='fs')

#####################################
# pwd
#####################################
parser_pwd = subparsers.add_parser('pwd', help='Print current working directory',
                                   description='Print current working directory',
                                   prog='dx pwd',
                                   parents=[env_args])
parser_pwd.set_defaults(func=pwd)
register_parser(parser_pwd, categories='fs')

#####################################
# select
#####################################
parser_select = subparsers.add_parser('select', help='List and select a project to switch to',
                                      description='Interactively list and select a project to switch to.  By default, only lists projects for which you have at least CONTRIBUTE permissions.  Use --public to see the list of public projects.',
                                      prog='dx select',
                                      parents=[env_args])
select_project_action = parser_select.add_argument('project', help='Name or ID of a project to switch to; if not provided a list will be provided for you',
                                                   nargs='?', default=None)
select_project_action.completer = DXPathCompleter(expected='project', include_current_proj=False)
parser_select.add_argument('--name', help='Name of the project (wildcard patterns supported)')
parser_select.add_argument('--level', choices=['VIEW', 'UPLOAD', 'CONTRIBUTE', 'ADMINISTER'],
                           help='Minimum level of permissions expected', default='CONTRIBUTE')
parser_select.add_argument('--public', help='Include ONLY public projects (will automatically set --level to VIEW)',
                           action='store_true')
parser_select.set_defaults(func=select, save=False)
register_parser(parser_select, categories='fs')

#####################################
# cd
#####################################
parser_cd = subparsers.add_parser('cd', help='Change the current working directory',
                                  description='Change the current working directory', prog='dx cd',
                                  parents=[env_args])
cd_path_action = parser_cd.add_argument('path', nargs='?', default='/',
                                        help='Folder (possibly in another project) to which to change the current working directory, default is "/" in the current project')
cd_path_action.completer = DXPathCompleter(expected='folder')
parser_cd.set_defaults(func=cd)
register_parser(parser_cd, categories='fs')

#####################################
# cp
#####################################
parser_cp = subparsers.add_parser('cp', help='Copy objects and/or folders between different projects',
                                  formatter_class=argparse.RawTextHelpFormatter,
                                  description=fill('Copy objects and/or folders between different projects.  Folders will automatically be copied recursively.  To specify which project to use as a source or destination, prepend the path or ID of the object/folder with the project ID or name and a colon.') + '''

EXAMPLES

  ''' + fill('The first example copies a file in a project called "FirstProj" to the current directory of the current project.  The second example copies the object named "reads.fq.gz" in the current directory to the folder /folder/path in the project with ID "project-B0VK6F6gpqG6z7JGkbqQ000Q", and finally renaming it to "newname.fq.gz".', width_adjustment=-2, subsequent_indent='  ') + '''

  $ dx cp FirstProj:file-B0XBQFygpqGK8ZPjbk0Q000q .
  $ dx cp reads.fq.gz project-B0VK6F6gpqG6z7JGkbqQ000Q:/folder/path/newname.fq.gz
''',
                                  prog='dx cp',
                                  parents=[env_args, all_arg])
cp_sources_action = parser_cp.add_argument('sources', help='Objects and/or folder names to copy', metavar='source',
                                           nargs='+')
cp_sources_action.completer = DXPathCompleter()
parser_cp.add_argument('destination', help=fill('Folder into which to copy the sources or new pathname (if only one source is provided).  Must be in a different project/container than all source paths.', width_adjustment=-15))
parser_cp.set_defaults(func=cp)
register_parser(parser_cp, categories='fs')

#####################################
# mv
#####################################
parser_mv = subparsers.add_parser('mv', help='Move or rename objects and/or folders inside a project',
                                  formatter_class=argparse.RawTextHelpFormatter,
                                  description=fill('Move or rename data objects and/or folders inside a single project.  To copy data between different projects, use \'dx cp\' instead.'),
                                  prog='dx mv',
                                  parents=[env_args, all_arg])
mv_sources_action = parser_mv.add_argument('sources', help='Objects and/or folder names to move', metavar='source',
                                           nargs='+')
mv_sources_action.completer = DXPathCompleter()
parser_mv.add_argument('destination', help=fill('Folder into which to move the sources or new pathname (if only one source is provided).  Must be in the same project/container as all source paths.', width_adjustment=-15))
parser_mv.set_defaults(func=mv)
register_parser(parser_mv, categories='fs')

#####################################
# mkdir
#####################################
parser_mkdir = subparsers.add_parser('mkdir', help='Create a new folder',
                                     description='Create a new folder', prog='dx mkdir',
                                     parents=[env_args])
parser_mkdir.add_argument('-p', '--parents', help='no error if existing, create parent directories as needed',
                          action='store_true')
mkdir_paths_action = parser_mkdir.add_argument('paths', help='Paths to folders to create', metavar='path', nargs='+')
mkdir_paths_action.completer = DXPathCompleter(expected='folder')
parser_mkdir.set_defaults(func=mkdir)
register_parser(parser_mkdir, categories='fs')

#####################################
# rmdir
#####################################
parser_rmdir = subparsers.add_parser('rmdir', help='Remove a folder',
                                     description='Remove a folder', prog='dx rmdir',
                                     parents=[env_args])
rmdir_paths_action = parser_rmdir.add_argument('paths', help='Paths to folders to remove', metavar='path', nargs='+')
rmdir_paths_action.completer = DXPathCompleter(expected='folder')
parser_rmdir.set_defaults(func=rmdir)
register_parser(parser_rmdir, categories='fs')

#####################################
# rm
#####################################
parser_rm = subparsers.add_parser('rm', help='Remove data objects and folders',
                                  description='Remove data objects and folders.', prog='dx rm',
                                  parents=[env_args, all_arg])
rm_paths_action = parser_rm.add_argument('paths', help='Paths to remove', metavar='path', nargs='+')
rm_paths_action.completer = DXPathCompleter()
parser_rm.add_argument('-r', '--recursive', help='Recurse into a directory', action='store_true')
parser_rm.add_argument('-f', '--force', help='Force removal of files', action='store_true')

parser_rm.set_defaults(func=rm)
register_parser(parser_rm, categories='fs')

# data

#####################################
# describe
#####################################
parser_describe = subparsers.add_parser('describe', help='Describe a remote object',
                                        description=fill('Describe a DNAnexus entity.  Use this command to describe data objects by name or ID, jobs, apps, users, organizations, etc.  If using the "--json" flag, it will thrown an error if more than one match is found (but if you would like a JSON array of the describe hashes of all matches, then provide the "--multi" flag).  Otherwise, it will always display all results it finds.') + '\n\nNOTES:\n\n- ' + fill('The project found in the path is used as a HINT when you are using an object ID; you may still get a result if you have access to a copy of the object in some other project, but if it exists in the specified project, its description will be returned.') + '\n\n- ' + fill('When describing apps or applets, options marked as advanced inputs will be hidden unless --verbose is provided'),
                                        formatter_class=argparse.RawTextHelpFormatter,
                                        parents=[json_arg, no_color_arg, delim_arg, env_args],
                                        prog='dx describe')
parser_describe.add_argument('--details', help='Include details of data objects', action='store_true')
parser_describe.add_argument('--verbose', help='Include additional metadata', action='store_true')
parser_describe.add_argument('--name', help='Only print the matching names, one per line', action='store_true')
parser_describe.add_argument('--multi', help=fill('If the flag --json is also provided, then returns a JSON array of describe hashes of all matching results', width_adjustment=-24),
                             action='store_true')
describe_path_action = parser_describe.add_argument('path', help=fill('Object ID or path to an object (possibly in another project) to describe.', width_adjustment=-24))
describe_path_action.completer = DXPathCompleter()
parser_describe.set_defaults(func=describe)
register_parser(parser_describe, categories=('data', 'metadata'))

#####################################
# upload
#####################################
parser_upload = subparsers.add_parser('upload', help='Upload file(s) or directory',
                                      description='Upload local file(s) or directory.  If "-" is provided, stdin will be used instead.  By default, the filename will be used as its new name.  If --path/--destination is provided with a path ending in a slash, the filename will be used, and the folder path will be used as a destination.  If it does not end in a slash, then it will be used as the final name.',
                                      parents=[parser_dataobject_args, stdout_args, env_args],
                                      prog="dx upload")
upload_filename_action = parser_upload.add_argument('filename', nargs='+',
                                                    help='Local file or directory to upload ("-" indicates stdin input); provide multiple times to upload multiple files or directories')
upload_filename_action.completer = LocalCompleter()
parser_upload.add_argument('-o', '--output', help=argparse.SUPPRESS) # deprecated; equivalent to --path/--destination
parser_upload.add_argument('--path', '--destination',
                           help=fill('DNAnexus path to upload file(s) to (default uses current project and folder if not provided)', width_adjustment=-24),
                           nargs='?')
parser_upload.add_argument('-r', '--recursive', help='Upload directories recursively', action='store_true')
parser_upload.add_argument('--wait', help='Wait until the file has finished closing', action='store_true')
parser_upload.add_argument('--no-progress', help='Do not show a progress bar', dest='show_progress',
                           action='store_false', default=sys.stderr.isatty())
parser_upload.add_argument('--buffer-size', help='Set the write buffer size (in bytes)', dest='write_buffer_size')
parser_upload.add_argument('--singlethread', help='Enable singlethreaded uploading', dest='singlethread', action='store_true')
parser_upload.set_defaults(func=upload, mute=False)
register_parser(parser_upload, categories='data')

#####################################
# download
#####################################
parser_download = subparsers.add_parser('download', help='Download file(s)',
                                        description='Download the contents of a file object or multiple objects.  Use "-o -" to direct the output to stdout.',
                                        prog='dx download',
                                        parents=[env_args])
parser_download_paths_arg = parser_download.add_argument('paths', help='Data object ID or name, or folder to download',
                                                         nargs='+', metavar='path')
parser_download_paths_arg.completer = DXPathCompleter(classes=['file'])
parser_download.add_argument('-o', '--output', help='Local filename or directory to be used ("-" indicates stdout output); if not supplied or a directory is given, the object\'s name on the platform will be used, along with any applicable extensions')
parser_download.add_argument('-f', '--overwrite', help='Resume an interupted download if the local and remote file signatures match.  If the signatures do not match the local file will be overwritten.', action='store_true')
parser_download.add_argument('-r', '--recursive', help='Download folders recursively', action='store_true')
parser_download.add_argument('-a', '--all', help='If multiple objects match the input, download all of them',
                             action='store_true')
parser_download.add_argument('--no-progress', help='Do not show a progress bar', dest='show_progress',
                             action='store_false', default=sys.stderr.isatty())
parser_download.add_argument('--lightweight', help='Skip some validation steps to make fewer API calls',
                             action='store_true')
parser_download.add_argument('--symlink-max-tries', help='Set maximum number of tries for downloading symlinked files using aria2c',
                             type=positive_integer,
                             default=15)
parser_download.add_argument('--unicode', help='Display the characters as text/unicode when writing to stdout',
                             dest="unicode_text", action='store_true')
parser_download.set_defaults(func=download_or_cat)
register_parser(parser_download, categories='data')

#####################################
# make_download_url
#####################################
parser_make_download_url = subparsers.add_parser('make_download_url', help='Create a file download link for sharing',
                                                 description='Creates a pre-authenticated link that can be used to download a file without logging in.',
                                                 prog='dx make_download_url')
path_action = parser_make_download_url.add_argument('path', help='Project-qualified data object ID or name, e.g. project-xxxx:file-yyyy, or project-xxxx:/path/to/file.txt')
path_action.completer = DXPathCompleter(classes=['file'])
parser_make_download_url.add_argument('--duration', help='Time for which the URL will remain valid (in seconds, or use suffix s, m, h, d, w, M, y). Default: 1 day')
parser_make_download_url.add_argument('--filename', help='Name that the server will instruct the client to save the file as (default is the filename)')
parser_make_download_url.set_defaults(func=make_download_url)
register_parser(parser_make_download_url, categories='data')

#####################################
# cat
#####################################
parser_cat = subparsers.add_parser('cat', help='Print file(s) to stdout', prog='dx cat',
                                   parents=[env_args])
cat_path_action = parser_cat.add_argument('path', help='File ID or name(s) to print to stdout', nargs='+')
cat_path_action.completer = DXPathCompleter(classes=['file'])
parser_cat.add_argument('--unicode', help='Display the characters as text/unicode when writing to stdout',
                        dest="unicode_text", action='store_true')
parser_cat.set_defaults(func=cat)
register_parser(parser_cat, categories='data')

#####################################
# head
#####################################
parser_head = subparsers.add_parser('head',
                                    help='Print part of a file',
                                    description='Print the first part of a file.  By default, prints the first 10 lines.',
                                    parents=[no_color_arg, env_args],
                                    prog='dx head')
parser_head.add_argument('-n', '--lines', type=int, metavar='N', help='Print the first N lines (default 10)',
                         default=10)
head_path_action = parser_head.add_argument('path', help='File ID or name to access')
head_path_action.completer = DXPathCompleter(classes=['file'])
parser_head.set_defaults(func=head)
register_parser(parser_head, categories='data')

#####################################
# build
#####################################
build_parser = subparsers.add_parser('build', help='Create a new applet/app, or a workflow',
                                     description='Build an applet, app, or workflow object from a local source directory or an app from an existing applet in the platform. You can use ' + BOLD("dx-app-wizard") + ' to generate a skeleton directory of an app/applet with the necessary files.',
                                     prog='dx build',
                                     parents=[env_args, stdout_args])

app_and_globalworkflow_options = build_parser.add_argument_group('Options for creating apps or globalworkflows', '(Only valid when --app/--create-app/--globalworkflow/--create-globalworkflow is specified)')
applet_and_workflow_options = build_parser.add_argument_group('Options for creating applets or workflows', '(Only valid when --app/--create-app/--globalworkflow/--create-globalworkflow is NOT specified)')
nextflow_options = build_parser.add_argument_group('Options for creating Nextflow applets', '(Only valid when --nextflow is specified)')

# COMMON OPTIONS
build_parser.add_argument("--ensure-upload", help="If specified, will bypass computing checksum of " +
                                            "resources directory and upload it unconditionally; " +
                                            "by default, will compute checksum and upload only if " +
                                            "it differs from a previously uploaded resources bundle.",
                    action="store_true")
build_parser.add_argument("--force-symlinks", help="If specified, will not attempt to dereference "+
                                            "symbolic links pointing outside of the resource " +
                                            "directory.  By default, any symlinks within the resource " +
                                            "directory are kept as links while links to files " +
                                            "outside the resource directory are dereferenced (note "+
                                            "that links to directories outside of the resource directory " +
                                            "will cause an error).",
                    action="store_true")

src_dir_action = build_parser.add_argument("src_dir", help="Source directory that contains dxapp.json, dxworkflow.json or *.nf (for --nextflow option). (default: current directory)", nargs='?')
src_dir_action.completer = LocalCompleter()

build_parser.add_argument("--app", "--create-app", help="Create an app.", action="store_const", dest="mode", const="app")
build_parser.add_argument("--create-applet", help=argparse.SUPPRESS, action="store_const", dest="mode", const="applet")
build_parser.add_argument("--workflow", "--create-workflow", help="Create a workflow.", action="store_const", dest="mode", const="workflow")

build_parser.add_argument("--globalworkflow", "--create-globalworkflow", help="Create a global workflow.", action="store_const", dest="mode", const="globalworkflow")

applet_and_workflow_options.add_argument("-d", "--destination", help="Specifies the destination project, destination folder, and/or name for the applet, in the form [PROJECT_NAME_OR_ID:][/[FOLDER/][NAME]]. Overrides the project, folder, and name fields of the dxapp.json or dxworkflow.json, if they were supplied.", default='.')

# --[no-]dry-run
#
# The --dry-run flag can be used to see the applet spec that would be
# provided to /applet/new, for debugging purposes. However, the output
# would deviate from that of a real run in the following ways:
#
# * Any bundled resources are NOT uploaded and are not reflected in the
#   app(let) spec.
# * No temporary project is created (if building an app) and the
#   "project" field is not set in the app spec.
build_parser.set_defaults(dry_run=False)
build_parser.add_argument("--dry-run", "-n", help="Do not create an app(let): only perform local checks and compilation steps, and show the spec of the app(let) that would have been created.", action="store_true", dest="dry_run")
build_parser.add_argument("--no-dry-run", help=argparse.SUPPRESS, action="store_false", dest="dry_run")

# --[no-]publish
app_and_globalworkflow_options.set_defaults(publish=False)
app_and_globalworkflow_options.add_argument("--publish", help="Publish the resulting app/globalworkflow and make it the default.", action="store_true",
                         dest="publish")
app_and_globalworkflow_options.add_argument("--no-publish", help=argparse.SUPPRESS, action="store_false", dest="publish")
app_and_globalworkflow_options.add_argument("--from", help="ID or path of the source applet/workflow to create an app/globalworkflow from. Source directory src_dir cannot be given when using this option",
                          dest="_from").completer = DXPathCompleter(classes=['applet','workflow'])


# --[no-]remote
build_parser.set_defaults(remote=False)
build_parser.add_argument("--remote", help="Build the app remotely by uploading the source directory to the DNAnexus Platform and building it there. This option is useful if you would otherwise need to cross-compile the app(let) to target the Execution Environment.", action="store_true", dest="remote")
build_parser.add_argument("--no-watch", help="Don't watch the real-time logs of the remote builder (this option is only applicable if --remote or --repository is specified).", action="store_false", dest="watch")
build_parser.add_argument("--no-remote", help=argparse.SUPPRESS, action="store_false", dest="remote")

applet_and_workflow_options.add_argument("-f", "--overwrite", help="Remove existing applet(s) of the same name in the destination folder. This option is not yet supported for workflows.",
                            action="store_true", default=False)
applet_and_workflow_options.add_argument("-a", "--archive", help="Archive existing applet(s) of the same name in the destination folder. This option is not yet supported for workflows.",
                            action="store_true", default=False)
build_parser.add_argument("-v", "--version", help="Override the version number supplied in the manifest. This option needs to be specified when using --from option.", default=None,
                    dest="version_override", metavar='VERSION')
app_and_globalworkflow_options.add_argument("-b", "--bill-to", help="Entity (of the form user-NAME or org-ORGNAME) to bill for the app/globalworkflow.",
                         default=None, dest="bill_to", metavar='USER_OR_ORG')

# --[no-]check-syntax
build_parser.set_defaults(check_syntax=True)
build_parser.add_argument("--check-syntax", help=argparse.SUPPRESS, action="store_true", dest="check_syntax")
build_parser.add_argument("--no-check-syntax", help="Warn but do not fail when syntax problems are found (default is to fail on such errors).", action="store_false", dest="check_syntax")

# --[no-]version-autonumbering
app_and_globalworkflow_options.set_defaults(version_autonumbering=True)
app_and_globalworkflow_options.add_argument("--version-autonumbering", help=argparse.SUPPRESS, action="store_true", dest="version_autonumbering")
app_and_globalworkflow_options.add_argument("--no-version-autonumbering", help="Only attempt to create the version number supplied in the manifest (that is, do not try to create an autonumbered version such as 1.2.3+git.ab1b1c1d if 1.2.3 already exists and is published).", action="store_false", dest="version_autonumbering")
# --[no-]update
app_and_globalworkflow_options.set_defaults(update=True)
app_and_globalworkflow_options.add_argument("--update", help=argparse.SUPPRESS, action="store_true", dest="update")
app_and_globalworkflow_options.add_argument("--no-update", help="Never update an existing unpublished app/globalworkflow in place.", action="store_false", dest="update")
# --[no-]dx-toolkit-autodep
build_parser.add_argument("--dx-toolkit-legacy-git-autodep", help=argparse.SUPPRESS, action="store_const", dest="dx_toolkit_autodep", const="git")
build_parser.add_argument("--dx-toolkit-stable-autodep", help=argparse.SUPPRESS, action="store_const", dest="dx_toolkit_autodep", const="stable")
build_parser.add_argument("--dx-toolkit-autodep", help=argparse.SUPPRESS, action="store_const", dest="dx_toolkit_autodep", const="stable")
build_parser.add_argument("--no-dx-toolkit-autodep", help=argparse.SUPPRESS, action="store_false", dest="dx_toolkit_autodep")

# --[no-]parallel-build
build_parser.set_defaults(parallel_build=True)
build_parser.add_argument("--parallel-build", help=argparse.SUPPRESS, action="store_true", dest="parallel_build")
build_parser.add_argument("--no-parallel-build", help="Build with " + BOLD("make") + " instead of " + BOLD("make -jN") + ".", action="store_false",
                    dest="parallel_build")

app_and_globalworkflow_options.set_defaults(use_temp_build_project=True)
# Original help: "When building an app, build its applet in the current project instead of a temporary project".
app_and_globalworkflow_options.add_argument("--no-temp-build-project", help="When building an app in a single region, build its applet in the current project instead of a temporary project.", action="store_false", dest="use_temp_build_project")

# --yes
app_and_globalworkflow_options.add_argument('-y', '--yes', dest='confirm', help='Do not ask for confirmation for potentially dangerous operations', action='store_false')

# --[no-]json (undocumented): dumps the JSON describe of the app or
# applet that was created. Useful for tests.
build_parser.set_defaults(json=False)
build_parser.add_argument("--json", help=argparse.SUPPRESS, action="store_true", dest="json")
build_parser.add_argument("--no-json", help=argparse.SUPPRESS, action="store_false", dest="json")
build_parser.add_argument("--extra-args", help="Arguments (in JSON format) to pass to the /applet/new API method, overriding all other settings")
build_parser.add_argument("--run", help="Run the app or applet after building it (options following this are passed to "+BOLD("dx run")+"; run at high priority by default).", nargs=argparse.REMAINDER)

# --region
app_and_globalworkflow_options.add_argument("--region", action="append", help="Enable the app/globalworkflow in this region. This flag can be specified multiple times to enable the app/globalworkflow in multiple regions. If --region is not specified, then the enabled region(s) will be determined by 'regionalOptions' in dxapp.json, or the project context.")

# --keep-open
build_parser.add_argument('--keep-open', help=fill("Do not close workflow after building it. Cannot be used when building apps, applets or global workflows.",
                                                   width_adjustment=-24), action='store_true')

# --nextflow
build_parser.add_argument('--nextflow', help=fill("Build Nextflow applet.",
                                                   width_adjustment=-24), action='store_true')

# --profile
nextflow_options.add_argument('--profile', help=fill("Default profile for the Nextflow pipeline.",
                                                   width_adjustment=-24), dest="profile")

# --repository
nextflow_options.add_argument('--repository', help=fill("Specifies a Git repository of a Nextflow pipeline. Incompatible with --remote.",
                                                   width_adjustment=-24), dest="repository")

# --repository-tag
nextflow_options.add_argument('--repository-tag', help=fill("Specifies tag for Git repository. Can be used only with --repository.",
                                                   width_adjustment=-24), dest="tag")

# --git-credentials
nextflow_options.add_argument('--git-credentials', help=fill("Git credentials used to access Nextflow pipelines from private Git repositories. "
                                                        "Can be used only with --repository. More information about the file syntax can be found"
                                                        " at https://www.nextflow.io/blog/2021/configure-git-repositories-with-nextflow.html.",
                                                   width_adjustment=-24), dest="git_credentials").completer = DXPathCompleter(classes=['file'])

build_parser.set_defaults(func=build)
register_parser(build_parser, categories='exec')

#####################################
# build_asset
#####################################
from ..asset_builder import build_asset
parser_build_asset = subparsers.add_parser(
    "build_asset",
    help='Build an asset bundle',
    formatter_class=argparse.RawTextHelpFormatter,
    description=fill('Build an asset from a local source directory. The directory must have a file called '
         '"dxasset.json" containing valid JSON. For more details, see '
         '\n\nhttps://documentation.dnanexus.com/developer/apps/dependency-management/asset-build-process'),
    prog="dx build_asset")
parser_build_asset.add_argument("src_dir", help="Asset source directory (default: current directory)", nargs='?')
parser_build_asset.add_argument("-d", "--destination",
                                help=fill("Specifies the destination project and destination folder for the asset,"
                                          " in the form [PROJECT_NAME_OR_ID:][/[FOLDER/][NAME]]"),
                                default='.')
parser_build_asset.add_argument("--json", help=fill("Show ID of resulting asset bundle in JSON format"),
                                action="store_true", dest="json")
parser_build_asset.add_argument("--no-watch", help=fill("Don't watch the real-time logs of the asset-builder job."),
                                action="store_false", dest="watch")
parser_build_asset.add_argument("--priority", choices=['normal', 'high'], help=argparse.SUPPRESS)
parser_build_asset.set_defaults(func=build_asset)
register_parser(parser_build_asset)

#####################################
# add
#####################################
parser_add = subparsers.add_parser('add', help='Add one or more items to a list',
                                   description='Use this command with one of the availabile subcommands to perform various actions such as adding other users or orgs to the list of developers or authorized users of an app',
                                   prog='dx add')
subparsers_add = parser_add.add_subparsers(parser_class=DXArgumentParser)
subparsers_add.metavar = 'list_type'
register_parser(parser_add, categories=())

parser_add_users = subparsers_add.add_parser('users', help='Add authorized users for an app',
                                             description='Add users or orgs to the list of authorized users of an app.  Published versions of the app will only be accessible to users represented by this list and to developers of the app.  Unpublished versions are restricted to the developers.',
                                             prog='dx add users', parents=[env_args])
parser_add_users.add_argument('app', help='Name or ID of an app').completer = DXAppCompleter(installed=True)
parser_add_users.add_argument('users', metavar='authorizedUser',
                              help='One or more users or orgs to add',
                              nargs='+')
parser_add_users.set_defaults(func=add_users)
register_parser(parser_add_users, subparsers_action=subparsers_add, categories='exec')

parser_add_developers = subparsers_add.add_parser('developers', help='Add developers for an app',
                                                  description='Add users or orgs to the list of developers for an app.  Developers are able to build and publish new versions of the app, and add or remove others from the list of developers and authorized users.',
                                                  prog='dx add developers', parents=[env_args])
parser_add_developers.add_argument('app', help='Name or ID of an app').completer = DXAppCompleter(installed=True)
parser_add_developers.add_argument('developers', metavar='developer', help='One or more users or orgs to add',
                              nargs='+')
parser_add_developers.set_defaults(func=add_developers)
register_parser(parser_add_developers, subparsers_action=subparsers_add, categories='exec')

parser_add_stage = subparsers_add.add_parser('stage', help='Add a stage to a workflow',
                                             description='Add a stage to a workflow.  Default inputs for the stage can also be set at the same time.',
                                             parents=[exec_input_args, stdout_args, env_args,
                                                      instance_type_arg],
                                             prog='dx add stage')
parser_add_stage.add_argument('workflow', help='Name or ID of a workflow').completer = DXPathCompleter(classes=['workflow'])
parser_add_stage.add_argument('executable', help='Name or ID of an executable to add as a stage in the workflow').completer = MultiCompleter([DXAppCompleter(),
                                                                                                                                              DXPathCompleter(classes=['applet'])])
parser_add_stage.add_argument('--alias', '--version', '--tag', dest='alias',
                              help='Tag or version of the app to add if the executable is an app (default: "default" if an app)')
parser_add_stage.add_argument('--name', help='Stage name')
parser_add_stage.add_argument('--id',  dest='stage_id', help='Stage ID')
add_stage_folder_args = parser_add_stage.add_mutually_exclusive_group()
add_stage_folder_args.add_argument('--output-folder', help='Path to the output folder for the stage (interpreted as an absolute path)')
add_stage_folder_args.add_argument('--relative-output-folder', help='A relative folder path for the stage (interpreted as relative to the workflow\'s output folder)')
parser_add_stage.set_defaults(func=workflow_cli.add_stage)
register_parser(parser_add_stage, subparsers_action=subparsers_add, categories='workflow')

parser_add_member = subparsers_add.add_parser("member", help="Grant a user membership to an org", description="Grant a user membership to an org", prog="dx add member", parents=[stdout_args, env_args])
parser_add_member.add_argument("org_id", help="ID of the org")
parser_add_member.add_argument("username_or_user_id", help="Username or ID of user")
parser_add_member.add_argument("--level", required=True, choices=["ADMIN", "MEMBER"], help="Org membership level that will be granted to the specified user")
parser_add_member.add_argument("--allow-billable-activities", default=False, action="store_true", help='Grant the specified user "allowBillableActivities" in the org')
parser_add_member.add_argument("--no-app-access", default=True, action="store_false", dest="app_access", help='Disable "appAccess" for the specified user in the org')
parser_add_member.add_argument("--project-access", choices=["ADMINISTER", "CONTRIBUTE", "UPLOAD", "VIEW", "NONE"], default="CONTRIBUTE", help='The default implicit maximum permission the specified user will receive to projects explicitly shared with the org; default CONTRIBUTE')
parser_add_member.add_argument("--no-email", default=False, action="store_true", help="Disable org invitation email notification to the specified user")
parser_add_member.set_defaults(func=add_membership)
register_parser(parser_add_member, subparsers_action=subparsers_add, categories="org")

#####################################
# list
#####################################
parser_list = subparsers.add_parser('list', help='Print the members of a list',
                                   description='Use this command with one of the availabile subcommands to perform various actions such as printing the list of developers or authorized users of an app.',
                                   prog='dx list')
subparsers_list = parser_list.add_subparsers(parser_class=DXArgumentParser)
subparsers_list.metavar = 'list_type'
register_parser(parser_list, categories=())

parser_list_users = subparsers_list.add_parser('users', help='List authorized users for an app',
                                               description='List the authorized users of an app.  Published versions of the app will only be accessible to users represented by this list and to developers of the app.  Unpublished versions are restricted to the developers',
                                               prog='dx list users', parents=[env_args])
parser_list_users.add_argument('app', help='Name or ID of an app').completer = DXAppCompleter(installed=True)
parser_list_users.set_defaults(func=list_users)
register_parser(parser_list_users, subparsers_action=subparsers_list, categories='exec')

parser_list_developers = subparsers_list.add_parser('developers', help='List developers for an app',
                                                    description='List the developers for an app.  Developers are able to build and publish new versions of the app, and add or remove others from the list of developers and authorized users.',
                                                    prog='dx list developers', parents=[env_args])
parser_list_developers.add_argument('app', help='Name or ID of an app').completer = DXAppCompleter(installed=True)
parser_list_developers.set_defaults(func=list_developers)
register_parser(parser_list_developers, subparsers_action=subparsers_list, categories='exec')

parser_list_stages = subparsers_list.add_parser('stages', help='List the stages in a workflow',
                                                description='List the stages in a workflow.',
                                                parents=[env_args],
                                                prog='dx list stages')
parser_list_stages.add_argument('workflow', help='Name or ID of a workflow').completer = DXPathCompleter(classes=['workflow'])
parser_list_stages.set_defaults(func=workflow_cli.list_stages)
register_parser(parser_list_stages, subparsers_action=subparsers_list, categories='workflow')

parser_list_database = subparsers_list.add_parser(
    "database",
    help=fill("List entities associated with a specific database. For example,") + "\n\n\t" +
         fill('"dx list database files" lists database files associated with a specific database.') + "\n\n\t" +
         fill('Please execute "dx list database -h" for more information.'),
    description=fill("List entities associated with a specific database."),
    prog="dx list database"
)
register_parser(parser_list_database, subparsers_action=subparsers_list)

subparsers_list_database = parser_list_database.add_subparsers(parser_class=DXArgumentParser)
subparsers_list_database.metavar = "entities"

parser_list_database_files = subparsers_list_database.add_parser(
    'files',
    help='List files associated with a specific database',
    description=fill('List files associated with a specific database'),
    parents=[env_args],
    prog='dx list database files'
)
parser_list_database_files.add_argument('database', help='Data object ID or path of the database.')
parser_list_database_files.add_argument('--folder', default='/', help='Name of folder (directory) in which to start searching for database files. This will typically match the name of the table whose files are of interest. The default value is "/" which will start the search at the root folder of the database.')
parser_list_database_files.add_argument("--recurse", default=False, help='Look for files recursively down the directory structure. Otherwise, by default, only look on one level.', action='store_true')
parser_list_database_files.add_argument("--csv", default=False, help='Write output as comma delimited fields, suitable as CSV format.', action='store_true')
parser_list_database_files.add_argument("--timeout", default=120, help='Number of seconds to wait before aborting the request. If omitted, default timeout is 120 seconds.', type=int)
parser_list_database_files.set_defaults(func=list_database_files)
register_parser(parser_list_database_files, subparsers_action=subparsers_list_database, categories='data')


#####################################
# remove
#####################################
parser_remove = subparsers.add_parser('remove', help='Remove one or more items to a list',
                                      description='Use this command with one of the available subcommands to perform various actions such as removing other users from the list of developers or authorized users of an app.',
                                      prog='dx remove')
subparsers_remove = parser_remove.add_subparsers(parser_class=DXArgumentParser)
subparsers_remove.metavar = 'list_type'
register_parser(parser_remove, categories=())

parser_remove_users = subparsers_remove.add_parser('users', help='Remove authorized users for an app',
                                                   description='Remove users or orgs from the list of authorized users of an app.  Published versions of the app will only be accessible to users represented by this list and to developers of the app.  Unpublished versions are restricted to the developers',
                                                   prog='dx remove users', parents=[env_args])
parser_remove_users.add_argument('app', help='Name or ID of an app').completer = DXAppCompleter(installed=True)
parser_remove_users.add_argument('users', metavar='authorizedUser',
                                 help='One or more users or orgs to remove',
                                 nargs='+')
parser_remove_users.set_defaults(func=remove_users)
register_parser(parser_remove_users, subparsers_action=subparsers_remove, categories='exec')

parser_remove_developers = subparsers_remove.add_parser('developers', help='Remove developers for an app',
                                                        description='Remove users or orgs from the list of developers for an app.  Developers are able to build and publish new versions of the app, and add or remove others from the list of developers and authorized users.',
                                                        prog='dx remove developers', parents=[env_args])
parser_remove_developers.add_argument('app', help='Name or ID of an app').completer = DXAppCompleter(installed=True)
parser_remove_developers.add_argument('developers', metavar='developer', help='One or more users to remove',
                                      nargs='+')
parser_remove_developers.set_defaults(func=remove_developers)
register_parser(parser_remove_developers, subparsers_action=subparsers_remove, categories='exec')

parser_remove_stage = subparsers_remove.add_parser('stage', help='Remove a stage from a workflow',
                                                   description='Remove a stage from a workflow.  The stage should be indicated either by an integer (0-indexed, i.e. "0" for the first stage), or a stage ID.',
                                                   parents=[stdout_args, env_args],
                                                   prog='dx remove stage')
parser_remove_stage.add_argument('workflow', help='Name or ID of a workflow').completer = DXPathCompleter(classes=['workflow'])
parser_remove_stage.add_argument('stage', help='Stage (index or ID) of the workflow to remove')
parser_remove_stage.set_defaults(func=workflow_cli.remove_stage)
register_parser(parser_remove_stage, subparsers_action=subparsers_remove, categories='workflow')

parser_remove_member = subparsers_remove.add_parser("member", help="Revoke the org membership of a user", description="Revoke the org membership of a user", prog="dx remove member", parents=[stdout_args, env_args])
parser_remove_member.add_argument("org_id", help="ID of the org")
parser_remove_member.add_argument("username_or_user_id", help="Username or ID of user")
parser_remove_member.add_argument("--keep-explicit-project-permissions", default=True, action="store_false", dest="revoke_project_permissions", help="Disable revocation of explicit project permissions of the specified user to projects billed to the org; implicit project permissions (i.e. those granted to the specified user via his membership in this org) will always be revoked")
parser_remove_member.add_argument("--keep-explicit-app-permissions", default=True, action="store_false", dest="revoke_app_permissions", help="Disable revocation of explicit app developer and user permissions of the specified user to apps billed to the org; implicit app permissions (i.e. those granted to the specified user via his membership in this org) will always be revoked")
parser_remove_member.add_argument("-y", "--yes", action="store_false", dest="confirm", help="Do not ask for confirmation")
parser_remove_member.set_defaults(func=remove_membership)
register_parser(parser_remove_member, subparsers_action=subparsers_remove, categories="org")

#####################################
# update
#####################################
parser_update = subparsers.add_parser('update', help='Update certain types of metadata',
                                      description='''
Use this command with one of the available targets listed below to update
their metadata that are not covered by the other
subcommands.''',
                                      prog='dx update')
subparsers_update = parser_update.add_subparsers(parser_class=DXArgumentParser)
subparsers_update.metavar = 'target'
register_parser(parser_update, categories=())

parser_update_org = subparsers_update.add_parser('org',
                                                 help='Update information about an org',
                                                 description='Update information about an org',
                                                 parents=[stdout_args, env_args],
                                                 prog='dx update org')
parser_update_org.add_argument('org_id', help='ID of the org')
parser_update_org.add_argument('--name', help='New name of the org')
parser_update_org.add_argument('--member-list-visibility', help='New org membership level that is required to be able to view the membership level and/or permissions of any other member in the specified org (corresponds to the memberListVisibility org policy)', choices=['ADMIN', 'MEMBER', 'PUBLIC'])
parser_update_org.add_argument('--project-transfer-ability', help='New org membership level that is required to be able to change the billing account of a project that is billed to the specified org, to some other entity (corresponds to the restrictProjectTransfer org policy)', choices=['ADMIN', 'MEMBER'])
parser_update_org.add_argument('--saml-idp', help='New SAML identity provider')
update_job_reuse_args = parser_update_org.add_mutually_exclusive_group(required=False)
update_job_reuse_args.add_argument('--enable-job-reuse', action='store_true',  help='Enable job reuse for projects where the org is the billTo')
update_job_reuse_args.add_argument('--disable-job-reuse', action='store_true', help='Disable job reuse for projects where the org is the billTo')
parser_update_org.set_defaults(func=update_org)
register_parser(parser_update_org, subparsers_action=subparsers_update, categories='org')


parser_update_workflow = subparsers_update.add_parser('workflow', help='Update the metadata for a workflow',
                                                      description='Update the metadata for an existing workflow',
                                                      parents=[stdout_args, env_args],
                                                      prog='dx update workflow')
parser_update_workflow.add_argument('workflow', help='Name or ID of a workflow').completer = DXPathCompleter(classes=['workflow'])
update_workflow_title_args = parser_update_workflow.add_mutually_exclusive_group()
update_workflow_title_args.add_argument('--title', help='Workflow title')
update_workflow_title_args.add_argument('--no-title', help='Unset the workflow title', action='store_true')
parser_update_workflow.add_argument('--summary', help='Workflow summary')
parser_update_workflow.add_argument('--description', help='Workflow description')
update_workflow_output_folder_args = parser_update_workflow.add_mutually_exclusive_group()
update_workflow_output_folder_args.add_argument('--output-folder', help='Default output folder for the workflow')
update_workflow_output_folder_args.add_argument('--no-output-folder', help='Unset the default output folder for the workflow', action='store_true')
parser_update_workflow.set_defaults(func=workflow_cli.update_workflow)
register_parser(parser_update_workflow, subparsers_action=subparsers_update, categories='workflow')

parser_update_stage = subparsers_update.add_parser('stage', help='Update the metadata for a stage in a workflow',
                                                   description='Update the metadata for a stage in a workflow',
                                                   parents=[exec_input_args, stdout_args, env_args,
                                                            instance_type_arg],
                                                   prog='dx update stage')
parser_update_stage.add_argument('workflow', help='Name or ID of a workflow').completer = DXPathCompleter(classes=['workflow'])
parser_update_stage.add_argument('stage', help='Stage (index or ID) of the workflow to update')
parser_update_stage.add_argument('--executable', help='Name or ID of an executable to replace in the stage').completer = MultiCompleter([DXAppCompleter(),
                                                                                                                                         DXPathCompleter(classes=['applet'])])
parser_update_stage.add_argument('--alias', '--version', '--tag', dest='alias',
                                 help='Tag or version of the app to use if replacing the stage executable with an app (default: "default" if an app)')
parser_update_stage.add_argument('--force',
                                 help='Whether to replace the executable even if it the new one cannot be verified as compatible with the previous version',
                                 action='store_true')
update_stage_name_args = parser_update_stage.add_mutually_exclusive_group()
update_stage_name_args.add_argument('--name', help='Stage name')
update_stage_name_args.add_argument('--no-name', help='Unset the stage name', action='store_true')
update_stage_folder_args = parser_update_stage.add_mutually_exclusive_group()
update_stage_folder_args.add_argument('--output-folder', help='Path to the output folder for the stage (interpreted as an absolute path)')
update_stage_folder_args.add_argument('--relative-output-folder', help='A relative folder path for the stage (interpreted as relative to the workflow\'s output folder)')
parser_update_stage.set_defaults(func=workflow_cli.update_stage)
register_parser(parser_update_stage, subparsers_action=subparsers_update, categories='workflow')

parser_update_member = subparsers_update.add_parser("member", help="Update the membership of a user in an org", description="Update the membership of a user in an org", prog="dx update member", parents=[stdout_args, env_args])
parser_update_member.add_argument("org_id", help="ID of the org")
parser_update_member.add_argument("username_or_user_id", help="Username or ID of user")
parser_update_member.add_argument("--level", choices=["ADMIN", "MEMBER"], help="The new org membership level of the specified user")
parser_update_member.add_argument("--allow-billable-activities", choices=["true", "false"], help='The new "allowBillableActivities" membership permission of the specified user in the org; default false if demoting the specified user from ADMIN to MEMBER')
parser_update_member.add_argument("--app-access", choices=["true", "false"], help='The new "appAccess" membership permission of the specified user in the org; default true if demoting the specified user from ADMIN to MEMBER')
parser_update_member.add_argument("--project-access", choices=["ADMINISTER", "CONTRIBUTE", "UPLOAD", "VIEW", "NONE"], help='The new default implicit maximum permission the specified user will receive to projects explicitly shared with the org; default CONTRIBUTE if demoting the specified user from ADMIN to MEMBER')
parser_update_member.set_defaults(func=update_membership)
register_parser(parser_update_member, subparsers_action=subparsers_update, categories="org")

parser_update_project = subparsers_update.add_parser("project",
                                                     help="Updates a specified project with the specified options",
                                                     description="", prog="dx update project",
                                                     parents=[stdout_args, env_args])
parser_update_project.add_argument('project_id', help="Project ID or project name")
parser_update_project.add_argument('--name', help="New project name")
parser_update_project.add_argument('--summary', help="Project summary")
parser_update_project.add_argument('--description', help="Project description")
parser_update_project.add_argument('--protected', choices=["true", "false"],
                                   help="Whether the project should be PROTECTED")
parser_update_project.add_argument('--restricted', choices=["true", "false"],
                                   help="Whether the project should be RESTRICTED")
parser_update_project.add_argument('--download-restricted', choices=["true", "false"],
                                   help="Whether the project should be DOWNLOAD RESTRICTED")
parser_update_project.add_argument('--containsPHI', choices=["true"],
                                   help="Flag to tell if project contains PHI")
parser_update_project.add_argument('--external-upload-restricted', choices=["true", "false"],
                                   help="Whether uploads of file and table data to the project should be restricted")
parser_update_project.add_argument('--database-ui-view-only', choices=["true", "false"],
                                   help="Whether the viewers on the project can access the database data directly")
parser_update_project.add_argument('--bill-to', help="Update the user or org ID of the billing account", type=str)
allowed_executables_group = parser_update_project.add_mutually_exclusive_group()
allowed_executables_group.add_argument('--allowed-executables', help='Executable ID(s) this project is allowed to run.  This operation overrides any existing list of executables.', type=str, nargs="+")
allowed_executables_group.add_argument('--unset-allowed-executables', help='Removes any restriction to run executables as set by --allowed-executables', action='store_true')

parser_update_project.set_defaults(func=update_project)
register_parser(parser_update_project, subparsers_action=subparsers_update, categories="metadata")


#####################################
# install
#####################################
parser_install = subparsers.add_parser('install', help='Install an app',
                                       description='Install an app by name.  To see a list of apps you can install, hit <TAB> twice after "dx install" or run "' + BOLD('dx find apps') + '" to see a list of available apps.', prog='dx install',
                                       parents=[env_args])
install_app_action = parser_install.add_argument('app', help='ID or name of app to install')
install_app_action.completer = DXAppCompleter(installed=False)
parser_install.set_defaults(func=install)
register_parser(parser_install, categories='exec')

#####################################
# uninstall
#####################################
parser_uninstall = subparsers.add_parser('uninstall', help='Uninstall an app',
                                         description='Uninstall an app by name.', prog='dx uninstall',
                                         parents=[env_args])
uninstall_app_action = parser_uninstall.add_argument('app', help='ID or name of app to uninstall')
uninstall_app_action.completer = DXAppCompleter(installed=True)
parser_uninstall.set_defaults(func=uninstall)
register_parser(parser_uninstall, categories='exec')

#####################################
# run
#####################################
parser_run = subparsers.add_parser('run', help='Run an applet, app, or workflow', add_help=False,
                                   description=(fill('Run an applet, app, or workflow.  To see a list of executables you can run, hit <TAB> twice after "dx run" or run "' + BOLD('dx find apps') + '" or "' + BOLD('dx find globalworkflows') + '" to see a list of available apps and global workflows.') + '\n\n' + fill('If any inputs are required but not specified, an interactive mode for selecting inputs will be launched.  Inputs can be set in multiple ways.  Run "' + BOLD('dx run --input-help') + '" for more details.') + '\n\n' + fill('Run "' + BOLD('dx run --instance-type-help') + '" to see a list of specifications for computers available to run executables.')),
                                   prog='dx run',
                                   formatter_class=argparse.RawTextHelpFormatter,
                                   parents=[exec_input_args, stdout_args, env_args, extra_args,
                                            instance_type_arg, property_args, tag_args])
run_executable_action = parser_run.add_argument('executable',
                                                help=fill('Name or ID of an applet, app, or workflow to run; must be provided if --clone is not set', width_adjustment=-24),
                                                nargs="?", default="")
run_executable_action.completer = MultiCompleter([DXAppCompleter(),
                                                  DXPathCompleter(classes=['applet', 'workflow'], visibility="visible")])

parser_run.add_argument('-d', '--depends-on',
                        help=fill('ID of job, analysis, or data object that must be in the "done" or ' +
                                  '"closed" state, as appropriate, before this executable can be run; ' +
                                  'repeat as necessary (e.g. "--depends-on id1 ... --depends-on idN"). ' +
                                  'Cannot be supplied when running workflows',
                                  width_adjustment=-24),
                        action='append', type=str)

parser_run.add_argument('-h', '--help', help='show this help message and exit', nargs=0, action=runHelp)
parser_run.add_argument('--clone', help=fill('Job or analysis ID or name from which to use as default options (will use the exact same executable ID, destination project and folder, job input, instance type requests, and a similar name unless explicitly overridden by command-line arguments. When using an analysis with --clone a workflow executable cannot be overriden and should not be provided.)', width_adjustment=-24))
parser_run.add_argument('--alias', '--version', dest='alias',
                        help=fill('Alias (tag) or version of the app to run (default: "default" if an app)', width_adjustment=-24))
parser_run.add_argument('--destination', '--folder', metavar='PATH', dest='folder', help=fill('The full project:folder path in which to output the results. By default, the current working directory will be used.', width_adjustment=-24))
parser_run.add_argument('--batch-folders', dest='batch_folders',
                        help=fill('Output results to separate folders, one per batch, using batch ID as the name of the output folder. The batch output folder location will be relative to the path set in --destination', width_adjustment=-24),
                        action='store_true')
parser_run.add_argument('--project', metavar='PROJECT',
                        help=fill('Project name or ID in which to run the executable. This can also ' +
                                  'be specified together with the output folder in --destination.',
                                  width_adjustment=-24))
parser_run.add_argument('--stage-output-folder', metavar=('STAGE_ID', 'FOLDER'),
                        help=fill('A stage identifier (ID, name, or index), and a folder path to ' +
                                  'use as its output folder',
                                  width_adjustment=-24),
                        nargs=2,
                        action='append',
                        default=[])
parser_run.add_argument('--stage-relative-output-folder', metavar=('STAGE_ID', 'FOLDER'),
                        help=fill('A stage identifier (ID, name, or index), and a relative folder ' +
                                  'path to the workflow output folder to use as the output folder',
                                  width_adjustment=-24),
                        nargs=2,
                        action='append',
                        default=[])
parser_run.add_argument('--name', help=fill('Name for the job (default is the app or applet name)', width_adjustment=-24))
parser_run.add_argument('--delay-workspace-destruction',
                        help=fill('Whether to keep the job\'s temporary workspace around for debugging purposes for 3 days after it succeeds or fails', width_adjustment=-24),
                        action='store_true')
parser_run.add_argument('--priority',
                        choices=['low', 'normal', 'high'],
                        help=fill('Request a scheduling priority for all resulting jobs. ' +
                                  'Defaults to high when --watch, --ssh, or --allow-ssh flags are used.',
                                  width_adjustment=-24))
parser_run.add_argument('--head-job-on-demand', action='store_true',
                        help=fill('Requests that the head job of an app or applet be run in an on-demand instance. ' +
                                  'Note that --head-job-on-demand option will override the --priority setting for the head job',
                                  width_adjustment=-24))
parser_run.add_argument('-y', '--yes', dest='confirm', help='Do not ask for confirmation', action='store_false')
parser_run.add_argument('--wait', help='Wait until the job is done before returning', action='store_true')
parser_run.add_argument('--watch', help="Watch the job after launching it. Defaults --priority to high.", action='store_true')
parser_run.add_argument('--allow-ssh', action='append', nargs='?', metavar='ADDRESS',
                        help=fill('Configure the job to allow SSH access. Defaults --priority to high. If an argument is ' +
                                  'supplied, it is interpreted as an IP range, e.g. "--allow-ssh 1.2.3.4". ' +
                                  'If no argument is supplied then the client IP visible to the DNAnexus API server will be used by default',
                                  width_adjustment=-24))
parser_run.add_argument('--ssh',
                        help=fill("Configure the job to allow SSH access and connect to it after launching. " +
                                  "Defaults --priority to high.",
                                  width_adjustment=-24),
                        action='store_true')
parser_run.add_argument('--ssh-proxy', metavar=('<address>:<port>'),
                        help=fill('SSH connect via proxy, argument supplied is used as the proxy address and port',
                                  width_adjustment=-24))
parser_run.add_argument('--debug-on', action='append', choices=['AppError', 'AppInternalError', 'ExecutionError', 'All'],
                        help=fill("Configure the job to hold for debugging when any of the listed errors occur",
                                  width_adjustment=-24))

ignore_reuse = parser_run.add_mutually_exclusive_group()
ignore_reuse.add_argument('--ignore-reuse',
                        help=fill("Disable job reuse for execution",
                                  width_adjustment=-24),
                        action='store_true')
ignore_reuse.add_argument('--ignore-reuse-stage', metavar='STAGE_ID', dest='ignore_reuse_stages',
                        help=fill('A stage (using its ID, name, or index) for which job reuse should be disabled, ' +
                                  'if a stage points to another (nested) workflow the ignore reuse option will be applied to the whole subworkflow. ' +
                                  'This option overwrites any ignoreReuse fields set on app(let)s or the workflow during build time; ' +
                                  'repeat as necessary',
                                  width_adjustment=-24),
                        action='append')
parser_run.add_argument('--rerun-stage', metavar='STAGE_ID', dest='rerun_stages',
                        help=fill('A stage (using its ID, name, or index) to rerun, or "*" to ' +
                                  'indicate all stages should be rerun; repeat as necessary',
                                  width_adjustment=-24),
                        action='append')
parser_run.add_argument('--batch-tsv', dest='batch_tsv', metavar="FILE",
                        help=fill('A file in tab separated value (tsv) format, with a subset ' +
                                  'of the executable input arguments. A job will be launched ' +
                                  'for each table row.',
                                  width_adjustment=-24))
ic_format = '\'{"entrypoint": <number of instances>}\''
parser_run.add_argument('--instance-count',
                               metavar='INSTANCE_COUNT_OR_MAPPING',
                               help=fill('Specify spark cluster instance count(s). It can be an int or a mapping of the format {ic}'.format(ic=ic_format),
                                         width_adjustment=-24),
                               action='append')
parser_run.add_argument('--input-help',
                        help=fill('Print help and examples for how to specify inputs',
                                  width_adjustment=-24),
                        action=runInputHelp, nargs=0)
parser_run.add_argument('--detach', help=fill("When invoked from a job, detaches the new job from the creator job so the "
                                              "new job will appear as a typical root execution. Setting DX_RUN_DETACH "
                                              "environment variable to 1 causes this option to be set by default.",
                                              width_adjustment=-24), action='store_true')
parser_run.add_argument('--cost-limit', help=fill("Maximum cost of the job before termination. In case of workflows it is cost of the "
                                                  "entire analysis job. For batch run, this limit is applied per job.",
                                              width_adjustment=-24), metavar='cost_limit', type=float)
parser_run.add_argument('-r', '--rank', type=int, help=fill('Set the rank of the root execution, integer between -1024 and 1023. Requires executionRankEnabled license feature for the billTo. Default is 0.', width_adjustment=-24), default=None)
parser_run.add_argument('--max-tree-spot-wait-time', help=fill('The amount of time allocated to each path in the root execution\'s tree to wait for Spot (in seconds, or use suffix s, m, h, d, w, M, y)', width_adjustment=-24))
parser_run.add_argument('--max-job-spot-wait-time', help=fill('The amount of time allocated to each job in the root execution\'s tree to wait for Spot (in seconds, or use suffix s, m, h, d, w, M, y)', width_adjustment=-24))

preserve_outputs = parser_run.add_mutually_exclusive_group()
preserve_outputs.add_argument('--preserve-job-outputs', action='store_true',
                              help=fill("Copy cloneable outputs of every non-reused job entering \"done\" state in this "
                                        "root execution into the \"intermediateJobOutputs\" subfolder under the output "
                                        "folder for the root execution.",
                                        width_adjustment=-24))
preserve_outputs.add_argument('--preserve-job-outputs-folder', metavar="JOB_OUTPUTS_FOLDER",
                              help=fill("Copy cloneable outputs of every non-reused job entering \"done\" state in this "
                                        "root execution to a folder in the project. JOB_OUTPUTS_FOLDER starting with '/' "
                                        "refers to an absolute path within the project, otherwise, it refers to a subfolder "
                                        "under root execution's output folder.",
                                        width_adjustment=-24))

parser_run.set_defaults(func=run, verbose=False, help=False, details=None,
                        stage_instance_types=None, stage_folders=None, head_job_on_demand=None)
register_parser(parser_run, categories='exec')

#####################################
# watch
#####################################
parser_watch = subparsers.add_parser('watch', help='Watch logs of a job and its subjobs', prog='dx watch',
                                     description='Monitors logging output from a running job',
                                     parents=[env_args, no_color_arg])
parser_watch.add_argument('jobid', help='ID of the job to watch')
# .completer = TODO
parser_watch.add_argument('-n', '--num-recent-messages', help='Number of recent messages to get',
                          type=int, default=1024*256)
parser_watch.add_argument('--tree', help='Include the entire job tree', action='store_true')
parser_watch.add_argument('-l', '--levels', action='append', choices=["EMERG", "ALERT", "CRITICAL", "ERROR", "WARNING",
                                                                      "NOTICE", "INFO", "DEBUG", "STDERR", "STDOUT", "METRICS"])
parser_watch.add_argument('--get-stdout', help='Extract stdout only from this job', action='store_true')
parser_watch.add_argument('--get-stderr', help='Extract stderr only from this job', action='store_true')
parser_watch.add_argument('--get-streams', help='Extract only stdout and stderr from this job', action='store_true')
parser_watch.add_argument('--no-timestamps', help='Omit timestamps from messages', action='store_false',
                          dest='timestamps')
parser_watch.add_argument('--job-ids', help='Print job ID in each message', action='store_true')
parser_watch.add_argument('--no-job-info', help='Omit job info and status updates', action='store_false',
                          dest='job_info')
parser_watch.add_argument('-q', '--quiet', help='Do not print extra info messages', action='store_true')
parser_watch.add_argument('-f', '--format', help='Message format. Available fields: job, level, msg, date')
parser_watch.add_argument('--no-wait', '--no-follow', action='store_false', dest='tail',
                          help='Exit after the first new message is received, instead of waiting for all logs')
<<<<<<< HEAD
parser_watch.add_argument('--metrics', help=fill('Select display mode for detailed job metrics if they were collected and are available based on retention policy; see --metrics-help for details', width_adjustment=-24),
                          choices=["interspersed", "none", "csv"], default="interspersed")
=======

class MetricsHelpAction(argparse.Action):

    def __call__(self, parser, namespace, values, option_string=None):
        print(
"""Help: Displaying detailed job metrics
Detailed job metrics describe job's consumption of CPU, memory, disk, network, etc at 60 second intervals.
If collection of job metrics was enabled for a job (e.g with dx run --detailed-job-metrics), the metrics can be displayed by "dx watch" for 15 days from the time the job started running.

Note that all reported data-related values are in base 2 units - i.e. 1 MB = 1024 * 1024 bytes.

The "interspersed" default mode shows METRICS job log messages interspersed with other jog log messages.

The "none" mode omits all METRICS messages from "dx watch" output.

The "csv" mode outputs the following columns with headers in csv format to stdout:
- timestamp: An integer number representing the number of milliseconds since the Unix epoch.
- cpuCount: A number of CPUs available on the instance that ran the job.
- cpuUsageUser: The percentage of cpu time spent in user mode on the instance during the metric collection period.
- cpuUsageSystem: The percentage of cpu time spent in system mode on the instance during the metric collection period.
- cpuUsageIowait: The percentage of cpu time spent in waiting for I/O operations to complete on the instance during the metric collection period.
- cpuUsageIdle: The percentage of cpu time spent in waiting for I/O operations to complete on the instance during the metric collection period.
- memoryUsedBytes: Bytes of memory used (calculated as total - free - buffers - cache - slab_reclaimable + shared_memory).
- memoryTotalBytes: Total memory available on the instance that ran the job.
- diskUsedBytes: Bytes of storage allocated to the AEE that are used by the filesystem.
- diskTotalBytes: Total bytes of disk space available to the job within the AEE.
- networkOutBytes: Total network bytes transferred out from AEE since the job started. Includes "dx upload" bytes.
- networkInBytes: Total network bytes transferred into AEE since the job started. Includes "dx download" bytes.
- diskReadBytes: Total bytes read from the AEE-accessible disks since the job started.
- diskWriteBytes: Total bytes written to the AEE-accessible disks since the job started.
- diskReadOpsCount: Total disk read operation count against AEE-accessible disk since the job started.
- diskWriteOpsCount: Total disk write operation count against AEE-accessible disk since the job started.

Note 1: cpuUsageUser, cpuUsageSystem, cpuUsageIowait, cpuUsageIdle and memoryUsedBytes metrics reflect usage by processes inside and outside of the AEE which include DNAnexus services responsible for proxying DNAnexus data.
Note 2: cpuUsageUser + cpuUsageSystem + cpuUsageIowait + cpuUsageIdle + cpuUsageSteal = 100. cpuUsageSteal is unreported, but can be derived from the other 4 quantities given that they add up to 100.
Note 3: cpuUsage numbers are rounded to 2 decimal places.

The format of METRICS job log lines is defined as follows using the example below:

2023-03-15 12:23:44 some-job-name METRICS ** CPU usr/sys/idl/wai: 24/11/1/64% (4 cores) * Memory: 1566/31649MB * Storage: 19/142GB * Net: 10↓/0↑MBps * Disk: r/w 20/174 MBps iops r/w 8/1300

"2023-03-15 12:23:44" is the metrics collection time.
"METRICS" is a type of job log line containing detailed job metrics.
"CPU usr/sys/idl/wai: 24/11/1/64%" maps to cpuUsageUser, cpuUsageSystem, cpuUsageIdle, cpuUsageIowait values.
"(4 cores)" maps to cpuCount.
"Memory: 1566/31649MB" maps to memoryUsedBytes and memoryTotalBytes.
"Storage: 19/142GB" maps to diskUsedBytes and diskTotalBytes.
"Net: 10↓/0↑MBps" is derived from networkOutBytes and networkInBytes cumulative totals by subtracting previous measurement from the measurement at the metric collection time, and dividing the difference by the time span between the two measurements.
"Disk: r/w 20/174 MBps iops r/w 8/1300" is derived similar to "Net:" from diskReadBytes, diskWriteBytes, diskReadOpsCount, and diskWriteOpsCount.""")
        parser.exit(0)

parser_watch.add_argument('--metrics-help', action=MetricsHelpAction, nargs=0, help='Print help for displaying detailed job metrics')
>>>>>>> 730a00e5
parser_watch.set_defaults(func=watch)
register_parser(parser_watch, categories='exec')

#####################################
# shh_config
#####################################
parser_ssh_config = subparsers.add_parser('ssh_config', help='Configure SSH keys for your DNAnexus account',
                                   description='Configure SSH access credentials for your DNAnexus account',
                                   prog='dx ssh_config',
                                   parents=[env_args])
parser_ssh_config.add_argument('ssh_keygen_args', help='Command-line arguments to pass to ssh-keygen',
                               nargs=argparse.REMAINDER)
parser_ssh_config.add_argument('--revoke', help='Revoke SSH public key associated with your DNAnexus account; you will no longer be able to SSH into any jobs.', action='store_true')
parser_ssh_config.set_defaults(func=ssh_config)
register_parser(parser_ssh_config, categories='exec')

#####################################
# ssh
#####################################
parser_ssh = subparsers.add_parser('ssh', help='Connect to a running job via SSH',
                                   description='Use an SSH client to connect to a job being executed on the DNAnexus ' +
                                               'platform. The job must be launched using "dx run --allow-ssh" or ' +
                                               'equivalent API options. Use "dx ssh_config" or the Profile page on ' +
                                               'the DNAnexus website to configure SSH for your DNAnexus account.',
                                   prog='dx ssh',
                                   parents=[env_args])
parser_ssh.add_argument('job_id', help='Name of job to connect to')
parser_ssh.add_argument('ssh_args', help='Command-line arguments to pass to the SSH client', nargs=argparse.REMAINDER)
parser_ssh.add_argument('--ssh-proxy', metavar=('<address>:<port>'),
                        help='SSH connect via proxy, argument supplied is used as the proxy address and port')
parser_ssh_firewall = parser_ssh.add_mutually_exclusive_group()
parser_ssh_firewall.add_argument('--no-firewall-update', help='Do not update the allowSSH allowed IP ranges before connecting with ssh', action='store_true', default=False)
parser_ssh_firewall.add_argument('--allow-ssh', action='append', nargs='?', metavar='ADDRESS',
                        help=fill('Configure the job to allow SSH access from an IP range, e.g. "--allow-ssh 1.2.3.4". ' +
                                  'If no argument is supplied then the client IP visible to the DNAnexus API server will be used by default',
                                  width_adjustment=-24))
# If ssh is run with the  supress-running-check flag, then dx won't prompt
# the user whether they would like to terminate the currently running job
# after they exit ssh.  Among other things, this will allow users to setup
# ssh tunnels using dx ssh, and exit the ssh command with the tunnel still
# in place, and not be prompted to terminate the instance (which would close
# the tunnel).
parser_ssh.add_argument('--suppress-running-check', action='store_false', help=argparse.SUPPRESS, dest='check_running')
parser_ssh.set_defaults(func=ssh)
register_parser(parser_ssh, categories='exec')

#####################################
# terminate
#####################################
parser_terminate = subparsers.add_parser('terminate', help='Terminate jobs or analyses',
                                         description='Terminate one or more jobs or analyses',
                                         prog='dx terminate',
                                         parents=[env_args])
parser_terminate.add_argument('jobid', help='ID of a job or analysis to terminate', nargs='+')
parser_terminate.set_defaults(func=terminate)
parser_map['terminate'] = parser_terminate
parser_categories['all']['cmds'].append((subparsers._choices_actions[-1].dest, subparsers._choices_actions[-1].help))
parser_categories['exec']['cmds'].append((subparsers._choices_actions[-1].dest, subparsers._choices_actions[-1].help))

#####################################
# rmproject
#####################################
parser_rmproject = subparsers.add_parser('rmproject', help='Delete a project',
                                         description='Delete projects and all their associated data',
                                         prog='dx rmproject',
                                         parents=[env_args])
projects_action = parser_rmproject.add_argument('projects', help='Projects to remove', metavar='project', nargs='+')
projects_action.completer = DXPathCompleter(expected='project', include_current_proj=True)
parser_rmproject.add_argument('-y', '--yes', dest='confirm', help='Do not ask for confirmation', action='store_false')
parser_rmproject.add_argument('-q', '--quiet', help='Do not print purely informational messages', action='store_true')
parser_rmproject.set_defaults(func=rmproject)
register_parser(parser_rmproject, categories='fs')

#####################################
# new
#####################################
parser_new = subparsers.add_parser('new', help='Create a new project or data object',
                                   description='Use this command with one of the available subcommands (classes) to create a new project or data object from scratch.  Not all data types are supported.  See \'dx upload\' for files and \'dx build\' for applets.',
                                   prog="dx new")
subparsers_new = parser_new.add_subparsers(parser_class=DXArgumentParser)
subparsers_new.metavar = 'class'
register_parser(parser_new, categories='data')

parser_new_user = subparsers_new.add_parser("user", help="Create a new user account", description="Create a new user account", parents=[stdout_args, env_args], prog="dx new user")
parser_new_user_user_opts = parser_new_user.add_argument_group("User options")
parser_new_user_user_opts.add_argument("-u", "--username", required=True, help="Username")
parser_new_user_user_opts.add_argument("--email", required=True, help="Email address")
parser_new_user_user_opts.add_argument("--first", help="First name")
parser_new_user_user_opts.add_argument("--middle", help="Middle name")
parser_new_user_user_opts.add_argument("--last", help="Last name")
parser_new_user_user_opts.add_argument("--token-duration", help='Time duration for which the newly generated auth token for the new user will be valid (default 30 days; max 30 days). An integer will be interpreted as seconds; you can append a suffix (s, m, h, d) to indicate different units (e.g. "--token-duration 10m" to indicate 10 minutes).')
parser_new_user_user_opts.add_argument("--occupation", help="Occupation")
parser_new_user_user_opts.add_argument("--on-behalf-of", help="On behalf of which org is the account provisioned")
parser_new_user_org_opts = parser_new_user.add_argument_group("Org options", "Optionally invite the new user to an org with the specified parameters")
parser_new_user_org_opts.add_argument("--org", help="ID of the org")
parser_new_user_org_opts.add_argument("--level", choices=["ADMIN", "MEMBER"], default="MEMBER", action=DXNewUserOrgArgsAction, help="Org membership level that will be granted to the new user; default MEMBER")
parser_new_user_org_opts.add_argument("--set-bill-to", default=False, action=DXNewUserOrgArgsAction, help='Set the default "billTo" field of the new user to the org; implies --allow-billable-activities')
parser_new_user_org_opts.add_argument("--allow-billable-activities", default=False, action=DXNewUserOrgArgsAction, help='Grant the new user "allowBillableActivities" in the org')
parser_new_user_org_opts.add_argument("--no-app-access", default=True, action=DXNewUserOrgArgsAction, dest="app_access", help='Disable "appAccess" for the new user in the org')
parser_new_user_org_opts.add_argument("--project-access", choices=["ADMINISTER", "CONTRIBUTE", "UPLOAD", "VIEW", "NONE"], default="CONTRIBUTE", action=DXNewUserOrgArgsAction, help='The "projectAccess" to grant the new user in the org; default CONTRIBUTE')
parser_new_user_org_opts.add_argument("--no-email", default=False, action=DXNewUserOrgArgsAction, help="Disable org invitation email notification to the new user")
parser_new_user.set_defaults(func=new_user)
register_parser(parser_new_user, subparsers_action=subparsers_new,
                   categories="other")

parser_new_org = subparsers_new.add_parser('org', help='Create new non-billable org',
                                           description='Create a new non-billable org. Contact sales@dnanexus.com for the creation of billable orgs',
                                           parents=[stdout_args, env_args],
                                           prog='dx new org')
parser_new_org.add_argument('name', help='Descriptive name of the org', nargs='?')
parser_new_org.add_argument('--handle', required=True, help='Unique handle for the org. The specified handle will be converted to lowercase and appended to "org-" to form the org ID')
parser_new_org.add_argument('--member-list-visibility', default="ADMIN", help='Org membership level required to be able to list the members of the org, or to view the membership level or permissions of any other member of the org; default ADMIN', choices=["ADMIN", "MEMBER", "PUBLIC"])
parser_new_org.add_argument('--project-transfer-ability', default="ADMIN", help='Org membership level required to be able to change the billing account of an org-billed project to any other entity; default ADMIN', choices=["ADMIN", "MEMBER"])
parser_new_org.set_defaults(func=new_org)
register_parser(parser_new_org, subparsers_action=subparsers_new, categories='org')

parser_new_project = subparsers_new.add_parser('project', help='Create a new project',
                                               description='Create a new project',
                                               parents=[stdout_args, env_args],
                                               prog='dx new project')
parser_new_project.add_argument('name', help='Name of the new project', nargs='?')
parser_new_project.add_argument('--region', help='Region affinity of the new project')
parser_new_project.add_argument('-s', '--select', help='Select the new project as current after creating',
                                action='store_true')
parser_new_project.add_argument('--bill-to', help='ID of the user or org to which the project will be billed. The default value is the billTo of the requesting user.')
parser_new_project.add_argument('--phi', help='Add PHI protection to project', default=False,
                                action='store_true')
parser_new_project.add_argument('--database-ui-view-only', help='Viewers on the project cannot access database data directly', default=False,
                                action='store_true')
parser_new_project.set_defaults(func=new_project)
register_parser(parser_new_project, subparsers_action=subparsers_new, categories='fs')

parser_new_record = subparsers_new.add_parser('record', help='Create a new record',
                                              description='Create a new record',
                                              parents=[parser_dataobject_args, parser_single_dataobject_output_args,
                                                       stdout_args, env_args],
                                              formatter_class=argparse.RawTextHelpFormatter,
                                              prog='dx new record')
init_action = parser_new_record.add_argument('--init', help='Path to record from which to initialize all metadata')
parser_new_record.add_argument('--close', help='Close the record immediately after creating it', action='store_true')
init_action.completer = DXPathCompleter(classes=['record'])
parser_new_record.set_defaults(func=new_record)
register_parser(parser_new_record, subparsers_action=subparsers_new, categories='fs')

parser_new_workflow = subparsers_new.add_parser('workflow', help='Create a new workflow',
                                                description='Create a new workflow',
                                                parents=[parser_dataobject_args, parser_single_dataobject_output_args,
                                                         stdout_args, env_args],
                                                formatter_class=argparse.RawTextHelpFormatter,
                                                prog='dx new workflow')
parser_new_workflow.add_argument('--title', help='Workflow title')
parser_new_workflow.add_argument('--summary', help='Workflow summary')
parser_new_workflow.add_argument('--description', help='Workflow description')
parser_new_workflow.add_argument('--output-folder', help='Default output folder for the workflow')
init_action = parser_new_workflow.add_argument('--init', help=fill('Path to workflow or an analysis ID from which to initialize all metadata', width_adjustment=-24))
init_action.completer = DXPathCompleter(classes=['workflow'])
parser_new_workflow.set_defaults(func=workflow_cli.new_workflow)
register_parser(parser_new_workflow, subparsers_action=subparsers_new, categories='workflow')

#####################################
# get_details
#####################################
parser_get_details = subparsers.add_parser('get_details', help='Get details of a data object',
                                           description='Get the JSON details of a data object.', prog="dx get_details",
                                           parents=[env_args])
parser_get_details.add_argument('path', help='ID or path to data object to get details for').completer = DXPathCompleter()
parser_get_details.set_defaults(func=get_details)
register_parser(parser_get_details, categories='metadata')

#####################################
# set_details
#####################################
parser_set_details = subparsers.add_parser('set_details', help='Set details on a data object',
                                           description='Set the JSON details of a data object.', prog="dx set_details",
                                           parents=[env_args, all_arg])
parser_set_details.add_argument('path', help='ID or path to data object to modify').completer = DXPathCompleter()
parser_set_details.add_argument('details', help='JSON to store as details', nargs='?')
parser_set_details.add_argument('-f', '--details-file', help='Path to local file containing JSON to store as details')
parser_set_details.set_defaults(func=set_details)
register_parser(parser_set_details, categories='metadata')

#####################################
# set_visibility
#####################################
parser_set_visibility = subparsers.add_parser('set_visibility', help='Set visibility on a data object',
                                              description='Set visibility on a data object.', prog='dx set_visibility',
                                              parents=[env_args, all_arg])
parser_set_visibility.add_argument('path', help='ID or path to data object to modify').completer = DXPathCompleter()
parser_set_visibility.add_argument('visibility', choices=['hidden', 'visible'],
                                   help='Visibility that the object should have')
parser_set_visibility.set_defaults(func=set_visibility)
register_parser(parser_set_visibility, categories='metadata')

#####################################
# add_types
#####################################
parser_add_types = subparsers.add_parser('add_types', help='Add types to a data object',
                                         description='Add types to a data object.  See https://documentation.dnanexus.com/developer/api/data-object-lifecycle/types for a list of DNAnexus types.',
                                         prog='dx add_types',
                                         parents=[env_args, all_arg])
parser_add_types.add_argument('path', help='ID or path to data object to modify').completer = DXPathCompleter()
parser_add_types.add_argument('types', nargs='+', metavar='type', help='Types to add')
parser_add_types.set_defaults(func=add_types)
register_parser(parser_add_types, categories='metadata')

#####################################
# remove_types
#####################################
parser_remove_types = subparsers.add_parser('remove_types', help='Remove types from a data object',
                                            description='Remove types from a data object.  See https://documentation.dnanexus.com/developer/api/data-object-lifecycle/types for a list of DNAnexus types.',
                                            prog='dx remove_types',
                                            parents=[env_args, all_arg])
parser_remove_types.add_argument('path', help='ID or path to data object to modify').completer = DXPathCompleter()
parser_remove_types.add_argument('types', nargs='+', metavar='type', help='Types to remove')
parser_remove_types.set_defaults(func=remove_types)
register_parser(parser_remove_types, categories='metadata')

#####################################
# tag
#####################################
parser_tag = subparsers.add_parser('tag', help='Tag a project, data object, or execution', prog='dx tag',
                                   description='Tag a project, data object, or execution.  Note that a project context must be either set or specified for data object IDs or paths.',
                                   parents=[env_args, all_arg])
parser_tag.add_argument('path', help='ID or path to project, data object, or execution to modify').completer = DXPathCompleter()
parser_tag.add_argument('tags', nargs='+', metavar='tag', help='Tags to add')
parser_tag.set_defaults(func=add_tags)
register_parser(parser_tag, categories='metadata')

#####################################
# untag
#####################################
parser_untag = subparsers.add_parser('untag', help='Untag a project, data object, or execution', prog='dx untag',
                                     description='Untag a project, data object, or execution.  Note that a project context must be either set or specified for data object IDs or paths.',
                                     parents=[env_args, all_arg])
parser_untag.add_argument('path', help='ID or path to project, data object, or execution to modify').completer = DXPathCompleter()
parser_untag.add_argument('tags', nargs='+', metavar='tag', help='Tags to remove')
parser_untag.set_defaults(func=remove_tags)
register_parser(parser_untag, categories='metadata')

#####################################
# rename
#####################################
parser_rename = subparsers.add_parser('rename',
                                      help='Rename a project or data object',
                                      description='Rename a project or data object.  To rename folders, use \'dx mv\' instead.  Note that a project context must be either set or specified to rename a data object.  To specify a project or a project context, append a colon character ":" after the project ID or name.',
                                      prog='dx rename',
                                      parents=[env_args, all_arg])
path_action = parser_rename.add_argument('path', help='Path to project or data object to rename')
path_action.completer = DXPathCompleter(include_current_proj=True)
parser_rename.add_argument('name', help='New name')
parser_rename.set_defaults(func=rename)
register_parser(parser_rename, categories='metadata')

#####################################
# set_properties
#####################################
parser_set_properties = subparsers.add_parser('set_properties', help='Set properties of a project, data object, or execution',
                                              description='Set properties of a project, data object, or execution.  Note that a project context must be either set or specified for data object IDs or paths.', prog='dx set_properties',
                                              parents=[env_args, all_arg])
parser_set_properties.add_argument('path', help='ID or path to project, data object, or execution to modify').completer = DXPathCompleter()
parser_set_properties.add_argument('properties', nargs='+', metavar='propertyname=value',
                                   help='Key-value pairs of property names and their new values')
parser_set_properties.set_defaults(func=set_properties)
register_parser(parser_set_properties, categories='metadata')

#####################################
# unset_properties
#####################################
parser_unset_properties = subparsers.add_parser('unset_properties', help='Unset properties of a project, data object, or execution',
                                                description='Unset properties of a project, data object, or execution.  Note that a project context must be either set or specified for data object IDs or paths.',
                                                prog='dx unset_properties',
                                                parents=[env_args, all_arg])
path_action = parser_unset_properties.add_argument('path', help='ID or path to project, data object, or execution to modify')
path_action.completer = DXPathCompleter()
parser_unset_properties.add_argument('properties', nargs='+', metavar='propertyname', help='Property names to unset')
parser_unset_properties.set_defaults(func=unset_properties)
register_parser(parser_unset_properties, categories='metadata')

#####################################
# close
#####################################
parser_close = subparsers.add_parser('close', help='Close data object(s)',
                                     description='Close a remote data object or set of objects.',
                                     prog='dx close',
                                     parents=[env_args, all_arg])
parser_close.add_argument('path', help='Path to a data object to close', nargs='+').completer = DXPathCompleter()
parser_close.add_argument('--wait', help='Wait for the object(s) to close', action='store_true')
parser_close.set_defaults(func=close)
register_parser(parser_close, categories=('data', 'metadata'))

#####################################
# wait
#####################################
parser_wait = subparsers.add_parser('wait', help='Wait for data object(s) to close or job(s) to finish',
                                    description='Polls the state of specified data object(s) or job(s) until they are all in the desired state.  Waits until the "closed" state for a data object, and for any terminal state for a job ("terminated", "failed", or "done").  Exits with a non-zero code if a job reaches a terminal state that is not "done".  Can also provide a local file containing a list of data object(s) or job(s), one per line; the file will be read if "--from-file" argument is added.',
                                    prog='dx wait',
                                    parents=[env_args])
path_action = parser_wait.add_argument('path', help='Path to a data object, job ID, or file with IDs to wait for', nargs='+')
path_action.completer = DXPathCompleter()
parser_wait.add_argument('--from-file', help='Read the list of objects to wait for from the file provided in path', action='store_true')
parser_wait.set_defaults(func=wait)
register_parser(parser_wait, categories=('data', 'metadata', 'exec'))

#####################################
# get
#####################################
parser_get = subparsers.add_parser('get', help='Download records, apps, applets, workflows, files, and databases.',
                                   description='Download the contents of some types of data (records, apps, applets, workflows, files, and databases).  Downloading an app, applet or a workflow will attempt to reconstruct a source directory that can be used to rebuild it with "dx build".  Use "-o -" to direct the output to stdout.',
                                   prog='dx get',
                                   parents=[env_args])
parser_get.add_argument('path', help='Data object ID or name to access').completer = DXPathCompleter(classes=['file', 'record', 'applet', 'app', 'workflow', 'database'])
parser_get.add_argument('-o', '--output', help='local file path where the data is to be saved ("-" indicates stdout output for objects of class file and record). If not supplied, the object\'s name on the platform will be used, along with any applicable extensions. For app(let) and workflow objects, if OUTPUT does not exist, the object\'s source directory will be created there; if OUTPUT is an existing directory, a new directory with the object\'s name will be created inside it.')
parser_get.add_argument('--filename', default='/', help='When downloading from a database, name of the file or folder to be downloaded. If omitted, all files in the database will be downloaded, so use caution and include the --allow-all-files argument.')
parser_get.add_argument("--allow-all-files", default=False, help='When downloading from a database, this allows all files in a database to be downloaded when --filename argument is omitted.', action='store_true', dest='allow_all_files')
parser_get.add_argument("--recurse", default=False, help='When downloading from a database, look for files recursively down the directory structure. Otherwise, by default, only look on one level.', action='store_true')
parser_get.add_argument('--no-ext', help='If -o is not provided, do not add an extension to the filename', action='store_true')
parser_get.add_argument('--omit-resources', help='When downloading an app(let), omit fetching the resources associated with the app(let).', action='store_true')
parser_get.add_argument('-f', '--overwrite', help='Overwrite the local file if necessary', action='store_true')
parser_get.set_defaults(func=get)
register_parser(parser_get, categories='data')

#####################################
# find
#####################################
parser_find = subparsers.add_parser('find', help='Search functionality over various DNAnexus entities',
                                    description='Search functionality over various DNAnexus entities.',
                                    formatter_class=argparse.RawTextHelpFormatter,
                                    prog='dx find')
subparsers_find = parser_find.add_subparsers(parser_class=DXArgumentParser)
subparsers_find.metavar = 'category'
register_parser(parser_find, categories=())

parser_find_apps = subparsers_find.add_parser(
    'apps',
    help=fill('List available apps'),
    description=fill('Finds apps subject to the given search parameters. Use --category to restrict by a category; '
                     'common categories are available as tab completions and can be listed with --category-help.'),
    parents=[stdout_args, json_arg, delim_arg, env_args],
    prog='dx find apps'
)
parser_find_apps.add_argument('--name', help='Name of the app')
parser_find_apps.add_argument('--category', help='Category of the app').completer = ListCompleter(APP_CATEGORIES)
parser_find_apps.add_argument('--category-help',
                              help='Print a list of common app categories',
                              nargs=0,
                              action=PrintCategoryHelp)
parser_find_apps.add_argument('-a', '--all', help='Return all versions of each app', action='store_true')
parser_find_apps.add_argument('--unpublished', help='Return only unpublished apps (if omitted, returns only published apps)', action='store_true')
parser_find_apps.add_argument('--installed', help='Return only installed apps', action='store_true')
parser_find_apps.add_argument('--billed-to', help='User or organization responsible for the app')
parser_find_apps.add_argument('--creator', help='Creator of the app version')
parser_find_apps.add_argument('--developer', help='Developer of the app')
parser_find_apps.add_argument('--created-after', help='''Date (e.g. --created-after="2021-12-01" or --created-after="2021-12-01 19:01:33") or integer Unix epoch timestamp in milliseconds (e.g. --created-after=1642196636000) after which the app created. You can also specify negative numbers to indicate a time period in the past suffixed by s, m, h, d, w, M or y to indicate seconds, minutes, hours, days, weeks, months or years (e.g. --created-after=-2d for apps created in the last 2 days)''')
parser_find_apps.add_argument('--created-before', help='''Date (e.g. --created-before="2021-12-01" or --created-before="2021-12-01 19:01:33") or integer Unix epoch timestamp in milliseconds (e.g. --created-before=1642196636000) before which the app was created. You can also specify negative numbers to indicate a time period in the past suffixed by s, m, h, d, w, M or y to indicate seconds, minutes, hours, days, weeks, months or years (e.g. --created-before=-2d for apps created earlier than 2 days ago)''')
parser_find_apps.add_argument('--mod-after',help='''Date (e.g. --mod-after="2021-12-01" or --mod-after="2021-12-01 19:01:33") or integer Unix epoch timestamp in milliseconds (e.g. --mod-after=1642196636000) after which the app modified. You can also specify negative numbers to indicate a time period in the past suffixed by s, m, h, d, w, M or y to indicate seconds, minutes, hours, days, weeks, months or years (e.g. --mod-after=-2d for apps modified in the last 2 days)''')
parser_find_apps.add_argument('--mod-before', help='''Date (e.g. --mod-before="2021-12-01" or --mod-before="2021-12-01 19:01:33") or integer Unix epoch timestamp in milliseconds (e.g. --mod-before=1642196636000) after which the app modified. You can also specify negative numbers to indicate a time period in the past suffixed by s, m, h, d, w, M or y to indicate seconds, minutes, hours, days, weeks, months or years (e.g. --mod-before=-2d for apps modified earlier than 2 days ago)''')
parser_find_apps.set_defaults(func=find_apps)
register_parser(parser_find_apps, subparsers_action=subparsers_find, categories='exec')

parser_find_globalworkflows = subparsers_find.add_parser(
    'globalworkflows',
    help=fill('List available global workflows'),
    description=fill('Finds global workflows subject to the given search parameters. Use --category to restrict by a category; '
                     'common categories are available as tab completions and can be listed with --category-help.'),
    parents=[stdout_args, json_arg, delim_arg, env_args],
    prog='dx find globalworkflows'
)
parser_find_globalworkflows.add_argument('--name', help='Name of the workflow')
parser_find_globalworkflows.add_argument('--category', help='Category of the workflow').completer = ListCompleter(APP_CATEGORIES)
parser_find_globalworkflows.add_argument('--category-help',
                              help='Print a list of common global workflow categories',
                              nargs=0,
                              action=PrintCategoryHelp)
parser_find_globalworkflows.add_argument('-a', '--all', help='Return all versions of each workflow', action='store_true')
parser_find_globalworkflows.add_argument('--unpublished', help='Return only unpublished workflows (if omitted, returns only published workflows)', action='store_true')
parser_find_globalworkflows.add_argument('--billed-to', help='User or organization responsible for the workflow')
parser_find_globalworkflows.add_argument('--creator', help='Creator of the workflow version')
parser_find_globalworkflows.add_argument('--developer', help='Developer of the workflow')
parser_find_globalworkflows.add_argument('--created-after', help='''Date (e.g. --created-after="2021-12-01" or --created-after="2021-12-01 19:01:33") or integer Unix epoch timestamp in milliseconds (e.g. --created-after=1642196636000) after which the workflow was created. You can also specify negative numbers to indicate a time period in the past suffixed by s, m, h, d, w, M or y to indicate seconds, minutes, hours, days, weeks, months or years (e.g. --created-after=-2d for workflows created in the last 2 days).''')
parser_find_globalworkflows.add_argument('--created-before', help='''Date (e.g. --created-before="2021-12-01" or --created-before="2021-12-01 19:01:33") or integer Unix epoch timestamp in milliseconds (e.g. --created-before=1642196636000) before which the workflow was created. You can also specify negative numbers to indicate a time period in the past suffixed by s, m, h, d, w, M or y to indicate seconds, minutes, hours, days, weeks, months or years (e.g. --created-before=-2d for workflows created earlier than 2 days ago)''')
parser_find_globalworkflows.add_argument('--mod-after',help='''Date (e.g. --mod-after="2021-12-01" or --mod-after="2021-12-01 19:01:33") or integer Unix epoch timestamp in milliseconds (e.g. --mod-after=1642196636000) after which the workflow was created. You can also specify negative numbers to indicate a time period in the past suffixed by s, m, h, d, w, M or y to indicate seconds, minutes, hours, days, weeks, months or years (e.g. --mod-after=-2d for workflows modified in the last 2 days)''')
parser_find_globalworkflows.add_argument('--mod-before', help='''Date (e.g. --mod-before="2021-12-01" or --mod-before="2021-12-01 19:01:33") or integer Unix epoch timestamp in milliseconds (e.g. --mod-before=1642196636000) before which the workflow was created. You can also specify negative numbers to indicate a time period in the past suffixed by s, m, h, d, w, M or y to indicate seconds, minutes, hours, days, weeks, months or years (e.g. --mod-before=-2d for workflows modified earlier than 2 days ago)''')
parser_find_globalworkflows.set_defaults(func=find_global_workflows)
register_parser(parser_find_globalworkflows, subparsers_action=subparsers_find, categories='exec')

parser_find_jobs = subparsers_find.add_parser(
    'jobs',
    help=fill('List jobs in the current project'),
    description=fill('Finds jobs subject to the given search parameters. By default, output is formatted to show the '
                     'last several job trees that you\'ve run in the current project.'),
    parents=[find_executions_args, stdout_args, json_arg, no_color_arg, delim_arg, env_args,
             find_by_properties_and_tags_args],
    formatter_class=argparse.RawTextHelpFormatter,
    conflict_handler='resolve',
    prog='dx find jobs'
)
add_find_executions_search_gp(parser_find_jobs)
parser_find_jobs.set_defaults(func=find_executions, classname='job')
parser_find_jobs.completer = DXPathCompleter(expected='project')
register_parser(parser_find_jobs, subparsers_action=subparsers_find, categories='exec')

parser_find_analyses = subparsers_find.add_parser(
    'analyses',
    help=fill('List analyses in the current project'),
    description=fill('Finds analyses subject to the given search parameters. By default, output is formatted to show '
                     'the last several job trees that you\'ve run in the current project.'),
    parents=[find_executions_args, stdout_args, json_arg, no_color_arg, delim_arg, env_args,
             find_by_properties_and_tags_args],
    formatter_class=argparse.RawTextHelpFormatter,
    conflict_handler='resolve',
    prog='dx find analyses'
)
add_find_executions_search_gp(parser_find_analyses)
parser_find_analyses.set_defaults(func=find_executions, classname='analysis')
parser_find_analyses.completer = DXPathCompleter(expected='project')
register_parser(parser_find_analyses, subparsers_action=subparsers_find, categories='exec')

parser_find_executions = subparsers_find.add_parser(
    'executions',
    help=fill('List executions (jobs and analyses) in the current project'),
    description=fill('Finds executions (jobs and analyses) subject to the given search parameters. By default, output '
                     'is formatted to show the last several job trees that you\'ve run in the current project.'),
    parents=[find_executions_args, stdout_args, json_arg, no_color_arg, delim_arg, env_args,
             find_by_properties_and_tags_args],
    formatter_class=argparse.RawTextHelpFormatter,
    conflict_handler='resolve',
    prog='dx find executions'
)
add_find_executions_search_gp(parser_find_executions)
parser_find_executions.set_defaults(func=find_executions, classname=None)
parser_find_executions.completer = DXPathCompleter(expected='project')
register_parser(parser_find_executions, subparsers_action=subparsers_find, categories='exec')

parser_find_data = subparsers_find.add_parser(
    'data',
    help=fill('List data objects in the current project'),
    description=fill('Finds data objects subject to the given search parameters. By default, restricts the search to '
                     'the current project if set. To search over all projects (excluding public projects), use '
                     '--all-projects (overrides --path and --norecurse).'),
    parents=[stdout_args, json_arg, no_color_arg, delim_arg, env_args, find_by_properties_and_tags_args],
    prog='dx find data'
)
parser_find_data.add_argument('--class', dest='classname', choices=['record', 'file', 'applet', 'workflow', 'database'],
    help='Data object class',
    metavar='{record,file,applet,workflow,database}'
)
parser_find_data.add_argument('--state', choices=['open', 'closing', 'closed', 'any'], help='State of the object')
parser_find_data.add_argument('--visibility', choices=['hidden', 'visible', 'either'], default='visible', help='Whether the object is hidden or not')
parser_find_data.add_argument('--name', help='Name of the object')
parser_find_data.add_argument('--type', help='Type of the data object')
parser_find_data.add_argument('--link', help='Object ID that the data object links to')
parser_find_data.add_argument('--all-projects', '--allprojects', help='Extend search to all projects (excluding public projects)', action='store_true')
parser_find_data.add_argument('--project', help=argparse.SUPPRESS)
parser_find_data.add_argument('--folder', help=argparse.SUPPRESS).completer = DXPathCompleter(expected='folder')
parser_find_data.add_argument('--path', help='Project and/or folder in which to restrict the results',
                              metavar='PROJECT:FOLDER').completer = DXPathCompleter(expected='folder')
parser_find_data.add_argument('--norecurse', dest='recurse', help='Do not recurse into subfolders', action='store_false')
parser_find_data.add_argument('--created-after', help='''Date (e.g. --created-after="2021-12-01" or --created-after="2021-12-01 19:01:33") or integer Unix epoch timestamp in milliseconds (e.g. --created-after=1642196636000) after which the object was created. You can also specify negative numbers to indicate a time period in the past suffixed by s, m, h, d, w, M or y to indicate seconds, minutes, hours, days, weeks, months or years (e.g. --created-after=-2d for objects created in the last 2 days).''')
parser_find_data.add_argument('--created-before', help='''Date (e.g. --created-before="2021-12-01" or --created-before="2021-12-01 19:01:33") or integer Unix epoch timestamp in milliseconds (e.g. --created-before=1642196636000) before which the object was created. You can also specify negative numbers to indicate a time period in the past suffixed by s, m, h, d, w, M or y to indicate seconds, minutes, hours, days, weeks, months or years (e.g. --created-before=-2d for objects created earlier than 2 days ago)''')
parser_find_data.add_argument('--mod-after',help='''Date (e.g. --mod-after="2021-12-01" or --mod-after="2021-12-01 19:01:33") or integer Unix epoch timestamp in milliseconds (e.g. --mod-after=1642196636000) after which the object was modified. You can also specify negative numbers to indicate a time period in the past suffixed by s, m, h, d, w, M or y to indicate seconds, minutes, hours, days, weeks, months or years (e.g. --mod-after=-2d for objects modified in the last 2 days)''')
parser_find_data.add_argument('--mod-before', help='''Date (e.g. --mod-before="2021-12-01" or --mod-before="2021-12-01 19:01:33") or integer Unix epoch timestamp in milliseconds (e.g. --mod-before=1642196636000) before which the object was modified. You can also specify negative numbers to indicate a time period in the past suffixed by s, m, h, d, w, M or y to indicate seconds, minutes, hours, days, weeks, months or years (e.g. --mod-before=-2d for objects modified earlier than 2 days ago)''')
parser_find_data.add_argument('--region', help='Restrict the search to the provided region')

parser_find_data.set_defaults(func=find_data)
register_parser(parser_find_data, subparsers_action=subparsers_find, categories=('data', 'metadata'))

parser_find_projects = subparsers_find.add_parser(
    'projects',
    help=fill('List projects'),
    description=fill('Finds projects subject to the given search parameters. Use the --public flag to list all public '
                     'projects.'),
    parents=[stdout_args, json_arg, delim_arg, env_args, find_by_properties_and_tags_args, contains_phi],
    prog='dx find projects'
)
parser_find_projects.add_argument('--name', help='Name of the project')
parser_find_projects.add_argument('--level', choices=['VIEW', 'UPLOAD', 'CONTRIBUTE', 'ADMINISTER'],
                                  help='Minimum level of permissions expected')
parser_find_projects.add_argument('--public',
                                  help='Include ONLY public projects (will automatically set --level to VIEW)',
                                  action='store_true')
parser_find_projects.add_argument('--created-after',
                                  help='''Date (e.g. --created-after="2021-12-01" or --created-after="2021-12-01 19:01:33") or integer Unix epoch timestamp in milliseconds (e.g. --created-after=1642196636000) after which the project was created. You can also specify negative numbers to indicate a time period in the past suffixed by s, m, h, d, w, M or y to indicate seconds, minutes, hours, days, weeks, months or years (e.g. --created-after=-2d for projects created in the last 2 days).''')
parser_find_projects.add_argument('--created-before',
                                  help='''Date (e.g. --created-before="2021-12-01" or --created-before="2021-12-01 19:01:33") or integer Unix epoch timestamp in milliseconds (e.g. --created-before=1642196636000) before which the project was created. You can also specify negative numbers to indicate a time period in the past suffixed by s, m, h, d, w, M or y to indicate seconds, minutes, hours, days, weeks, months or years (e.g. --created-before=-2d for projects created earlier than 2 days ago)''')
parser_find_projects.add_argument('--region', help='Restrict the search to the provided region')
parser_find_projects.add_argument('--external-upload-restricted', choices=["true", "false"],
                                   help="If set to true, only externalUploadRestricted projects will be retrieved. If set to false, only projects that are not externalUploadRestricted will be retrieved.")
parser_find_projects.set_defaults(func=find_projects)
register_parser(parser_find_projects, subparsers_action=subparsers_find, categories='data')

parser_find_org = subparsers_find.add_parser(
    "org",
    help=fill("List entities within a specific org.") + "\n\n\t" +
         fill('"dx find org members" lists members in the specified org') + "\n\n\t" +
         fill('"dx find org projects" lists projects billed to the specified org') + "\n\n\t" +
         fill('"dx find org apps" lists apps billed to the specified org') + "\n\n" +
         fill('Please execute "dx find org -h" for more information.'),
    description=fill("List entities within a specific org."),
    prog="dx find org",
)
register_parser(parser_find_org, subparsers_action=subparsers_find)

subparsers_find_org = parser_find_org.add_subparsers(parser_class=DXArgumentParser)
subparsers_find_org.metavar = "entities"

parser_find_org_members = subparsers_find_org.add_parser(
    'members',
    help='List members in the specified org',
    description=fill('Finds members in the specified org subject to the given search parameters'),
    parents=[stdout_args, json_arg, delim_arg, env_args],
    prog='dx find org members'
)
parser_find_org_members.add_argument('org_id', help='Org ID')
parser_find_org_members.add_argument('--level', choices=["ADMIN", "MEMBER"], help='Restrict the result set to contain only members at the specified membership level.')
parser_find_org_members.set_defaults(func=org_find_members)
register_parser(parser_find_org_members, subparsers_action=subparsers_find_org, categories='org')

parser_find_org_projects = subparsers_find_org.add_parser(
    'projects',
    help='List projects billed to the specified org',
    description=fill('Finds projects billed to the specified org subject to the given search parameters. You must '
                     'be an ADMIN of the specified org to use this command. It allows you to identify projects billed '
                     'to the org that have not been shared with you explicitly.'),
    parents=[stdout_args, json_arg, delim_arg, env_args, find_by_properties_and_tags_args, contains_phi],
    prog='dx find org projects'
)
parser_find_org_projects.add_argument('org_id', help='Org ID')
parser_find_org_projects.add_argument('--name', help='Name of the projects')
parser_find_org_projects.add_argument('--ids', nargs='+', help='Possible project IDs. May be specified like "--ids project-1 project-2"')
find_org_projects_public = parser_find_org_projects.add_mutually_exclusive_group()
find_org_projects_public.add_argument('--public-only', dest='public', help='Include only public projects', action='store_true', default=None)
find_org_projects_public.add_argument('--private-only', dest='public', help='Include only private projects', action='store_false', default=None)
parser_find_org_projects.add_argument('--created-after', help='''Date (e.g. --created-after="2021-12-01" or --created-after="2021-12-01 19:01:33") or integer Unix epoch timestamp in milliseconds (e.g. --created-after=1642196636000) after which the project was created. You can also specify negative numbers to indicate a time period in the past suffixed by s, m, h, d, w, M or y to indicate seconds, minutes, hours, days, weeks, months or years (e.g. --created-after=-2d for projects created in the last 2 days).''')
parser_find_org_projects.add_argument('--created-before', help='''Date (e.g. --created-before="2021-12-01" or --created-before="2021-12-01 19:01:33") or integer Unix epoch timestamp in milliseconds (e.g. --created-before=1642196636000) before which the project was created. You can also specify negative numbers to indicate a time period in the past suffixed by s, m, h, d, w, M or y to indicate seconds, minutes, hours, days, weeks, months or years (e.g. --created-before=-2d for projects created earlier than 2 days ago)''')
parser_find_org_projects.add_argument('--region', help='Restrict the search to the provided region')
parser_find_org_projects.set_defaults(func=org_find_projects)
register_parser(parser_find_org_projects, subparsers_action=subparsers_find_org, categories=('data', 'org'))

parser_find_org_apps = subparsers_find_org.add_parser(
    'apps',
    help='List apps billed to the specified org',
    description=fill('Finds apps billed to the specified org subject to the given search parameters. You must '
                     'be an ADMIN of the specified org to use this command. It allows you to identify apps billed '
                     'to the org that have not been shared with you explicitly.'),
    parents=[stdout_args, json_arg, delim_arg, env_args],
    prog='dx find org apps'
)
parser_find_org_apps.add_argument('org_id', help='Org ID')
parser_find_org_apps.add_argument('--name', help='Name of the apps')
parser_find_org_apps.add_argument('--category', help='Category of the app').completer = ListCompleter(APP_CATEGORIES)
parser_find_org_apps.add_argument('--category-help',
                                  help='Print a list of common app categories',
                                  nargs=0,
                                  action=PrintCategoryHelp)

parser_find_org_apps.add_argument('-a', '--all', help='Return all versions of each app', action='store_true')
parser_find_org_apps.add_argument('--unpublished', help='Return only unpublished apps (if omitted, returns all apps)', action='store_true')
parser_find_org_apps.add_argument('--installed', help='Return only installed apps', action='store_true')
parser_find_org_apps.add_argument('--creator', help='Creator of the app version')
parser_find_org_apps.add_argument('--developer', help='Developer of the app')
parser_find_org_apps.add_argument('--created-after', help='''Date (e.g. --created-after="2021-12-01" or --created-after="2021-12-01 19:01:33") or integer Unix epoch timestamp in milliseconds (e.g. --created-after=1642196636000) after which the app was created. You can also specify negative numbers to indicate a time period in the past suffixed by s, m, h, d, w, M or y to indicate seconds, minutes, hours, days, weeks, months or years (e.g. --created-after=-2d for apps created in the last 2 days).''')
parser_find_org_apps.add_argument('--created-before', help='''Date (e.g. --created-before="2021-12-01" or --created-before="2021-12-01 19:01:33") or integer Unix epoch timestamp in milliseconds (e.g. --created-before=1642196636000) before which the app was created. You can also specify negative numbers to indicate a time period in the past suffixed by s, m, h, d, w, M or y to indicate seconds, minutes, hours, days, weeks, months or years (e.g. --created-before=-2d for apps created earlier than 2 days ago)''')
parser_find_org_apps.add_argument('--mod-after', help='''Date (e.g. 2012-01-01) or integer timestamp after which the app was last modified (negative number means seconds in the past, or use suffix s, m, h, d, w, M, y) 
                                                         Negative input example "--mod-after=-2d"''')
parser_find_org_apps.add_argument('--mod-before', help='''Date (e.g. 2012-01-01) or integer timestamp before which the app was last modified (negative number means seconds in the past, or use suffix s, m, h, d, w, M, y) 
                                                          Negative input example "--mod-before=-2d"''')
parser_find_org_apps.set_defaults(func=org_find_apps)
register_parser(parser_find_org_apps, subparsers_action=subparsers_find_org, categories=('exec', 'org'))

parser_find_orgs = subparsers_find.add_parser(
    "orgs",
    help=fill("List orgs"),
    description="Finds orgs subject to the given search parameters.",
    parents=[stdout_args, env_args, delim_arg, json_arg],
    prog="dx find orgs"
)
parser_find_orgs.add_argument("--level", choices=["ADMIN", "MEMBER"], required=True, help="Restrict the result set to contain only orgs in which the requesting user has at least the specified membership level")
parser_find_orgs_with_billable_activities = parser_find_orgs.add_mutually_exclusive_group()
parser_find_orgs_with_billable_activities.add_argument("--with-billable-activities", action="store_true", help="Restrict the result set to contain only orgs in which the requesting user can perform billable activities; mutually exclusive with --without-billable-activities")
parser_find_orgs_with_billable_activities.add_argument("--without-billable-activities", dest="with_billable_activities", action="store_false", help="Restrict the result set to contain only orgs in which the requesting user **cannot** perform billable activities; mutually exclusive with --with-billable-activities")
parser_find_orgs.set_defaults(func=find_orgs, with_billable_activities=None)
register_parser(parser_find_orgs, subparsers_action=subparsers_find, categories="org")

#####################################
# notebook
#####################################

from ..ssh_tunnel_app_support import run_notebook
parser_notebook = subparsers.add_parser('notebook', help='Launch a web notebook inside DNAnexus.',
                                        description='Launch a web notebook inside DNAnexus.',
                                        formatter_class=argparse.RawTextHelpFormatter,
                                        prog='dx notebook')
parser_notebook.add_argument('notebook_type', help='Type of notebook to launch', choices=['jupyter_lab', 'jupyter_notebook', 'jupyter'])
parser_notebook.add_argument('--notebook_files', help='Files to include on notebook instance', default=[], nargs='*').completer = DXPathCompleter(classes=['file'])
parser_notebook.add_argument('--spark', help='Install spark infrastructure.', action='store_true', default=False)
parser_notebook.add_argument('--port', help='local port to use to access the notebook.', default='2001')
parser_notebook.add_argument('--snapshot', help='A snapshot file to reform on the server.').completer = DXPathCompleter(classes=['file'])
parser_notebook.add_argument('--timeout', help='How long to keep the notebook open (smhwMy).', default='1h')
parser_notebook.add_argument('-q', '--quiet', help='Do not launch web browser.', action='store_false', dest='open_server')
parser_notebook.add_argument('--version', help='What version of the notebook app to launch.', default=None)
parser_notebook.add_argument('--instance-type', help='Instance type to run the notebook on.', default='mem1_ssd1_x4')
parser_notebook.add_argument('--only_check_config', help='Only check SSH config do not launch app', action='store_true')
notebook_with_ssh_config_check = functools.partial(run_notebook, ssh_config_check=verify_ssh_config)
parser_notebook.set_defaults(func=notebook_with_ssh_config_check)
register_parser(parser_notebook, categories='data', add_help=False)

from ..ssh_tunnel_app_support import run_loupe
parser_loupe_viewer = subparsers.add_parser('loupe-viewer', help='Launch the Loupe viewer for 10x data on DNAnexus.',
                                            description='Launch the Loupe viewer for 10x data on DNAnexus.',
                                            formatter_class=argparse.RawTextHelpFormatter,
                                            prog='dx loupe-viewer')
parser_loupe_viewer.add_argument('loupe_files', help='Files to include in loupe viewer', default=[], nargs=argparse.REMAINDER).completer = DXPathCompleter(classes=['file'])
parser_loupe_viewer.add_argument('--port', help='local port to use to access the Loupe viewer.', default='2001')
parser_loupe_viewer.add_argument('--timeout', help='How long to keep the Loupe viewer open (smhwMy).', default='1h')
parser_loupe_viewer.add_argument('-q', '--quiet', help='Do not launch web browser.', action='store_false', dest='open_server')
parser_loupe_viewer.add_argument('--instance-type', help='Instance type to run the Loupe viewer on.', default='mem1_ssd1_x4')
parser_loupe_viewer.set_defaults(func=run_loupe)
register_parser(parser_loupe_viewer, categories='data', add_help=False)

#####################################
# api
#####################################
parser_api = subparsers.add_parser('api', help='Call an API method',
                                   formatter_class=argparse.RawTextHelpFormatter,
                                   description=fill('Call an API method directly.  The JSON response from the API server will be returned if successful.  No name resolution is performed; DNAnexus IDs must always be provided.  The API specification can be found at') + '''

https://documentation.dnanexus.com/developer/api

EXAMPLE

  In the following example, a project's description is changed.

  $ dx api project-B0VK6F6gpqG6z7JGkbqQ000Q update '{"description": "desc"}'
  {
      "id": "project-B0VK6F6gpqG6z7JGkbqQ000Q"
  }

''',
                                   prog='dx api',
                                   parents=[env_args])
parser_api.add_argument('resource', help=fill('One of "system", a class name (e.g. "record"), or an entity ID such as "record-xxxx".  Use "app-name/1.0.0" to refer to version "1.0.0" of the app named "name".', width_adjustment=-17))
parser_api.add_argument('method', help=fill('Method name for the resource as documented by the API specification', width_adjustment=-17))
parser_api.add_argument('input_json', nargs='?', default="{}", help='JSON input for the method (if not given, "{}" is used)')
parser_api.add_argument('--input', help=fill('Load JSON input from FILENAME ("-" to use stdin)', width_adjustment=-17))
parser_api.set_defaults(func=api)
# parser_api.completer = TODO
register_parser(parser_api)

#####################################
# upgrade
#####################################
parser_upgrade = subparsers.add_parser('upgrade', help='Upgrade dx-toolkit (the DNAnexus SDK and this program)',
                                       description='Upgrades dx-toolkit (the DNAnexus SDK and this program) to the latest recommended version, or to a specified version and platform.',
                                       prog='dx upgrade')
parser_upgrade.add_argument('args', nargs='*')
parser_upgrade.set_defaults(func=upgrade)
register_parser(parser_upgrade)

#####################################
# generate_batch_inputs
#####################################

parser_generate_batch_inputs = subparsers.add_parser('generate_batch_inputs', help='Generate a batch plan (one or more TSV files) for batch execution',
                                       description='Generate a table of input files matching desired regular expressions for each input.',
                                       prog='dx generate_batch_inputs')
parser_generate_batch_inputs.add_argument('-i', '--input', help=fill('An input to be batch-processed "-i<input name>=<input pattern>" where <input_pattern> is a regular expression with a group corresponding to the desired region to match (e.g. "-iinputa=SRR(.*)_1.gz" "-iinputb=SRR(.*)_2.gz")', width_adjustment=-24), action='append')
parser_generate_batch_inputs.add_argument('--path', help='Project and/or folder to which the search for input files will be restricted',
                              metavar='PROJECT:FOLDER', default='').completer = DXPathCompleter(expected='folder')
parser_generate_batch_inputs.add_argument('-o', '--output_prefix', help='Prefix for output file', default="dx_batch")
parser_generate_batch_inputs.set_defaults(func=generate_batch_inputs)
register_parser(parser_generate_batch_inputs)

#####################################
# publish
#####################################
parser_publish = subparsers.add_parser('publish', help='Publish an app or a global workflow',
                                   description='Release a version of the executable (app or global workflow) to authorized users.',
                                   prog='dx publish')
parser_publish.add_argument('executable',
                            help='ID or name and version of an app/global workflow, e.g. myqc/1.0.0').completer = DXPathCompleter(classes=['app', 'globalworkflow'])
parser_publish.add_argument('--no-default',
                            help='Do not set a "default" alias on the published version',
                            action='store_false', dest='make_default')
parser_publish.set_defaults(func=publish)
register_parser(parser_publish)

#####################################
# archive
#####################################

parser_archive = subparsers.add_parser(
    'archive',
    help='Requests for the specified set files or for the files in a single specified folder in one project to be archived on the platform',
    description=
'''
Requests for {} or for the files in {} in {} to be archived on the platform.
For each file, if this is the last copy of a file to have archival requested, it will trigger the full archival of the object. 
Otherwise, the file will be marked in an archival state denoting that archival has been requested.
'''.format(BOLD('the specified set files'), BOLD('a single specified folder'), BOLD('ONE project')) +
'''
The input paths should be either 1 folder path or up to 1000 files, and all path(s) need to be in the same project. 
To specify which project to use, prepend the path or ID of the file/folder with the project ID or name and a colon. 

EXAMPLES:

    # archive 3 files in project "FirstProj" with project ID project-B0VK6F6gpqG6z7JGkbqQ000Q
    $ dx archive FirstProj:file-B0XBQFygpqGK8ZPjbk0Q000Q FirstProj:/path/to/file1 project-B0VK6F6gpqG6z7JGkbqQ000Q:/file2
    
    # archive 2 files in current project. Specifying file ids saves time by avoiding file name resolution.
    $ dx select FirstProj
    $ dx archive file-A00000ygpqGK8ZPjbk0Q000Q file-B00000ygpqGK8ZPjbk0Q000Q

    # archive all files recursively in project-B0VK6F6gpqG6z7JGkbqQ000Q
    $ dx archive project-B0VK6F6gpqG6z7JGkbqQ000Q:/
  ''',
  formatter_class=argparse.RawTextHelpFormatter,
  parents=[all_arg],
  prog='dx archive')

parser_archive.add_argument('-q', '--quiet', help='Do not print extra info messages',
                            action='store_true')
parser_archive.add_argument(
    '--all-copies',
    dest = "all_copies",
    help=fill('If true, archive all the copies of files in projects with the same billTo org.' ,width_adjustment=-24)+ '\n'+ fill('See https://documentation.dnanexus.com/developer/api/data-containers/projects#api-method-project-xxxx-archive for details.',width_adjustment=-24),
                            default=False, action='store_true')
parser_archive.add_argument(
    '-y','--yes', dest='confirm',
    help=fill('Do not ask for confirmation.' , width_adjustment=-24),
    default=True, action='store_false')
parser_archive.add_argument('--no-recurse', dest='recurse',help=fill('When `path` refers to a single folder, this flag causes only files in the specified folder and not its subfolders to be archived. This flag has no impact when `path` input refers to a collection of files.', width_adjustment=-24), action='store_false')

parser_archive.add_argument(
    'path',
    help=fill('May refer to a single folder or specify up to 1000 files inside a project.',width_adjustment=-24),
    default=[], nargs='+').completer = DXPathCompleter()

parser_archive_output = parser_archive.add_argument_group(title='Output', description='If -q option is not specified, prints "Tagged <count> file(s) for archival"')

parser_archive.set_defaults(func=archive, request_mode = "archival")
register_parser(parser_archive, categories='fs')

#####################################
# unarchive
#####################################

parser_unarchive = subparsers.add_parser(
    'unarchive',
    help='Requests for the specified set files or for the files in a single specified folder in one project to be unarchived on the platform.',
    description=
'''
Requests for {} or for the files in {} in {} to be unarchived on the platform.
The requested copy will eventually be transitioned over to the live state while all other copies will move over to the archival state.
'''.format(BOLD('a specified set files'), BOLD('a single specified folder'), BOLD('ONE project')) +
'''
The input paths should be either 1 folder path or up to 1000 files, and all path(s) need to be in the same project. 
To specify which project to use, prepend the path or ID of the file/folder with the project ID or name and a colon.

EXAMPLES:

    # unarchive 3 files in project "FirstProj" with project ID project-B0VK6F6gpqG6z7JGkbqQ000Q 
    $ dx unarchive FirstProj:file-B0XBQFygpqGK8ZPjbk0Q000Q FirstProj:/path/to/file1 project-B0VK6F6gpqG6z7JGkbqQ000Q:/file2
 
    # unarchive 2 files in current project. Specifying file ids saves time by avoiding file name resolution.
    $ dx select FirstProj
    $ dx unarchive file-A00000ygpqGK8ZPjbk0Q000Q file-B00000ygpqGK8ZPjbk0Q000Q

    # unarchive all files recursively in project-B0VK6F6gpqG6z7JGkbqQ000Q
    $ dx unarchive project-B0VK6F6gpqG6z7JGkbqQ000Q:/
  ''',
    formatter_class=argparse.RawTextHelpFormatter,
    parents=[all_arg],
    prog='dx unarchive')

parser_unarchive.add_argument('--rate', help=fill('The speed at which all files in this request are unarchived.', width_adjustment=-24) + '\n'+ fill('- Azure regions: {Expedited, Standard}', width_adjustment=-24,initial_indent='  ') + '\n'+
fill('- AWS regions: {Expedited, Standard, Bulk}', width_adjustment=-24,initial_indent='  '), choices=["Expedited", "Standard", "Bulk"], default="Standard")

parser_unarchive.add_argument('-q', '--quiet', help='Do not print extra info messages', action='store_true')
parser_unarchive.add_argument(
    '-y','--yes', dest='confirm',
    help=fill('Do not ask for confirmation.' , width_adjustment=-24),
    default=True, action='store_false')
parser_unarchive.add_argument('--no-recurse', dest='recurse',help=fill('When `path` refers to a single folder, this flag causes only files in the specified folder and not its subfolders to be unarchived. This flag has no impact when `path` input refers to a collection of files.', width_adjustment=-24), action='store_false')

parser_unarchive.add_argument(
    'path',
    help=fill('May refer to a single folder or specify up to 1000 files inside a project.', width_adjustment=-24),
    default=[], nargs='+').completer = DXPathCompleter()

parser_unarchive.add_argument_group(title='Output', description='If -q option is not specified, prints "Tagged <> file(s) for unarchival, totalling <> GB, costing <> "')
parser_unarchive.set_defaults(func=archive, request_mode="unarchival")
register_parser(parser_unarchive, categories='fs')

#####################################
# extract_dataset
#####################################
parser_extract_dataset = subparsers.add_parser('extract_dataset', help="Retrieves the data or generates SQL to retrieve the data from a dataset or cohort for a set of entity.fields. Additionally, the dataset's dictionary can be extracted independently or in conjunction with data. Listing options enable enumeration of the entities and their respective fields in the dataset.",
                                   description="Retrieves the data or generates SQL to retrieve the data from a dataset or cohort for a set of entity.fields. Additionally, the dataset's dictionary can be extracted independently or in conjunction with data. Provides listing options for entities and fields.",
                                   prog='dx extract_dataset')
parser_extract_dataset.add_argument('path', help='v3.0 Dataset or Cohort object ID (project-id:record-id where "record-id" indicates the record ID in the currently selected project) or name')
parser_extract_dataset.add_argument('-ddd', '--dump-dataset-dictionary', action="store_true", default=False, help='If provided, the three dictionary files, <record_name>.data_dictionary.csv, <record_name>.entity_dictionary.csv, and <record_name>.codings.csv will be generated. Files will be comma delimited and written to the local working directory, unless otherwise specified using --delimiter and --output arguments. If any of the three dictionary files does not contain data (i.e. the dictionary is empty), then that particular file will not be created.')
parser_extract_dataset.add_argument('--fields', nargs='+', help='A comma-separated string where each value is the phenotypic entity name and field name, separated by a dot.  For example: "<entity_name>.<field_name>,<entity_name>.<field_name>". If multiple entities are provided, field values will be automatically inner joined. If only the --fields argument is provided, data will be retrieved and returned. If both --fields and --sql arguments are provided, a SQL statement to retrieve the specified field data will be automatically generated and returned.')
parser_extract_dataset.add_argument('--sql', action="store_true", default=False, help='If provided, a SQL statement (string) will be returned to query the set of entity.fields, instead of returning stored values from the set of entity.fields')
parser_extract_dataset.add_argument('--delim', '--delimiter', nargs='?', const=',', default=',', help='Always use exactly one of DELIMITER to separate fields to be printed; if no delimiter is provided with this flag, COMMA will be used')
parser_extract_dataset.add_argument('-o', '--output', help='Local filename or directory to be used ("-" indicates stdout output). If not supplied, output will create a file with a default name in the current folder')
parser_extract_dataset.add_argument( "--list-fields", action="store_true", default=False, help='List the names and titles of all fields available in the dataset specified. When not specified together with "–-entities", it will return all the fields from the main entity. Output will be a two column table, field names and field titles, separated by a tab, where field names will be of the format, "<entity name>.<field name>" and field titles will be of the format, "<field title>".')
parser_extract_dataset.add_argument( "--list-entities", action="store_true", default=False, help='List the names and titles of all the entities available in the dataset specified. Output will be a two column table, entity names and entity titles, separated by a tab.')
parser_extract_dataset.add_argument("--entities", help='Similar output to "--list-fields", however using "--entities" will allow for specific entities to be specified. When multiple entities are specified, use comma as the delimiter. For example: "--list-fields --entities entityA,entityB,entityC"')
parser_extract_dataset.set_defaults(func=extract_dataset)
register_parser(parser_extract_dataset)

#####################################
# extract_assay
#####################################
parser_extract_assay = subparsers.add_parser(
    "extract_assay",
    help="Retrieve the selected data or generate SQL to retrieve the data from a genetic variant or somatic assay in a dataset or cohort based on provided rules.",
    description="Retrieve the selected data or generate SQL to retrieve the data from a genetic variant or somatic assay in a dataset or cohort based on provided rules.",
    prog="dx extract_assay",
)
subparsers_extract_assay = parser_extract_assay.add_subparsers(
    parser_class=DXArgumentParser
)
parser_extract_assay.metavar = "class"
register_parser(parser_extract_assay)

parser_extract_assay_germline = subparsers_extract_assay.add_parser(
    "germline",
    help="Retrieve the selected data or generate SQL to retrieve the data from an genetic variant assay in a dataset or cohort based on provided rules.",
    description="Retrieve the selected data or generate SQL to retrieve the data from an genetic variant assay in a dataset or cohort based on provided rules.",
    formatter_class=argparse.RawTextHelpFormatter
)

parser_extract_assay_germline.add_argument(
    "path",
    type=str,
    help='The name or project-id:record-id of a v3.0 Dataset or Cohort object ID, where "record-id" indicates the record-id in current selected project.',
)


parser_extract_assay_germline.add_argument(
    "--assay-name",
    default=None,
    help="Specify the genetic variant assay to query. If the argument is not specified, the default assay used is the first assay listed when using the argument, “--list-assays”",
)

parser_e_a_g_mutex_group = parser_extract_assay_germline.add_mutually_exclusive_group(required=True)
parser_e_a_g_mutex_group.add_argument(
    "--list-assays",
    action="store_true",
    help="List genetic variant assays available for query in the specified Dataset or Cohort object.",
)

parser_e_a_g_mutex_group.add_argument(
    "--retrieve-allele",
    type=str,
    const='{}', 
    default=None,
    nargs='?',
    help="Returns a list of allele IDs with additional information based on a set of criteria in JSON format. The JSON object can be either in a file (.json extension) or as a string. Use --json-help with this option for additional information on how to use this option.",
)
parser_e_a_g_mutex_group.add_argument(
    "--retrieve-annotation",
    type=str,
    const='{}',
    default=None,
    nargs='?',
    help="Returns a list of allele IDs with additional information based on a set of criteria in JSON format. The JSON object can be either in a file (.json extension) or as a string. Use --json-help with this option for additional information on how to use this option.",
)
parser_e_a_g_mutex_group.add_argument(
    "--retrieve-genotype",
    type=str,
    const='{}',
    default=None,
    nargs='?',
    help="Returns a list of allele IDs with additional information based on a set of criteria in JSON format. The JSON object can be either in a file (.json extension) or as a string. Use --json-help with this option for additional information on how to use this option.",
)
parser_extract_assay_germline.add_argument(
    '--json-help',
    help=argparse.SUPPRESS,
    action="store_true",
    )
parser_extract_assay_germline.add_argument(
    "--sql",
    action="store_true",
    help="If the flag is provided, a SQL statement (a string) will be returned for user to further query the specified data instead of actual value of the requested fields.",
)
parser_extract_assay_germline.add_argument(
    "-o", "--output", 
    type=str,
    default=None,
    help="Path to store the output file."
)
parser_extract_assay_germline.set_defaults(func=extract_assay_germline)
register_parser(parser_extract_assay_germline)

#####################################
# help
#####################################
category_list = '\n  '.join([category + parser_categories[category]['desc'] for category in parser_categories_sorted])
parser_help = subparsers.add_parser('help', help='Display help messages and dx commands by category',
                                    description=fill('Displays the help message for the given command (and subcommand if given), or displays the list of all commands in the given category.') + '\n\nCATEGORIES\n\n  ' + category_list + '''

EXAMPLE

  ''' + fill('To find all commands related to running and monitoring a job and then display the help message for the command "run", run', subsequent_indent='  ') + '''

  $ dx help exec
    <list of all execution-related dx commands>
  $ dx help run
    <help message for dx run>
''', formatter_class=argparse.RawTextHelpFormatter, prog='dx help')
parser_help.add_argument('command_or_category', help=fill('Display the help message for the given command, or the list of all available commands for the given category', width_adjustment=-24), nargs='?', default=None)
parser_help.add_argument('subcommand', help=fill('Display the help message for the given subcommand of the command', width_adjustment=-23), nargs='?', default=None)
parser_help.set_defaults(func=print_help)
# TODO: make this completer conditional on whether "help run" is in args
# parser_help.completer = MultiCompleter([DXAppCompleter(),
#                                         DXPathCompleter(classes=['applet'])])
parser_map['help'] = parser_help # TODO: a special help completer
parser_map['help run'] = parser_help
for category in parser_categories:
    parser_categories[category]['cmds'].append(('help', subparsers._choices_actions[-1].help))
parser_categories['all']['cmds'].sort()


def main():
    # Bash argument completer hook
    if '_ARGCOMPLETE' in os.environ:
        import argcomplete

        # In python-3 we need to use a binary output stream
        if USING_PYTHON2:
            output_stream = sys.stdout
        else:
            output_stream = sys.stdout.buffer
        argcomplete.autocomplete(parser,
                                 always_complete_options=False,
                                 exclude=['gtable', 'export'],
                                 output_stream=output_stream if '_DX_ARC_DEBUG' in os.environ else None)

    if len(args_list) > 0:
        args = parser.parse_args(args_list)
        dxpy.USER_AGENT += " {prog}-{command}".format(prog=parser.prog, command=getattr(args, 'command', ''))
        set_cli_colors(args)
        set_delim(args)
        set_env_from_args(args)
        if not hasattr(args, 'func'):
            # Something was wrong in the command line. Print the help message for
            # this particular combination of command line words.
            parser.parse_args(args_list + ["--help"])
            sys.exit(1)
        try:
            args.func(args)
            # Flush buffered data in stdout before interpreter shutdown to ignore broken pipes
            sys.stdout.flush()
        except:
            err_exit()
    else:
        parser.print_help()
        sys.exit(1)

if __name__ == '__main__':
    main()<|MERGE_RESOLUTION|>--- conflicted
+++ resolved
@@ -5346,10 +5346,8 @@
 parser_watch.add_argument('-f', '--format', help='Message format. Available fields: job, level, msg, date')
 parser_watch.add_argument('--no-wait', '--no-follow', action='store_false', dest='tail',
                           help='Exit after the first new message is received, instead of waiting for all logs')
-<<<<<<< HEAD
 parser_watch.add_argument('--metrics', help=fill('Select display mode for detailed job metrics if they were collected and are available based on retention policy; see --metrics-help for details', width_adjustment=-24),
                           choices=["interspersed", "none", "csv"], default="interspersed")
-=======
 
 class MetricsHelpAction(argparse.Action):
 
@@ -5402,7 +5400,6 @@
         parser.exit(0)
 
 parser_watch.add_argument('--metrics-help', action=MetricsHelpAction, nargs=0, help='Print help for displaying detailed job metrics')
->>>>>>> 730a00e5
 parser_watch.set_defaults(func=watch)
 register_parser(parser_watch, categories='exec')
 
