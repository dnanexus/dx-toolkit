--- conflicted
+++ resolved
@@ -13,7 +13,9 @@
 #   WARRANTIES OR CONDITIONS OF ANY KIND, either express or implied. See the
 #   License for the specific language governing permissions and limitations
 #   under the License.
-<<<<<<< HEAD
+import dxpy
+from functools import wraps
+
 from processing import run_cmd, chain_cmds
 from transfers import (
     Uploader,
@@ -22,9 +24,6 @@
     tar_and_upload_files,
     download_file,
 )
-=======
-import dxpy
-from functools import wraps
 
 def requires_worker_context(func):
     """This decorator checks that a given function is running within a DNAnexus job context"""
@@ -35,5 +34,4 @@
         else:
             return func(*args, **kwargs)
 
-    return check_job_id
->>>>>>> 0cbfdb98
+    return check_job_id