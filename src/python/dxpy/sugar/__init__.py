--- conflicted
+++ resolved
@@ -28,10 +28,6 @@
     """
     @wraps(func)
     def check_job_id(*args, **kwargs):
-<<<<<<< HEAD
-        if dxpy.JOB_ID:
-            return func(*args, **kwargs)
-=======
         if in_worker_context():
             return func(*args, **kwargs)
         else:
@@ -39,12 +35,6 @@
                 "Illegal function call, must be called from within DNAnexus job "
                 "context."
             )
->>>>>>> 631c9023
-
-        raise dxpy.DXError(
-            "Illegal function call, must be called from within DNAnexus job "
-            "context."
-        )
 
     return check_job_id
 
