--- conflicted
+++ resolved
@@ -28,11 +28,6 @@
         if "filters" not in compound_filter or entity_field not in compound_filter["filters"]:
             continue
         if "logic" in compound_filter and compound_filter["logic"] != "and":
-<<<<<<< HEAD
-            raise ValueError("Invalid input cohort. Cohorts must have 'and' logic on the primary entity and field.")
-        # The entity field filter is valid for addition of the "in" values condition
-        compound_filter["filters"][entity_field].append(entity_field_filter)
-=======
             raise ValueError("Invalid input cohort. Cohorts must have “and” logic on the primary entity and field.")
         primary_filters = []
         for primary_filter in compound_filter["filters"][entity_field]:
@@ -47,7 +42,6 @@
                                  " Cohorts cannot have conditions other than \"in\", \"not-in\", or \"exists\" on the primary entity and field.")
         primary_filters.append({"condition": "in", "values": values})
         compound_filter["filters"][entity_field] = primary_filters
->>>>>>> 99aba9a8
         return filters
 
     entity_field_filter = {"condition": "in", "values": values}
