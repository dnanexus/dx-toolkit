--- conflicted
+++ resolved
@@ -118,11 +118,7 @@
         start = int(location["starting_position"])
         if "ending_position" in location:
             end = int(location["ending_position"])
-<<<<<<< HEAD
-            # Ensure that the geno bins width isn't greater than 250 megabases
-=======
             # Ensure that the geno bins width isn't greater than 5 megabases
->>>>>>> 49896fd9
             if end - start > 5000000:
                 err_exit('\n'.join([
                     "Error in location {}".format(location),
@@ -150,15 +146,9 @@
     project_context,
     genome_reference,
     filter_type,
-<<<<<<< HEAD
-    ref=None,
-    halfref=None,
-    nocall=None,
-=======
-    exclude_nocall=None, 
-    exclude_refdata=None, 
+    exclude_nocall=None,
+    exclude_refdata=None,
     exclude_halfref=None
->>>>>>> 49896fd9
 ):
     """
     Generate the entire assay filters object by reading the filter JSON, making the relevant
@@ -195,37 +185,20 @@
     # The general filters are related by "and"
     final_filter_dict["assay_filters"]["logic"] = "and"
 
-<<<<<<< HEAD
-    # include reference genotypes
-    if ref:
-        final_filter_dict["assay_filters"]["ref_yn"] = True
-    # include half-reference genotypes
-    if halfref:
-        final_filter_dict["assay_filters"]["halfref_yn"] = True
-    # include no-call genotypes
-    if nocall:
-        final_filter_dict["assay_filters"]["nocall_yn"] = True
-=======
     if exclude_nocall is not None:
-        # no-call genotypes 
+        # no-call genotypes
         final_filter_dict["assay_filters"]["nocall_yn"] = not exclude_nocall
     if exclude_refdata is not None:
-        # reference genotypes        
+        # reference genotypes
         final_filter_dict["assay_filters"]["ref_yn"] = not exclude_refdata
     if exclude_halfref is not None:
         # half-reference genotypes
         final_filter_dict["assay_filters"]["halfref_yn"] = not exclude_halfref
-    
-
->>>>>>> 49896fd9
 
     return final_filter_dict
 
 
 def final_payload(
-<<<<<<< HEAD
-    full_input_dict, name, id, project_context, genome_reference, filter_type, order=True, ref=None, halfref=None, nocall=None
-=======
     full_input_dict,
     name,
     id,
@@ -235,7 +208,6 @@
     exclude_nocall=None,
     exclude_refdata=None,
     exclude_halfref=None
->>>>>>> 49896fd9
 ):
     """
     Assemble the top level payload.  Top level dict contains the project context, fields (return columns),
@@ -250,15 +222,9 @@
         project_context,
         genome_reference,
         filter_type,
-<<<<<<< HEAD
-        ref=ref,
-        halfref=halfref,
-        nocall=nocall,
-=======
-        exclude_nocall, 
-        exclude_refdata, 
+        exclude_nocall,
+        exclude_refdata,
         exclude_halfref
->>>>>>> 49896fd9
     )
 
     final_payload = {}
