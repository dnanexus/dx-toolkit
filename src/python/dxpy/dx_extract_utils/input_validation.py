import json

# Generic error messages
malformed_filter = "found following invalid filters: {}"


def isListOfStrings(object):
    if not isinstance(object, list):
        return False
    for item in object:
        if not isinstance(item, str):
            return False
    return True


def validateFilter(filter, filter_type):
    keys = filter.keys()
    if filter_type == "allele":
        # Check for required fields
        if ("location" in keys) and ("rsid" in keys):
            print(
                "location and rsid fields cannot both be specified in the same filter"
            )
            exit(1)
        if not (("location" in keys) or ("rsid" in keys)):
            print("Either location or rsid must be specified in an allele filter")
            exit(1)
        # Check rsid field
        if "rsid" in keys:
            if not isListOfStrings(filter["rsid"]):
                print(malformed_filter.format("rsid"))
                exit(1)
        # Check type field
        if "type" in keys:
            if not isListOfStrings(filter["type"]):
                print(malformed_filter.format("type"))
                exit(1)
            # Check against allowed values
            for item in filter["type"]:
                if item not in ["SNP", "Ins", "Del", "Mixed"]:
                    print(malformed_filter.format("type"))
                    exit(1)
        # Check dataset_alt_af
        if "dataset_alt_af" in keys:
            min_val = filter["dataset_alt_af"]["min"]
            max_val = filter["dataset_alt_af"]["max"]
            if min_val < 0:
                print(malformed_filter.format("dataset_alt_af"))
                exit(1)
            if max_val > 1:
                print(malformed_filter.format("dataset_alt_af"))
                exit(1)
            if min_val > max_val:
                print(malformed_filter.format("dataset_alt_af"))
                exit(1)
        # Check gnomad_alt_af
        if "gnomad_alt_af" in keys:
            min_val = filter["gnomad_alt_af"]["min"]
            max_val = filter["gnomad_alt_af"]["max"]
            if min_val < 0:
                print(malformed_filter.format("gnomad_alt_af"))
                exit(1)
            if max_val > 1:
                print(malformed_filter.format("gnomad_alt_af"))
                exit(1)
            if min_val > max_val:
                print(malformed_filter.format("gnomad_alt_af"))
                exit(1)
        # Check location field
        if "location" in keys:
            for indiv_location in filter["location"]:
                indiv_loc_keys = indiv_location.keys()
                # Ensure all keys are there
                if not (
                    ("chromosome" in indiv_loc_keys)
                    and ("starting_position" in indiv_loc_keys)
                    and ("ending_position" in indiv_loc_keys)
                ):
                    print(malformed_filter.format("location"))
                    exit(1)
                # Check that each key is a string
                for val in indiv_location.values():
                    if not (isinstance(val, str)):
                        print(malformed_filter.format("location"))
                        exit(1)
    if filter_type == "annotation":
<<<<<<< HEAD
        # Check for required fields if sql flag is not given
        if not sql:
            if not (
                ("allele_id" in keys) or ("gene_name" in keys) or ("gene_id" in keys)
            ):
                print(
                    "allele_id, gene_name, or gene_id is required in annotation_filters"
                )
                exit(1)
=======
        keys = filter.keys()
        if not (
            ("allele_id" in filter.keys())
            or ("gene_name" in filter.keys())
            or ("gene_id" in filter.keys())
        ):
            print("allele_id, gene_name, or gene_id is required in annotation_filters")
            exit(1)
>>>>>>> ea281cd2
        # Ensure only one of the required fields is given
        if "allele_id" in keys:
            if ("gene_name" in keys) or ("gene_id" in keys):
                print(
                    "Only one of allele_id, gene_name, and gene_id can be provided in an annotation filter"
                )
                exit(1)
        elif "gene_id" in keys:
            if ("gene_name" in keys) or ("allele_id" in keys):
                print(
                    "Only one of allele_id, gene_name, and gene_id can be provided in an annotation filter"
                )
                exit(1)
        elif "gene_name" in keys:
            if ("gene_id" in keys) or ("allele_id" in keys):
                print(
                    "Only one of allele_id, gene_name, and gene_id can be provided in an annotation filter"
                )
                exit(1)
        # Consequences and putative impact cannot be provided without at least one of gene_id, gene_name, feature_id
        if ("consequences" in keys) or ("putative_impact" in keys):
            if (
                ("gene_id" not in keys)
                and ("gene_name" not in keys)
                and ("feature_id" not in keys)
            ):
                print(
                    "consequences and putative impact fields may not be specified without "
                    + "at least one of gene_id, gene_name, or feature_id"
                )
                exit(1)

        # All annotation fields are lists of strings
        for key in keys:
            if not isListOfStrings(filter[key]):
                print(malformed_filter.format(key))
                exit(1)
    if filter_type == "genotype":
<<<<<<< HEAD
        # Check for required fields if sql flag is not given
        if not sql:
            if not "allele_id" in keys:
                print("allele_id is required in genotype filters")
                exit(1)
=======
        keys = filter.keys()
        if not "allele_id" in keys:
            print("allele_id is required in genotype filters")
            exit(1)
>>>>>>> ea281cd2
        # Check allele_id field
        if "allele_id" in keys:
            if not isListOfStrings(filter["allele_id"]):
                print(malformed_filter.format("allele_id"))
                exit(1)
        # Check sample_id field
        if "sample_id" in keys:
            if not isListOfStrings(filter["sample_id"]):
                print(malformed_filter.format("sample_id"))
                exit(1)
        # Check genotype field
        if "genotype_type" in keys:
            if not isListOfStrings(filter["genotype_type"]):
                print("genotype type is not a list of strings")
                print(malformed_filter.format("genotype_type"))
                exit(1)
            # Check against allowed values
            for item in filter["genotype_type"]:
                if item not in ["hom", "het-ref", "het-alt", "alt"]:
                    print("value {} is not a valid genotype_type".format(item))
                    print(malformed_filter.format("genotype_type"))
                    exit(1)


if __name__ == "__main__":
    filter_path = "/Users/jmulka@dnanexus.com/Development/dx-toolkit/src/python/test/CLIGAM_tests/test_input/unit_tests/allele_01.json"

    with open(filter_path, "r") as infile:
        filter = json.load(infile)<|MERGE_RESOLUTION|>--- conflicted
+++ resolved
@@ -84,17 +84,6 @@
                         print(malformed_filter.format("location"))
                         exit(1)
     if filter_type == "annotation":
-<<<<<<< HEAD
-        # Check for required fields if sql flag is not given
-        if not sql:
-            if not (
-                ("allele_id" in keys) or ("gene_name" in keys) or ("gene_id" in keys)
-            ):
-                print(
-                    "allele_id, gene_name, or gene_id is required in annotation_filters"
-                )
-                exit(1)
-=======
         keys = filter.keys()
         if not (
             ("allele_id" in filter.keys())
@@ -103,7 +92,6 @@
         ):
             print("allele_id, gene_name, or gene_id is required in annotation_filters")
             exit(1)
->>>>>>> ea281cd2
         # Ensure only one of the required fields is given
         if "allele_id" in keys:
             if ("gene_name" in keys) or ("gene_id" in keys):
@@ -142,18 +130,10 @@
                 print(malformed_filter.format(key))
                 exit(1)
     if filter_type == "genotype":
-<<<<<<< HEAD
-        # Check for required fields if sql flag is not given
-        if not sql:
-            if not "allele_id" in keys:
-                print("allele_id is required in genotype filters")
-                exit(1)
-=======
         keys = filter.keys()
         if not "allele_id" in keys:
             print("allele_id is required in genotype filters")
             exit(1)
->>>>>>> ea281cd2
         # Check allele_id field
         if "allele_id" in keys:
             if not isListOfStrings(filter["allele_id"]):
