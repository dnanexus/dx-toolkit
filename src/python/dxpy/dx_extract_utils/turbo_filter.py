import json

from jsonschema import validate
from ..exceptions import err_exit, ResourceNotFound
import argparse
import os
import dxpy
import subprocess

extract_utils_basepath = os.path.join(
    os.path.dirname(dxpy.__file__), "dx_extract_utils"
)

# A dictionary relating the user-facing names of columns to their actual column
# names in the CLIGAM tables
with open(
    os.path.join(extract_utils_basepath, "column_conversion.json"), "r"
) as infile:
    column_conversion = json.load(infile)

# A dictionary relating the user-facing names of columns to the condition that needs
# to be applied in the basic filter for the column
with open(
    os.path.join(extract_utils_basepath, "column_conditions.json"), "r"
) as infile:
    column_conditions = json.load(infile)


def retrieve_geno_bins(list_of_genes, project, genome_reference):
    project_desc = dxpy.describe(project)
    geno_positions = []

    try:
        with open(
            os.path.join(extract_utils_basepath, "Homo_sapiens_genes_manifest.json"),
            "r",
        ) as geno_bin_manifest:
            r = json.load(geno_bin_manifest)
        dxpy.describe(r[genome_reference][project_desc["region"]])
    except ResourceNotFound:
        with open(
            os.path.join(
                extract_utils_basepath, "Homo_sapiens_genes_manifest_staging.json"
            ),
            "r",
        ) as geno_bin_manifest:
            r = json.load(geno_bin_manifest)

    geno_bins = subprocess.check_output(
        ["dx", "cat", r[genome_reference][project_desc["region"]]]
    )
    geno_bins_json = json.loads(geno_bins)
    invalid_genes = []

    for gene in list_of_genes:
        bin = geno_bins_json.get(gene)
        if bin is None:
            invalid_genes.append(gene)
        else:
            bin.pop("strand")
            geno_positions.append(bin)

    if invalid_genes:
        err_exit("Following gene names or IDs are invalid: %r" % invalid_genes)

    return geno_positions


def BasicFilter(
    table, friendly_name, values=[], project_context=None, genome_reference=None
):
    # A low-level filter consisting of a dictionary with one key defining the table and column
    # and values defining the user-provided value to be compared to, and the logical operator
    # used to do the comparison

    filter_key = column_conversion[table][friendly_name]
    condition = column_conditions[table][friendly_name]

    # Input validation.  Check that the user hasn't provided an invalid min/max in any fields
    if condition == "between":
        min_val = float(values["min"])
        max_val = float(values["max"])
        if min_val > max_val:
            err_exit(
                "min value greater than max value for filter {}".format(friendly_name)
            )

        values = [min_val, max_val]
    if condition == "less-than" or condition == "greater-than":
        values = int(values)

    # Check for special cases where the user-input values need to be changed before creating payload
    # Case 1: genotype filter, genotype_type field, hom changes to hom-alt
    if table == "genotype" and friendly_name == "genotype_type":
        values = [x if x != "hom-alt" else "hom" for x in values]
    # Case 2: Some fields need to be changed to upper case
    if friendly_name in ["allele_id", "gene_id", "feature_id", "putative_impact"]:
        values = [x.upper() for x in values]

    # Check if we need to add geno bins as well
    # This is only necessary for gene_id and a_id.  For rsid the vizserver calculates it itself
    if friendly_name == "gene_id" or friendly_name == "gene_name":
        genome_reference = "GRCh38.92"
        listed_filter = {
            filter_key: [
                {
                    "condition": condition,
                    "values": values,
                    "geno_bins": retrieve_geno_bins(
                        values, project_context, genome_reference
                    ),
                }
            ]
        }
    else:
        listed_filter = {filter_key: [{"condition": condition, "values": values}]}
    return listed_filter


def LocationFilter(location_list):
    # A location filter is actually an allele$a_id filter with no filter values
    # The geno_bins perform the actual location filtering
    # On the raw_filters route, the items within the geno_bins list are related by "or"

    location_aid_filter = {
        "allele$a_id": [
            {
                "condition": "in",
                "values": [],
                "geno_bins": [],
            }
        ]
    }

    for location in location_list:
        # First, ensure that the geno bins width isn't greater than 250 megabases
        start = int(location["starting_position"])
        end = int(location["ending_position"])
        if end - start > 250000000:
            err_exit(
                "Error in location {}\nLocation filters may not specify regions larger than 250 megabases".format(
                    location
                )
            )

        location_aid_filter["allele$a_id"][0]["geno_bins"].append(
            {
                "chr": location["chromosome"],
                "start": start,
                "end": end,
            }
        )
    return location_aid_filter


def GenerateAssayFilter(
    full_input_dict,
    name,
    id,
    project_context,
    genome_reference,
    filter_type,
):
    # Generate the entire assay filters object by reading the filter JSON, making the relevant
    # Basic and Location filters, and creating the structure that relates them logically

    # There are three possible types of input JSON: a genotype filter, an allele filter,
    # and an annotation filter
    filters_dict = {}
    table = filter_type

    for key in full_input_dict.keys():
        # Location needs to be handled slightly differently
        if key == "location":
            location_list = full_input_dict["location"]
            location_aid_filter = LocationFilter(location_list)
            filters_dict.update(location_aid_filter)

        else:
            if not (full_input_dict[key] == "*" or full_input_dict[key] == None):
                filters_dict.update(
                    BasicFilter(
                        table,
                        key,
                        full_input_dict[key],
                        project_context,
                        genome_reference,
                    )
                )
    final_filter_dict = {"assay_filters": {"name": name, "id": id}}

    # Additional structure of the payload
    final_filter_dict["assay_filters"].update({"filters": filters_dict})
    # The general filters are related by "and"
    final_filter_dict["assay_filters"]["logic"] = "and"

    return final_filter_dict


def FinalPayload(
    full_input_dict, name, id, project_context, genome_reference, filter_type
):

    # First, ensure that the JSON is valid
    # ValidateJSON(full_input_dict, filter_type, sql_flag)
    # Second, generate the assay filter component of the payload
    assay_filter = GenerateAssayFilter(
        full_input_dict,
        name,
        id,
        project_context,
        genome_reference,
        filter_type,
    )

    final_payload = {}
    final_payload["project_context"] = project_context
    # This might be set automatically depending on whether the raw or raw-query
    # API is selected, if not we need to set it here

    # Section for defining returned columns for each of the three filter types

    if filter_type == "allele":
        order_by = [{"allele_id": "asc"}]
        with open(
            os.path.join(extract_utils_basepath, "return_columns_allele.json"), "r"
        ) as infile:
            fields = json.load(infile)
    elif filter_type == "annotation":
        order_by = [{"allele_id": "asc"}]
        with open(
            os.path.join(extract_utils_basepath, "return_columns_annotation.json"), "r"
        ) as infile:
            fields = json.load(infile)
    elif filter_type == "genotype":
        order_by = [{"sample_id": "asc"}]
        with open(
            os.path.join(extract_utils_basepath, "return_columns_genotype.json"), "r"
        ) as infile:
            fields = json.load(infile)

    final_payload["fields"] = fields
    final_payload["order_by"] = order_by
    final_payload["adjust_geno_bins"] = False
    final_payload["raw_filters"] = assay_filter
    field_names = []
    for f in fields:
        field_names.append(list(f.keys())[0])

<<<<<<< HEAD
    # TODO remove before merge
    print(json.dumps(final_payload))

=======
    print(json.dumps(final_payload))
>>>>>>> b49261a6
    return final_payload, field_names


def ValidateJSON(filter, type):
    # Check JSON against schema
    # Errors out if JSON is invalid, continues otherwise

    schema_file = "retrieve_{}_schema.json".format(type)

    # Open the schema asset
    with open(os.path.join(extract_utils_basepath, schema_file), "r") as infile:
        json_schema = json.load(infile)

    # The jsonschema validation function will error out if the schema is invalid.  The error message will contain
    # an explanation of which part of the schema failed
    try:
        # pass
        validate(filter, json_schema)
    except Exception as inst:
        err_exit(inst.message)


if __name__ == "__main__":
    parser = argparse.ArgumentParser()
    parser.add_argument("--filter", help="path to filter JSON file", required=True)
    parser.add_argument("--output", help="path to output file", required=True)
    parser.add_argument(
        "--type",
        help="type of filter being applied",
        choices=["allele", "annotation", "genotype"],
        required=True,
    )
    parser.add_argument(
        "--project-context",
        help="project ID of parent project of record",
        required=True,
    )
    parser.add_argument("--name", help="name of assay", required=True)
    parser.add_argument("--id", help="ID of assay", required=True)
    parser.add_argument("--reference", help="genome reference", default="GRCh38.92")
    parser.add_argument(
        "--sql_flag",
        help="set to true if intention is to use raw-query which only returns sql",
        default=False,
    )

    args = parser.parse_args()

    with open(args.filter, "r") as infile:
        full_input_dict = json.load(infile)

    final_payload = FinalPayload(
        full_input_dict,
        args.name,
        args.id,
        args.project_context,
        args.reference,
        args.type,
        args.sql_flag,
    )

    with open(args.output, "w") as outfile:
        json.dump(final_payload, outfile)<|MERGE_RESOLUTION|>--- conflicted
+++ resolved
@@ -247,13 +247,6 @@
     for f in fields:
         field_names.append(list(f.keys())[0])
 
-<<<<<<< HEAD
-    # TODO remove before merge
-    print(json.dumps(final_payload))
-
-=======
-    print(json.dumps(final_payload))
->>>>>>> b49261a6
     return final_payload, field_names
 
 
