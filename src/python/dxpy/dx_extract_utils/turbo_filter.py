--- conflicted
+++ resolved
@@ -7,13 +7,6 @@
 import dxpy
 import subprocess
 
-<<<<<<< HEAD
-asset_basepath = os.path.join(os.path.dirname(dxpy.__file__), "dx_extract_utils")
-
-# A dictionary relating the user-facing names of columns to their actual column
-# names in the CLIGAM tables
-with open(os.path.join(asset_basepath, "column_conversion.json"), "r") as infile:
-=======
 extract_utils_basepath = os.path.join(
     os.path.dirname(dxpy.__file__), "dx_extract_utils"
 )
@@ -25,17 +18,16 @@
 
 # A dictionary relating the user-facing names of columns to their actual column
 # names in the CLIGAM tables
-with open(os.path.join(extract_utils_basepath, "column_conversion.json"), "r") as infile:
->>>>>>> db3c64fb
+with open(
+    os.path.join(extract_utils_basepath, "column_conversion.json"), "r"
+) as infile:
     column_conversion = json.load(infile)
 
 # A dictionary relating the user-facing names of columns to the condition that needs
 # to be applied in the basic filter for the column
-<<<<<<< HEAD
-with open(os.path.join(asset_basepath, "column_conditions.json"), "r") as infile:
-=======
-with open(os.path.join(extract_utils_basepath, "column_conditions.json"), "r") as infile:
->>>>>>> db3c64fb
+with open(
+    os.path.join(extract_utils_basepath, "column_conditions.json"), "r"
+) as infile:
     column_conditions = json.load(infile)
 
 
@@ -45,24 +37,16 @@
 
     try:
         with open(
-<<<<<<< HEAD
-            os.path.join(asset_basepath, "Homo_sapiens_genes_manifest.json"),
-=======
             os.path.join(extract_utils_basepath, "Homo_sapiens_genes_manifest.json"),
->>>>>>> db3c64fb
             "r",
         ) as geno_bin_manifest:
             r = json.load(geno_bin_manifest)
         dxpy.describe(r[genome_reference][project_desc["region"]])
     except ResourceNotFound:
         with open(
-<<<<<<< HEAD
-            os.path.join(asset_basepath, "Homo_sapiens_genes_manifest_staging.json"),
-=======
             os.path.join(
                 extract_utils_basepath, "Homo_sapiens_genes_manifest_staging.json"
             ),
->>>>>>> db3c64fb
             "r",
         ) as geno_bin_manifest:
             r = json.load(geno_bin_manifest)
@@ -102,7 +86,11 @@
 
     column_name = column_conversion[table][friendly_name]
     condition = column_conditions[table][friendly_name]
-    filter_key = "allele$a_id" if table in ("annotation", "genotype") and friendly_name == "allele_id" else "{}${}".format(table, column_name)
+    filter_key = (
+        "allele$a_id"
+        if table in ("annotation", "genotype") and friendly_name == "allele_id"
+        else "{}${}".format(table, column_name)
+    )
     if condition == "between":
         min_val = float(values["min"])
         max_val = float(values["max"])
@@ -240,33 +228,21 @@
 
     if filter_type == "allele":
         order_by = [{"allele_id": "asc"}]
-<<<<<<< HEAD
-        with open(
-            os.path.join(asset_basepath, "return_columns_allele.json"), "r"
+        with open(
+            os.path.join(extract_utils_basepath, "return_columns_allele.json"), "r"
         ) as infile:
             fields = json.load(infile)
     elif filter_type == "annotation":
         order_by = [{"allele_id": "asc"}]
         with open(
-            os.path.join(asset_basepath, "return_columns_annotation.json"), "r"
+            os.path.join(extract_utils_basepath, "return_columns_annotation.json"), "r"
         ) as infile:
             fields = json.load(infile)
     elif filter_type == "genotype":
         order_by = [{"sample_id": "asc"}]
         with open(
-            os.path.join(asset_basepath, "return_columns_genotype.json"), "r"
+            os.path.join(extract_utils_basepath, "return_columns_genotype.json"), "r"
         ) as infile:
-=======
-        with open(os.path.join(extract_utils_basepath, "return_columns_allele.json"), "r") as infile:
-            fields = json.load(infile)
-    elif filter_type == "annotation":
-        order_by = [{"allele_id": "asc"}]
-        with open(os.path.join(extract_utils_basepath, "return_columns_annotation.json"), "r") as infile:
-            fields = json.load(infile)
-    elif filter_type == "genotype":
-        order_by = [{"sample_id": "asc"}]
-        with open(os.path.join(extract_utils_basepath, "return_columns_genotype.json"), "r") as infile:
->>>>>>> db3c64fb
             fields = json.load(infile)
 
     final_payload["fields"] = fields
