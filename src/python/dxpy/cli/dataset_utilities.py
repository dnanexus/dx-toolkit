#!/usr/bin/env python
# -*- coding: utf-8 -*-
#
# Copyright (C) 2022 DNAnexus, Inc.
#
# This file is part of dx-toolkit (DNAnexus platform client libraries).
#
#   Licensed under the Apache License, Version 2.0 (the "License"); you may not
#   use this file except in compliance with the License. You may obtain a copy
#   of the License at
#
#       http://www.apache.org/licenses/LICENSE-2.0
#
#   Unless required by applicable law or agreed to in writing, software
#   distributed under the License is distributed on an "AS IS" BASIS, WITHOUT
#   WARRANTIES OR CONDITIONS OF ANY KIND, either express or implied. See the
#   License for the specific language governing permissions and limitations
#   under the License.

from __future__ import print_function, unicode_literals, division, absolute_import

import sys
import collections
import json
import os
import re
import csv
import dxpy
import codecs
import subprocess
from ..utils.printing import fill
from ..bindings import DXRecord
from ..bindings.dxdataobject_functions import is_dxlink
from ..bindings.dxfile import DXFile
from ..utils.resolver import resolve_existing_path, is_hashid, ResolutionError
from ..utils.file_handle import as_handle
from ..exceptions import (
    err_exit,
    PermissionDenied,
    InvalidInput,
    InvalidState,
    ResourceNotFound,
    default_expected_exceptions,
)

from ..dx_extract_utils.filter_to_payload import validate_JSON, final_payload

database_unique_name_regex = re.compile("^database_\w{24}__\w+$")
database_id_regex = re.compile("^database-\\w{24}$")


def resolve_validate_path(path):
    project, folder_path, entity_result = resolve_existing_path(path)

    if project is None:
        raise ResolutionError(
            'Unable to resolve "'
            + path
            + '" to a data object or folder name in a project'
        )
    elif project != entity_result["describe"]["project"]:
        raise ResolutionError(
            'Unable to resolve "'
            + path
            + "\" to a data object or folder name in '"
            + project
            + "'"
        )

    if entity_result["describe"]["class"] != "record":
        err_exit(
            "%s : Invalid path. The path must point to a record type of cohort or dataset"
            % entity_result["describe"]["class"]
        )

    try:
        resp = dxpy.DXHTTPRequest(
            "/" + entity_result["id"] + "/visualize",
            {"project": project, "cohortBrowser": False},
        )
    except PermissionDenied:
        err_exit("Insufficient permissions", expected_exceptions=(PermissionDenied,))
    except (InvalidInput, InvalidState):
        err_exit(
            "%s : Invalid cohort or dataset" % entity_result["id"],
            expected_exceptions=(
                InvalidInput,
                InvalidState,
            ),
        )
    except Exception as details:
        err_exit(str(details))

    if resp["datasetVersion"] != "3.0":
        err_exit(
            "%s : Invalid version of cohort or dataset. Version must be 3.0"
            % resp["datasetVersion"]
        )

    if ("Dataset" in resp["recordTypes"]) or ("CohortBrowser" in resp["recordTypes"]):
        dataset_project = resp["datasetRecordProject"]
    else:
        err_exit(
            "%s : Invalid path. The path must point to a record type of cohort or dataset"
            % resp["recordTypes"]
        )

    return project, entity_result, resp, dataset_project


def raw_query_api_call(resp, payload):
    resource_val = resp["url"] + "/viz-query/3.0/" + resp["dataset"] + "/raw-query"
    try:
        resp_raw_query = dxpy.DXHTTPRequest(
            resource=resource_val, data=payload, prepend_srv=False
        )

    except Exception as details:
        err_exit(str(details))
    sql_results = resp_raw_query["sql"] + ";"
    return sql_results


def raw_api_call(resp, payload):
    resource_val = resp["url"] + "/data/3.0/" + resp["dataset"] + "/raw"
    try:
        resp_raw = dxpy.DXHTTPRequest(
            resource=resource_val, data=payload, prepend_srv=False
        )
        if "error" in resp_raw.keys():
            if resp_raw["error"]["type"] == "InvalidInput":
                print("Insufficient permissions due to the project policy.")
                print(resp_raw["error"]["message"])
            elif resp_raw["error"]["type"] == "QueryTimeOut":
                print(resp_raw["error"]["message"])
                print(
                    "Please consider using `--sql` option to generate the SQL query and query via a private compute cluster."
                )
            else:
                print(resp_raw["error"])
            sys.exit(1)
    except Exception as details:
        err_exit(str(details))
    return resp_raw


def extract_dataset(args):
    """
    Retrieves the data or generates SQL to retrieve the data from a dataset or cohort for a set of entity.fields. Additionally, the dataset’s dictionary can be extracted independently or in conjunction with data.
    """
    if (
        not args.dump_dataset_dictionary
        and not args.list_fields
        and not args.list_entities
        and args.fields is None
    ):
        err_exit(
            "Must provide at least one of the following options: --fields, --dump-dataset-dictionary, --list-fields, --list-entities"
        )

    listing_restricted = {
        "dump_dataset_dictionary": False,
        "sql": False,
        "fields": None,
        "output": None,
        "delim": ",",
    }

    def check_options(args, restricted):
        error_list = []
        for option, value in restricted.items():
            if args.__dict__[option] != value:
                error_list.append("--{}".format(option.replace("_", "-")))
        return error_list

    if args.list_fields:
        listing_restricted["list_entities"] = False
        error_list = check_options(args, listing_restricted)
        if error_list:
            err_exit("--list-fields cannot be specified with: {}".format(error_list))

    if args.list_entities:
        listing_restricted["list_fields"] = False
        listing_restricted["entities"] = None
        error_list = check_options(args, listing_restricted)
        if error_list:
            err_exit("--list-entities cannot be specified with: {}".format(error_list))

    delimiter = str(codecs.decode(args.delim, "unicode_escape"))
    if len(delimiter) == 1 and delimiter != '"':
        if delimiter == ",":
            out_extension = ".csv"
        elif delimiter == "\t":
            out_extension = ".tsv"
        else:
            out_extension = ".txt"
    else:
        err_exit("Invalid delimiter specified")

    project, entity_result, resp, dataset_project = resolve_validate_path(args.path)

    dataset_id = resp["dataset"]
    out_directory = ""
    out_file_field = ""
    print_to_stdout = False
    files_to_check = []
    file_already_exist = []

    def _check_system_python_version():
        python_version = sys.version_info[:3]
        # Set python version range
        # python_range = 0 for python_version>="3.7"
        # python_range = 1 for python_version>="3.5.3" and python_version<"3.7"
        # python_range = 2 for python_version<"3.5.3"
        if python_version >= (3, 7):
            python_range = "0"
        elif python_version >= (3, 5, 3):
            python_range = "1"
        else:
            python_range = "2"
        return python_range

    def _check_pandas_version(
        python_range, current_pandas_version, pandas_version_range
    ):
        # Valid pandas versions based on python versions
        # python_range = 0; python_version>="3.7"; Valid pandas version: pandas==1.3.5
        # python_range = 1; python_version>="3.5.3" and python_version<"3.7"; Valid pandas version: pandas>=0.23.3,<=0.25.3
        # python_range = 2; python_version<"3.5.3"; Valid pandas version: pandas>=0.23.3,< 0.25.0
        system_pandas_version = tuple(map(int, current_pandas_version.split(".")))
        if (
            (python_range == "0" and system_pandas_version == (1, 3, 5))
            or (
                python_range == "1"
                and ((0, 25, 3) >= system_pandas_version >= (0, 23, 3))
            )
            or (
                python_range == "2"
                and ((0, 25, 0) > system_pandas_version >= (0, 23, 3))
            )
        ):
            pass
        else:
            print(
                "Warning: For '-ddd' usage, the recommended pandas version is {}. The installed version of pandas is {}. It is recommended to update pandas. For example, 'pip/pip3 install -I pandas==X.X.X' where X.X.X is {}.".format(
                    pandas_version_range, current_pandas_version, pandas_version_range
                )
            )

    if args.dump_dataset_dictionary:
        global pd
        pandas_version_dictionary = {
            "0": "'1.3.5'",
            "1": ">= '0.23.3' and <= '0.25.3'",
            "2": ">= '0.23.3' and < '0.25.0'",
        }
        python_range = _check_system_python_version()
        try:
            import pandas as pd

            current_pandas_version = pd.__version__
            _check_pandas_version(
                python_range,
                current_pandas_version,
                pandas_version_dictionary[python_range],
            )
        except ImportError as e:
            err_exit(
                "'-ddd' requires the use of pandas, which is not currently installed. Please install pandas to a version {}. For example, 'pip/pip3 install -I pandas==X.X.X' where X.X.X is {}.".format(
                    pandas_version_dictionary[python_range],
                    pandas_version_dictionary[python_range],
                )
            )

        if args.output is None:
            out_directory = os.getcwd()
        elif args.output == "-":
            print_to_stdout = True
        elif os.path.exists(args.output):
            if os.path.isdir(args.output):
                out_directory = args.output
            else:
                err_exit(
                    "Error: When using -ddd, --output must be an existing directory"
                )
        else:
            err_exit("Error: When using -ddd, --output must be an existing directory")

        if print_to_stdout:
            output_file_data = sys.stdout
            output_file_coding = sys.stdout
            output_file_entity = sys.stdout
        else:
            output_file_data = os.path.join(
                out_directory, resp["recordName"] + ".data_dictionary" + out_extension
            )
            output_file_coding = os.path.join(
                out_directory, resp["recordName"] + ".codings" + out_extension
            )
            output_file_entity = os.path.join(
                out_directory, resp["recordName"] + ".entity_dictionary" + out_extension
            )
            files_to_check = [output_file_data, output_file_coding, output_file_entity]

    if args.fields:
        if args.sql:
            file_name_suffix = ".data.sql"
        else:
            file_name_suffix = out_extension

        if args.output is None:
            out_directory = os.getcwd()
            out_file_field = os.path.join(
                out_directory, resp["recordName"] + file_name_suffix
            )
            files_to_check.append(out_file_field)
        elif args.output == "-":
            print_to_stdout = True
        elif os.path.exists(args.output):
            if os.path.isdir(args.output):
                out_directory = args.output
                out_file_field = os.path.join(
                    out_directory, resp["recordName"] + file_name_suffix
                )
                files_to_check.append(out_file_field)
            else:
                file_already_exist.append(args.output)
        elif os.path.exists(os.path.dirname(args.output)) or not os.path.dirname(
            args.output
        ):
            out_file_field = args.output
        else:
            err_exit(
                "Error: {path} could not be found".format(
                    path=os.path.dirname(args.output)
                )
            )

    for file in files_to_check:
        if os.path.exists(file):
            file_already_exist.append(file)

    if file_already_exist:
        err_exit("Error: path already exists {path}".format(path=file_already_exist))

    rec_descriptor = DXDataset(dataset_id, project=dataset_project).get_descriptor()
    if args.fields is not None:
        fields_list = "".join(args.fields).split(",")
        error_list = []
        for entry in fields_list:
            entity_field = entry.split(".")
            if len(entity_field) < 2:
                error_list.append(entry)
            elif (
                entity_field[0] not in rec_descriptor.model["entities"].keys()
                or entity_field[1]
                not in rec_descriptor.model["entities"][entity_field[0]][
                    "fields"
                ].keys()
            ):
                error_list.append(entry)

        if error_list:
            err_exit("The following fields cannot be found: %s" % error_list)

        payload = {
            "project_context": project,
            "fields": [{item: "$".join(item.split("."))} for item in fields_list],
        }
        if "CohortBrowser" in resp["recordTypes"]:
            if resp.get("baseSql"):
                payload["base_sql"] = resp.get("baseSql")
            payload["filters"] = resp["filters"]

        if args.sql:
            sql_results = raw_query_api_call(resp, payload)
            if print_to_stdout:
                print(sql_results)
            else:
                with open(out_file_field, "w") as f:
                    print(sql_results, file=f)
        else:
            resp_raw = raw_api_call(resp, payload)
            csv_from_json(
                out_file_name=out_file_field,
                print_to_stdout=print_to_stdout,
                sep=delimiter,
                raw_results=resp_raw["results"],
                column_names=fields_list,
            )

    elif args.sql:
        err_exit("`--sql` passed without `--fields`")

    if args.dump_dataset_dictionary:
        rec_dict = rec_descriptor.get_dictionary()
        write_ot = rec_dict.write(
            output_file_data=output_file_data,
            output_file_entity=output_file_entity,
            output_file_coding=output_file_coding,
            sep=delimiter,
        )

    # Listing section
    if args.list_entities or args.list_fields:
        # Retrieve entity names, titles and main entity
        entity_names_and_titles, _main_entity = retrieve_entities(rec_descriptor.model)
        # List entities
        if args.list_entities:
            print("\n".join(entity_names_and_titles))
        # List fields
        if args.list_fields:
            list_fields(rec_descriptor.model, _main_entity, args)


def get_assay_info(rec_descriptor, assay_type):
    assay_list = rec_descriptor.assays
    selected_type_assays = []
    other_assays = []
    if not assay_list:
        err_exit("No valid assays in the dataset.")
    else:
        for a in assay_list:
            if a["generalized_assay_model"] == assay_type:
                selected_type_assays.append(a)
            else:
                other_assays.append(a)
    return (selected_type_assays, other_assays)


def retrieve_meta_info(resp, project_id, assay_id, assay_name, print_to_stdout, out_file_name):
    table, column = "vcf_meta_information_unique", "info_format_fields"  # TODO: get names
    payload = {
        "project_context": project_id,
        "fields": [
            {column: "$".join((table, column))},
        ],
        "is_cohort": False,
        "raw_filters": {
            "assay_filters": {
                "name": assay_name,
                "id": assay_id,
                "filters": {
                    "$".join((table, column)): [
                        {"condition": "exists"},
                    ],
                },
            },
         },
    }
    resp_raw = raw_api_call(resp, payload)

    if print_to_stdout:
        fields_output = sys.stdout
    else:
        fields_output = open(out_file_name, "w")

    for entry in resp_raw["results"]:
        fields_output.write(entry[column] + '\n')

    if not print_to_stdout:
        fields_output.close()


def extract_assay_germline(args):
    """
    Retrieve the selected data or generate SQL to retrieve the data from an genetic variant assay in a dataset or cohort based on provided rules.
    """
    ######## Input combination validation ########
    filter_given = False
    if args.retrieve_allele or args.retrieve_annotation or args.retrieve_genotype:
        filter_given = True
    #### Check if valid options are passed with the --json-help flag ####
    if args.json_help:
        if not filter_given:
            err_exit(
                'Please specify one of the following: --retrieve-allele, --retrieve-genotype or --retrieve-annotation" for details on the corresponding JSON template and filter definition.'
            )
        elif args.list_assays or args.assay_name or args.sql or args.output:
            err_exit(
                "Please check to make sure the parameters are set properly. --json-help cannot be specified with options other than --retrieve-annotation/--retrieve-allele/--retrieve-genotype."
            )
    #### Validate that other arguments are not passed with --list-assays ####
    if args.list_assays:
        if args.sql:
            err_exit("The flag, --sql, cannot be used with --list-assays.")
        elif args.output:
            err_exit(
                'When --list-assays is specified, output is to STDOUT. "--output" may not be supplied.'
            )
        elif filter_given:
            err_exit("--list-assays cannot be presented with other options.")

    #### Check if the retrieve options are passed correctly, print help if needed ####
    if args.retrieve_allele:
        if args.json_help:
            print(
                '# Filters and respective definitions\n#\n#  rsid: rsID associated with an allele or set of alleles. If multiple values are provided, the conditional search will be, "OR." For example, ["rs1111", "rs2222"], will search for alleles which match either "rs1111" or "rs2222". String match is case sensitive.\n#  type: Type of allele. Accepted values are "SNP", "Ins", "Del", "Mixed". If multiple values are provided, the conditional search will be, "OR." For example, ["SNP", "Ins"], will search for variants which match either "SNP" or "Ins". String match is case sensitive.\n#  dataset_alt_af: Dataset alternate allele frequency, a json object with empty content or two sets of key/value pair: {min: 0.1, max:0.5}. Accepted numeric value for each key is between and including 0 and 1.  If a user does not want to apply this filter but still wants this information in the output, an empty json object should be provided.\n#  gnomad_alt_af: gnomAD alternate allele frequency. a json object with empty content or two sets of key/value pair: {min: 0.1, max:0.5}. Accepted value for each key is between 0 and 1. If a user does not want to apply this filter but still wants this information in the output, an empty json object should be provided.\n#  location: Genomic range in the reference genome where the starting position of alleles fall into. If multiple values are provided in the list, the conditional search will be, "OR." String match is case sensitive.\n# JSON filter template for --retrieve-allele\n{\n  "rsid": ["rs11111", "rs22222"],\n  "type": ["SNP", "Del", "Ins"],\n  "dataset_alt_af": {"min": 0.001, "max": 0.05},\n  "gnomad_alt_af": {"min": 0.001, "max": 0.05},\n  "location": [\n    {\n      "chromosome": "1",\n      "starting_position": "10000",\n      "ending_position": "20000"\n    },\n    {\n      "chromosome": "X",\n      "starting_position": "500",\n      "ending_position": "1700"\n    }\n  ]\n}'
            )
            sys.exit(0)
    elif args.retrieve_annotation:
        if args.json_help:
            print(
                '# Filters and respective definitions\n#\n#  allele_id: ID of an allele for which annotations should be returned. If multiple values are provided, annotations for any alleles that match one of the values specified will be listed. For example, ["1_1000_A_T", "1_1010_C_T"], will search for annotations of alleles which match either "1_1000_A_T" or ""1_1010_C_T". String match is case insensitive.\n#  gene_name: Gene name of the annotation. A list of gene names whose annotations will be returned. If multiple values are provided, the conditional search will be, "OR." For example, ["BRCA2", "ASPM"], will search for annotations which match either "BRCA2" or "ASPM". String match is case insensitive.\n#  gene_id: Ensembl gene ID (ENSG) of the annotation. If multiple values are provided, the conditional search will be, "OR." For example, ["ENSG00000302118", "ENSG00004000504"], will search for annotations which match either "ENSG00000302118" or "ENSG00004000504". String match is case insensitive.\n#  feature_id: Ensembl feature id (ENST) where the range overlaps with the variant. Currently, only  coding transcript IDs are searched. If multiple values are provided, the conditional search will be, "OR." For example, ["ENST00000302118.5", "ENST00004000504.1"], will search for annotations which match either "ENST00000302118.5" or "ENST00004000504.1". String match is case insensitive.\n#  consequences: Consequence as recorded in the annotation. If multiple values are provided, the conditional search will be, "OR." For example, ["5_prime_UTR_variant", "3_prime_UTR_variant"], will search for annotations which match either "5 prime UTR variant" or "3 prime UTR variant". String match is case sensitive. For all supported consequences terms, please refer to snpeff: http://pcingola.github.io/SnpEff/se_inputoutput/#effect-prediction-details (Effect Seq. Ontology column). This filter cannot be specified by itself, and must be included with at least one of the following filters: "gene_id", "gene_name",or "feature_id".\n#  putative_impact: Putative impact as recorded in the annotation. Possible values are [ "HIGH", "MODERATE", "LOW", "MODIFIER"]. If multiple values are provided, the conditional search will be, "OR." For example, ["MODIFIER", "HIGH"], will search for annotations which match either "MODIFIER" or "HIGH". String match is case insensitive. For all supported terms, please refer to snpeff: http://pcingola.github.io/SnpEff/se_inputoutput/#impact-prediction. This filter cannot be specified by itself, and must be included with at least one of the following filters: "gene_id", "gene_name", or "transcript_id".\n#  hgvs_c: HGVS (DNA) code of the annotation. If multiple values are provided, the conditional search will be, "OR." For example, ["c.-49A>G", "c.-20T>G"], will search for annotations which match either "c.-49A>G" or "c.-20T>G". String match is case sensitive.\n#  hgvs_p: HGVS (Protein) code of the annotation. If multiple values are provided, the conditional search will be, "OR." For example, ["p.Gly2Asp", "p.Aps2Gly"], will search for annotations which match either "p.Gly2Asp" or "p.Aps2Gly". String match is case sensitive.\n# JSON filter template for --retrieve-annotation\n{\n  "allele_id":["1_1000_A_T","2_1000_G_C"],\n  "gene_name": ["BRCA2"],\n  "gene_id": ["ENST00000302118"],\n  "feature_id": ["ENST00000302118.5"],\n  "consequences": ["5 prime UTR variant"],\n  "putative_impact": ["MODIFIER"],\n  "hgvs_c": ["c.-49A>G"],\n  "hgvs_p": ["p.Gly2Asp"]\n}'
            )
            sys.exit(0)
    elif args.retrieve_genotype:
        if args.json_help:
            print(
                '# Filters and respective definitions\n#  allele_id: ID(s) of one or more alleles for which sample genotypes will be returned. If multiple values are provided, any samples having at least one allele that match any of the values specified will be listed. For example, ["1_1000_A_T", "1_1010_C_T"], will search for samples with at least one allele matching either "1_1000_A_T" or "1_1010_C_T". String match is case insensitive.\n#  sample_id: Optional, one or more sample IDs for which sample genotypes will be returned. If the provided object is a cohort, this further intersects the sample ids. If a user has a list of samples more than 1,000, it is recommended to use a cohort id containing all the samples.\n#  genotype_type: Optional, one or more genotype types for which sample genotype types will be returned. One of: hom-alt (homozygous for the non-ref allele), het-ref (heterozygous with a ref allele and alt allele), het-alt (heterozygous with two distinct alt alleles), half (only one alt allele is known, second allele is unknown).\n# JSON filter template for --retrieve-genotype\n{\n  "sample_id": ["s1", "s2"],\n  "allele_id": ["1_1000_A_T","2_1000_G_C"],\n  "genotype_type": ["het-ref", "hom-alt"]\n}'
            )
            sys.exit(0)

    #### Validate json filters ####
    def json_validation_function(filter_type, args):
        filter_arg = "args.retrieve_" + filter_type
        filter_value = str(vars(args)["retrieve_" + filter_type])
        filter = {}
        if filter_value.endswith(".json"):
            if os.path.isfile(filter_value):
                if os.stat(filter_value).st_size == 0:
                    err_exit(
                        'No filter given for --retrieve-{filter_type} or JSON for "--retrieve-{filter_type}" does not contain valid filter information.'.format(
                            filter_type=filter_type
                        )
                    )
                else:
                    with open(filter_value, "r") as json_file:
                        try:
                            filter = json.load(json_file)
                        except Exception as json_error:
                            err_exit(
                                "JSON for variant filters is malformatted.",
                                expected_exceptions=default_expected_exceptions,
                            )
            else:
                err_exit(
                    "JSON file {filter_json} provided does not exist".format(
                        filter_json=filter_value
                    )
                )
        else:
            if filter_value == "{}":
                err_exit(
                    'No filter given for --retrieve-{filter_type} or JSON for "--retrieve-{filter_type}" does not contain valid filter information.'.format(
                        filter_type=filter_type
                    )
                )
            else:
                try:
                    filter = json.loads(filter_value)
                except Exception as json_error:
                    err_exit(
                        "JSON for variant filters is malformatted.",
                        expected_exceptions=default_expected_exceptions,
                    )

        validate_JSON(filter, filter_type)

        return filter

    if args.retrieve_allele:
        filter_dict = json_validation_function("allele", args)
    elif args.retrieve_annotation:
        filter_dict = json_validation_function("annotation", args)
    elif args.retrieve_genotype:
        filter_dict = json_validation_function("genotype", args)

    #### Validate that a retrieve option is passed with --assay-name ####
    if args.assay_name:
        if not filter_given:
            err_exit(
                "--assay-name must be used with one of --retrieve-allele,--retrieve-annotation, --retrieve-genotype."
            )

    #### Validate that a retrieve option is passed with --sql ####
    if args.sql:
        if not filter_given:
            err_exit(
                "When --sql provided, must also provide at least one of the three options: --retrieve-allele <JSON>; --retrieve-genotype <JSON>; --retrieve-annotation <JSON>."
            )

    ######## Data Processing ########
    project, entity_result, resp, dataset_project = resolve_validate_path(args.path)
    if "CohortBrowser" in resp["recordTypes"] and any([args.list_assays,args.assay_name]):
            err_exit(
                "Currently --assay-name and --list-assays may not be used with a CohortBrowser record (Cohort Object) as input. To select a specific assay or to list assays, please use a Dataset Object as input."
            )
    dataset_id = resp["dataset"]
    rec_descriptor = DXDataset(dataset_id, project=dataset_project).get_descriptor()

    #### Get names of genetic assays ####
    if args.list_assays:
        (geno_assays, other_assays) = get_assay_info(
            rec_descriptor, assay_type="genetic_variant"
        )
        if not geno_assays:
            err_exit("There's no genetic assay in the dataset provided.")
        else:
            for a in geno_assays:
                print(a["name"])
            sys.exit(0)

    #### Decide which assay is to be queried and which ref genome is to be used ####
    (geno_assays, other_assays) = get_assay_info(
        rec_descriptor, assay_type="genetic_variant"
    )
    geno_assay_names = [ga["name"] for ga in geno_assays]
    geno_assay_ids = [ga["uuid"] for ga in geno_assays]
    other_assay_names = [oa["name"] for oa in other_assays]
    other_assay_ids = [oa["uuid"] for oa in other_assays]
    selected_assay_name = geno_assay_names[0]
    selected_assay_id = geno_assay_ids[0]
    if args.assay_name:
        if args.assay_name not in list(geno_assay_names):
            if args.assay_name in list(other_assay_names):
                err_exit(
                    "This is not a valid assay. For valid assays accepted by the function, `extract_assay germline`, please use the --list-assays flag."
                )
            else:
                err_exit(
                    "Assay {assay_name} does not exist in the {path}.".format(
                        assay_name=args.assay_name, path=args.path
                    )
                )
        else:
            selected_assay_name = args.assay_name
            for ga in geno_assays:
                if ga["name"] == args.assay_name:
                    selected_assay_id = ga["uuid"]

    selected_ref_genome = "GRCh38.92"
    for a in geno_assays:
        if a["name"] == selected_assay_name and a["reference_genome"]:
            selected_ref_genome = a["reference_genome"]["name"]

    #### Decide output method based on --output and --sql ####
    if args.sql:
        file_name_suffix = ".data.sql"
    else:
        file_name_suffix = ".tsv"
    file_already_exist = []
    files_to_check = []
    out_file = ""

    print_to_stdout = False
    if args.output is None:
        out_directory = os.getcwd()
        out_file = os.path.join(out_directory, resp["recordName"] + file_name_suffix)
        files_to_check.append(out_file)
    elif args.output == "-":
        print_to_stdout = True
    elif os.path.exists(args.output):
        if os.path.isdir(args.output):
            err_exit("--output should be a file, not a directory.")
        else:
            file_already_exist.append(args.output)
    elif os.path.exists(os.path.dirname(args.output)) or not os.path.dirname(
        args.output
    ):
        out_file = args.output
    else:
        err_exit(
            "Error: {path} could not be found".format(path=os.path.dirname(args.output))
        )

    for file in files_to_check:
        if os.path.exists(file):
            file_already_exist.append(file)

    if file_already_exist:
        err_exit("Cannot specify the output to be an existing file.")

    payload = {}
    if args.retrieve_allele:
        payload, fields_list = final_payload(
            full_input_dict=filter_dict,
            name=selected_assay_name,
            id=selected_assay_id,
            project_context=project,
            genome_reference=selected_ref_genome,
            filter_type="allele",
        )
    elif args.retrieve_annotation:
        payload, fields_list = final_payload(
            full_input_dict=filter_dict,
            name=selected_assay_name,
            id=selected_assay_id,
            project_context=project,
            genome_reference=selected_ref_genome,
            filter_type="annotation",
        )
    elif args.retrieve_genotype:
        payload, fields_list = final_payload(
            full_input_dict=filter_dict,
            name=selected_assay_name,
            id=selected_assay_id,
            project_context=project,
            genome_reference=selected_ref_genome,
            filter_type="genotype",
        )

    if "CohortBrowser" in resp["recordTypes"]:
        if resp.get("baseSql"):
            payload["base_sql"] = resp.get("baseSql")
        payload["filters"] = resp["filters"]

    #### Run api call to get sql or extract data ####
    if filter_given:
        if args.sql:
            sql_results = raw_query_api_call(resp, payload)
            if args.retrieve_genotype:
                geno_table = re.search(
                    r"\bgenotype_alt_read_optimized\w+", sql_results
                ).group()
                substr = "`" + geno_table + "`.`type`"
                sql_results = sql_results.replace(
                    substr, "REPLACE(`" + geno_table + "`.type`, 'hom', 'hom-alt')"
                )

            if print_to_stdout:
                print(sql_results)
            else:
                with open(out_file, "w") as sql_file:
                    print(sql_results, file=sql_file)
        else:
            resp_raw = raw_api_call(resp, payload)
            if args.retrieve_genotype:
                for r in resp_raw["results"]:
                    if r["genotype_type"] == "hom":
                        r["genotype_type"] = "hom-alt"

            csv_from_json(
                out_file_name=out_file,
                print_to_stdout=print_to_stdout,
                sep="\t",
                raw_results=resp_raw["results"],
                column_names=fields_list,
                quote_char=str("|"),
            )


def retrieve_entities(model):
    """
    Retrieves the entities in form of <entity_name>\t<entity_title> and identifies main entity
    """
    entity_names_and_titles = []
    for entity in sorted(model["entities"].keys()):
        entity_names_and_titles.append(
            "{}\t{}".format(entity, model["entities"][entity]["entity_title"])
        )
        if model["entities"][entity]["is_main_entity"] is True:
            main_entity = entity
    return entity_names_and_titles, main_entity


def list_fields(model, main_entity, args):
    """
    Listing fileds in the model in form at <entity>.<field_name>\t<field_title> for specified list of entities
    """
    present_entities = model["entities"].keys()
    entities_to_list_fields = [model["entities"][main_entity]]
    if args.entities:
        entities_to_list_fields = []
        error_list = []
        for entity in sorted(args.entities.split(",")):
            if entity in present_entities:
                entities_to_list_fields.append(model["entities"][entity])
            else:
                error_list.append(entity)
        if error_list:
            err_exit("The following entity/entities cannot be found: %s" % error_list)
    fields = []
    for entity in entities_to_list_fields:
        for field in sorted(entity["fields"].keys()):
            fields.append(
                "{}.{}\t{}".format(
                    entity["name"], field, entity["fields"][field]["title"]
                )
            )
    print("\n".join(fields))


def csv_from_json(
    out_file_name="",
    print_to_stdout=False,
    sep=",",
    raw_results=[],
    column_names=[],
    quote_char=str('"'),
):
    if print_to_stdout:
        fields_output = sys.stdout
    else:
        fields_output = open(out_file_name, "w")

    csv_writer = csv.DictWriter(
        fields_output,
        delimiter=str(sep),
        doublequote=True,
        escapechar=None,
        lineterminator="\n",
        quotechar=quote_char,
        quoting=csv.QUOTE_MINIMAL,
        skipinitialspace=False,
        strict=False,
        fieldnames=column_names,
    )
    csv_writer.writeheader()
    for entry in raw_results:
        csv_writer.writerow(entry)

    if not print_to_stdout:
        fields_output.close()

def extract_assay_somatic(args):
    """
    Retrieve the selected data or generate SQL to retrieve the data from an somatic variant assay in a dataset or cohort based on provided rules.
    """
    ######## Input combination validation and print help########
    invalid_combo_args = any([args.include_normal_sample, args.additional_fields, args.additional_fields_help, args.output, args.sql])

    if args.retrieve_meta_info and any([args.list_assays, args.retrieve_variant, args.json_help, invalid_combo_args]):
        err_exit(
            'The flag, --retrieve-meta-info cannot be used with arguments other than --assay-name.'
        )

    if args.list_assays and any([args.assay_name, args.retrieve_variant, args.json_help, invalid_combo_args]):
        err_exit(
            '--list-assays cannot be presented with other options.'
        )

    if args.json_help:
        if any([args.assay_name, invalid_combo_args]):
            err_exit(
                '--json-help cannot be passed with any of --assay-name, --sql, --additional-fields, --additional-fields-help, --output.'
            )
        elif args.retrieve_variant is None:
            err_exit(
                '--json-help cannot be passed without --retrieve-variant.'
            )
        else:
            print(
                '# Filters and respective definitions\n#\n#  location: Genomic range in the reference genome where the alleles overlap with. If multiple values are provided in the list, the conditional search will be, "OR." String match is case sensitive.\n#  gene_name: Gene name for the variant. A list of gene names whose coordinates defines the genome range where the alleles overlap with. If multiple values are provided, the conditional search will be, "OR." For example, ["BRCA2", "ASPM"], will search for variants which match either "BRCA2" or "ASPM". String match is case sensitive.\n#  gene_id: Gene ID of the variant. If multiple values are provided, the conditional search will be, "OR." For example, ["ENSG00000302118", "ENSG00004000504"], will search for variants which match either "ENSG00000302118" or "ENSG00004000504". String match is case insensitive.\n#  feature_id: Feature id where the range overlaps with the variant. The most common one is transcript_id. If multiple values are provided, the conditional search will be, "OR." For example, ["ENST00000302118.5", "ENST00004000504.1"], will search for variants which match either "ENST00000302118.5" or "ENST00004000504.1". String match is case insensitive.\n#  hgvs_c: HGVS (DNA) code of the variant. If multiple values are provided, the conditional search will be, "OR." For example, ["c.-49A>G", "c.-20T>G"], will search for alleles which match either "c.-49A>G" or "c.-20T>G". String match is case sensitive.\n#  hgvs_p: HGVS (Protein) code of the variant. If multiple values are provided, the conditional search will be, "OR." For example, ["p.Gly2Asp", "p.Aps2Gly"], will search for variants which match either "p.Gly2Asp" or "p.Aps2Gly". String match is case sensitive.\n#  allele_id: ID of an allele. If multiple values are provided, any alleles that match one of the values specified will be listed. For example, ["1_1000_A_T", "1_1010_C_T"], will search for alleles which match either "1_1000_A_T" or "1_1010_C_T". String match is case sensitive/exact match.\n#  type: Type of allele. Accepted values are “SNP”, “INS”, “DEL”, “DUP”, “INV”, “CNV”, “CNV:TR”, “BND”, “DUP:TANDEM”, “DEL:ME”, “INS:ME”, “MISSING”, “MISSING:DEL”, “UNSPECIFIED”, or “OTHER”. If multiple values are provided, the conditional search will be, “OR.” For example, [“SNP”, “INS”], will search for variants which match either “SNP” or ““INS”. String match is case insensitive.\n#  assay_sample_id: ID of samples where to look for alleles. If a user has a list of samples more than 1,000, it is recommended to either retrieve multiple times, or use a cohort id containing all the samples.\n# JSON filter template for --retrieve-variant\n{\n  "location": [\n    {\n      "chromosome": "1",\n      "starting_position": "10000",\n      "ending_position": "20000"\n    },\n    {\n      "chromosome": "X",\n      "starting_position": "500",\n      "ending_position": "1700"\n    }\n  ],\n  "annotation": {\n    "gene_name": ["BRCA2"],\n    "gene_id": ["ENST00000302118],\n    "feature_id": ["ENST00000302118.5"],\n    "hgvs_c": ["c.-49A>G"],\n    "hgvs_p": ["p.Gly2Asp"]\n  },\n  "allele" : {\n    "allele_id":["1_1000_A_T","2_1000_G_C"],\n    "type" : ["SNP", "INS"]\n  },\n  "assay_sample_id" : ["SampleA", "SampleB", "SampleC"]\n}'
            )
            sys.exit(0)

    if args.additional_fields_help:
        if any([args.assay_name, args.retrieve_variant, args.include_normal_sample, args.output, args.sql]):
            err_exit(
                '--additional-fields-help cannot be passed with any of --assay-name, --retrieve-variant, --sql, --output.'
            )
        elif args.additional_fields is None:
            err_exit(
                '--additional-fields-help cannot be passed without --additional-fields.'
            )
        else:
            print('The following fields will always be returned by default:\n')
            fixed_fields = [['NAME', 'TITLE', 'DESCRIPTION'], 
                            ['assay_sample_id', 'Assay Sample ID', 'A unique identifier for the tumor or normal sample. Populated from the sample columns of the VCF header.'], 
                            ['allele_id', 'Allele ID', 'An unique identification of the allele'], 
                            ['chrom', 'Chromosome', 'Chromosome of variant, verbatim from original VCF'], 
                            ['pos', 'Position', 'Starting position of variant, verbatim from original VCF'], 
                            ['ref', 'Reference Allele', 'Reference allele of locus, verbatim from original VCF'], 
                            ['allele', 'Allele', 'Sequence of the allele']]
            for row in fixed_fields:
                print("{: <17} {: <22} {: <25}".format(*row))
            print('\nThe following fields may be added to the output by using option --additional-fields. If multiple fields are specified, use a comma to separate each entry. For example, "sample_id,tumor_normal"\n')
            additional_fields = [['NAME', 'TITLE', 'DESCRIPTION'], 
                                 ['sample_id', 'Sample ID', 'Unique ID of the pair of tumor-normal samples'], 
                                 ['tumor_normal', 'Tumor-Normal', 'One a ["tumor", "normal"] to describe source sample type'], 
                                 ['id', 'ID', 'Comma separated list of associated IDs for the variant from the original VCF'], 
                                 ['qual', 'QUAL', 'Quality of locus, verbatim from original VCF'], 
                                 ['filter', 'FILTER', 'Comma separated list of filters for locus from the original VCF'], 
                                 ['reference_source', 'Reference source', 'One of ["GRCh37", "GRCh38"] or the allele_sample_id of the respective normal sample'], 
                                 ['variant_type', 'Variant Type', 'The type of allele, with respect to reference'], 
                                 ['symbolic_type', 'Symbolic Type', 'One of ["precise", "imprecise"]. Non-symbolic alleles are always "precise'], 
                                 ['file_id', 'Source File ID', 'DNAnexus platform file-id of original source file'], 
                                 ['INFO_<ID>', 'INFO:<ID>', '<A dynamic set of fields>'], 
                                 ['FORMAT_<ID>', 'FORMAT:<ID>', '<A dynamic set of fields>'], 
                                 ['gene_name', 'Gene Name', 'A list of gene name associated with the variant'], 
                                 ['gene_id', 'Gene ID', 'A list of gene IDs, associated with the variant'], 
                                 ['feature_id', 'Feature ID', 'A list of feature IDs, associated with the variant'], 
                                 ['hgvs_c', 'HGVSc', 'A list of sequence variants in HGVS nomenclature, for DNA'], 
                                 ['hgvs_p', 'HGVSp', 'A list of sequence variants in HGVS nomenclature, for protein'], 
                                 ['clin_sig', 'Clinical Significance', 'A list of allele specific clinical significance terms']]
            for row in additional_fields:
                print("{: <17} {: <22} {: <25}".format(*row))
            sys.exit(0)

    ######## Data Processing ########
    project, entity_result, resp, dataset_project = resolve_validate_path(args.path)
    dataset_id = resp["dataset"]
    rec_descriptor = DXDataset(dataset_id, project=dataset_project).get_descriptor()

<<<<<<< HEAD
    #### Decide which assay is to be queried and which ref genome is to be used ####
    (somatic_assays, other_assays) = get_assay_info(
        rec_descriptor, assay_type="somatic_variant"
    )
    somatic_assay_names = [ga["name"] for ga in somatic_assays]
    somatic_assay_ids = [ga["uuid"] for ga in somatic_assays]
    other_assay_names = [oa["name"] for oa in other_assays]
    other_assay_ids = [oa["uuid"] for oa in other_assays]
    selected_assay_name = somatic_assay_names[0]
    selected_assay_id = somatic_assay_ids[0]
    if args.assay_name:
        if args.assay_name not in list(somatic_assay_names):
            if args.assay_name in list(other_assay_names):
                err_exit(
                    "This is not a valid assay. For valid assays accepted by the function, `extract_assay somatic`, please use the --list-assays flag."
                )
            else:
                err_exit(
                    "Assay {assay_name} does not exist in the {path}.".format(
                        assay_name=args.assay_name, path=args.path
                    )
                )
        else:
            selected_assay_name = args.assay_name
            for ga in somatic_assays:
                if ga["name"] == args.assay_name:
                    selected_assay_id = ga["uuid"]

    #### Decide output method based on --output and --sql ####
    if args.sql:
        file_name_suffix = ".data.sql"
    else:
        file_name_suffix = ".tsv"
    file_already_exist = []
    files_to_check = []
    out_file = ""

    print_to_stdout = False
    if args.output is None:
        out_directory = os.getcwd()
        out_file = os.path.join(out_directory, resp["recordName"] + file_name_suffix)
        files_to_check.append(out_file)
    elif args.output == "-":
        print_to_stdout = True
    elif os.path.exists(args.output):
        if os.path.isdir(args.output):
            err_exit("--output should be a file, not a directory.")
        else:
            file_already_exist.append(args.output)
    elif os.path.exists(os.path.dirname(args.output)) or not os.path.dirname(
        args.output
    ):
        out_file = args.output
    else:
        err_exit(
            "Error: {path} could not be found".format(path=os.path.dirname(args.output))
        )

    for file in files_to_check:
        if os.path.exists(file):
            file_already_exist.append(file)

    if file_already_exist:
        err_exit("Cannot specify the output to be an existing file.")

    if args.retrieve_meta_info:
        retrieve_meta_info(resp, project, selected_assay_id, selected_assay_name, print_to_stdout, out_file)
=======
    if args.list_assays:
        somatic_assays, _ = get_assay_info(
            rec_descriptor, assay_type="somatic_variant"
        )
        if not somatic_assays:
            err_exit("There’s no somatic assay in the dataset provided.")
        else:
            for a in somatic_assays:
                print(a["name"])
            sys.exit(0)
>>>>>>> ad2d01c5


class DXDataset(DXRecord):
    """
    A class to handle record objects of type Dataset.
    Inherits from DXRecord, but automatically populates default fields, details and properties.

    Attributes:
        All the same as DXRecord
        name - from record details
        description - from record details
        schema - from record details
        version - from record details
        descriptor - DXDatasetDescriptor object
    Functions
        get_descriptor - calls DXDatasetDescriptor(descriptor_dxfile) if descriptor is None
        get_dictionary - calls descriptor.get_dictionary

    """

    _record_type = "Dataset"

    def __init__(self, dxid=None, project=None):
        super(DXDataset, self).__init__(dxid, project)
        self.describe(default_fields=True, fields={"properties", "details"})
        assert self._record_type in self.types
        assert "descriptor" in self.details
        if is_dxlink(self.details["descriptor"]):
            self.descriptor_dxfile = DXFile(self.details["descriptor"], mode="rb")
        else:
            err_exit("%s : Invalid cohort or dataset" % self.details["descriptor"])
        self.descriptor = None
        self.name = self.details.get("name")
        self.description = self.details.get("description")
        self.schema = self.details.get("schema")
        self.version = self.details.get("version")

    def get_descriptor(self):
        if self.descriptor is None:
            self.descriptor = DXDatasetDescriptor(
                self.descriptor_dxfile, schema=self.schema
            )
        return self.descriptor

    def get_dictionary(self):
        if self.descriptor is None:
            self.get_descriptor()
        return self.descriptor.get_dictionary()


class DXDatasetDescriptor:
    """
    A class to represent a parsed descriptor of a Dataset record object.

    Attributes
        Representation of JSON object stored in descriptor file
    Functions
        get_dictionary - calls DXDatasetDictionary(descriptor)

    """

    def __init__(self, dxfile, **kwargs):
        python3_5_x = sys.version_info.major == 3 and sys.version_info.minor == 5

        with as_handle(dxfile, is_gzip=True, **kwargs) as f:
            if python3_5_x:
                jsonstr = f.read()
                if type(jsonstr) != str:
                    jsonstr = jsonstr.decode("utf-8")

                obj = json.loads(jsonstr, object_pairs_hook=collections.OrderedDict)
            else:
                obj = json.load(f, object_pairs_hook=collections.OrderedDict)

        for key in obj:
            setattr(self, key, obj[key])
        self.schema = kwargs.get("schema")

    def get_dictionary(self):
        return DXDatasetDictionary(self)


class DXDatasetDictionary:
    """
    A class to represent data, coding and entity dictionaries based on the descriptor.
    All 3 dictionaries will have the same internal representation as dictionaries of string to pandas dataframe.
    Attributes
        data - dictionary of entity name to pandas dataframe representing entity with fields, relationships, etc.
        entity - dictionary of entity name to pandas dataframe representing entity title, etc.
        coding - dictionary of coding name to pandas dataframe representing codes, their hierarchy (if applicable) and their meanings
    """

    def __init__(self, descriptor):
        self.data_dictionary = self.load_data_dictionary(descriptor)
        self.coding_dictionary = self.load_coding_dictionary(descriptor)
        self.entity_dictionary = self.load_entity_dictionary(descriptor)

    def load_data_dictionary(self, descriptor):
        """
        Processes data dictionary from descriptor
        """
        eblocks = collections.OrderedDict()
        join_path_to_entity_field = collections.OrderedDict()
        for entity_name in descriptor.model["entities"]:
            eblocks[entity_name] = self.create_entity_dframe(
                descriptor.model["entities"][entity_name],
                is_primary_entity=(
                    entity_name == descriptor.model["global_primary_key"]["entity"]
                ),
                global_primary_key=(descriptor.model["global_primary_key"]),
            )

            join_path_to_entity_field.update(
                self.get_join_path_to_entity_field_map(
                    descriptor.model["entities"][entity_name]
                )
            )

        edges = []
        for ji in descriptor.join_info:
            skip_edge = False

            for path in [ji["joins"][0]["to"], ji["joins"][0]["from"]]:
                if path not in join_path_to_entity_field:
                    skip_edge = True
                    break

            if not skip_edge:
                edges.append(self.create_edge(ji, join_path_to_entity_field))

        for edge in edges:
            source_eblock = eblocks.get(edge["source_entity"])
            if not source_eblock.empty:
                eb_row_idx = source_eblock["name"] == edge["source_field"]
                if eb_row_idx.sum() != 1:
                    raise ValueError("Invalid edge: " + str(edge))

                ref = source_eblock["referenced_entity_field"].values
                rel = source_eblock["relationship"].values
                ref[eb_row_idx] = "{}:{}".format(
                    edge["destination_entity"], edge["destination_field"]
                )
                rel[eb_row_idx] = edge["relationship"]

                source_eblock = source_eblock.assign(
                    relationship=rel, referenced_entity_field=ref
                )

        return eblocks

    def create_entity_dframe(self, entity, is_primary_entity, global_primary_key):
        """
        Returns DataDictionary pandas DataFrame for an entity.
        """
        required_columns = ["entity", "name", "type", "primary_key_type"]

        extra_cols = [
            "coding_name",
            "concept",
            "description",
            "folder_path",
            "is_multi_select",
            "is_sparse_coding",
            "linkout",
            "longitudinal_axis_type",
            "referenced_entity_field",
            "relationship",
            "title",
            "units",
        ]
        dataset_datatype_dict = {
            "integer": "integer",
            "double": "float",
            "date": "date",
            "datetime": "datetime",
            "string": "string",
        }
        dcols = {col: [] for col in required_columns + extra_cols}
        dcols["entity"] = [entity["name"]] * len(entity["fields"])
        dcols["referenced_entity_field"] = [""] * len(entity["fields"])
        dcols["relationship"] = [""] * len(entity["fields"])

        for field in entity["fields"]:
            # Field-level parameters
            field_dict = entity["fields"][field]
            dcols["name"].append(field_dict["name"])
            dcols["type"].append(dataset_datatype_dict[field_dict["type"]])
            dcols["primary_key_type"].append(
                ("global" if is_primary_entity else "local")
                if (
                    entity["primary_key"]
                    and field_dict["name"] == entity["primary_key"]
                )
                else ""
            )
            # Optional cols to be filled in with blanks regardless
            dcols["coding_name"].append(
                field_dict["coding_name"] if field_dict["coding_name"] else ""
            )
            dcols["concept"].append(field_dict["concept"])
            dcols["description"].append(field_dict["description"])
            dcols["folder_path"].append(
                " > ".join(field_dict["folder_path"])
                if ("folder_path" in field_dict.keys() and field_dict["folder_path"])
                else ""
            )
            dcols["is_multi_select"].append(
                "yes" if field_dict["is_multi_select"] else ""
            )
            dcols["is_sparse_coding"].append(
                "yes" if field_dict["is_sparse_coding"] else ""
            )
            dcols["linkout"].append(field_dict["linkout"])
            dcols["longitudinal_axis_type"].append(
                field_dict["longitudinal_axis_type"]
                if field_dict["longitudinal_axis_type"]
                else ""
            )
            dcols["title"].append(field_dict["title"])
            dcols["units"].append(field_dict["units"])

        try:
            dframe = pd.DataFrame(dcols)
        except ValueError as exc:
            raise exc

        return dframe

    def get_join_path_to_entity_field_map(self, entity):
        """
        Returns map with "database$table$column", "unique_database$table$column",
        as keys and values are (entity, field)
        """
        join_path_to_entity_field = collections.OrderedDict()
        for field in entity["fields"]:
            field_value = entity["fields"][field]["mapping"]
            db_tb_col_path = "{}${}${}".format(
                field_value["database_name"],
                field_value["table"],
                field_value["column"],
            )
            join_path_to_entity_field[db_tb_col_path] = (entity["name"], field)

            if field_value["database_unique_name"] and database_unique_name_regex.match(
                field_value["database_unique_name"]
            ):
                unique_db_tb_col_path = "{}${}${}".format(
                    field_value["database_unique_name"],
                    field_value["table"],
                    field_value["column"],
                )
                join_path_to_entity_field[unique_db_tb_col_path] = (
                    entity["name"],
                    field,
                )
            elif (
                field_value["database_name"]
                and field_value["database_id"]
                and database_id_regex.match(field_value["database_name"])
            ):
                unique_db_name = "{}__{}".format(
                    field_value["database_id"].replace("-", "_").lower(),
                    field_value["database_name"],
                )
                join_path_to_entity_field[unique_db_name] = (entity["name"], field)
        return join_path_to_entity_field

    def create_edge(self, join_info_joins, join_path_to_entity_field):
        """
        Convert an item join_info to an edge. Returns ordereddict.
        """
        edge = collections.OrderedDict()
        column_to = join_info_joins["joins"][0]["to"]
        column_from = join_info_joins["joins"][0]["from"]
        edge["source_entity"], edge["source_field"] = join_path_to_entity_field[
            column_to
        ]
        (
            edge["destination_entity"],
            edge["destination_field"],
        ) = join_path_to_entity_field[column_from]
        edge["relationship"] = join_info_joins["relationship"]
        return edge

    def load_coding_dictionary(self, descriptor):
        """
        Processes coding dictionary from descriptor
        """
        cblocks = collections.OrderedDict()
        for entity in descriptor.model["entities"]:
            for field in descriptor.model["entities"][entity]["fields"]:
                coding_name_value = descriptor.model["entities"][entity]["fields"][
                    field
                ]["coding_name"]
                if coding_name_value and coding_name_value not in cblocks:
                    cblocks[coding_name_value] = self.create_coding_name_dframe(
                        descriptor.model, entity, field, coding_name_value
                    )
        return cblocks

    def create_coding_name_dframe(self, model, entity, field, coding_name_value):
        """
        Returns CodingDictionary pandas DataFrame for a coding_name.
        """
        dcols = {}
        if model["entities"][entity]["fields"][field]["is_hierarchical"]:
            displ_ord = 0

            def unpack_hierarchy(nodes, parent_code, displ_ord):
                """Serialize the node hierarchy by depth-first traversal.

                Yields: tuples of (code, parent_code)
                """
                for node in nodes:
                    if isinstance(node, dict):
                        next_parent_code, child_nodes = next(iter(node.items()))
                        # internal: unpack recursively
                        displ_ord += 1
                        yield next_parent_code, parent_code, displ_ord
                        for deep_node, deep_parent, displ_ord in unpack_hierarchy(
                            child_nodes, next_parent_code, displ_ord
                        ):
                            yield (deep_node, deep_parent, displ_ord)
                    else:
                        # terminal: serialize
                        displ_ord += 1
                        yield (node, parent_code, displ_ord)

            all_codes, parents, displ_ord = zip(
                *unpack_hierarchy(
                    model["codings"][coding_name_value]["display"], "", displ_ord
                )
            )
            dcols.update(
                {
                    "code": all_codes,
                    "parent_code": parents,
                    "meaning": [
                        model["codings"][coding_name_value]["codes_to_meanings"][c]
                        for c in all_codes
                    ],
                    "concept": [
                        model["codings"][coding_name_value]["codes_to_concepts"][c]
                        if (
                            model["codings"][coding_name_value]["codes_to_concepts"]
                            and c
                            in model["codings"][coding_name_value][
                                "codes_to_concepts"
                            ].keys()
                        )
                        else None
                        for c in all_codes
                    ],
                    "display_order": displ_ord,
                }
            )

        else:
            # No hierarchy; just unpack the codes dictionary
            codes, meanings = zip(
                *model["codings"][coding_name_value]["codes_to_meanings"].items()
            )
            if model["codings"][coding_name_value]["codes_to_concepts"]:
                codes, concepts = zip(
                    *model["codings"][coding_name_value]["codes_to_concepts"].items()
                )
            else:
                concepts = [None] * len(codes)
            display_order = [
                int(model["codings"][coding_name_value]["display"].index(c) + 1)
                for c in codes
            ]
            dcols.update(
                {
                    "code": codes,
                    "meaning": meanings,
                    "concept": concepts,
                    "display_order": display_order,
                }
            )

        dcols["coding_name"] = [coding_name_value] * len(dcols["code"])

        try:
            dframe = pd.DataFrame(dcols)
        except ValueError as exc:
            raise exc

        return dframe

    def load_entity_dictionary(self, descriptor):
        """
        Processes entity dictionary from descriptor
        """
        entity_dictionary = collections.OrderedDict()
        for entity_name in descriptor.model["entities"]:
            entity = descriptor.model["entities"][entity_name]
            entity_dictionary[entity_name] = pd.DataFrame.from_dict(
                [
                    {
                        "entity": entity_name,
                        "entity_title": entity.get("entity_title"),
                        "entity_label_singular": entity.get("entity_label_singular"),
                        "entity_label_plural": entity.get("entity_label_plural"),
                        "entity_description": entity.get("entity_description"),
                    }
                ]
            )
        return entity_dictionary

    def write(
        self, output_file_data="", output_file_entity="", output_file_coding="", sep=","
    ):
        """
        Create CSV files with the contents of the dictionaries.
        """
        csv_opts = dict(
            sep=sep,
            header=True,
            index=False,
            na_rep="",
        )

        def sort_dataframe_columns(dframe, required_columns):
            """Sort dataframe columns alphabetically but with `required_columns` first."""
            extra_cols = dframe.columns.difference(required_columns)
            sorted_cols = list(required_columns) + extra_cols.sort_values().tolist()
            return dframe.loc[:, sorted_cols]

        def as_dataframe(ord_dict_of_df, required_columns):
            """Join all blocks into a pandas DataFrame."""
            df = pd.concat([b for b in ord_dict_of_df.values()], sort=False)
            return sort_dataframe_columns(df, required_columns)

        if self.data_dictionary:
            data_dframe = as_dataframe(
                self.data_dictionary,
                required_columns=["entity", "name", "type", "primary_key_type"],
            )
            data_dframe.to_csv(output_file_data, **csv_opts)

        if self.coding_dictionary:
            coding_dframe = as_dataframe(
                self.coding_dictionary,
                required_columns=["coding_name", "code", "meaning"],
            )
            coding_dframe.to_csv(output_file_coding, **csv_opts)

        if self.entity_dictionary:
            entity_dframe = as_dataframe(
                self.entity_dictionary, required_columns=["entity", "entity_title"]
            )
            entity_dframe.to_csv(output_file_entity, **csv_opts)<|MERGE_RESOLUTION|>--- conflicted
+++ resolved
@@ -893,7 +893,17 @@
     dataset_id = resp["dataset"]
     rec_descriptor = DXDataset(dataset_id, project=dataset_project).get_descriptor()
 
-<<<<<<< HEAD
+    if args.list_assays:
+        somatic_assays, _ = get_assay_info(
+            rec_descriptor, assay_type="somatic_variant"
+        )
+        if not somatic_assays:
+            err_exit("There’s no somatic assay in the dataset provided.")
+        else:
+            for a in somatic_assays:
+                print(a["name"])
+            sys.exit(0)
+
     #### Decide which assay is to be queried and which ref genome is to be used ####
     (somatic_assays, other_assays) = get_assay_info(
         rec_descriptor, assay_type="somatic_variant"
@@ -961,18 +971,6 @@
 
     if args.retrieve_meta_info:
         retrieve_meta_info(resp, project, selected_assay_id, selected_assay_name, print_to_stdout, out_file)
-=======
-    if args.list_assays:
-        somatic_assays, _ = get_assay_info(
-            rec_descriptor, assay_type="somatic_variant"
-        )
-        if not somatic_assays:
-            err_exit("There’s no somatic assay in the dataset provided.")
-        else:
-            for a in somatic_assays:
-                print(a["name"])
-            sys.exit(0)
->>>>>>> ad2d01c5
 
 
 class DXDataset(DXRecord):
