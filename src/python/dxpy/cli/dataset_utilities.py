--- conflicted
+++ resolved
@@ -1014,15 +1014,10 @@
             sys.exit(0)
 
     # Validate additional fields
-<<<<<<< HEAD
+
     if args.additional_fields is not None:
         additional_fields_input = [additional_field.strip() for additional_field in args.additional_fields.split(",")]
-        accepted_additional_fields = ['sample_id', 'tumor_normal', 'ID', 'QUAL', 'FILTER', 'reference_source', 'variant_type', 'symbolic_type', 'file_id', 'INFO', 'FORMAT', 'SYMBOL', 'GENOTYPE', 'normal_assay_sample_id', 'normal_allele_ids', 'Gene', 'Feature', 'HGVSc', 'HGVSp', 'CLIN_SIG']
-=======
-    if args.additional_fields:
-        additional_fields_input = "".join(args.additional_fields).split(",")
         accepted_additional_fields = ['sample_id', 'tumor_normal', 'ID', 'QUAL', 'FILTER', 'reference_source', 'variant_type', 'symbolic_type', 'file_id', 'INFO', 'FORMAT', 'SYMBOL', 'GENOTYPE', 'normal_assay_sample_id', 'normal_allele_ids', 'Gene', 'Feature', 'HGVSc', 'HGVSp', 'CLIN_SIG', 'ALT', 'alt_index']
->>>>>>> b890c287
         for field in additional_fields_input:
             if field not in accepted_additional_fields:
                 err_exit("One or more of the supplied fields using --additional-fields are invalid. Please run --additional-fields-help for a list of valid fields")
