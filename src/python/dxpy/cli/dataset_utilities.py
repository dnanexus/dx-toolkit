#!/usr/bin/env python
# -*- coding: utf-8 -*-
#
# Copyright (C) 2022 DNAnexus, Inc.
#
# This file is part of dx-toolkit (DNAnexus platform client libraries).
#
#   Licensed under the Apache License, Version 2.0 (the "License"); you may not
#   use this file except in compliance with the License. You may obtain a copy
#   of the License at
#
#       http://www.apache.org/licenses/LICENSE-2.0
#
#   Unless required by applicable law or agreed to in writing, software
#   distributed under the License is distributed on an "AS IS" BASIS, WITHOUT
#   WARRANTIES OR CONDITIONS OF ANY KIND, either express or implied. See the
#   License for the specific language governing permissions and limitations
#   under the License.

from __future__ import print_function, unicode_literals, division, absolute_import

import sys
import collections
import json
import os
import re
import csv
import dxpy
import codecs
import subprocess
from ..utils.printing import fill
from ..bindings import DXRecord
from ..bindings.dxdataobject_functions import is_dxlink
from ..bindings.dxfile import DXFile
from ..utils.resolver import resolve_existing_path, is_hashid, ResolutionError
from ..utils.file_handle import as_handle
from ..exceptions import (
    err_exit,
    PermissionDenied,
    InvalidInput,
    InvalidState,
    ResourceNotFound,
    default_expected_exceptions,
)

from ..dx_extract_utils.filter_to_payload import validate_JSON, final_payload
from ..dx_extract_utils.input_validation_somatic import validate_somatic_filter
from ..dx_extract_utils.somatic_filter_payload import somatic_final_payload

from ..bindings.apollo.cmd_line_options_validator import ValidateArgsBySchema
from ..bindings.apollo.path_validator import PathValidator
from ..bindings.apollo.dataset import Dataset
from ..bindings.apollo.input_arguments_validation_schemas import EXTRACT_ASSAY_EXPRESSION_INPUT_ARGS_SCHEMA
from ..bindings.apollo.ValidateJSONbySchema import JSONValidator
from ..bindings.apollo.assay_filtering_json_schemas import EXTRACT_ASSAY_EXPRESSION_JSON_SCHEMA
from ..bindings.apollo.assay_filtering_conditions import EXTRACT_ASSAY_EXPRESSION_FILTERING_CONDITIONS
from ..bindings.apollo.vizserver_filters_from_json_parser import JSONFiltersValidator
from ..bindings.apollo.vizserver_payload_builder import VizPayloadBuilder


database_unique_name_regex = re.compile("^database_\w{24}__\w+$")
database_id_regex = re.compile("^database-\\w{24}$")


def resolve_validate_path(path):
    project, folder_path, entity_result = resolve_existing_path(path)

    if project is None:
        raise ResolutionError(
            'Unable to resolve "'
            + path
            + '" to a data object or folder name in a project'
        )
    elif project != entity_result["describe"]["project"]:
        raise ResolutionError(
            'Unable to resolve "'
            + path
            + "\" to a data object or folder name in '"
            + project
            + "'"
        )

    if entity_result["describe"]["class"] != "record":
        err_exit(
            "%s : Invalid path. The path must point to a record type of cohort or dataset"
            % entity_result["describe"]["class"]
        )

    try:
        resp = dxpy.DXHTTPRequest(
            "/" + entity_result["id"] + "/visualize",
            {"project": project, "cohortBrowser": False},
        )
    except PermissionDenied:
        err_exit("Insufficient permissions", expected_exceptions=(PermissionDenied,))
    except (InvalidInput, InvalidState):
        err_exit(
            "%s : Invalid cohort or dataset" % entity_result["id"],
            expected_exceptions=(
                InvalidInput,
                InvalidState,
            ),
        )
    except Exception as details:
        err_exit(str(details))

    if resp["datasetVersion"] != "3.0":
        err_exit(
            "%s : Invalid version of cohort or dataset. Version must be 3.0"
            % resp["datasetVersion"]
        )

    if ("Dataset" in resp["recordTypes"]) or ("CohortBrowser" in resp["recordTypes"]):
        dataset_project = resp["datasetRecordProject"]
    else:
        err_exit(
            "%s : Invalid path. The path must point to a record type of cohort or dataset"
            % resp["recordTypes"]
        )

    return project, entity_result, resp, dataset_project


def raw_query_api_call(resp, payload):
    resource_val = resp["url"] + "/viz-query/3.0/" + resp["dataset"] + "/raw-query"
    try:
        resp_raw_query = dxpy.DXHTTPRequest(
            resource=resource_val, data=payload, prepend_srv=False
        )

    except Exception as details:
        err_exit(str(details))
    sql_results = resp_raw_query["sql"] + ";"
    return sql_results


def raw_api_call(resp, payload, sql_message=True):
    resource_val = resp["url"] + "/data/3.0/" + resp["dataset"] + "/raw"
    try:
        resp_raw = dxpy.DXHTTPRequest(
            resource=resource_val, data=payload, prepend_srv=False
        )
        if "error" in resp_raw.keys():
            if resp_raw["error"]["type"] == "InvalidInput":
                err_message = "Insufficient permissions due to the project policy.\n" + resp_raw["error"]["message"]
                
            elif sql_message and resp_raw["error"]["type"] == "QueryTimeOut":

                err_message = "Please consider using `--sql` option to generate the SQL query and query via a private compute cluster.\n" + resp_raw["error"]["message"]        
            elif resp_raw["error"]["type"] == "QueryBuilderError" and resp_raw["error"]["details"] == "rsid exists in request filters without rsid entries in rsid_lookup_table.":
                err_message = "At least one rsID provided in the filter is not present in the provided dataset or cohort"
            else:
                err_message = resp_raw["error"]
            err_exit(str(err_message))
    except Exception as details:
        err_exit(str(details))
    return resp_raw


def extract_dataset(args):
    """
    Retrieves the data or generates SQL to retrieve the data from a dataset or cohort for a set of entity.fields. Additionally, the dataset’s dictionary can be extracted independently or in conjunction with data.
    """
    if (
        not args.dump_dataset_dictionary
        and not args.list_fields
        and not args.list_entities
        and args.fields is None
    ):
        err_exit(
            "Must provide at least one of the following options: --fields, --dump-dataset-dictionary, --list-fields, --list-entities"
        )

    listing_restricted = {
        "dump_dataset_dictionary": False,
        "sql": False,
        "fields": None,
        "output": None,
        "delim": ",",
    }

    def check_options(args, restricted):
        error_list = []
        for option, value in restricted.items():
            if args.__dict__[option] != value:
                error_list.append("--{}".format(option.replace("_", "-")))
        return error_list

    if args.list_fields:
        listing_restricted["list_entities"] = False
        error_list = check_options(args, listing_restricted)
        if error_list:
            err_exit("--list-fields cannot be specified with: {}".format(error_list))

    if args.list_entities:
        listing_restricted["list_fields"] = False
        listing_restricted["entities"] = None
        error_list = check_options(args, listing_restricted)
        if error_list:
            err_exit("--list-entities cannot be specified with: {}".format(error_list))

    delimiter = str(codecs.decode(args.delim, "unicode_escape"))
    if len(delimiter) == 1 and delimiter != '"':
        if delimiter == ",":
            out_extension = ".csv"
        elif delimiter == "\t":
            out_extension = ".tsv"
        else:
            out_extension = ".txt"
    else:
        err_exit("Invalid delimiter specified")

    project, entity_result, resp, dataset_project = resolve_validate_path(args.path)

    dataset_id = resp["dataset"]
    out_directory = ""
    out_file_field = ""
    print_to_stdout = False
    files_to_check = []
    file_already_exist = []

    def _check_system_python_version():
        python_version = sys.version_info[:3]
        # Set python version range
        # python_range = 0 for python_version>="3.7"
        # python_range = 1 for python_version>="3.5.3" and python_version<"3.7"
        # python_range = 2 for python_version<"3.5.3"
        if python_version >= (3, 7):
            python_range = "0"
        elif python_version >= (3, 5, 3):
            python_range = "1"
        else:
            python_range = "2"
        return python_range

    def _check_pandas_version(
        python_range, current_pandas_version, pandas_version_range
    ):
        # Valid pandas versions based on python versions
        # python_range = 0; python_version>="3.7"; Valid pandas version: pandas==1.3.5
        # python_range = 1; python_version>="3.5.3" and python_version<"3.7"; Valid pandas version: pandas>=0.23.3,<=0.25.3
        # python_range = 2; python_version<"3.5.3"; Valid pandas version: pandas>=0.23.3,< 0.25.0
        system_pandas_version = tuple(map(int, current_pandas_version.split(".")))
        if (
            (python_range == "0" and system_pandas_version == (1, 3, 5))
            or (
                python_range == "1"
                and ((0, 25, 3) >= system_pandas_version >= (0, 23, 3))
            )
            or (
                python_range == "2"
                and ((0, 25, 0) > system_pandas_version >= (0, 23, 3))
            )
        ):
            pass
        else:
            print(
                "Warning: For '-ddd' usage, the recommended pandas version is {}. The installed version of pandas is {}. It is recommended to update pandas. For example, 'pip/pip3 install -I pandas==X.X.X' where X.X.X is {}.".format(
                    pandas_version_range, current_pandas_version, pandas_version_range
                )
            )

    if args.dump_dataset_dictionary:
        global pd
        pandas_version_dictionary = {
            "0": "'1.3.5'",
            "1": ">= '0.23.3' and <= '0.25.3'",
            "2": ">= '0.23.3' and < '0.25.0'",
        }
        python_range = _check_system_python_version()
        try:
            import pandas as pd

            current_pandas_version = pd.__version__
            _check_pandas_version(
                python_range,
                current_pandas_version,
                pandas_version_dictionary[python_range],
            )
        except ImportError as e:
            err_exit(
                "'-ddd' requires the use of pandas, which is not currently installed. Please install pandas to a version {}. For example, 'pip/pip3 install -I pandas==X.X.X' where X.X.X is {}.".format(
                    pandas_version_dictionary[python_range],
                    pandas_version_dictionary[python_range],
                )
            )

        if args.output is None:
            out_directory = os.getcwd()
        elif args.output == "-":
            print_to_stdout = True
        elif os.path.exists(args.output):
            if os.path.isdir(args.output):
                out_directory = args.output
            else:
                err_exit(
                    "Error: When using -ddd, --output must be an existing directory"
                )
        else:
            err_exit("Error: When using -ddd, --output must be an existing directory")

        if print_to_stdout:
            output_file_data = sys.stdout
            output_file_coding = sys.stdout
            output_file_entity = sys.stdout
        else:
            output_file_data = os.path.join(
                out_directory, resp["recordName"] + ".data_dictionary" + out_extension
            )
            output_file_coding = os.path.join(
                out_directory, resp["recordName"] + ".codings" + out_extension
            )
            output_file_entity = os.path.join(
                out_directory, resp["recordName"] + ".entity_dictionary" + out_extension
            )
            files_to_check = [output_file_data, output_file_coding, output_file_entity]

    if args.fields:
        if args.sql:
            file_name_suffix = ".data.sql"
        else:
            file_name_suffix = out_extension

        if args.output is None:
            out_directory = os.getcwd()
            out_file_field = os.path.join(
                out_directory, resp["recordName"] + file_name_suffix
            )
            files_to_check.append(out_file_field)
        elif args.output == "-":
            print_to_stdout = True
        elif os.path.exists(args.output):
            if os.path.isdir(args.output):
                out_directory = args.output
                out_file_field = os.path.join(
                    out_directory, resp["recordName"] + file_name_suffix
                )
                files_to_check.append(out_file_field)
            else:
                file_already_exist.append(args.output)
        elif os.path.exists(os.path.dirname(args.output)) or not os.path.dirname(
            args.output
        ):
            out_file_field = args.output
        else:
            err_exit(
                "Error: {path} could not be found".format(
                    path=os.path.dirname(args.output)
                )
            )

    for file in files_to_check:
        if os.path.exists(file):
            file_already_exist.append(file)

    if file_already_exist:
        err_exit("Error: path already exists {path}".format(path=file_already_exist))

    rec_descriptor = DXDataset(dataset_id, project=dataset_project).get_descriptor()
    if args.fields is not None:
        fields_list = "".join(args.fields).split(",")
        error_list = []
        for entry in fields_list:
            entity_field = entry.split(".")
            if len(entity_field) < 2:
                error_list.append(entry)
            elif (
                entity_field[0] not in rec_descriptor.model["entities"].keys()
                or entity_field[1]
                not in rec_descriptor.model["entities"][entity_field[0]][
                    "fields"
                ].keys()
            ):
                error_list.append(entry)

        if error_list:
            err_exit("The following fields cannot be found: %s" % error_list)

        payload = {
            "project_context": project,
            "fields": [{item: "$".join(item.split("."))} for item in fields_list],
        }
        if "CohortBrowser" in resp["recordTypes"]:
            if resp.get("baseSql"):
                payload["base_sql"] = resp.get("baseSql")
            payload["filters"] = resp["filters"]

        if args.sql:
            sql_results = raw_query_api_call(resp, payload)
            if print_to_stdout:
                print(sql_results)
            else:
                with open(out_file_field, "w") as f:
                    print(sql_results, file=f)
        else:
            resp_raw = raw_api_call(resp, payload)
            csv_from_json(
                out_file_name=out_file_field,
                print_to_stdout=print_to_stdout,
                sep=delimiter,
                raw_results=resp_raw["results"],
                column_names=fields_list,
            )

    elif args.sql:
        err_exit("`--sql` passed without `--fields`")

    if args.dump_dataset_dictionary:
        rec_dict = rec_descriptor.get_dictionary()
        write_ot = rec_dict.write(
            output_file_data=output_file_data,
            output_file_entity=output_file_entity,
            output_file_coding=output_file_coding,
            sep=delimiter,
        )

    # Listing section
    if args.list_entities or args.list_fields:
        # Retrieve entity names, titles and main entity
        entity_names_and_titles, _main_entity = retrieve_entities(rec_descriptor.model)
        # List entities
        if args.list_entities:
            print("\n".join(entity_names_and_titles))
        # List fields
        if args.list_fields:
            list_fields(rec_descriptor.model, _main_entity, args)


def get_assay_info(rec_descriptor, assay_type):
    assay_list = rec_descriptor.assays
    selected_type_assays = []
    other_assays = []
    if not assay_list:
        err_exit("No valid assays in the dataset.")
    else:
        for a in assay_list:
            if a["generalized_assay_model"] == assay_type:
                selected_type_assays.append(a)
            else:
                other_assays.append(a)
    return (selected_type_assays, other_assays)


#### Validate json filters ####
def json_validation_function(filter_type, args):
    filter_arg = "args.retrieve_" + filter_type
    filter_value = str(vars(args)["retrieve_" + filter_type])
    filter = {}
    if filter_value.endswith(".json"):
        if os.path.isfile(filter_value):
            if os.stat(filter_value).st_size == 0:
                err_exit(
                    'No filter given for --retrieve-{filter_type} or JSON for "--retrieve-{filter_type}" does not contain valid filter information.'.format(
                        filter_type=filter_type
                    )
                )
            else:
                with open(filter_value, "r") as json_file:
                    try:
                        filter = json.load(json_file)
                    except Exception as json_error:
                        err_exit(
                            "JSON for variant filters is malformatted.",
                            expected_exceptions=default_expected_exceptions,
                        )
        else:
            err_exit(
                "JSON file {filter_json} provided does not exist".format(
                    filter_json=filter_value
                )
            )
    else:
        if filter_value == "{}":
            err_exit(
                'No filter given for --retrieve-{filter_type} or JSON for "--retrieve-{filter_type}" does not contain valid filter information.'.format(
                    filter_type=filter_type
                )
            )
        else:
            try:
                filter = json.loads(filter_value)
            except Exception as json_error:
                err_exit(
                    "JSON for variant filters is malformatted.",
                    expected_exceptions=default_expected_exceptions,
                )

    if filter_type in ["allele", "annotation", "genotype"]:
        validate_JSON(filter, filter_type)
    elif filter_type in ["variant"]:
        validate_somatic_filter(filter, filter_type)

    return filter
   

def retrieve_meta_info(resp, project_id, assay_id, assay_name, print_to_stdout, out_file_name):
    table = "vcf_meta_information_unique"
    columns = ["Field", "ID", "Type", "Number", "Description"]
    payload = {
        "project_context": project_id,
        "fields": [
            {column: "$".join((table, column))} for column in columns
        ],
        "is_cohort": False,
        "variant_browser": {
            "name": assay_name,
            "id": assay_id,
        },
    }
    resp_raw = raw_api_call(resp, payload, sql_message=False)

    csv_from_json(
        out_file_name=out_file_name,
        print_to_stdout=print_to_stdout,
        sep="\t",
        raw_results=resp_raw["results"],
        column_names=columns,
    )


def assign_output_method(args, record_name, friendly_assay_type):
    #### Decide output method based on --output and --sql ####
    if args.sql:
        file_name_suffix = ".data.sql"
    elif friendly_assay_type == 'somatic' and args.retrieve_meta_info:
        file_name_suffix = ".vcf_meta_info.txt"
    else:
        file_name_suffix = ".tsv"
    file_already_exist = []
    files_to_check = []
    out_file = ""

    print_to_stdout = False
    if args.output is None:
        out_directory = os.getcwd()
        out_file = os.path.join(out_directory, record_name + file_name_suffix)
        files_to_check.append(out_file)
    elif args.output == "-":
        print_to_stdout = True
    elif os.path.exists(args.output):
        if os.path.isdir(args.output):
            err_exit("--output should be a file, not a directory.")
        else:
            file_already_exist.append(args.output)
    elif os.path.exists(os.path.dirname(args.output)) or not os.path.dirname(
        args.output
    ):
        out_file = args.output
    else:
        err_exit(
            "Error: {path} could not be found".format(path=os.path.dirname(args.output))
        )

    for file in files_to_check:
        if os.path.exists(file):
            file_already_exist.append(file)

    if file_already_exist:
        err_exit("Cannot specify the output to be an existing file.")
    return out_file, print_to_stdout

def get_assay_name_info(
    list_assays, assay_name, path, friendly_assay_type, rec_descriptor
):
    """
    Generalized function for determining assay name and reference genome
    """
    if friendly_assay_type == "germline":
        assay_type = "genetic_variant"
    elif friendly_assay_type == "somatic":
        assay_type = "somatic_variant"

    #### Get names of genetic assays ####
    if list_assays:
        (target_assays, other_assays) = get_assay_info(
            rec_descriptor, assay_type=assay_type
        )
        if not target_assays:
            err_exit("There's no {} assay in the dataset provided.").format(assay_type)
        else:
            for a in target_assays:
                print(a["name"])
            sys.exit(0)

    #### Decide which assay is to be queried and which ref genome is to be used ####
    (target_assays, other_assays) = get_assay_info(
        rec_descriptor, assay_type=assay_type
    )

    target_assay_names = [ga["name"] for ga in target_assays]
    target_assay_ids = [ga["uuid"] for ga in target_assays]
    other_assay_names = [oa["name"] for oa in other_assays]
    # other_assay_ids = [oa["uuid"] for oa in other_assays]

    if target_assay_names and target_assay_ids:
        selected_assay_name = target_assay_names[0]
        selected_assay_id = target_assay_ids[0]
    else:
        err_exit("There's no {} assay in the dataset provided.").format(
            friendly_assay_type
        )
    if assay_name:
        if assay_name not in list(target_assay_names):
            if assay_name in list(other_assay_names):
                err_exit(
                    "This is not a valid assay. For valid assays accepted by the function, `extract_assay {}`, please use the --list-assays flag.".format(
                        friendly_assay_type
                    )
                )
            else:
                err_exit(
                    "Assay {assay_name} does not exist in the {path}.".format(
                        assay_name=assay_name, path=path
                    )
                )
        else:
            selected_assay_name = assay_name
            for ga in target_assays:
                if ga["name"] == assay_name:
                    selected_assay_id = ga["uuid"]
    
    if friendly_assay_type == "germline":
        selected_ref_genome = "GRCh38.92"
        for a in target_assays:
            if a["name"] == selected_assay_name and a["reference_genome"]:
                selected_ref_genome = a["reference_genome"]["name"].split(".", 1)[1]
    elif friendly_assay_type == "somatic":
        selected_ref_genome = ""
        for a in target_assays:
            if a["name"] == selected_assay_name and a["reference"]:
                selected_ref_genome = a["reference"]["name"] + "." + a["reference"]["annotation_source_version"]

    return(selected_assay_name, selected_assay_id, selected_ref_genome)


def comment_fill(string, comment_string='#  ', **kwargs):
    width_adjustment = kwargs.pop('width_adjustment', 0) - len(comment_string)
    return re.sub('^', comment_string, fill(string, width_adjustment=width_adjustment, **kwargs), flags=re.MULTILINE)


def extract_assay_germline(args):
    """
    Retrieve the selected data or generate SQL to retrieve the data from an genetic variant assay in a dataset or cohort based on provided rules.
    """
    ######## Input combination validation ########
    filter_given = False
    if args.retrieve_allele or args.retrieve_annotation or args.retrieve_genotype:
        filter_given = True
    #### Check if valid options are passed with the --json-help flag ####
    if args.json_help:
        if not filter_given:
            err_exit(
                'Please specify one of the following: --retrieve-allele, --retrieve-genotype or --retrieve-annotation" for details on the corresponding JSON template and filter definition.'
            )
        elif args.list_assays or args.assay_name or args.sql or args.output:
            err_exit(
                "Please check to make sure the parameters are set properly. --json-help cannot be specified with options other than --retrieve-annotation/--retrieve-allele/--retrieve-genotype."
            )
    #### Validate that other arguments are not passed with --list-assays ####
    if args.list_assays:
        if args.sql:
            err_exit("The flag, --sql, cannot be used with --list-assays.")
        elif args.output:
            err_exit(
                'When --list-assays is specified, output is to STDOUT. "--output" may not be supplied.'
            )
        elif filter_given:
            err_exit("--list-assays cannot be presented with other options.")

    #### Check if the retrieve options are passed correctly, print help if needed ####
    if args.retrieve_allele:
        if args.json_help:
            print(
                comment_fill('Filters and respective definitions', comment_string='# ') + '\n#\n' +
                comment_fill('rsid: rsID associated with an allele or set of alleles. If multiple values are provided, the conditional search will be, "OR." For example, ["rs1111", "rs2222"], will search for alleles which match either "rs1111" or "rs2222". String match is case sensitive.') + '\n#\n' +
                comment_fill('type: Type of allele. Accepted values are "SNP", "Ins", "Del", "Mixed". If multiple values are provided, the conditional search will be, "OR." For example, ["SNP", "Ins"], will search for variants which match either "SNP" or "Ins". String match is case sensitive.') + '\n#\n' +
                comment_fill('dataset_alt_af: Dataset alternate allele frequency, a json object with empty content or two sets of key/value pair: {min: 0.1, max:0.5}. Accepted numeric value for each key is between and including 0 and 1.  If a user does not want to apply this filter but still wants this information in the output, an empty json object should be provided.') + '\n#\n' +
                comment_fill('gnomad_alt_af: gnomAD alternate allele frequency. a json object with empty content or two sets of key/value pair: {min: 0.1, max:0.5}. Accepted value for each key is between 0 and 1. If a user does not want to apply this filter but still wants this information in the output, an empty json object should be provided.') + '\n#\n' +
                comment_fill('location: Genomic range in the reference genome where the starting position of alleles fall into. If multiple values are provided in the list, the conditional search will be, "OR." String match is case sensitive.') + '\n#\n' +
                comment_fill('JSON filter template for --retrieve-allele', comment_string='# ') + '\n' +
'{\n  "rsid": ["rs11111", "rs22222"],\n  "type": ["SNP", "Del", "Ins"],\n  "dataset_alt_af": {"min": 0.001, "max": 0.05},\n  "gnomad_alt_af": {"min": 0.001, "max": 0.05},\n  "location": [\n    {\n      "chromosome": "1",\n      "starting_position": "10000",\n      "ending_position": "20000"\n    },\n    {\n      "chromosome": "X",\n      "starting_position": "500",\n      "ending_position": "1700"\n    }\n  ]\n}'
            )
            sys.exit(0)
    elif args.retrieve_annotation:
        if args.json_help:
            print(
                comment_fill('Filters and respective definitions', comment_string='# ') + '\n#\n' +
                comment_fill('allele_id: ID of an allele for which annotations should be returned. If multiple values are provided, annotations for any alleles that match one of the values specified will be listed. For example, ["1_1000_A_T", "1_1010_C_T"], will search for annotations of alleles which match either "1_1000_A_T" or ""1_1010_C_T". String match is case insensitive.') + '\n#\n' +
                comment_fill('gene_name: Gene name of the annotation. A list of gene names whose annotations will be returned. If multiple values are provided, the conditional search will be, "OR." For example, ["BRCA2", "ASPM"], will search for annotations which match either "BRCA2" or "ASPM". String match is case insensitive.') + '\n#\n' +
                comment_fill('gene_id: Ensembl gene ID (ENSG) of the annotation. If multiple values are provided, the conditional search will be, "OR." For example, ["ENSG00000302118", "ENSG00004000504"], will search for annotations which match either "ENSG00000302118" or "ENSG00004000504". String match is case insensitive.') + '\n#\n' +
                comment_fill('feature_id: Ensembl feature id (ENST) where the range overlaps with the variant. Currently, only  coding transcript IDs are searched. If multiple values are provided, the conditional search will be, "OR." For example, ["ENST00000302118.5", "ENST00004000504.1"], will search for annotations which match either "ENST00000302118.5" or "ENST00004000504.1". String match is case insensitive.') + '\n#\n' +
                comment_fill('consequences: Consequence as recorded in the annotation. If multiple values are provided, the conditional search will be, "OR." For example, ["5_prime_UTR_variant", "3_prime_UTR_variant"], will search for annotations which match either "5 prime UTR variant" or "3 prime UTR variant". String match is case sensitive. For all supported consequences terms, please refer to snpeff: http://pcingola.github.io/SnpEff/se_inputoutput/#effect-prediction-details (Effect Seq. Ontology column). This filter cannot be specified by itself, and must be included with at least one of the following filters: "gene_id", "gene_name",or "feature_id".') + '\n#\n' +
                comment_fill('putative_impact: Putative impact as recorded in the annotation. Possible values are [ "HIGH", "MODERATE", "LOW", "MODIFIER"]. If multiple values are provided, the conditional search will be, "OR." For example, ["MODIFIER", "HIGH"], will search for annotations which match either "MODIFIER" or "HIGH". String match is case insensitive. For all supported terms, please refer to snpeff: http://pcingola.github.io/SnpEff/se_inputoutput/#impact-prediction. This filter cannot be specified by itself, and must be included with at least one of the following filters: "gene_id", "gene_name", or "transcript_id".') + '\n#\n' +
                comment_fill('hgvs_c: HGVS (DNA) code of the annotation. If multiple values are provided, the conditional search will be, "OR." For example, ["c.-49A>G", "c.-20T>G"], will search for annotations which match either "c.-49A>G" or "c.-20T>G". String match is case sensitive.') + '\n#\n' +
                comment_fill('hgvs_p: HGVS (Protein) code of the annotation. If multiple values are provided, the conditional search will be, "OR." For example, ["p.Gly2Asp", "p.Aps2Gly"], will search for annotations which match either "p.Gly2Asp" or "p.Aps2Gly". String match is case sensitive.') + '\n#\n' +
                comment_fill('JSON filter template for --retrieve-annotation', comment_string='# ') + '\n' +
                '{\n  "allele_id":["1_1000_A_T","2_1000_G_C"],\n  "gene_name": ["BRCA2"],\n  "gene_id": ["ENST00000302118"],\n  "feature_id": ["ENST00000302118.5"],\n  "consequences": ["5 prime UTR variant"],\n  "putative_impact": ["MODIFIER"],\n  "hgvs_c": ["c.-49A>G"],\n  "hgvs_p": ["p.Gly2Asp"]\n}'
            )
            sys.exit(0)
    elif args.retrieve_genotype:
        if args.json_help:
            print(
                comment_fill('Filters and respective definitions', comment_string='# ') + '\n#\n' +
                comment_fill('allele_id: ID(s) of one or more alleles for which sample genotypes will be returned. If multiple values are provided, any samples having at least one allele that match any of the values specified will be listed. For example, ["1_1000_A_T", "1_1010_C_T"], will search for samples with at least one allele matching either "1_1000_A_T" or "1_1010_C_T". String match is case insensitive.') + '\n#\n' +
                comment_fill('sample_id: Optional, one or more sample IDs for which sample genotypes will be returned. If the provided object is a cohort, this further intersects the sample ids. If a user has a list of samples more than 1,000, it is recommended to use a cohort id containing all the samples.') + '\n#\n' +
                comment_fill('genotype_type: Optional, one or more genotype types for which sample genotype types will be returned. One of: hom-alt (homozygous for the non-ref allele), het-ref (heterozygous with a ref allele and alt allele), het-alt (heterozygous with two distinct alt alleles), half (only one alt allele is known, second allele is unknown).') + '\n#\n' +
                comment_fill('JSON filter template for --retrieve-genotype', comment_string='# ') + '\n' +
                '{\n  "sample_id": ["s1", "s2"],\n  "allele_id": ["1_1000_A_T","2_1000_G_C"],\n  "genotype_type": ["het-ref", "hom-alt"]\n}'
            )
            sys.exit(0)

    if args.retrieve_allele:
        filter_dict = json_validation_function("allele", args)
    elif args.retrieve_annotation:
        filter_dict = json_validation_function("annotation", args)
    elif args.retrieve_genotype:
        filter_dict = json_validation_function("genotype", args)

    #### Validate that a retrieve option is passed with --assay-name ####
    if args.assay_name:
        if not filter_given:
            err_exit(
                "--assay-name must be used with one of --retrieve-allele,--retrieve-annotation, --retrieve-genotype."
            )

    #### Validate that a retrieve option is passed with --sql ####
    if args.sql:
        if not filter_given:
            err_exit(
                "When --sql provided, must also provide at least one of the three options: --retrieve-allele <JSON>; --retrieve-genotype <JSON>; --retrieve-annotation <JSON>."
            )

    ######## Data Processing ########
    project, entity_result, resp, dataset_project = resolve_validate_path(args.path)

    if "CohortBrowser" in resp["recordTypes"] and any(
        [args.list_assays, args.assay_name]
    ):
        err_exit(
            "Currently --assay-name and --list-assays may not be used with a CohortBrowser record (Cohort Object) as input. To select a specific assay or to list assays, please use a Dataset Object as input."
        )
    dataset_id = resp["dataset"]
    rec_descriptor = DXDataset(dataset_id, project=dataset_project).get_descriptor()

    selected_assay_name, selected_assay_id, selected_ref_genome = get_assay_name_info(
        args.list_assays, args.assay_name, args.path, "germline", rec_descriptor
    )

    out_file, print_to_stdout = assign_output_method(args, resp["recordName"], "germline")

    payload = {}
    if args.retrieve_allele:
        payload, fields_list = final_payload(
            full_input_dict=filter_dict,
            name=selected_assay_name,
            id=selected_assay_id,
            project_context=project,
            genome_reference=selected_ref_genome,
            filter_type="allele",
        )
    elif args.retrieve_annotation:
        payload, fields_list = final_payload(
            full_input_dict=filter_dict,
            name=selected_assay_name,
            id=selected_assay_id,
            project_context=project,
            genome_reference=selected_ref_genome,
            filter_type="annotation",
        )
    elif args.retrieve_genotype:
        payload, fields_list = final_payload(
            full_input_dict=filter_dict,
            name=selected_assay_name,
            id=selected_assay_id,
            project_context=project,
            genome_reference=selected_ref_genome,
            filter_type="genotype",
        )

    if "CohortBrowser" in resp["recordTypes"]:
        if resp.get("baseSql"):
            payload["base_sql"] = resp.get("baseSql")
        payload["filters"] = resp["filters"]

    #### Run api call to get sql or extract data ####
    if filter_given:
        if args.sql:
            sql_results = raw_query_api_call(resp, payload)
            if args.retrieve_genotype:
                geno_table = re.search(
                    r"\bgenotype_alt_read_optimized\w+", sql_results
                ).group()
                substr = "`" + geno_table + "`.`type`"
                sql_results = sql_results.replace(
                    substr, "REPLACE(`" + geno_table + "`.`type`, 'hom', 'hom-alt')", 1
                )

            if print_to_stdout:
                print(sql_results)
            else:
                with open(out_file, "w") as sql_file:
                    print(sql_results, file=sql_file)
        else:
            resp_raw = raw_api_call(resp, payload)
            if args.retrieve_genotype:
                for r in resp_raw["results"]:
                    if r["genotype_type"] == "hom":
                        r["genotype_type"] = "hom-alt"

            csv_from_json(
                out_file_name=out_file,
                print_to_stdout=print_to_stdout,
                sep="\t",
                raw_results=resp_raw["results"],
                column_names=fields_list,
                quote_char=str("|"),
            )


def retrieve_entities(model):
    """
    Retrieves the entities in form of <entity_name>\t<entity_title> and identifies main entity
    """
    entity_names_and_titles = []
    for entity in sorted(model["entities"].keys()):
        entity_names_and_titles.append(
            "{}\t{}".format(entity, model["entities"][entity]["entity_title"])
        )
        if model["entities"][entity]["is_main_entity"] is True:
            main_entity = entity
    return entity_names_and_titles, main_entity


def list_fields(model, main_entity, args):
    """
    Listing fileds in the model in form at <entity>.<field_name>\t<field_title> for specified list of entities
    """
    present_entities = model["entities"].keys()
    entities_to_list_fields = [model["entities"][main_entity]]
    if args.entities:
        entities_to_list_fields = []
        error_list = []
        for entity in sorted(args.entities.split(",")):
            if entity in present_entities:
                entities_to_list_fields.append(model["entities"][entity])
            else:
                error_list.append(entity)
        if error_list:
            err_exit("The following entity/entities cannot be found: %s" % error_list)
    fields = []
    for entity in entities_to_list_fields:
        for field in sorted(entity["fields"].keys()):
            fields.append(
                "{}.{}\t{}".format(
                    entity["name"], field, entity["fields"][field]["title"]
                )
            )
    print("\n".join(fields))


def csv_from_json(
    out_file_name="",
    print_to_stdout=False,
    sep=",",
    raw_results=[],
    column_names=[],
    quote_char=str('"'),
    quoting=csv.QUOTE_MINIMAL,
):
    if print_to_stdout:
        fields_output = sys.stdout
    else:
        fields_output = open(out_file_name, "w")

    csv_writer = csv.DictWriter(
        fields_output,
        delimiter=str(sep),
        doublequote=True,
        escapechar=None,
        lineterminator="\n",
        quotechar=quote_char,
        quoting=quoting,
        skipinitialspace=False,
        strict=False,
        fieldnames=column_names,
    )
    csv_writer.writeheader()
    for entry in raw_results:
        csv_writer.writerow(entry)

    if not print_to_stdout:
        fields_output.close()


def extract_assay_somatic(args):
    """
    Retrieve the selected data or generate SQL to retrieve the data from an somatic variant assay in a dataset or cohort based on provided rules.
    """
    
    ######## Input combination validation and print help########
    invalid_combo_args = any([args.include_normal_sample, args.additional_fields, args.json_help, args.sql])

    if args.retrieve_meta_info and invalid_combo_args:
        err_exit(
            "The flag, --retrieve-meta-info cannot be used with arguments other than --assay-name, --output."
        )

    if args.list_assays and any([args.assay_name, args.output, invalid_combo_args]):
        err_exit(
            '--list-assays cannot be presented with other options.'
        )

    if args.json_help:
        if any([args.assay_name, args.output, args.include_normal_sample, args.additional_fields, args.sql]):
            err_exit(
                "--json-help cannot be passed with any of --assay-name, --sql, --additional-fields, --additional-fields-help, --output."
            )
        elif args.retrieve_variant is None:
            err_exit("--json-help cannot be passed without --retrieve-variant.")
        else:
            print(
                comment_fill('Filters and respective definitions', comment_string='# ') + '\n#\n' +
                comment_fill('location: "location" filters variants based on having an allele_id which has a corresponding annotation row which matches the supplied "chromosome" with CHROM and where the start position (POS) of the allele_id is between and including the supplied "starting_position" and "ending_position". If multiple values are provided in the list, the conditional search will be, "OR". String match is case sensitive.') + '\n#\n' +
               comment_fill('symbol: "symbol" filters variants based on having an allele_id which has a corresponding annotation row which has a matching symbol (gene) name. If multiple values are provided, the conditional search will be, "OR". For example, ["BRCA2", "ASPM"], will search for variants which match either "BRCA2" or "ASPM". String match is case sensitive.') + '\n#\n' +
               comment_fill('gene: "gene" filters variants based on having an allele_id which has a corresponding annotation row which has a matching gene ID of the variant. If multiple values are provided, the conditional search will be, "OR". For example, ["ENSG00000302118", "ENSG00004000504"], will search for variants which match either "ENSG00000302118" or "ENSG00004000504". String match is case insensitive.') + '\n#\n' +
               comment_fill('feature: "feature" filters variants based on having an allele_id which has a corresponding annotation row which has a matching feature ID. The most common Feature ID is a transcript_id. If multiple values are provided, the conditional search will be, "OR". For example, ["ENST00000302118", "ENST00004000504"], will search for variants which match either "ENST00000302118" or "ENST00004000504". String match is case insensitive.') + '\n#\n' +
               comment_fill('hgvsc: "hgvsc" filters variants based on having an allele_id which has a corresponding annotation row which has a matching HGVSc. If multiple values are provided, the conditional search will be, "OR". For example, ["c.-49A>G", "c.-20T>G"], will search for alleles which match either "c.-49A>G" or "c.-20T>G". String match is case sensitive.') + '\n#\n' +
               comment_fill('hgvsp: "hgvsp" filters variants based on having an allele_id which has a corresponding annotation row which has a matching HGVSp. If multiple values are provided, the conditional search will be, "OR". For example, ["p.Gly2Asp", "p.Aps2Gly"], will search for variants which match either "p.Gly2Asp" or "p.Aps2Gly". String match is case sensitive.') + '\n#\n' +
               comment_fill('allele_id: "allele_id" filters variants based on allele_id match. If multiple values are provided, anymatch will be returned. For example, ["1_1000_A_T", "1_1010_C_T"], will search for allele_ids which match either "1_1000_A_T" or ""1_1010_C_T". String match is case sensitive/exact match.') + '\n#\n' +
               comment_fill('variant_type: Type of allele. Accepted values are "SNP", "INS", "DEL", "DUP", "INV", "CNV", "CNV:TR", "BND", "DUP:TANDEM", "DEL:ME", "INS:ME", "MISSING", "MISSING:DEL", "UNSPECIFIED", "REF" or "OTHER". If multiple values are provided, the conditional search will be, "OR". For example, ["SNP", "INS"], will search for variants which match either "SNP" or ""INS". String match is case insensitive.') + '\n#\n' +
               comment_fill('sample_id: "sample_id" filters either a pair of tumor-normal samples based on having sample_id which has a corresponding sample row which has a matching sample_id. If a user has more than 500 IDs, it is recommended to either retrieve multiple times, or use a cohort id containing all desired individuals, providing the full set of sample_ids.') + '\n#\n' +
               comment_fill('assay_sample_id: "assay_sample_id" filters either a tumor or normal sample based on having an assay_sample_id which has a corresponding sample row which has a matching assay_sample_id. If a user has a list of more than 1,000 IDs, it is recommended to either retrieve multiple times, or use a cohort id containing all desired individuals, providing the full set of assay_sample_ids.') + '\n#\n' +
               comment_fill('JSON filter template for --retrieve-variant', comment_string='# ') + '\n' +
                               '{\n  "location": [\n    {\n      "chromosome": "1",\n      "starting_position": "10000",\n      "ending_position": "20000"\n    },\n    {\n      "chromosome": "X",\n      "starting_position": "500",\n      "ending_position": "1700"\n    }\n  ],\n  "annotation": {\n    "symbol": ["BRCA2"],\n    "gene": ["ENST00000302118"],\n    "feature": ["ENST00000302118.5"],\n    "hgvsc": ["c.-49A>G"],\n    "hgvsp": ["p.Gly2Asp"]\n  },\n  "allele" : {\n    "allele_id":["1_1000_A_T","2_1000_G_C"],\n    "variant_type" : ["SNP", "INS"]\n  },\n  "sample": {\n    "sample_id": ["Sample1", "Sample2"],\n    "assay_sample_id" : ["Sample1_tumt", "Sample1_nor"]\n  }\n}'
            )
            sys.exit(0)

    if args.additional_fields_help:
        if any([args.assay_name, args.output, invalid_combo_args]):
            err_exit(
                '--additional-fields-help cannot be presented with other options.'
            )
        else:
            def print_fields(fields):
                for row in fields:
                    fields_string = "{: <22} {: <22} ".format(*row[:2])
                    width = len(fields_string)
                    fields_string += re.sub('\n', '\n' + ' ' * width, fill(row[2], width_adjustment=-width))
                    print(fields_string)
            print(fill('The following fields will always be returned by default:') + '\n')
            fixed_fields = [['NAME', 'TITLE', 'DESCRIPTION'], 
                            ['assay_sample_id', 'Assay Sample ID', 'A unique identifier for the tumor or normal sample. Populated from the sample columns of the VCF header.'], 
                            ['allele_id', 'Allele ID', 'An unique identification of the allele'], 
                            ['CHROM', 'Chromosome', 'Chromosome of variant, verbatim from original VCF'], 
                            ['POS', 'Position', 'Starting position of variant, verbatim from original VCF'], 
                            ['REF', 'Reference Allele', 'Reference allele of locus, verbatim from original VCF'], 
                            ['allele', 'Allele', 'Sequence of the allele']]
            print_fields(fixed_fields)
            print('\n' + fill('The following fields may be added to the output by using option --additional-fields. If multiple fields are specified, use a comma to separate each entry. For example, "sample_id,tumor_normal"') + '\n')
            additional_fields = [['NAME', 'TITLE', 'DESCRIPTION'], 
                                 ['sample_id', 'Sample ID', 'Unique ID of the pair of tumor-normal samples'], 
                                 ['tumor_normal', 'Tumor-Normal', 'One of ["tumor", "normal"] to describe source sample type'], 
                                 ['ID', 'ID', 'Comma separated list of associated IDs for the variant from the original VCF'], 
                                 ['QUAL', 'QUAL', 'Quality of locus, verbatim from original VCF'], 
                                 ['FILTER', 'FILTER', 'Comma separated list of filters for locus from the original VCF'], 
                                 ['reference_source', 'Reference Source', 'One of ["GRCh37", "GRCh38"] or the allele_sample_id of the respective normal sample'], 
                                 ['variant_type', 'Variant Type', 'The type of allele, with respect to reference'], 
                                 ['symbolic_type', 'Symbolic Type', 'One of ["precise", "imprecise"]. Non-symbolic alleles are always "precise'], 
                                 ['file_id', 'Source File ID', 'DNAnexus platform file-id of original source file'], 
                                 ['INFO', 'INFO', 'INFO section, verbatim from original VCF'], 
                                 ['FORMAT', 'FORMAT', 'FORMAT section, verbatim from original VCF'], 
                                 ['SYMBOL', 'Symbol', 'A list of gene name associated with the variant'], 
                                 ['GENOTYPE', 'GENOTYPE', 'GENOTYPE section, as described by FORMAT section, verbatim from original VCF'],
                                 ['normal_assay_sample_id', 'Normal Assay Sample ID', 'Assay Sample ID of respective "normal" sample, if exists'],
                                 ['normal_allele_ids', 'Normal Allele IDs', 'Allele ID(s) of respective "normal" sample, if exists'],
                                 ['Gene', 'Gene ID', 'A list of gene IDs, associated with the variant'], 
                                 ['Feature', 'Feature ID', 'A list of feature IDs, associated with the variant'], 
                                 ['HGVSc', 'HGVSc', 'A list of sequence variants in HGVS nomenclature, for DNA'], 
                                 ['HGVSp', 'HGVSp', 'A list of sequence variants in HGVS nomenclature, for protein'], 
                                 ['CLIN_SIG', 'Clinical Significance', 'A list of allele specific clinical significance terms']]
            print_fields(additional_fields)
            sys.exit(0)

    # Validate additional fields
    if args.additional_fields:
        additional_fields_input = "".join(args.additional_fields).split(",")
        accepted_additional_fields = ['sample_id', 'tumor_normal', 'ID', 'QUAL', 'FILTER', 'reference_source', 'variant_type', 'symbolic_type', 'file_id', 'INFO', 'FORMAT', 'SYMBOL', 'GENOTYPE', 'normal_assay_sample_id', 'normal_allele_ids', 'Gene', 'Feature', 'HGVSc', 'HGVSp', 'CLIN_SIG']
        for field in additional_fields_input:
            if field not in accepted_additional_fields:
                err_exit("One or more of the supplied fields using --additional-fields are invalid. Please run --additional-fields-help for a list of valid fields")
            
    ######## Data Processing ########
    project, entity_result, resp, dataset_project = resolve_validate_path(args.path)
    if "CohortBrowser" in resp["recordTypes"] and any([args.list_assays,args.assay_name]):
        err_exit(
            "Currently --assay-name and --list-assays may not be used with a CohortBrowser record (Cohort Object) as input. To select a specific assay or to list assays, please use a Dataset Object as input."
        )
    dataset_id = resp["dataset"]
    rec_descriptor = DXDataset(dataset_id, project=dataset_project).get_descriptor()

    selected_assay_name, selected_assay_id, selected_ref_genome = get_assay_name_info(
        args.list_assays, args.assay_name, args.path, "somatic", rec_descriptor
    )

    out_file, print_to_stdout = assign_output_method(args, resp["recordName"], "somatic")

    if args.retrieve_meta_info:
        retrieve_meta_info(resp, project, selected_assay_id, selected_assay_name, print_to_stdout, out_file)
        sys.exit(0)

    if args.retrieve_variant:
        filter_dict = json_validation_function("variant", args)
       
        if args.additional_fields:
            payload, fields_list = somatic_final_payload(
                full_input_dict=filter_dict,
                name=selected_assay_name,
                id=selected_assay_id,
                project_context=project,
                genome_reference=selected_ref_genome,
                additional_fields=additional_fields_input,
                include_normal=args.include_normal_sample,
            )
        else:
            payload, fields_list = somatic_final_payload(
                full_input_dict=filter_dict,
                name=selected_assay_name,
                id=selected_assay_id,
                project_context=project,
                genome_reference=selected_ref_genome,
                include_normal=args.include_normal_sample,
            )

        if "CohortBrowser" in resp["recordTypes"]:
            if resp.get("baseSql"):
                payload["base_sql"] = resp.get("baseSql")
            payload["filters"] = resp["filters"]

        #### Run api call to get sql or extract data ####

        if args.sql:
            sql_results = raw_query_api_call(resp, payload)
            if print_to_stdout:
                print(sql_results)
            else:
                with open(out_file, "w") as sql_file:
                    print(sql_results, file=sql_file)
        else:
            resp_raw = raw_api_call(resp, payload)

            csv_from_json(
                out_file_name=out_file,
                print_to_stdout=print_to_stdout,
                sep="\t",
                raw_results=resp_raw["results"],
                column_names=fields_list,
                quote_char=str("\t"),
                quoting=csv.QUOTE_NONE,
            )

def extract_assay_expression(args):
    """
    Retrieve the selected data or generate SQL to retrieve the data from an expression assay in a dataset or cohort based on provided rules.
    """

    # Validating input combinations
    parser_dict = vars(args)
    input_validator = ValidateArgsBySchema(parser_dict=parser_dict, schema=EXTRACT_ASSAY_EXPRESSION_INPUT_ARGS_SCHEMA, error_handler=err_exit)
    input_validator.validate_input_combination()

    # Validating Assay Path
    assay_path = parser_dict.get("path")
    project_id, folder_path, entity_result = resolve_existing_path(
                assay_path
            )
    if entity_result is None:
        err_exit('Unable to resolve "{}" to a data object in {}.'.format(
                    assay_path, project_id))
    else:
        entity_describe = entity_result.get("describe")

    path_validator = PathValidator(input_dict=parser_dict, project=project_id, entity_describe=entity_describe, error_handler=err_exit)
    path_validator.validate(check_list_assays_invalid_combination=True)

<<<<<<< HEAD
    # Dataset handling
    record_id = entity_describe["id"]
    dataset_handler = Dataset(record_id = record_id, project_id = project_id)

    # assay names listing
    descriptor = DXDataset(dataset_handler.dataset, project=dataset_handler.datasetRecordProject).get_descriptor()
    dataset_handler.populate_descriptor(descriptor)
    print(dataset_handler.list_assay_names("molecular_expression"))

=======
    # Validating input JSON
    if args.input_json:
        user_filters_json = json.loads(args.input_json)

    elif args.input_json_file:
        with open(args.input_json_file) as f:
            user_filters_json = json.load(f)

    input_json_validator = JSONValidator(schema=EXTRACT_ASSAY_EXPRESSION_JSON_SCHEMA, error_handler=err_exit)
    input_json_validator.validate(input_json=user_filters_json)
    
    if "location" in user_filters_json:
        if args.sql:
            EXTRACT_ASSAY_EXPRESSION_FILTERING_CONDITIONS["filtering_conditions"]["location"]["max_item_limit"] = None

        else:
            input_json_validator.are_list_items_within_range(input_json=user_filters_json,
                                                            key="location", 
                                                            start_subkey="starting_position", 
                                                            end_subkey="ending_position", 
                                                            window_width=250_000_000, 
                                                            check_each_separately=False)
        
    input_json_parser = JSONFiltersValidator(input_json=user_filters_json,
                                             schema=EXTRACT_ASSAY_EXPRESSION_FILTERING_CONDITIONS, 
                                             error_handler=err_exit)
    vizserver_raw_filters = input_json_parser.parse()

    BASE_SQL = None ### TODO: To be determined by the Dataset class
    IS_COHORT = False ### TODO: To be determined by the Dataset class

    vizserver_payload = VizPayloadBuilder(
        project_context=project,
        ### TODO -- additionally .get("additional") below if args.additional_fields is True
        output_fields_mapping=EXTRACT_ASSAY_EXPRESSION_FILTERING_CONDITIONS["output_fields_mapping"].get("default"),
        # limit=100_000_000, ### TODO -- update later
        base_sql=BASE_SQL,
        is_cohort=IS_COHORT,
        error_handler=err_exit
    )

    ### TODO -- temporary -- to be replaced by DatasetAssay class response
    DATASET_DESCRIPTOR = DXDataset(entity_describe["id"],project).get_descriptor()
    ASSAY_NAME = DATASET_DESCRIPTOR.assays[0]["name"]
    ASSAY_ID = DATASET_DESCRIPTOR.assays[0]["uuid"]

    vizserver_payload.assemble_assay_raw_filters(assay_name=ASSAY_NAME, assay_id=ASSAY_ID, filters=vizserver_raw_filters)
    vizserver_full_payload = vizserver_payload.build()

    ### TODO -- remove later -- only for testing
    #print(vizserver_full_payload)
    viz_url = dxpy.DXHTTPRequest("/" + entity_describe["id"] + "/visualize",{"project": project})['url']
    print(dxpy.DXHTTPRequest("{}/viz-query/3.0/{}/raw-query".format(viz_url, entity_describe["id"]), vizserver_full_payload, prepend_srv=False))
    ### TODO --- remove the above code -- only for testing
>>>>>>> 99096b76


class DXDataset(DXRecord):
    """
    A class to handle record objects of type Dataset.
    Inherits from DXRecord, but automatically populates default fields, details and properties.

    Attributes:
        All the same as DXRecord
        name - from record details
        description - from record details
        schema - from record details
        version - from record details
        descriptor - DXDatasetDescriptor object
    Functions
        get_descriptor - calls DXDatasetDescriptor(descriptor_dxfile) if descriptor is None
        get_dictionary - calls descriptor.get_dictionary

    """

    _record_type = "Dataset"

    def __init__(self, dxid=None, project=None):
        super(DXDataset, self).__init__(dxid, project)
        self.describe(default_fields=True, fields={"properties", "details"})
        assert self._record_type in self.types
        assert "descriptor" in self.details
        if is_dxlink(self.details["descriptor"]):
            self.descriptor_dxfile = DXFile(self.details["descriptor"], mode="rb")
        else:
            err_exit("%s : Invalid cohort or dataset" % self.details["descriptor"])
        self.descriptor = None
        self.name = self.details.get("name")
        self.description = self.details.get("description")
        self.schema = self.details.get("schema")
        self.version = self.details.get("version")

    def get_descriptor(self):
        if self.descriptor is None:
            self.descriptor = DXDatasetDescriptor(
                self.descriptor_dxfile, schema=self.schema
            )
        return self.descriptor

    def get_dictionary(self):
        if self.descriptor is None:
            self.get_descriptor()
        return self.descriptor.get_dictionary()


class DXDatasetDescriptor:
    """
    A class to represent a parsed descriptor of a Dataset record object.

    Attributes
        Representation of JSON object stored in descriptor file
    Functions
        get_dictionary - calls DXDatasetDictionary(descriptor)

    """

    def __init__(self, dxfile, **kwargs):
        python3_5_x = sys.version_info.major == 3 and sys.version_info.minor == 5

        with as_handle(dxfile, is_gzip=True, **kwargs) as f:
            if python3_5_x:
                jsonstr = f.read()
                if type(jsonstr) != str:
                    jsonstr = jsonstr.decode("utf-8")

                obj = json.loads(jsonstr, object_pairs_hook=collections.OrderedDict)
            else:
                obj = json.load(f, object_pairs_hook=collections.OrderedDict)

        for key in obj:
            setattr(self, key, obj[key])
        self.schema = kwargs.get("schema")

    def get_dictionary(self):
        return DXDatasetDictionary(self)


class DXDatasetDictionary:
    """
    A class to represent data, coding and entity dictionaries based on the descriptor.
    All 3 dictionaries will have the same internal representation as dictionaries of string to pandas dataframe.
    Attributes
        data - dictionary of entity name to pandas dataframe representing entity with fields, relationships, etc.
        entity - dictionary of entity name to pandas dataframe representing entity title, etc.
        coding - dictionary of coding name to pandas dataframe representing codes, their hierarchy (if applicable) and their meanings
    """

    def __init__(self, descriptor):
        self.data_dictionary = self.load_data_dictionary(descriptor)
        self.coding_dictionary = self.load_coding_dictionary(descriptor)
        self.entity_dictionary = self.load_entity_dictionary(descriptor)

    def load_data_dictionary(self, descriptor):
        """
        Processes data dictionary from descriptor
        """
        eblocks = collections.OrderedDict()
        join_path_to_entity_field = collections.OrderedDict()
        for entity_name in descriptor.model["entities"]:
            eblocks[entity_name] = self.create_entity_dframe(
                descriptor.model["entities"][entity_name],
                is_primary_entity=(
                    entity_name == descriptor.model["global_primary_key"]["entity"]
                ),
                global_primary_key=(descriptor.model["global_primary_key"]),
            )

            join_path_to_entity_field.update(
                self.get_join_path_to_entity_field_map(
                    descriptor.model["entities"][entity_name]
                )
            )

        edges = []
        for ji in descriptor.join_info:
            skip_edge = False

            for path in [ji["joins"][0]["to"], ji["joins"][0]["from"]]:
                if path not in join_path_to_entity_field:
                    skip_edge = True
                    break

            if not skip_edge:
                edges.append(self.create_edge(ji, join_path_to_entity_field))

        for edge in edges:
            source_eblock = eblocks.get(edge["source_entity"])
            if not source_eblock.empty:
                eb_row_idx = source_eblock["name"] == edge["source_field"]
                if eb_row_idx.sum() != 1:
                    raise ValueError("Invalid edge: " + str(edge))

                ref = source_eblock["referenced_entity_field"].values
                rel = source_eblock["relationship"].values
                ref[eb_row_idx] = "{}:{}".format(
                    edge["destination_entity"], edge["destination_field"]
                )
                rel[eb_row_idx] = edge["relationship"]

                source_eblock = source_eblock.assign(
                    relationship=rel, referenced_entity_field=ref
                )

        return eblocks

    def create_entity_dframe(self, entity, is_primary_entity, global_primary_key):
        """
        Returns DataDictionary pandas DataFrame for an entity.
        """
        required_columns = ["entity", "name", "type", "primary_key_type"]

        extra_cols = [
            "coding_name",
            "concept",
            "description",
            "folder_path",
            "is_multi_select",
            "is_sparse_coding",
            "linkout",
            "longitudinal_axis_type",
            "referenced_entity_field",
            "relationship",
            "title",
            "units",
        ]
        dataset_datatype_dict = {
            "integer": "integer",
            "double": "float",
            "date": "date",
            "datetime": "datetime",
            "string": "string",
        }
        dcols = {col: [] for col in required_columns + extra_cols}
        dcols["entity"] = [entity["name"]] * len(entity["fields"])
        dcols["referenced_entity_field"] = [""] * len(entity["fields"])
        dcols["relationship"] = [""] * len(entity["fields"])

        for field in entity["fields"]:
            # Field-level parameters
            field_dict = entity["fields"][field]
            dcols["name"].append(field_dict["name"])
            dcols["type"].append(dataset_datatype_dict[field_dict["type"]])
            dcols["primary_key_type"].append(
                ("global" if is_primary_entity else "local")
                if (
                    entity["primary_key"]
                    and field_dict["name"] == entity["primary_key"]
                )
                else ""
            )
            # Optional cols to be filled in with blanks regardless
            dcols["coding_name"].append(
                field_dict["coding_name"] if field_dict["coding_name"] else ""
            )
            dcols["concept"].append(field_dict["concept"])
            dcols["description"].append(field_dict["description"])
            dcols["folder_path"].append(
                " > ".join(field_dict["folder_path"])
                if ("folder_path" in field_dict.keys() and field_dict["folder_path"])
                else ""
            )
            dcols["is_multi_select"].append(
                "yes" if field_dict["is_multi_select"] else ""
            )
            dcols["is_sparse_coding"].append(
                "yes" if field_dict["is_sparse_coding"] else ""
            )
            dcols["linkout"].append(field_dict["linkout"])
            dcols["longitudinal_axis_type"].append(
                field_dict["longitudinal_axis_type"]
                if field_dict["longitudinal_axis_type"]
                else ""
            )
            dcols["title"].append(field_dict["title"])
            dcols["units"].append(field_dict["units"])

        try:
            dframe = pd.DataFrame(dcols)
        except ValueError as exc:
            raise exc

        return dframe

    def get_join_path_to_entity_field_map(self, entity):
        """
        Returns map with "database$table$column", "unique_database$table$column",
        as keys and values are (entity, field)
        """
        join_path_to_entity_field = collections.OrderedDict()
        for field in entity["fields"]:
            field_value = entity["fields"][field]["mapping"]
            db_tb_col_path = "{}${}${}".format(
                field_value["database_name"],
                field_value["table"],
                field_value["column"],
            )
            join_path_to_entity_field[db_tb_col_path] = (entity["name"], field)

            if field_value["database_unique_name"] and database_unique_name_regex.match(
                field_value["database_unique_name"]
            ):
                unique_db_tb_col_path = "{}${}${}".format(
                    field_value["database_unique_name"],
                    field_value["table"],
                    field_value["column"],
                )
                join_path_to_entity_field[unique_db_tb_col_path] = (
                    entity["name"],
                    field,
                )
            elif (
                field_value["database_name"]
                and field_value["database_id"]
                and database_id_regex.match(field_value["database_name"])
            ):
                unique_db_name = "{}__{}".format(
                    field_value["database_id"].replace("-", "_").lower(),
                    field_value["database_name"],
                )
                join_path_to_entity_field[unique_db_name] = (entity["name"], field)
        return join_path_to_entity_field

    def create_edge(self, join_info_joins, join_path_to_entity_field):
        """
        Convert an item join_info to an edge. Returns ordereddict.
        """
        edge = collections.OrderedDict()
        column_to = join_info_joins["joins"][0]["to"]
        column_from = join_info_joins["joins"][0]["from"]
        edge["source_entity"], edge["source_field"] = join_path_to_entity_field[
            column_to
        ]
        (
            edge["destination_entity"],
            edge["destination_field"],
        ) = join_path_to_entity_field[column_from]
        edge["relationship"] = join_info_joins["relationship"]
        return edge

    def load_coding_dictionary(self, descriptor):
        """
        Processes coding dictionary from descriptor
        """
        cblocks = collections.OrderedDict()
        for entity in descriptor.model["entities"]:
            for field in descriptor.model["entities"][entity]["fields"]:
                coding_name_value = descriptor.model["entities"][entity]["fields"][
                    field
                ]["coding_name"]
                if coding_name_value and coding_name_value not in cblocks:
                    cblocks[coding_name_value] = self.create_coding_name_dframe(
                        descriptor.model, entity, field, coding_name_value
                    )
        return cblocks

    def create_coding_name_dframe(self, model, entity, field, coding_name_value):
        """
        Returns CodingDictionary pandas DataFrame for a coding_name.
        """
        dcols = {}
        if model["entities"][entity]["fields"][field]["is_hierarchical"]:
            displ_ord = 0

            def unpack_hierarchy(nodes, parent_code, displ_ord):
                """Serialize the node hierarchy by depth-first traversal.

                Yields: tuples of (code, parent_code)
                """
                for node in nodes:
                    if isinstance(node, dict):
                        next_parent_code, child_nodes = next(iter(node.items()))
                        # internal: unpack recursively
                        displ_ord += 1
                        yield next_parent_code, parent_code, displ_ord
                        for deep_node, deep_parent, displ_ord in unpack_hierarchy(
                            child_nodes, next_parent_code, displ_ord
                        ):
                            yield (deep_node, deep_parent, displ_ord)
                    else:
                        # terminal: serialize
                        displ_ord += 1
                        yield (node, parent_code, displ_ord)

            all_codes, parents, displ_ord = zip(
                *unpack_hierarchy(
                    model["codings"][coding_name_value]["display"], "", displ_ord
                )
            )
            dcols.update(
                {
                    "code": all_codes,
                    "parent_code": parents,
                    "meaning": [
                        model["codings"][coding_name_value]["codes_to_meanings"][c]
                        for c in all_codes
                    ],
                    "concept": [
                        model["codings"][coding_name_value]["codes_to_concepts"][c]
                        if (
                            model["codings"][coding_name_value]["codes_to_concepts"]
                            and c
                            in model["codings"][coding_name_value][
                                "codes_to_concepts"
                            ].keys()
                        )
                        else None
                        for c in all_codes
                    ],
                    "display_order": displ_ord,
                }
            )

        else:
            # No hierarchy; just unpack the codes dictionary
            codes, meanings = zip(
                *model["codings"][coding_name_value]["codes_to_meanings"].items()
            )
            if model["codings"][coding_name_value]["codes_to_concepts"]:
                codes, concepts = zip(
                    *model["codings"][coding_name_value]["codes_to_concepts"].items()
                )
            else:
                concepts = [None] * len(codes)
            display_order = [
                int(model["codings"][coding_name_value]["display"].index(c) + 1)
                for c in codes
            ]
            dcols.update(
                {
                    "code": codes,
                    "meaning": meanings,
                    "concept": concepts,
                    "display_order": display_order,
                }
            )

        dcols["coding_name"] = [coding_name_value] * len(dcols["code"])

        try:
            dframe = pd.DataFrame(dcols)
        except ValueError as exc:
            raise exc

        return dframe

    def load_entity_dictionary(self, descriptor):
        """
        Processes entity dictionary from descriptor
        """
        entity_dictionary = collections.OrderedDict()
        for entity_name in descriptor.model["entities"]:
            entity = descriptor.model["entities"][entity_name]
            entity_dictionary[entity_name] = pd.DataFrame.from_dict(
                [
                    {
                        "entity": entity_name,
                        "entity_title": entity.get("entity_title"),
                        "entity_label_singular": entity.get("entity_label_singular"),
                        "entity_label_plural": entity.get("entity_label_plural"),
                        "entity_description": entity.get("entity_description"),
                    }
                ]
            )
        return entity_dictionary

    def write(
        self, output_file_data="", output_file_entity="", output_file_coding="", sep=","
    ):
        """
        Create CSV files with the contents of the dictionaries.
        """
        csv_opts = dict(
            sep=sep,
            header=True,
            index=False,
            na_rep="",
        )

        def sort_dataframe_columns(dframe, required_columns):
            """Sort dataframe columns alphabetically but with `required_columns` first."""
            extra_cols = dframe.columns.difference(required_columns)
            sorted_cols = list(required_columns) + extra_cols.sort_values().tolist()
            return dframe.loc[:, sorted_cols]

        def as_dataframe(ord_dict_of_df, required_columns):
            """Join all blocks into a pandas DataFrame."""
            df = pd.concat([b for b in ord_dict_of_df.values()], sort=False)
            return sort_dataframe_columns(df, required_columns)

        if self.data_dictionary:
            data_dframe = as_dataframe(
                self.data_dictionary,
                required_columns=["entity", "name", "type", "primary_key_type"],
            )
            data_dframe.to_csv(output_file_data, **csv_opts)

        if self.coding_dictionary:
            coding_dframe = as_dataframe(
                self.coding_dictionary,
                required_columns=["coding_name", "code", "meaning"],
            )
            coding_dframe.to_csv(output_file_coding, **csv_opts)

        if self.entity_dictionary:
            entity_dframe = as_dataframe(
                self.entity_dictionary, required_columns=["entity", "entity_title"]
            )
            entity_dframe.to_csv(output_file_entity, **csv_opts)<|MERGE_RESOLUTION|>--- conflicted
+++ resolved
@@ -1082,7 +1082,7 @@
     path_validator = PathValidator(input_dict=parser_dict, project=project_id, entity_describe=entity_describe, error_handler=err_exit)
     path_validator.validate(check_list_assays_invalid_combination=True)
 
-<<<<<<< HEAD
+
     # Dataset handling
     record_id = entity_describe["id"]
     dataset_handler = Dataset(record_id = record_id, project_id = project_id)
@@ -1092,7 +1092,7 @@
     dataset_handler.populate_descriptor(descriptor)
     print(dataset_handler.list_assay_names("molecular_expression"))
 
-=======
+
     # Validating input JSON
     if args.input_json:
         user_filters_json = json.loads(args.input_json)
@@ -1147,7 +1147,7 @@
     viz_url = dxpy.DXHTTPRequest("/" + entity_describe["id"] + "/visualize",{"project": project})['url']
     print(dxpy.DXHTTPRequest("{}/viz-query/3.0/{}/raw-query".format(viz_url, entity_describe["id"]), vizserver_full_payload, prepend_srv=False))
     ### TODO --- remove the above code -- only for testing
->>>>>>> 99096b76
+
 
 
 class DXDataset(DXRecord):
