#!/usr/bin/env python3
# -*- coding: utf-8 -*-
#
# Copyright (C) 2022 DNAnexus, Inc.
#
# This file is part of dx-toolkit (DNAnexus platform client libraries).
#
#   Licensed under the Apache License, Version 2.0 (the "License"); you may not
#   use this file except in compliance with the License. You may obtain a copy
#   of the License at
#
#       http://www.apache.org/licenses/LICENSE-2.0
#
#   Unless required by applicable law or agreed to in writing, software
#   distributed under the License is distributed on an "AS IS" BASIS, WITHOUT
#   WARRANTIES OR CONDITIONS OF ANY KIND, either express or implied. See the
#   License for the specific language governing permissions and limitations
#   under the License.

from __future__ import print_function, unicode_literals, division, absolute_import

import sys
import collections
import json
import os
import re
import csv
import dxpy
import codecs
import subprocess
from functools import reduce
from ..utils.printing import fill
from ..bindings import DXRecord
from ..bindings.dxdataobject_functions import is_dxlink, describe
from ..bindings.dxfile import DXFile
from ..utils.resolver import resolve_existing_path, is_hashid, ResolutionError, resolve_path, check_folder_exists
from ..utils.file_handle import as_handle
from ..utils.describe import print_desc
from ..compat import USING_PYTHON2
from ..exceptions import (
    err_exit,
    PermissionDenied,
    InvalidInput,
    InvalidState,
    ResourceNotFound,
    default_expected_exceptions,
)

from ..dx_extract_utils.filter_to_payload import validate_JSON, final_payload, extract_utils_basepath
from ..dx_extract_utils.input_validation_somatic import validate_somatic_filter
from ..dx_extract_utils.somatic_filter_payload import somatic_final_payload
from ..dx_extract_utils.cohort_filter_payload import cohort_filter_payload, cohort_final_payload

from ..bindings.apollo.dataset import Dataset

from ..bindings.apollo.cmd_line_options_validator import ArgsValidator
from ..bindings.apollo.json_validation_by_schema import JSONValidator

from ..bindings.apollo.schemas.input_arguments_validation_schemas import EXTRACT_ASSAY_EXPRESSION_INPUT_ARGS_SCHEMA
from ..bindings.apollo.schemas.assay_filtering_json_schemas import EXTRACT_ASSAY_EXPRESSION_JSON_SCHEMA
from ..bindings.apollo.schemas.assay_filtering_conditions import EXTRACT_ASSAY_EXPRESSION_FILTERING_CONDITIONS

from ..bindings.apollo.vizserver_filters_from_json_parser import JSONFiltersValidator
from ..bindings.apollo.vizserver_payload_builder import VizPayloadBuilder
from ..bindings.apollo.vizclient import VizClient

from ..bindings.apollo.data_transformations import transform_to_expression_matrix
from .output_handling import write_expression_output

from .help_messages import EXTRACT_ASSAY_EXPRESSION_JSON_HELP, EXTRACT_ASSAY_EXPRESSION_ADDITIONAL_FIELDS_HELP

database_unique_name_regex = re.compile("^database_\w{24}__\w+$")
database_id_regex = re.compile("^database-\\w{24}$")


def resolve_validate_record_path(path):

    project, folder_path, entity_result = resolve_existing_path(path)

    if project is None:
        raise ResolutionError(
            'Unable to resolve "'
            + path
            + '" to a data object or folder name in a project'
        )
    elif project != entity_result["describe"]["project"]:
        raise ResolutionError(
            'Unable to resolve "'
            + path
            + "\" to a data object or folder name in '"
            + project
            + "'"
        )

    if entity_result["describe"]["class"] != "record":
        err_exit(
            "{}: Invalid path. The path must point to a record type of cohort or dataset".format(path)
            
        )

    try:
        resp = dxpy.DXHTTPRequest(
            "/" + entity_result["id"] + "/visualize",
            {"project": project, "cohortBrowser": False},
        )
    except PermissionDenied:
        err_exit("Insufficient permissions", expected_exceptions=(PermissionDenied,))
    except (InvalidInput, InvalidState):
        err_exit(
            "%s : Invalid cohort or dataset" % entity_result["id"],
            expected_exceptions=(
                InvalidInput,
                InvalidState,
            ),
        )
    except Exception as details:
        err_exit(str(details))

    if resp["datasetVersion"] != "3.0":
        err_exit(
            "%s : Invalid version of cohort or dataset. Version must be 3.0"
            % resp["datasetVersion"]
        )

    if ("Dataset" in resp["recordTypes"]) or ("CohortBrowser" in resp["recordTypes"]):
        dataset_project = resp["datasetRecordProject"]
    else:
        err_exit(
            "%s : Invalid path. The path must point to a record type of cohort or dataset"
            % resp["recordTypes"]
        )

    return project, entity_result, resp, dataset_project


def viz_query_api_call(resp, payload, route):
    resource_val = resp["url"] + "/viz-query/3.0/" + resp["dataset"] + "/" + route
    try:
        resp_query = dxpy.DXHTTPRequest(
            resource=resource_val, data=payload, prepend_srv=False
        )

    except Exception as details:
        err_exit(str(details))
    sql_results = resp_query["sql"] + ";"
    return sql_results


def raw_query_api_call(resp, payload):
    return viz_query_api_call(resp, payload, 'raw-query')


def raw_cohort_query_api_call(resp, payload):
    return viz_query_api_call(resp, payload, 'raw-cohort-query')


def raw_api_call(resp, payload, sql_message=True):
    resource_val = resp["url"] + "/data/3.0/" + resp["dataset"] + "/raw"
    try:
        resp_raw = dxpy.DXHTTPRequest(
            resource=resource_val, data=payload, prepend_srv=False
        )
        if "error" in resp_raw.keys():
            if resp_raw["error"]["type"] == "InvalidInput":
                err_message = "Insufficient permissions due to the project policy.\n" + resp_raw["error"]["message"]
            elif sql_message and resp_raw["error"]["type"] == "QueryTimeOut":
                err_message = "Please consider using `--sql` option to generate the SQL query and query via a private compute cluster.\n" + resp_raw["error"]["message"]        
            elif resp_raw["error"]["type"] == "QueryBuilderError" and resp_raw["error"]["details"] == "rsid exists in request filters without rsid entries in rsid_lookup_table.":
                err_message = "At least one rsID provided in the filter is not present in the provided dataset or cohort"
            elif resp_raw["error"]["type"] == "DxApiError":
                err_message = resp_raw["error"]["message"]
            else:
                err_message = resp_raw["error"]
            err_exit(str(err_message))
    except Exception as details:
        err_exit(str(details))
    return resp_raw


def extract_dataset(args):
    """
    Retrieves the data or generates SQL to retrieve the data from a dataset or cohort for a set of entity.fields. Additionally, the dataset's dictionary can be extracted independently or in conjunction with data.
    """
    if (
        not args.dump_dataset_dictionary
        and not args.list_fields
        and not args.list_entities
        and args.fields is None
        and args.fields_file is None
    ):
        err_exit(
            "Must provide at least one of the following options: --fields, --fields-file, --dump-dataset-dictionary, --list-fields, --list-entities"
        )

    if (
        args.fields is not None
        and args.fields_file is not None
    ):
        err_exit(
            "dx extract_dataset: error: only one of the arguments, --fields or --fields-file, may be supplied at a given time"
        )

    listing_restricted = {
        "dump_dataset_dictionary": False,
        "sql": False,
        "fields": None,
        "fields_file": None,
        "output": None,
        "delim": ",",
    }

    def check_options(args, restricted):
        error_list = []
        for option, value in restricted.items():
            if args.__dict__[option] != value:
                error_list.append("--{}".format(option.replace("_", "-")))
        return error_list

    if args.list_fields:
        listing_restricted["list_entities"] = False
        error_list = check_options(args, listing_restricted)
        if error_list:
            err_exit("--list-fields cannot be specified with: {}".format(error_list))

    if args.list_entities:
        listing_restricted["list_fields"] = False
        listing_restricted["entities"] = None
        error_list = check_options(args, listing_restricted)
        if error_list:
            err_exit("--list-entities cannot be specified with: {}".format(error_list))

    delimiter = str(codecs.decode(args.delim, "unicode_escape"))
    if len(delimiter) == 1 and delimiter != '"':
        if delimiter == ",":
            out_extension = ".csv"
        elif delimiter == "\t":
            out_extension = ".tsv"
        else:
            out_extension = ".txt"
    else:
        err_exit("Invalid delimiter specified")

    project, entity_result, resp, dataset_project = resolve_validate_record_path(args.path)

    dataset_id = resp["dataset"]
    out_directory = ""
    out_file_field = ""
    print_to_stdout = False
    files_to_check = []
    file_already_exist = []

    def _check_system_python_version():
        python_version = sys.version_info[:3]
        # Set python version range
        # python_range = 0 for python_version>="3.7"
        # python_range = 1 for python_version>="3.5.3" and python_version<"3.7"
        # python_range = 2 for python_version<"3.5.3"
        if python_version >= (3, 7):
            python_range = "0"
        elif python_version >= (3, 5, 3):
            python_range = "1"
        else:
            python_range = "2"
        return python_range

    def _check_pandas_version(
        python_range, current_pandas_version, pandas_version_range
    ):
        # Valid pandas versions based on python versions
        # python_range = 0; python_version>="3.7"; Valid pandas version: pandas==1.3.5
        # python_range = 1; python_version>="3.5.3" and python_version<"3.7"; Valid pandas version: pandas>=0.23.3,<=0.25.3
        # python_range = 2; python_version<"3.5.3"; Valid pandas version: pandas>=0.23.3,< 0.25.0
        system_pandas_version = tuple(map(int, current_pandas_version.split(".")))
        if (
            (python_range == "0" and system_pandas_version == (1, 3, 5))
            or (
                python_range == "1"
                and ((0, 25, 3) >= system_pandas_version >= (0, 23, 3))
            )
            or (
                python_range == "2"
                and ((0, 25, 0) > system_pandas_version >= (0, 23, 3))
            )
        ):
            pass
        else:
            print(
                "Warning: For '-ddd' usage, the recommended pandas version is {}. The installed version of pandas is {}. It is recommended to update pandas. For example, 'pip/pip3 install -I pandas==X.X.X' where X.X.X is {}.".format(
                    pandas_version_range, current_pandas_version, pandas_version_range
                )
            )

    if args.dump_dataset_dictionary:
        global pd
        pandas_version_dictionary = {
            "0": "'1.3.5'",
            "1": ">= '0.23.3' and <= '0.25.3'",
            "2": ">= '0.23.3' and < '0.25.0'",
        }
        python_range = _check_system_python_version()
        try:
            import pandas as pd

            current_pandas_version = pd.__version__
            _check_pandas_version(
                python_range,
                current_pandas_version,
                pandas_version_dictionary[python_range],
            )
        except ImportError as e:
            err_exit(
                "'-ddd' requires the use of pandas, which is not currently installed. Please install pandas to a version {}. For example, 'pip/pip3 install -I pandas==X.X.X' where X.X.X is {}.".format(
                    pandas_version_dictionary[python_range],
                    pandas_version_dictionary[python_range],
                )
            )

        if args.output is None:
            out_directory = os.getcwd()
        elif args.output == "-":
            print_to_stdout = True
        elif os.path.exists(args.output):
            if os.path.isdir(args.output):
                out_directory = args.output
            else:
                err_exit(
                    "Error: When using -ddd, --output must be an existing directory"
                )
        else:
            err_exit("Error: When using -ddd, --output must be an existing directory")

        if print_to_stdout:
            output_file_data = sys.stdout
            output_file_coding = sys.stdout
            output_file_entity = sys.stdout
        else:
            output_file_data = os.path.join(
                out_directory, resp["recordName"] + ".data_dictionary" + out_extension
            )
            output_file_coding = os.path.join(
                out_directory, resp["recordName"] + ".codings" + out_extension
            )
            output_file_entity = os.path.join(
                out_directory, resp["recordName"] + ".entity_dictionary" + out_extension
            )
            files_to_check = [output_file_data, output_file_coding, output_file_entity]

    if args.fields or args.fields_file:
        if args.sql:
            file_name_suffix = ".data.sql"
        else:
            file_name_suffix = out_extension

        if args.output is None:
            out_directory = os.getcwd()
            out_file_field = os.path.join(
                out_directory, resp["recordName"] + file_name_suffix
            )
            files_to_check.append(out_file_field)
        elif args.output == "-":
            print_to_stdout = True
        elif os.path.exists(args.output):
            if os.path.isdir(args.output):
                out_directory = args.output
                out_file_field = os.path.join(
                    out_directory, resp["recordName"] + file_name_suffix
                )
                files_to_check.append(out_file_field)
            else:
                file_already_exist.append(args.output)
        elif os.path.exists(os.path.dirname(args.output)) or not os.path.dirname(
            args.output
        ):
            out_file_field = args.output
        else:
            err_exit(
                "Error: {path} could not be found".format(
                    path=os.path.dirname(args.output)
                )
            )

    for file in files_to_check:
        if os.path.exists(file):
            file_already_exist.append(file)

    if file_already_exist:
        err_exit("Error: path already exists {path}".format(path=file_already_exist))

    rec_descriptor = DXDataset(dataset_id, project=dataset_project).get_descriptor()
    
    fields_list = []
    if args.fields is not None:
        fields_list = [field.strip() for field in args.fields.split(",")]
    elif args.fields_file is not None:
        if os.path.isfile(args.fields_file):
            with open(args.fields_file, "r") as infile:
                for line in infile:
                    fields_list.append(line.strip("\n"))
        else:
            err_exit(
                "The file, {input_fields_file}, supplied using --fields-file could not be found".format(
                    input_fields_file=args.fields_file
                )
            )

    if fields_list:
        error_list = []
        for entry in fields_list:
            entity_field = entry.split(".")
            if len(entity_field) < 2:
                error_list.append(entry)
            elif (
                entity_field[0] not in rec_descriptor.model["entities"].keys()
                or entity_field[1]
                not in rec_descriptor.model["entities"][entity_field[0]][
                    "fields"
                ].keys()
            ):
                error_list.append(entry)

        if error_list:
            err_exit("The following fields cannot be found: %s" % error_list)

        payload = {
            "project_context": project,
            "fields": [{item: "$".join(item.split("."))} for item in fields_list],
        }
        if "CohortBrowser" in resp["recordTypes"]:
            if resp.get("baseSql"):
                payload["base_sql"] = resp.get("baseSql")
            payload["filters"] = resp["filters"]

        if args.sql:
            sql_results = raw_query_api_call(resp, payload)
            if print_to_stdout:
                print(sql_results)
            else:
                with open(out_file_field, "w") as f:
                    print(sql_results, file=f)
        else:
            resp_raw = raw_api_call(resp, payload)
            csv_from_json(
                out_file_name=out_file_field,
                print_to_stdout=print_to_stdout,
                sep=delimiter,
                raw_results=resp_raw["results"],
                column_names=fields_list,
            )

    elif args.sql:
        err_exit("`--sql` passed without `--fields` or `--fields-file")

    if args.dump_dataset_dictionary:
        rec_dict = rec_descriptor.get_dictionary()
        write_ot = rec_dict.write(
            output_file_data=output_file_data,
            output_file_entity=output_file_entity,
            output_file_coding=output_file_coding,
            sep=delimiter,
        )

    # Listing section
    if args.list_entities or args.list_fields:
        # Retrieve entity names, titles and main entity
        entity_names_and_titles, _main_entity = retrieve_entities(rec_descriptor.model)
        # List entities
        if args.list_entities:
            print("\n".join(entity_names_and_titles))
        # List fields
        if args.list_fields:
            list_fields(rec_descriptor.model, _main_entity, args)


def get_assay_info(rec_descriptor, assay_type):
    assay_list = rec_descriptor.assays
    selected_type_assays = []
    other_assays = []
    if not assay_list:
        err_exit("No valid assays in the dataset.")
    else:
        for a in assay_list:
            if a["generalized_assay_model"] == assay_type:
                selected_type_assays.append(a)
            else:
                other_assays.append(a)
    return (selected_type_assays, other_assays)


#### Validate json filters ####
def json_validation_function(filter_type, args):
    filter_arg = "args.retrieve_" + filter_type
    filter_value = str(vars(args)["retrieve_" + filter_type])
    filter = {}
    if filter_value.endswith(".json"):
        if os.path.isfile(filter_value):
            if os.stat(filter_value).st_size == 0:
                err_exit(
                    'No filter given for --retrieve-{filter_type} or JSON for "--retrieve-{filter_type}" does not contain valid filter information.'.format(
                        filter_type=filter_type
                    )
                )
            else:
                with open(filter_value, "r") as json_file:
                    try:
                        filter = json.load(json_file)
                    except Exception as json_error:
                        err_exit(
                            "JSON for variant filters is malformatted.",
                            expected_exceptions=default_expected_exceptions,
                        )
        else:
            err_exit(
                "JSON file {filter_json} provided does not exist".format(
                    filter_json=filter_value
                )
            )
    else:
        if filter_value == "{}":
            err_exit(
                'No filter given for --retrieve-{filter_type} or JSON for "--retrieve-{filter_type}" does not contain valid filter information.'.format(
                    filter_type=filter_type
                )
            )
        else:
            try:
                filter = json.loads(filter_value)
            except Exception as json_error:
                err_exit(
                    "JSON for variant filters is malformatted.",
                    expected_exceptions=default_expected_exceptions,
                )

    if filter_type in ["allele", "annotation", "genotype"]:
        validate_JSON(filter, filter_type)
    elif filter_type in ["variant"]:
        validate_somatic_filter(filter, filter_type)

    return filter
   

def retrieve_meta_info(resp, project_id, assay_id, assay_name, print_to_stdout, out_file_name):
    table = "vcf_meta_information_unique"
    columns = ["Field", "ID", "Type", "Number", "Description"]
    payload = {
        "project_context": project_id,
        "fields": [
            {column: "$".join((table, column))} for column in columns
        ],
        "is_cohort": False,
        "variant_browser": {
            "name": assay_name,
            "id": assay_id,
        },
    }
    resp_raw = raw_api_call(resp, payload, sql_message=False)

    csv_from_json(
        out_file_name=out_file_name,
        print_to_stdout=print_to_stdout,
        sep="\t",
        raw_results=resp_raw["results"],
        column_names=columns,
    )


def assign_output_method(args, record_name, friendly_assay_type):
    #### Decide output method based on --output and --sql ####
    if args.sql:
        file_name_suffix = ".data.sql"
    elif friendly_assay_type == 'somatic' and args.retrieve_meta_info:
        file_name_suffix = ".vcf_meta_info.txt"
    else:
        file_name_suffix = ".tsv"
    file_already_exist = []
    files_to_check = []
    out_file = ""

    print_to_stdout = False
    if args.output is None:
        out_directory = os.getcwd()
        out_file = os.path.join(out_directory, record_name + file_name_suffix)
        files_to_check.append(out_file)
    elif args.output == "-":
        print_to_stdout = True
    elif os.path.exists(args.output):
        if os.path.isdir(args.output):
            err_exit("--output should be a file, not a directory.")
        else:
            file_already_exist.append(args.output)
    elif os.path.exists(os.path.dirname(args.output)) or not os.path.dirname(
        args.output
    ):
        out_file = args.output
    else:
        err_exit(
            "Error: {path} could not be found".format(path=os.path.dirname(args.output))
        )

    for file in files_to_check:
        if os.path.exists(file):
            file_already_exist.append(file)

    if file_already_exist:
        err_exit("Cannot specify the output to be an existing file.")
    return out_file, print_to_stdout

def get_assay_name_info(
    list_assays, assay_name, path, friendly_assay_type, rec_descriptor
):
    """
    Generalized function for determining assay name and reference genome
    """
    if friendly_assay_type == "germline":
        assay_type = "genetic_variant"
    elif friendly_assay_type == "somatic":
        assay_type = "somatic_variant"

    #### Get names of genetic assays ####
    if list_assays:
        (target_assays, other_assays) = get_assay_info(
            rec_descriptor, assay_type=assay_type
        )
        if not target_assays:
            err_exit("There's no {} assay in the dataset provided.".format(friendly_assay_type))
        else:
            for a in target_assays:
                print(a["name"])
            sys.exit(0)

    #### Decide which assay is to be queried and which ref genome is to be used ####
    (target_assays, other_assays) = get_assay_info(
        rec_descriptor, assay_type=assay_type
    )

    target_assay_names = [ga["name"] for ga in target_assays]
    target_assay_ids = [ga["uuid"] for ga in target_assays]
    other_assay_names = [oa["name"] for oa in other_assays]
    # other_assay_ids = [oa["uuid"] for oa in other_assays]

    if target_assay_names and target_assay_ids:
        selected_assay_name = target_assay_names[0]
        selected_assay_id = target_assay_ids[0]
    else:
        err_exit("There's no {} assay in the dataset provided.".format(friendly_assay_type))
    if assay_name:
        if assay_name not in list(target_assay_names):
            if assay_name in list(other_assay_names):
                err_exit(
                    "This is not a valid assay. For valid assays accepted by the function, `extract_assay {}`, please use the --list-assays flag.".format(
                        friendly_assay_type
                    )
                )
            else:
                err_exit(
                    "Assay {assay_name} does not exist in the {path}.".format(
                        assay_name=assay_name, path=path
                    )
                )
        else:
            selected_assay_name = assay_name
            for ga in target_assays:
                if ga["name"] == assay_name:
                    selected_assay_id = ga["uuid"]
    
    additional_descriptor_info = {}

    if friendly_assay_type == "germline":
        selected_ref_genome = "GRCh38.92"
        for a in target_assays:
            if a["name"] == selected_assay_name:
                if a["reference_genome"]:
                    selected_ref_genome = a["reference_genome"]["name"].split(".", 1)[1]
                additional_descriptor_info["genotype_type_table"] = a["entities"]["genotype"]["fields"]["type"]["mapping"]["table"]
                for exclude_genotype in ("exclude_refdata", "exclude_halfref", "exclude_nocall"):
                    if exclude_genotype in a:
                        additional_descriptor_info[exclude_genotype] = a[exclude_genotype]
    elif friendly_assay_type == "somatic":
        selected_ref_genome = ""
        for a in target_assays:
            if a["name"] == selected_assay_name and a["reference"]:
                selected_ref_genome = a["reference"]["name"] + "." + a["reference"]["annotation_source_version"]

    return(selected_assay_name, selected_assay_id, selected_ref_genome, additional_descriptor_info)


def comment_fill(string, comment_string='#  ', **kwargs):
    width_adjustment = kwargs.pop('width_adjustment', 0) - len(comment_string)
    return re.sub('^', comment_string, fill(string, width_adjustment=width_adjustment, **kwargs), flags=re.MULTILINE)

def validate_infer_flags(args, exclude_nocall, exclude_refdata, exclude_halfref):
    # Validate that the genomic_variant assay ingestion exclusion marks and the infer flags are used properly
    if (args.infer_ref or args.infer_nocall) and exclude_nocall is None:
        err_exit(
            "The --infer-ref or --infer-nocall flags can only be used when the undelying assay is of version generalized_assay_model_version 1.0.1/1.1.1 or higher."
        )
    ingestion_parameters_str = f"Exclusion parameters set at the ingestion: exclude_nocall={str(exclude_nocall).lower()}, exclude_halfref={str(exclude_halfref).lower()}, exclude_refdata={str(exclude_refdata).lower()}"
    if args.infer_ref:
        if not (
            exclude_nocall == False
            and exclude_halfref == False
            and exclude_refdata == True
        ):
            err_exit(
                f"The --infer-ref flag can only be used when exclusion parameters at ingestion were set to 'exclude_nocall=false', 'exclude_halfref=false', and 'exclude_refdata=true'.\n{ingestion_parameters_str}"
            )

    if args.infer_nocall:
        if not (
            exclude_nocall == True
            and exclude_halfref == False
            and exclude_refdata == False
        ):
            err_exit(
                f"The --infer-nocall flag can only be used when exclusion parameters at ingestion were set to 'exclude_nocall=true', 'exclude_halfref=false', and 'exclude_refdata=false'.\n{ingestion_parameters_str}"
            )


def validate_filter_applicable_genotype_types(
    infer_nocall,
    infer_ref,
    filter_dict,
    exclude_nocall,
    exclude_refdata,
    exclude_halfref,
):
    # Check filter provided genotype_types against exclusion options at ingestion.
    # e.g. no-call is not applicable when exclude_genotype set and infer-nocall false
    if "genotype_type" in filter_dict:
        if exclude_nocall == True and not infer_nocall:
            if "no-call" in filter_dict["genotype_type"]:
                print(
                    "WARNING: Filter requested genotype type 'no-call', genotype entries of this type were not ingested in the provided dataset and the --infer-nocall flag is not set!"
                )
            if filter_dict["genotype_type"] == []:
                print(
                    "WARNING: No genotype type requested in the filter. All genotype types will be returned. Genotype entries of type 'no-call' were not ingested in the provided dataset and the --infer-nocall flag is not set!"
                )
        if exclude_refdata == True and not infer_ref:
            if "ref" in filter_dict["genotype_type"]:
                print(
                    "WARNING: Filter requested genotype type 'ref', genotype entries of this type were not ingested in the provided dataset and the --infer-ref flag is not set!"
                )
            if filter_dict["genotype_type"] == []:
                print(
                    "WARNING: No genotype type requested in the filter. All genotype types will be returned. Genotype entries of type 'ref' were not ingested in the provided dataset and the --infer-ref flag is not set!"
                )
        if exclude_halfref == True:
            if "half" in filter_dict["genotype_type"]:
                print(
                    "WARNING: Filter requested genotype type 'half', 'half-ref genotype' entries (0/.) were not ingested in the provided dataset!"
                )
            if filter_dict["genotype_type"] == []:
                print(
                    "WARNING: No genotype type requested in the filter. All genotype types will be returned.  'half-ref' genotype entries (0/.) were not ingested in the provided dataset!"
                )


def extract_assay_germline(args):
    """
    Retrieve the selected data or generate SQL to retrieve the data from an genetic variant assay in a dataset or cohort based on provided rules.
    """
    ######## Input combination validation ########
    filter_given = False
    if args.retrieve_allele or args.retrieve_annotation or args.retrieve_genotype:
        filter_given = True
    #### Check if valid options are passed with the --json-help flag ####
    if args.json_help:
        if not filter_given:
            err_exit(
                'Please specify one of the following: --retrieve-allele, --retrieve-genotype or --retrieve-annotation" for details on the corresponding JSON template and filter definition.'
            )
        elif args.list_assays or args.assay_name or args.sql or args.output:
            err_exit(
                "Please check to make sure the parameters are set properly. --json-help cannot be specified with options other than --retrieve-annotation/--retrieve-allele/--retrieve-genotype."
            )
    #### Validate that other arguments are not passed with --list-assays ####
    if args.list_assays:
        if args.sql:
            err_exit("The flag, --sql, cannot be used with --list-assays.")
        elif args.output:
            err_exit(
                'When --list-assays is specified, output is to STDOUT. "--output" may not be supplied.'
            )
        elif filter_given:
            err_exit("--list-assays cannot be presented with other options.")

    #### Validate that a retrieve options infer_ref or infer_nocall are not passed with retrieve_allele or retrieve_annotation ####
    if args.infer_ref or args.infer_nocall:
        if args.retrieve_allele or args.retrieve_annotation or args.sql or args.list_assays:
            err_exit(
                "The flags, --infer-ref and --infer-nocall, can only be used with --retrieve-genotype."
            )

    #### Check if the retrieve options are passed correctly, print help if needed ####
    if args.retrieve_allele:
        if args.json_help:
            print(
                comment_fill('Filters and respective definitions', comment_string='# ') + '\n#\n' +
                comment_fill('rsid: rsID associated with an allele or set of alleles. If multiple values are provided, the conditional search will be, "OR." For example, ["rs1111", "rs2222"], will search for alleles which match either "rs1111" or "rs2222". String match is case sensitive. Duplicate values are permitted and will be handled silently.') + '\n#\n' +
                comment_fill('type: Type of allele. Accepted values are "SNP", "Ins", "Del", "Mixed". If multiple values are provided, the conditional search will be, "OR." For example, ["SNP", "Ins"], will search for variants which match either "SNP" or "Ins". String match is case sensitive.') + '\n#\n' +
                comment_fill('dataset_alt_af: Dataset alternate allele frequency, a json object with empty content or two sets of key/value pair: {min: 0.1, max:0.5}. Accepted numeric value for each key is between and including 0 and 1.  If a user does not want to apply this filter but still wants this information in the output, an empty json object should be provided.') + '\n#\n' +
                comment_fill('gnomad_alt_af: gnomAD alternate allele frequency. a json object with empty content or two sets of key/value pair: {min: 0.1, max:0.5}. Accepted value for each key is between 0 and 1. If a user does not want to apply this filter but still wants this information in the output, an empty json object should be provided.') + '\n#\n' +
                comment_fill('location: Genomic range in the reference genome where the starting position of alleles fall into. If multiple values are provided in the list, the conditional search will be, "OR." String match is case sensitive.') + '\n#\n' +
                comment_fill('JSON filter template for --retrieve-allele', comment_string='# ') + '\n' +
'{\n  "rsid": ["rs11111", "rs22222"],\n  "type": ["SNP", "Del", "Ins"],\n  "dataset_alt_af": {"min": 0.001, "max": 0.05},\n  "gnomad_alt_af": {"min": 0.001, "max": 0.05},\n  "location": [\n    {\n      "chromosome": "1",\n      "starting_position": "10000",\n      "ending_position": "20000"\n    },\n    {\n      "chromosome": "X",\n      "starting_position": "500",\n      "ending_position": "1700"\n    }\n  ]\n}'
            )
            sys.exit(0)
    elif args.retrieve_annotation:
        if args.json_help:
            print(
                comment_fill('Filters and respective definitions', comment_string='# ') + '\n#\n' +
                comment_fill('allele_id: ID of an allele for which annotations should be returned. If multiple values are provided, annotations for any alleles that match one of the values specified will be listed. For example, ["1_1000_A_T", "1_1010_C_T"], will search for annotations of alleles which match either "1_1000_A_T" or ""1_1010_C_T". String match is case insensitive.') + '\n#\n' +
                comment_fill('gene_name: Gene name of the annotation. A list of gene names whose annotations will be returned. If multiple values are provided, the conditional search will be, "OR." For example, ["BRCA2", "ASPM"], will search for annotations which match either "BRCA2" or "ASPM". String match is case insensitive.') + '\n#\n' +
                comment_fill('gene_id: Ensembl gene ID (ENSG) of the annotation. If multiple values are provided, the conditional search will be, "OR." For example, ["ENSG00000302118", "ENSG00004000504"], will search for annotations which match either "ENSG00000302118" or "ENSG00004000504". String match is case insensitive.') + '\n#\n' +
                comment_fill('feature_id: Ensembl feature id (ENST) where the range overlaps with the variant. Currently, only  coding transcript IDs are searched. If multiple values are provided, the conditional search will be, "OR." For example, ["ENST00000302118.5", "ENST00004000504.1"], will search for annotations which match either "ENST00000302118.5" or "ENST00004000504.1". String match is case insensitive.') + '\n#\n' +
                comment_fill('consequences: Consequence as recorded in the annotation. If multiple values are provided, the conditional search will be, "OR." For example, ["5_prime_UTR_variant", "3_prime_UTR_variant"], will search for annotations which match either "5 prime UTR variant" or "3 prime UTR variant". String match is case sensitive. For all supported consequences terms, please refer to snpeff: http://pcingola.github.io/SnpEff/se_inputoutput/#effect-prediction-details (Effect Seq. Ontology column). This filter cannot be specified by itself, and must be included with at least one of the following filters: "gene_id", "gene_name",or "feature_id".') + '\n#\n' +
                comment_fill('putative_impact: Putative impact as recorded in the annotation. Possible values are [ "HIGH", "MODERATE", "LOW", "MODIFIER"]. If multiple values are provided, the conditional search will be, "OR." For example, ["MODIFIER", "HIGH"], will search for annotations which match either "MODIFIER" or "HIGH". String match is case insensitive. For all supported terms, please refer to snpeff: http://pcingola.github.io/SnpEff/se_inputoutput/#impact-prediction. This filter cannot be specified by itself, and must be included with at least one of the following filters: "gene_id", "gene_name", or "transcript_id".') + '\n#\n' +
                comment_fill('hgvs_c: HGVS (DNA) code of the annotation. If multiple values are provided, the conditional search will be, "OR." For example, ["c.-49A>G", "c.-20T>G"], will search for annotations which match either "c.-49A>G" or "c.-20T>G". String match is case sensitive.') + '\n#\n' +
                comment_fill('hgvs_p: HGVS (Protein) code of the annotation. If multiple values are provided, the conditional search will be, "OR." For example, ["p.Gly2Asp", "p.Aps2Gly"], will search for annotations which match either "p.Gly2Asp" or "p.Aps2Gly". String match is case sensitive.') + '\n#\n' +
                comment_fill('JSON filter template for --retrieve-annotation', comment_string='# ') + '\n' +
                '{\n  "allele_id":["1_1000_A_T","2_1000_G_C"],\n  "gene_name": ["BRCA2"],\n  "gene_id": ["ENST00000302118"],\n  "feature_id": ["ENST00000302118.5"],\n  "consequences": ["5 prime UTR variant"],\n  "putative_impact": ["MODIFIER"],\n  "hgvs_c": ["c.-49A>G"],\n  "hgvs_p": ["p.Gly2Asp"]\n}'
            )
            sys.exit(0)
    elif args.retrieve_genotype:
        if args.json_help:
            print(
                comment_fill('Filters and respective definitions', comment_string='# ') + '\n#\n' +
                comment_fill('allele_id: ID(s) of one or more alleles for which sample genotypes will be returned. If multiple values are provided, any samples having at least one allele that match any of the values specified will be listed. For example, ["1_1000_A_T", "1_1010_C_T"], will search for samples with at least one allele matching either "1_1000_A_T" or "1_1010_C_T". String match is case insensitive.') + '\n#\n' +
                comment_fill('location: Genomic position in the reference genome of the starting position of the alleles.  If multiple values are provided in the list, the conditional search will be, "OR." String match is case sensitive.') + '\n#\n' +
                comment_fill('allele_id and location are mutually exclusive filters.') + '\n#\n' +
                comment_fill('sample_id: Optional, one or more sample IDs for which sample genotypes will be returned. If the provided object is a cohort, this further intersects the sample ids. If a user has a list of samples more than 1,000, it is recommended to use a cohort id containing all the samples.') + '\n#\n' +
                comment_fill('genotype_type: Optional, one or more genotype types for which sample genotype types will be returned.') + '\n' +
                comment_fill('One of:') + '\n' +
                comment_fill('\tref\t(homozygous for the reference allele\t\t\te.g. 0/0)') + '\n' +
                comment_fill('\thet-ref\t(heterozygous for the ref allele and alt allele\t\te.g. 0/1)') + '\n' +
                comment_fill('\thom\t(homozygous for the non-ref allele\t\t\te.g. 1/1)') + '\n' +
                comment_fill('\thet-alt\t(heterozygous with two distinct alt alleles\t\te.g. 1/2)') + '\n' +
                comment_fill('\thalf\t(only one allele is known, second allele is unknown\te.g. ./1)') + '\n' +
                comment_fill('\tno-call\t(both alleles are unknown\t\t\t\te.g. ./.)') + '\n#\n' +
                comment_fill('JSON filter templates for --retrieve-genotype', comment_string='# ') + '\n#\n' +
                comment_fill('Example using location:', comment_string='# ') + '\n' +
                comment_fill('{', comment_string='# ') + '\n' +
                comment_fill('  "sample_id": ["s1", "s2"],', comment_string='# ') + '\n' +
                comment_fill('  "location": [', comment_string='# ') + '\n' +
                comment_fill('    {', comment_string='# ') + '\n' +
                comment_fill('      "chromosome": "1",', comment_string='# ') + '\n' +
                comment_fill('      "starting_position": "10000"', comment_string='# ') + '\n' +
                comment_fill('    },', comment_string='# ') + '\n' +
                comment_fill('    {', comment_string='# ') + '\n' +
                comment_fill('      "chromosome": "X",', comment_string='# ') + '\n' +
                comment_fill('      "starting_position": "500"', comment_string='# ') + '\n' +
                comment_fill('    }', comment_string='# ') + '\n' +
                comment_fill('  ],', comment_string='# ') + '\n' +
                comment_fill('  "genotype_type": ["ref", "het-ref", "hom", "het-alt", "half", "no-call"]', comment_string='# ') + '\n' +
                comment_fill('}', comment_string='# ') + '\n#\n' +

                comment_fill('Example using allele_id:', comment_string='# ') + '\n' +
                '{\n  "sample_id": ["s1", "s2"],\n  "allele_id": ["1_1000_A_T","2_1000_G_C"],\n  "genotype_type": ["het-ref", "hom", "het-alt", "half"]\n}'
            )
            sys.exit(0)

    if args.retrieve_allele:
        filter_dict = json_validation_function("allele", args)
    elif args.retrieve_annotation:
        filter_dict = json_validation_function("annotation", args)
    elif args.retrieve_genotype:
        filter_dict = json_validation_function("genotype", args)

    #### Validate that a retrieve option is passed with --assay-name ####
    if args.assay_name:
        if not filter_given:
            err_exit(
                "--assay-name must be used with one of --retrieve-allele,--retrieve-annotation, --retrieve-genotype."
            )

    #### Validate that a retrieve option is passed with --sql ####
    if args.sql:
        if not filter_given:
            err_exit(
                "When --sql provided, must also provide at least one of the three options: --retrieve-allele <JSON>; --retrieve-genotype <JSON>; --retrieve-annotation <JSON>."
            )

    ######## Data Processing ########
    project, entity_result, resp, dataset_project = resolve_validate_record_path(args.path)

    if "CohortBrowser" in resp["recordTypes"] and any(
        [args.list_assays, args.assay_name]
    ):
        err_exit(
            "Currently --assay-name and --list-assays may not be used with a CohortBrowser record (Cohort Object) as input. To select a specific assay or to list assays, please use a Dataset Object as input."
        )
    dataset_id = resp["dataset"]
    rec_descriptor = DXDataset(dataset_id, project=dataset_project).get_descriptor()

    selected_assay_name, selected_assay_id, selected_ref_genome, additional_descriptor_info = get_assay_name_info(
        args.list_assays, args.assay_name, args.path, "germline", rec_descriptor
    )

    out_file, print_to_stdout = assign_output_method(args, resp["recordName"], "germline")

    def add_base_sql(resp, payload):
        if "CohortBrowser" in resp["recordTypes"]:
            if resp.get("baseSql"):
                payload["base_sql"] = resp.get("baseSql")
            payload["filters"] = resp["filters"]

    def sort_variant(d):
        if "allele_id" in d and d["allele_id"]:
            chrom, pos, _, alt = d["allele_id"].split("_")
        elif "locus_id" in d and d["locus_id"]:
            chrom, pos = d["locus_id"].split("_")[:2]
            alt = ""
        sample_id = d.get("sample_id", "")
        if chrom.isdigit():
            return int(chrom), "", int(pos), alt, sample_id
        return float("inf"), chrom, int(pos), alt, sample_id

    filter_type = None
    if args.retrieve_allele:
        filter_type = "allele"
    elif args.retrieve_annotation:
        filter_type = "annotation"

    if filter_type and filter_given:
        payload, fields_list = final_payload(
            full_input_dict=filter_dict,
            name=selected_assay_name,
            id=selected_assay_id,
            project_context=project,
            genome_reference=selected_ref_genome,
            filter_type="allele",
        )
<<<<<<< HEAD

        add_base_sql(resp, payload)

        if args.sql:
            sql_results = raw_query_api_call(resp, payload)

            if print_to_stdout:
                print(sql_results)
            else:
                with open(out_file, "w") as sql_file:
                    print(sql_results, file=sql_file)
        else:
            resp_raw = raw_api_call(resp, payload)
            ordered_results = sorted(resp_raw, key=sort_variant)

            csv_from_json(
                out_file_name=out_file,
                print_to_stdout=print_to_stdout,
                sep="\t",
                raw_results=ordered_results,
                column_names=fields_list,
                quote_char=str("|"),
            )

    if args.retrieve_genotype and filter_given:
        genotype_only_types = []
        if "allele_id" not in filter_dict:
            genotype_only_type_map = {
                "ref": "exclude_refdata",
                "half": "exclude_halfref",
                "no-call": "exclude_nocall",
            }
            genotype_types = filter_dict.get("genotype_type") or list(genotype_only_type_map)
            for genotype_type, exclude_flag in genotype_only_type_map.items():
                if genotype_type in genotype_types and not additional_descriptor_info.get(exclude_flag):
                    genotype_only_types.append(genotype_type)

        genotype_payload, fields_list = final_payload(
=======
    elif args.retrieve_genotype:
        exclude_refdata: bool = additional_descriptor_info.get("exclude_refdata")
        exclude_halfref: bool = additional_descriptor_info.get("exclude_halfref")
        exclude_nocall: bool = additional_descriptor_info.get("exclude_nocall")
        validate_infer_flags(args, exclude_nocall, exclude_refdata, exclude_halfref)
        validate_filter_applicable_genotype_types(
            args.infer_nocall,
            args.infer_ref,
            filter_dict,
            exclude_nocall,
            exclude_refdata,
            exclude_halfref)

        payload, fields_list = final_payload(
>>>>>>> 49896fd9
            full_input_dict=filter_dict,
            name=selected_assay_name,
            id=selected_assay_id,
            project_context=project,
            genome_reference=selected_ref_genome,
            filter_type="genotype",
<<<<<<< HEAD
            order=not genotype_only_types,
=======
            exclude_nocall=exclude_nocall,  
            exclude_refdata=exclude_refdata,
            exclude_halfref=exclude_halfref,  

>>>>>>> 49896fd9
        )

        add_base_sql(resp, genotype_payload)

        genotype_only_payloads = []
        if genotype_only_types:
            def massage_sql(sql):
                with open(os.path.join(extract_utils_basepath, "return_columns_genotype.json")) as infile:
                    genotype_return_columns = json.load(infile)

                # TODO: catch error
                # TODO: hints
                # TODO: snowflake
                select_list_regex = r"SELECT\s+(DISTINCT\s+)?(.+?)\s+FROM"
                select_list_match = re.match(select_list_regex, sql).group(2)
                named_expressions = [x.strip() for x in select_list_match.split(",")]
                named_expression_regex = r"(`?(\w+)?`?\.)?`?(\w+)`?( AS `?(\w+)`?)?"
                select_info = {}
                for named_expression in named_expressions:
                    named_expression_match = re.match(named_expression_regex, named_expression).groups()
                    table, column, alias = (
                        named_expression_match[1], named_expression_match[2], named_expression_match[4])
                    select_info[alias] = (table, column)

                select_lists = []
                for genotype_return_column in genotype_return_columns:
                    genotype_return_column = tuple(genotype_return_column)[0]
                    if genotype_return_column in select_info:
                        table, column = select_info[genotype_return_column]
                        select_lists.append("`{table}`.`{column}` AS `{genotype_return_column}`".format(
                            table=table, column=column, genotype_return_column=genotype_return_column))
                    elif genotype_return_column == "ref":
                        locus_id = "`{}`.`{}`".format(*select_info['locus_id'])
                        # FIXME: this is normREF, not REF
                        select_lists.append("SPLIT({locus_id}, \"_\")[2] AS `ref`".format(locus_id=locus_id))
                    else:
                        select_lists.append("NULL AS `{genotype_return_column}`".format(
                            genotype_return_column=genotype_return_column))
                select_list = ", ".join(select_lists)

                return re.sub(select_list_regex, "SELECT {select_list} FROM".format(select_list=select_list), sql)

            def massage_results(results, fields_list):
                massaged_results = []
                for result in results:
                    massaged_result = {}
                    for field in fields_list:
                        if field in result:
                            massaged_result[field] = result[field]
                        elif field == "ref" and "locus_id" in result and result["locus_id"]:
                            # FIXME: this is normREF, not REF
                            massaged_result[field] = result["locus_id"].split("_")[2]
                        else:
                            massaged_result[field] = None
                    massaged_results.append(massaged_result)
                return massaged_results

            for i, genotype_only_type in enumerate(genotype_only_types):
                genotype_only_filter_dict = filter_dict.copy()
                if genotype_only_type == "ref":
                    genotype_only_filter_dict['ref_yn'] = genotype_only_type == "ref"
                elif genotype_only_type == "half":
                    genotype_only_filter_dict['halfref_yn'] = genotype_only_type == "half"
                elif genotype_only_type == "no-call":
                    genotype_only_filter_dict['nocall_yn'] = genotype_only_type == "no-call"

                genotype_only_payload, _ = final_payload(
                    full_input_dict=genotype_only_filter_dict,
                    name=selected_assay_name,
                    id=selected_assay_id,
                    project_context=project,
                    genome_reference=selected_ref_genome,
                    filter_type="genotype_only",
                    ref=genotype_only_type == "ref",
                    halfref=genotype_only_type == "half",
                    nocall=genotype_only_type == "no-call",
                    order=i == len(genotype_only_types) - 1,
                )

                add_base_sql(resp, genotype_only_payload)

                genotype_only_payloads.append(genotype_only_payload)


        if args.sql:
            genotype_sql_query = raw_query_api_call(resp, genotype_payload)[:-1]
            try:
                geno_table_regex = r"\b" + additional_descriptor_info["genotype_type_table"] + r"\w+"
                re.search(geno_table_regex, genotype_sql_query).group()
            except Exception:
                err_exit("Failed to find the table, {}, in the generated SQL".format(
                    additional_descriptor_info["genotype_type_table"]), expected_exceptions=(AttributeError,))
            sql_queries = [genotype_sql_query]

            for genotype_only_payload in genotype_only_payloads:
                genotype_only_sql_query = raw_query_api_call(resp, genotype_only_payload)[:-1]
                sql_queries.append(massage_sql(genotype_only_sql_query))

            sql_results = " UNION ".join(sql_queries) + ";"

            if print_to_stdout:
                print(sql_results)
            else:
                with open(out_file, "w") as sql_file:
                    print(sql_results, file=sql_file)
        else:
            ordered_results = []
            genotype_resp_raw = raw_api_call(resp, genotype_payload)
            ordered_results.extend(genotype_resp_raw["results"])

            for genotype_only_payload in genotype_only_payloads:
                genotype_only_resp_raw = raw_api_call(resp, genotype_only_payload)
                ordered_results.extend(massage_results(genotype_only_resp_raw["results"], fields_list))

            ordered_results.sort(key=sort_variant)

            csv_from_json(
                out_file_name=out_file,
                print_to_stdout=print_to_stdout,
                sep="\t",
                raw_results=ordered_results,
                column_names=fields_list,
                quote_char=str("|"),
            )


def retrieve_entities(model):
    """
    Retrieves the entities in form of <entity_name>\t<entity_title> and identifies main entity
    """
    entity_names_and_titles = []
    for entity in sorted(model["entities"].keys()):
        entity_names_and_titles.append(
            "{}\t{}".format(entity, model["entities"][entity]["entity_title"])
        )
        if model["entities"][entity]["is_main_entity"] is True:
            main_entity = entity
    return entity_names_and_titles, main_entity


def list_fields(model, main_entity, args):
    """
    Listing fileds in the model in form at <entity>.<field_name>\t<field_title> for specified list of entities
    """
    present_entities = model["entities"].keys()
    entities_to_list_fields = [model["entities"][main_entity]]
    if args.entities:
        entities_to_list_fields = []
        error_list = []
        for entity in sorted(args.entities.split(",")):
            if entity in present_entities:
                entities_to_list_fields.append(model["entities"][entity])
            else:
                error_list.append(entity)
        if error_list:
            err_exit("The following entity/entities cannot be found: %s" % error_list)
    fields = []
    for entity in entities_to_list_fields:
        for field in sorted(entity["fields"].keys()):
            fields.append(
                "{}.{}\t{}".format(
                    entity["name"], field, entity["fields"][field]["title"]
                )
            )
    print("\n".join(fields))


def csv_from_json(
    out_file_name="",
    print_to_stdout=False,
    sep=",",
    raw_results=[],
    column_names=[],
    quote_char=str('"'),
    quoting=csv.QUOTE_MINIMAL,
):
    if print_to_stdout:
        fields_output = sys.stdout
    else:
        fields_output = open(out_file_name, "w")

    csv_writer = csv.DictWriter(
        fields_output,
        delimiter=str(sep),
        doublequote=True,
        escapechar=None,
        lineterminator="\n",
        quotechar=quote_char,
        quoting=quoting,
        skipinitialspace=False,
        strict=False,
        fieldnames=column_names,
    )
    csv_writer.writeheader()
    for entry in raw_results:
        csv_writer.writerow(entry)

    if not print_to_stdout:
        fields_output.close()


def extract_assay_somatic(args):
    """
    Retrieve the selected data or generate SQL to retrieve the data from an somatic variant assay in a dataset or cohort based on provided rules.
    """
    
    ######## Input combination validation and print help########
    invalid_combo_args = any([args.include_normal_sample, args.additional_fields, args.json_help, args.sql])

    if args.retrieve_meta_info and invalid_combo_args:
        err_exit(
            "The flag, --retrieve-meta-info cannot be used with arguments other than --assay-name, --output."
        )

    if args.list_assays and any([args.assay_name, args.output, invalid_combo_args]):
        err_exit(
            '--list-assays cannot be presented with other options.'
        )

    if args.json_help:
        if any([args.assay_name, args.output, args.include_normal_sample, args.additional_fields, args.sql]):
            err_exit(
                "--json-help cannot be passed with any of --assay-name, --sql, --additional-fields, --additional-fields-help, --output."
            )
        elif args.retrieve_variant is None:
            err_exit("--json-help cannot be passed without --retrieve-variant.")
        else:
            print(
                comment_fill('Filters and respective definitions', comment_string='# ') + '\n#\n' +
                comment_fill('location: "location" filters variants based on having an allele_id which has a corresponding annotation row which matches the supplied "chromosome" with CHROM and where the start position (POS) of the allele_id is between and including the supplied "starting_position" and "ending_position". If multiple values are provided in the list, the conditional search will be, "OR". String match is case sensitive.') + '\n#\n' +
               comment_fill('symbol: "symbol" filters variants based on having an allele_id which has a corresponding annotation row which has a matching symbol (gene) name. If multiple values are provided, the conditional search will be, "OR". For example, ["BRCA2", "ASPM"], will search for variants which match either "BRCA2" or "ASPM". String match is case sensitive.') + '\n#\n' +
               comment_fill('gene: "gene" filters variants based on having an allele_id which has a corresponding annotation row which has a matching gene ID of the variant. If multiple values are provided, the conditional search will be, "OR". For example, ["ENSG00000302118", "ENSG00004000504"], will search for variants which match either "ENSG00000302118" or "ENSG00004000504". String match is case insensitive.') + '\n#\n' +
               comment_fill('feature: "feature" filters variants based on having an allele_id which has a corresponding annotation row which has a matching feature ID. The most common Feature ID is a transcript_id. If multiple values are provided, the conditional search will be, "OR". For example, ["ENST00000302118", "ENST00004000504"], will search for variants which match either "ENST00000302118" or "ENST00004000504". String match is case insensitive.') + '\n#\n' +
               comment_fill('hgvsc: "hgvsc" filters variants based on having an allele_id which has a corresponding annotation row which has a matching HGVSc. If multiple values are provided, the conditional search will be, "OR". For example, ["c.-49A>G", "c.-20T>G"], will search for alleles which match either "c.-49A>G" or "c.-20T>G". String match is case sensitive.') + '\n#\n' +
               comment_fill('hgvsp: "hgvsp" filters variants based on having an allele_id which has a corresponding annotation row which has a matching HGVSp. If multiple values are provided, the conditional search will be, "OR". For example, ["p.Gly2Asp", "p.Aps2Gly"], will search for variants which match either "p.Gly2Asp" or "p.Aps2Gly". String match is case sensitive.') + '\n#\n' +
               comment_fill('allele_id: "allele_id" filters variants based on allele_id match. If multiple values are provided, anymatch will be returned. For example, ["1_1000_A_T", "1_1010_C_T"], will search for allele_ids which match either "1_1000_A_T" or ""1_1010_C_T". String match is case sensitive/exact match.') + '\n#\n' +
               comment_fill('variant_type: Type of allele. Accepted values are "SNP", "INS", "DEL", "DUP", "INV", "CNV", "CNV:TR", "BND", "DUP:TANDEM", "DEL:ME", "INS:ME", "MISSING", "MISSING:DEL", "UNSPECIFIED", "REF" or "OTHER". If multiple values are provided, the conditional search will be, "OR". For example, ["SNP", "INS"], will search for variants which match either "SNP" or ""INS". String match is case insensitive.') + '\n#\n' +
               comment_fill('sample_id: "sample_id" filters either a pair of tumor-normal samples based on having sample_id which has a corresponding sample row which has a matching sample_id. If a user has more than 500 IDs, it is recommended to either retrieve multiple times, or use a cohort id containing all desired individuals, providing the full set of sample_ids.') + '\n#\n' +
               comment_fill('assay_sample_id: "assay_sample_id" filters either a tumor or normal sample based on having an assay_sample_id which has a corresponding sample row which has a matching assay_sample_id. If a user has a list of more than 1,000 IDs, it is recommended to either retrieve multiple times, or use a cohort id containing all desired individuals, providing the full set of assay_sample_ids.') + '\n#\n' +
               comment_fill('JSON filter template for --retrieve-variant', comment_string='# ') + '\n' +
                               '{\n  "location": [\n    {\n      "chromosome": "1",\n      "starting_position": "10000",\n      "ending_position": "20000"\n    },\n    {\n      "chromosome": "X",\n      "starting_position": "500",\n      "ending_position": "1700"\n    }\n  ],\n  "annotation": {\n    "symbol": ["BRCA2"],\n    "gene": ["ENST00000302118"],\n    "feature": ["ENST00000302118.5"],\n    "hgvsc": ["c.-49A>G"],\n    "hgvsp": ["p.Gly2Asp"]\n  },\n  "allele" : {\n    "allele_id":["1_1000_A_T","2_1000_G_C"],\n    "variant_type" : ["SNP", "INS"]\n  },\n  "sample": {\n    "sample_id": ["Sample1", "Sample2"],\n    "assay_sample_id" : ["Sample1_tumt", "Sample1_nor"]\n  }\n}'
            )
            sys.exit(0)

    if args.additional_fields_help:
        if any([args.assay_name, args.output, invalid_combo_args]):
            err_exit(
                '--additional-fields-help cannot be presented with other options.'
            )
        else:
            def print_fields(fields):
                for row in fields:
                    fields_string = "{: <22} {: <22} ".format(*row[:2])
                    width = len(fields_string)
                    fields_string += re.sub('\n', '\n' + ' ' * width, fill(row[2], width_adjustment=-width))
                    print(fields_string)
            print(fill('The following fields will always be returned by default:') + '\n')
            fixed_fields = [['NAME', 'TITLE', 'DESCRIPTION'], 
                            ['assay_sample_id', 'Assay Sample ID', 'A unique identifier for the tumor or normal sample. Populated from the sample columns of the VCF header.'], 
                            ['allele_id', 'Allele ID', 'An unique identification of the allele'], 
                            ['CHROM', 'Chromosome', 'Chromosome of variant, verbatim from original VCF'], 
                            ['POS', 'Position', 'Starting position of variant, verbatim from original VCF'], 
                            ['REF', 'Reference Allele', 'Reference allele of locus, verbatim from original VCF'], 
                            ['allele', 'Allele', 'Sequence of the allele']]
            print_fields(fixed_fields)
            print('\n' + fill('The following fields may be added to the output by using option --additional-fields. If multiple fields are specified, use a comma to separate each entry. For example, "sample_id,tumor_normal"') + '\n')
            additional_fields = [['NAME', 'TITLE', 'DESCRIPTION'], 
                                 ['sample_id', 'Sample ID', 'Unique ID of the pair of tumor-normal samples'], 
                                 ['tumor_normal', 'Tumor-Normal', 'One of ["tumor", "normal"] to describe source sample type'], 
                                 ['ID', 'ID', 'Comma separated list of associated IDs for the variant from the original VCF'], 
                                 ['QUAL', 'QUAL', 'Quality of locus, verbatim from original VCF'], 
                                 ['FILTER', 'FILTER', 'Comma separated list of filters for locus from the original VCF'], 
                                 ['reference_source', 'Reference Source', 'One of ["GRCh37", "GRCh38"] or the allele_sample_id of the respective normal sample'], 
                                 ['variant_type', 'Variant Type', 'The type of allele, with respect to reference'], 
                                 ['symbolic_type', 'Symbolic Type', 'One of ["precise", "imprecise"]. Non-symbolic alleles are always "precise"'], 
                                 ['file_id', 'Source File ID', 'DNAnexus platform file-id of original source file'], 
                                 ['INFO', 'INFO', 'INFO section, verbatim from original VCF'], 
                                 ['FORMAT', 'FORMAT', 'FORMAT section, verbatim from original VCF'], 
                                 ['SYMBOL', 'Symbol', 'A list of gene name associated with the variant'], 
                                 ['GENOTYPE', 'GENOTYPE', 'GENOTYPE section, as described by FORMAT section, verbatim from original VCF'],
                                 ['normal_assay_sample_id', 'Normal Assay Sample ID', 'Assay Sample ID of respective "normal" sample, if exists'],
                                 ['normal_allele_ids', 'Normal Allele IDs', 'Allele ID(s) of respective "normal" sample, if exists'],
                                 ['Gene', 'Gene ID', 'A list of gene IDs, associated with the variant'], 
                                 ['Feature', 'Feature ID', 'A list of feature IDs, associated with the variant'], 
                                 ['HGVSc', 'HGVSc', 'A list of sequence variants in HGVS nomenclature, for DNA'], 
                                 ['HGVSp', 'HGVSp', 'A list of sequence variants in HGVS nomenclature, for protein'], 
                                 ['CLIN_SIG', 'Clinical Significance', 'A list of allele specific clinical significance terms'],
                                 ['ALT', 'ALT', 'Alternate allele(s) at locus, comma separated if more than one, verbatim from original VCF'],
                                 ['alt_index', 'ALT allele_index', 'Order of the allele, as represented in the ALT field. If the allele is missing (i.e, "./0",  "0/." or "./.") then the alt_index will be empty']]
            print_fields(additional_fields)
            sys.exit(0)

    # Validate additional fields

    if args.additional_fields is not None:
        additional_fields_input = [additional_field.strip() for additional_field in args.additional_fields.split(",")]
        accepted_additional_fields = ['sample_id', 'tumor_normal', 'ID', 'QUAL', 'FILTER', 'reference_source', 'variant_type', 'symbolic_type', 'file_id', 'INFO', 'FORMAT', 'SYMBOL', 'GENOTYPE', 'normal_assay_sample_id', 'normal_allele_ids', 'Gene', 'Feature', 'HGVSc', 'HGVSp', 'CLIN_SIG', 'ALT', 'alt_index']
        for field in additional_fields_input:
            if field not in accepted_additional_fields:
                err_exit("One or more of the supplied fields using --additional-fields are invalid. Please run --additional-fields-help for a list of valid fields")
            
    ######## Data Processing ########
    project, entity_result, resp, dataset_project = resolve_validate_record_path(args.path)
    if "CohortBrowser" in resp["recordTypes"] and any([args.list_assays,args.assay_name]):
        err_exit(
            "Currently --assay-name and --list-assays may not be used with a CohortBrowser record (Cohort Object) as input. To select a specific assay or to list assays, please use a Dataset Object as input."
        )
    dataset_id = resp["dataset"]
    rec_descriptor = DXDataset(dataset_id, project=dataset_project).get_descriptor()

    selected_assay_name, selected_assay_id, selected_ref_genome, additional_descriptor_info = get_assay_name_info(
        args.list_assays, args.assay_name, args.path, "somatic", rec_descriptor
    )

    out_file, print_to_stdout = assign_output_method(args, resp["recordName"], "somatic")

    if args.retrieve_meta_info:
        retrieve_meta_info(resp, project, selected_assay_id, selected_assay_name, print_to_stdout, out_file)
        sys.exit(0)

    if args.retrieve_variant:
        filter_dict = json_validation_function("variant", args)
       
        if args.additional_fields:
            payload, fields_list = somatic_final_payload(
                full_input_dict=filter_dict,
                name=selected_assay_name,
                id=selected_assay_id,
                project_context=project,
                genome_reference=selected_ref_genome,
                additional_fields=additional_fields_input,
                include_normal=args.include_normal_sample,
            )
        else:
            payload, fields_list = somatic_final_payload(
                full_input_dict=filter_dict,
                name=selected_assay_name,
                id=selected_assay_id,
                project_context=project,
                genome_reference=selected_ref_genome,
                include_normal=args.include_normal_sample,
            )

        if "CohortBrowser" in resp["recordTypes"]:
            if resp.get("baseSql"):
                payload["base_sql"] = resp.get("baseSql")
            payload["filters"] = resp["filters"]

        #### Run api call to get sql or extract data ####

        if args.sql:
            sql_results = raw_query_api_call(resp, payload)
            if print_to_stdout:
                print(sql_results)
            else:
                with open(out_file, "w") as sql_file:
                    print(sql_results, file=sql_file)
        else:
            resp_raw = raw_api_call(resp, payload)

            csv_from_json(
                out_file_name=out_file,
                print_to_stdout=print_to_stdout,
                sep="\t",
                raw_results=resp_raw["results"],
                column_names=fields_list,
                quote_char=str("\t"),
                quoting=csv.QUOTE_NONE,
            )

def extract_assay_expression(args):
    """
    `dx extract_assay expression`

    Retrieve the selected data or generate SQL to retrieve the data from an expression assay in a dataset or cohort based on provided rules.
    """

    # Validating input arguments (argparse) combinations
    parser_dict = vars(args)
    input_validator = ArgsValidator(
        parser_dict=parser_dict,
        schema=EXTRACT_ASSAY_EXPRESSION_INPUT_ARGS_SCHEMA,
        error_handler=err_exit,
    )
    input_validator.validate_input_combination()

    if args.json_help:
        print(EXTRACT_ASSAY_EXPRESSION_JSON_HELP)
        sys.exit(0)

    if args.additional_fields_help:
        print(EXTRACT_ASSAY_EXPRESSION_ADDITIONAL_FIELDS_HELP)
        sys.exit(0)

    # Resolving `path` argument
    if args.path:
        # entity_result contains `id` and `describe`
        project, folder_path, entity_result = resolve_existing_path(args.path)
        if entity_result is None:
            err_exit(
                'Unable to resolve "{}" to a data object in {}.'.format(
                    args.path, project
                )
            )
        else:
            entity_describe = entity_result.get("describe")

        # Is object in current project?
        if project != entity_result["describe"]["project"]:
            err_exit(
                'Unable to resolve "{}" to a data object or folder name in {}. Please make sure the object is in the selected project.'.format(
                    args.path, project
                )
            )

        # Is object a cohort or a dataset?
        EXPECTED_TYPES = ["Dataset", "CohortBrowser"]
        _record_types = entity_result["describe"]["types"]
        if entity_result["describe"]["class"] != "record" or all(
            x not in _record_types for x in EXPECTED_TYPES
        ):
            err_exit(
                "{} Invalid path. The path must point to a record type of cohort or dataset and not a {} object.".format(
                    entity_result["id"], _record_types
                )
            )

        # Cohort/Dataset handling
        record = DXRecord(entity_describe["id"])
        dataset, cohort_info = Dataset.resolve_cohort_to_dataset(record)

        if cohort_info:
            if args.assay_name or args.list_assays:
                err_exit(
                    'Currently "--assay-name" and "--list-assays" may not be used with a CohortBrowser record (Cohort Object) as input. To select a specific assay or to list assays, please use a Dataset object as input.'
                )
            if float(cohort_info["details"]["version"]) < 3.0:
                err_exit(
                    "{}: Version of the cohort is too old. Version must be at least 3.0.".format(
                        cohort_info["id"]
                    )
                )
            
            BASE_SQL = cohort_info.get("details").get("baseSql")
            COHORT_FILTERS = cohort_info.get("details").get("filters")
            IS_COHORT = True
        else:
            BASE_SQL = None
            COHORT_FILTERS = None
            IS_COHORT = False
            if float(dataset.version) < 3.0:
                err_exit(
                    "{}: Version of the dataset is too old. Version must be at least 3.0.".format(
                        dataset.id
                    )
                )

    if args.list_assays:
        print(*dataset.assay_names_list("molecular_expression"), sep="\n")
        sys.exit(0)

    # Check whether assay_name is valid
    # If no assay_name is provided, the first molecular_expression assay in the dataset must be selected
    if args.assay_name:
        if not dataset.is_assay_name_valid(args.assay_name, "molecular_expression"):
            err_exit(
                "Assay {} does not exist in {}, or the assay name provided cannot be recognized as a molecular expression assay. For valid assays accepted by the function, `extract_assay expression`, please use the --list-assays flag.".format(
                    args.assay_name, dataset.id
                )
            )
    elif not args.assay_name:
        if dataset.assays_info_dict.get("molecular_expression") is None or len(dataset.assays_info_dict.get("molecular_expression")) == 0:
            err_exit("No molecular expression assays found in the dataset")

    # Load args.filter_json or args.filter_json_file into a dict
    if sys.version_info.major == 2:
        # In Python 2 JSONDecodeError does not exist
        json.JSONDecodeError = ValueError

    if args.filter_json:
        try:
            user_filters_json = json.loads(args.filter_json)
        except json.JSONDecodeError as e:
            json_reading_error = (
                "JSON provided for --retrieve-expression is malformatted."
                + "\n"
                + str(e)
            )
            err_exit(json_reading_error)
        except Exception as e:
            err_exit(str(e))

    elif args.filter_json_file:
        try:
            with open(args.filter_json_file) as f:
                user_filters_json = json.load(f)
        except json.JSONDecodeError as e:
            json_reading_error = (
                "JSON provided for --retrieve-expression is malformatted."
                + "\n"
                + str(e)
            )
            err_exit(json_reading_error)
        except OSError as e:
            if "No such file or directory" in str(e):
                err_exit(
                    "JSON file {} provided to --retrieve-expression does not exist".format(
                        e.filename
                    )
                )
            else:
                err_exit(str(e))
        except Exception as e:
            err_exit(str(e))

    if user_filters_json == {}:
        err_exit(
            "No filter JSON is passed with --retrieve-expression or input JSON for --retrieve-expression does not contain valid filter information."
        )

    if args.expression_matrix:
        if "expression" in user_filters_json:
            err_exit(
                'Expression filters are not compatible with --expression-matrix argument. Please remove "expression" from filters JSON.'
            )

        if args.additional_fields:
            err_exit(
                "--additional-fields cannot be used with --expression-matrix argument."
            )

    # Replace 'str' with 'unicode' when checking types in Python 2
    if sys.version_info.major == 2:
        EXTRACT_ASSAY_EXPRESSION_JSON_SCHEMA["location"]["items"]["properties"][
            "chromosome"
        ]["type"] = unicode
        EXTRACT_ASSAY_EXPRESSION_JSON_SCHEMA["location"]["items"]["properties"][
            "starting_position"
        ]["type"] = unicode
        EXTRACT_ASSAY_EXPRESSION_JSON_SCHEMA["location"]["items"]["properties"][
            "ending_position"
        ]["type"] = unicode

    # Validate filters JSON provided by the user according to a predefined schema
    input_json_validator = JSONValidator(
        schema=EXTRACT_ASSAY_EXPRESSION_JSON_SCHEMA, error_handler=err_exit
    )
    input_json_validator.validate(input_json=user_filters_json)

    if "location" in user_filters_json:
        if args.sql:
            EXTRACT_ASSAY_EXPRESSION_FILTERING_CONDITIONS["filtering_conditions"][
                "location"
            ]["max_item_limit"] = None

        else:
            # Genomic range adding together across multiple contigs should be smaller than 250 Mbps
            input_json_validator.are_list_items_within_range(
                input_json=user_filters_json,
                key="location",
                start_subkey="starting_position",
                end_subkey="ending_position",
                window_width=250000000,
                check_each_separately=False,
            )

    input_json_parser = JSONFiltersValidator(
        input_json=user_filters_json,
        schema=EXTRACT_ASSAY_EXPRESSION_FILTERING_CONDITIONS,
        error_handler=err_exit,
    )
    vizserver_raw_filters = input_json_parser.parse()

    _db_columns_list = EXTRACT_ASSAY_EXPRESSION_FILTERING_CONDITIONS[
        "output_fields_mapping"
    ].get("default")

    if args.additional_fields:
        # All three of the following should work:
        # --additional_fields field1 field2
        # --additional_fields field1,field2
        # --additional_fields field1, field2 (note the space char)
        # In the first case, the arg will look like ["field1", "field2"]
        # In the second case: ["field1,field2"]
        # In the third case: ["field1,", "field2"]
        additional_fields = []
        for item in args.additional_fields:
            field = [x.strip() for x in item.split(",") if x.strip()]
            additional_fields.extend(field)

        all_additional_cols = EXTRACT_ASSAY_EXPRESSION_FILTERING_CONDITIONS[
            "output_fields_mapping"
        ].get("additional")
        incorrect_cols = set(additional_fields) - set(
            {k for d in all_additional_cols for k in d.keys()}
        )
        if len(incorrect_cols) != 0:
            err_exit(
                "One or more of the supplied fields using --additional-fields are invalid. Please run --additional-fields-help for a list of valid fields"
            )
        user_additional_cols = [
            i for i in all_additional_cols if set(i.keys()) & set(additional_fields)
        ]
        _db_columns_list.extend(user_additional_cols)

    viz = VizPayloadBuilder(
        project_context=project,
        output_fields_mapping=_db_columns_list,
        filters={"filters": COHORT_FILTERS} if IS_COHORT else None,
        order_by=EXTRACT_ASSAY_EXPRESSION_FILTERING_CONDITIONS["order_by"],
        limit=None,
        base_sql=BASE_SQL,
        is_cohort=IS_COHORT,
        error_handler=err_exit,
    )

    DATASET_DESCRIPTOR = dataset.descriptor_file_dict
    ASSAY_NAME = (
        args.assay_name if args.assay_name else dataset.assay_names_list("molecular_expression")[0]
    )

    if args.assay_name:
        # Assumption: assay names are unique in a dataset descriptor
        # i.e. there are never two assays of the same type with the same name in the same dataset
        for molecular_assay in dataset.assays_info_dict["molecular_expression"]:
            if molecular_assay["name"] == args.assay_name:
                ASSAY_ID = molecular_assay["uuid"]
                break
    else:
        ASSAY_ID = dataset.assays_info_dict["molecular_expression"][0]["uuid"]

    viz.assemble_assay_raw_filters(
        assay_name=ASSAY_NAME, assay_id=ASSAY_ID, filters=vizserver_raw_filters
    )
    vizserver_payload = viz.build()

    # Get the record ID and vizserver URL from the Dataset object
    record_id = dataset.detail_describe["id"]
    url = dataset.vizserver_url

    # Create VizClient object and get data from vizserver using generated payload
    client = VizClient(url, project, err_exit)
    if args.sql:
        vizserver_response = client.get_raw_sql(vizserver_payload, record_id)
    else:
        vizserver_response = client.get_data(vizserver_payload, record_id)

    colnames = None

    # Output is on the "sql" key rather than the "results" key when sql is requested
    output_data = (
        vizserver_response["sql"] if args.sql else vizserver_response["results"]
    )

    # Output data (from vizserver_response["results"]) will be an empty list if no data is returned for the given filters
    if args.expression_matrix and output_data:
        transformed_response, colnames = transform_to_expression_matrix(
            vizserver_response["results"]
        )
        output_data = transformed_response

    if not output_data:
        # write_expression_output expects a list of dicts
        output_data = [{}]

    write_expression_output(
        args.output,
        args.delim,
        args.sql,
        output_data,
        save_uncommon_delim_to_txt=True,
        output_file_name=dataset.detail_describe["name"],
        colnames=colnames,
    )



#### CREATE COHORT ####
def resolve_validate_dx_path(path):
    """
    Resolves dx path into project, folder and name. Fails if non existing folder is provided.
    """
    project, folder, name = resolve_path(path)
    err_msg, folder_exists = None, None
    if folder != "/":
        folder_name = os.path.basename(folder)
        folder_path = os.path.dirname(folder)
        try:
            folder_exists = check_folder_exists(project, folder_path, folder_name)
        except ResolutionError as e:
            if "folder could not be found" in str(e):
                folder_exists = False
            else:
                raise e
        if not folder_exists:
            err_msg = "The folder: {} could not be found in the project: {}".format(
                folder, project
            )
    
    return project, folder, name, err_msg

class VizserverError(Exception):
    pass

def validate_cohort_ids(descriptor, project, resp, ids):
    # Usually the name of the table
    entity_name = descriptor.model["global_primary_key"]["entity"]
    # The name of the column or field in the table
    field_name = descriptor.model["global_primary_key"]["field"] 

    # Get data type of global primay key field
    gpk_type = descriptor.model["entities"][entity_name]["fields"][field_name]["mapping"]["column_sql_type"]
    # Prepare a payload to find entries matching the input ids in the dataset
    if gpk_type in ["integer", "bigint"]:
        if USING_PYTHON2:
            lambda_for_list_conv = lambda a, b: a+[long(b)]
        else:
            lambda_for_list_conv = lambda a, b: a+[int(b)]
    elif gpk_type in ["float", "double"]:
        lambda_for_list_conv = lambda a, b: a+[float(b)]
    elif gpk_type in ["string"]:
        lambda_for_list_conv = lambda a, b: a+[str(b)]
    else:
        err_msg = "Invalid input record. Cohort ID field in the input dataset or cohortbrowser record is of type, {type}. Support is currently only available for Cohort ID fields having one of the following types; string, integer and float".format(type = gpk_type)
        raise ValueError(err_msg) 
    id_list = reduce(lambda_for_list_conv, ids, [])

    entity_field_name = "{}${}".format(entity_name, field_name)
    fields_list = [{field_name: entity_field_name}]

    # Note that pheno filters do not need name or id fields
    payload = {
        "project_context": project,
        "fields": fields_list,
        "filters":{
            "pheno_filters": {
                "filters": {
                    entity_field_name: [
                        {"condition": "in", "values": id_list}
                    ]
                }
            }
        }
    }

    # Use the dxpy raw_api_function to send a POST request to the server with our payload
    try:
        resp_raw = raw_api_call(resp, payload)
    except Exception as exc:
        raise VizserverError(
            "Exception caught while validating cohort ids.  Bad response from Vizserver."
            "Original Error message:\n{}"
        ).format(str(exc))
    # Order of samples doesn't matter so using set here
    discovered_ids = set()
    # Parse the results objects for the cohort ids
    for result in resp_raw["results"]:
        discovered_ids.add(result[field_name])

    # Compare the discovered cohort ids to the user-provided cohort ids
    if discovered_ids != set(id_list):
        # Find which given samples are not present in the dataset
        missing_ids = set(id_list).difference(discovered_ids)
        err_msg = "The following supplied IDs do not match IDs in the main entity of dataset, {dataset_name}: {ids}".format(dataset_name = resp["dataset"], ids = missing_ids)
        raise ValueError(err_msg)
    
    return id_list, lambda_for_list_conv

        
def has_access_level(project, access_level):
    """
    Validates that issuing user has required access level.
    Args:
        project: str: tasked project_id
        access_level: str: minimum requested level
    Retuns: boolean
    """
    level_rank = ["VIEW", "UPLOAD", "CONTRIBUTE", "ADMINISTER"]
    access_level_idx = level_rank.index(access_level)
    try:
        project_describe = describe(project)
    except PermissionDenied:
        return False
    if level_rank.index(project_describe["level"]) < access_level_idx:
        return False
    return True


def validate_project_access(project, access_level="UPLOAD"):
    """
    Validates that project has requested access.
    Args:
        project: str: tasked project_id
        access_level: str: minimum requested level Default at least UPLOAD
    Returns:
        Error message

    """
    if not has_access_level(project, access_level):
        return "At least {} permission is required to create a record in a project".format(
            access_level
        )


def create_cohort(args):
    """
    Create a cohort from dataset/cohort and specified list of samples.
    """
    #### Validation ####
    # Validate and resolve 'PATH' input
    
    # default path values
    path_project = dxpy.WORKSPACE_ID
    path_folder = dxpy.config.get('DX_CLI_WD', '/')
    path_name = None
    if args.PATH:
        path_project, path_folder, path_name, err_msg = resolve_validate_dx_path(
            args.PATH
        )
        if err_msg:
            err_exit(err_msg)
        err_msg = validate_project_access(path_project)
        if err_msg:
            err_exit(err_msg)
    # validate and resolve 'from' input
    FROM = args.__dict__.get("from")
    from_project, entity_result, resp, dataset_project = resolve_validate_record_path(FROM)

    #### Reading input sample ids from file or command line ####
    samples=[]
    # from file
    if args.cohort_ids_file:
        with open(args.cohort_ids_file, "r") as infile:
            for line in infile:
                samples.append(line.strip("\n"))
    # from string
    if args.cohort_ids:
        samples = [id.strip() for id in args.cohort_ids.split(",")]
    
    #### Validate the input cohort IDs ####
    # Get the table/entity and field/column of the dataset from the descriptor
    rec_descriptor = DXDataset(resp["dataset"], project=dataset_project).get_descriptor()

    try:
        list_of_ids, lambda_for_list_conv = validate_cohort_ids(rec_descriptor, dataset_project, resp, samples)
    except ValueError as err:
        err_exit(str(err), expected_exceptions=(ValueError,))
    except VizserverError as err:
        err_exit(str(err), expected_exceptions=(VizserverError,))
    except Exception as err:
        err_exit(str(err))
    # Input cohort IDs have been succesfully validated    

    # converting list of IDs to list of string IDs

    base_sql = resp.get("baseSql", resp.get("base_sql"))
    try:
        raw_cohort_query_payload = cohort_filter_payload(
            list_of_ids,
            rec_descriptor.model["global_primary_key"]["entity"],
            rec_descriptor.model["global_primary_key"]["field"],
            resp.get("filters", {}),
            from_project,
            lambda_for_list_conv,
            base_sql,
        )
    except Exception as e:
        err_exit("{}: {}".format(entity_result["id"], e))
    sql = raw_cohort_query_api_call(resp, raw_cohort_query_payload)
    cohort_payload = cohort_final_payload(
        path_name,
        path_folder,
        path_project,
        resp["databases"],
        resp["dataset"],
        resp["schema"],
        raw_cohort_query_payload["filters"],
        sql,
        base_sql,
        resp.get("combined"),
    )

    dx_record = dxpy.bindings.dxrecord.new_dxrecord(**cohort_payload)
    # print record details to stdout
    if args.brief:
        print(dx_record.get_id())
    else:
        try:
            print_desc(dx_record.describe(incl_properties=True, incl_details=True), args.verbose)
        except Exception as e:
            err_exit(str(e))


class DXDataset(DXRecord):
    """
    A class to handle record objects of type Dataset.
    Inherits from DXRecord, but automatically populates default fields, details and properties.

    Attributes:
        All the same as DXRecord
        name - from record details
        description - from record details
        schema - from record details
        version - from record details
        descriptor - DXDatasetDescriptor object
    Functions
        get_descriptor - calls DXDatasetDescriptor(descriptor_dxfile) if descriptor is None
        get_dictionary - calls descriptor.get_dictionary

    """

    _record_type = "Dataset"

    def __init__(self, dxid=None, project=None):
        super(DXDataset, self).__init__(dxid, project)
        self.describe(default_fields=True, fields={"properties", "details"})
        assert self._record_type in self.types
        assert "descriptor" in self.details
        if is_dxlink(self.details["descriptor"]):
            self.descriptor_dxfile = DXFile(self.details["descriptor"], mode="rb", project=project)
        else:
            err_exit("%s : Invalid cohort or dataset" % self.details["descriptor"])
        self.descriptor = None
        self.name = self.details.get("name")
        self.description = self.details.get("description")
        self.schema = self.details.get("schema")
        self.version = self.details.get("version")

    def get_descriptor(self):
        if self.descriptor is None:
            self.descriptor = DXDatasetDescriptor(
                self.descriptor_dxfile, schema=self.schema
            )
        return self.descriptor

    def get_dictionary(self):
        if self.descriptor is None:
            self.get_descriptor()
        return self.descriptor.get_dictionary()


class DXDatasetDescriptor:
    """
    A class to represent a parsed descriptor of a Dataset record object.

    Attributes
        Representation of JSON object stored in descriptor file
    Functions
        get_dictionary - calls DXDatasetDictionary(descriptor)

    """

    def __init__(self, dxfile, **kwargs):
        python3_5_x = sys.version_info.major == 3 and sys.version_info.minor == 5

        with as_handle(dxfile, is_gzip=True, **kwargs) as f:
            if python3_5_x:
                jsonstr = f.read()
                if type(jsonstr) != str:
                    jsonstr = jsonstr.decode("utf-8")

                obj = json.loads(jsonstr, object_pairs_hook=collections.OrderedDict)
            else:
                obj = json.load(f, object_pairs_hook=collections.OrderedDict)

        for key in obj:
            setattr(self, key, obj[key])
        self.schema = kwargs.get("schema")

    def get_dictionary(self):
        return DXDatasetDictionary(self)


class DXDatasetDictionary:
    """
    A class to represent data, coding and entity dictionaries based on the descriptor.
    All 3 dictionaries will have the same internal representation as dictionaries of string to pandas dataframe.
    Attributes
        data - dictionary of entity name to pandas dataframe representing entity with fields, relationships, etc.
        entity - dictionary of entity name to pandas dataframe representing entity title, etc.
        coding - dictionary of coding name to pandas dataframe representing codes, their hierarchy (if applicable) and their meanings
    """

    def __init__(self, descriptor):
        self.data_dictionary = self.load_data_dictionary(descriptor)
        self.coding_dictionary = self.load_coding_dictionary(descriptor)
        self.entity_dictionary = self.load_entity_dictionary(descriptor)

    def load_data_dictionary(self, descriptor):
        """
        Processes data dictionary from descriptor
        """
        eblocks = collections.OrderedDict()
        join_path_to_entity_field = collections.OrderedDict()
        for entity_name in descriptor.model["entities"]:
            eblocks[entity_name] = self.create_entity_dframe(
                descriptor.model["entities"][entity_name],
                is_primary_entity=(
                    entity_name == descriptor.model["global_primary_key"]["entity"]
                ),
                global_primary_key=(descriptor.model["global_primary_key"]),
            )

            join_path_to_entity_field.update(
                self.get_join_path_to_entity_field_map(
                    descriptor.model["entities"][entity_name]
                )
            )

        edges = []
        for ji in descriptor.join_info:
            skip_edge = False

            for path in [ji["joins"][0]["to"], ji["joins"][0]["from"]]:
                if path not in join_path_to_entity_field:
                    skip_edge = True
                    break

            if not skip_edge:
                edges.append(self.create_edge(ji, join_path_to_entity_field))

        for edge in edges:
            source_eblock = eblocks.get(edge["source_entity"])
            if not source_eblock.empty:
                eb_row_idx = source_eblock["name"] == edge["source_field"]
                if eb_row_idx.sum() != 1:
                    raise ValueError("Invalid edge: " + str(edge))

                ref = source_eblock["referenced_entity_field"].values
                rel = source_eblock["relationship"].values
                ref[eb_row_idx] = "{}:{}".format(
                    edge["destination_entity"], edge["destination_field"]
                )
                rel[eb_row_idx] = edge["relationship"]

                source_eblock = source_eblock.assign(
                    relationship=rel, referenced_entity_field=ref
                )

        return eblocks

    def create_entity_dframe(self, entity, is_primary_entity, global_primary_key):
        """
        Returns DataDictionary pandas DataFrame for an entity.
        """
        required_columns = ["entity", "name", "type", "primary_key_type"]

        extra_cols = [
            "coding_name",
            "concept",
            "description",
            "folder_path",
            "is_multi_select",
            "is_sparse_coding",
            "linkout",
            "longitudinal_axis_type",
            "referenced_entity_field",
            "relationship",
            "title",
            "units",
        ]
        dataset_datatype_dict = {
            "integer": "integer",
            "double": "float",
            "date": "date",
            "datetime": "datetime",
            "string": "string",
        }
        dcols = {col: [] for col in required_columns + extra_cols}
        dcols["entity"] = [entity["name"]] * len(entity["fields"])
        dcols["referenced_entity_field"] = [""] * len(entity["fields"])
        dcols["relationship"] = [""] * len(entity["fields"])

        for field in entity["fields"]:
            # Field-level parameters
            field_dict = entity["fields"][field]
            dcols["name"].append(field_dict["name"])
            dcols["type"].append(dataset_datatype_dict[field_dict["type"]])
            dcols["primary_key_type"].append(
                ("global" if is_primary_entity else "local")
                if (
                    entity["primary_key"]
                    and field_dict["name"] == entity["primary_key"]
                )
                else ""
            )
            # Optional cols to be filled in with blanks regardless
            dcols["coding_name"].append(
                field_dict["coding_name"] if field_dict["coding_name"] else ""
            )
            dcols["concept"].append(field_dict["concept"])
            dcols["description"].append(field_dict["description"])
            dcols["folder_path"].append(
                " > ".join(field_dict["folder_path"])
                if ("folder_path" in field_dict.keys() and field_dict["folder_path"])
                else ""
            )
            dcols["is_multi_select"].append(
                "yes" if field_dict["is_multi_select"] else ""
            )
            dcols["is_sparse_coding"].append(
                "yes" if field_dict["is_sparse_coding"] else ""
            )
            dcols["linkout"].append(field_dict["linkout"])
            dcols["longitudinal_axis_type"].append(
                field_dict["longitudinal_axis_type"]
                if field_dict["longitudinal_axis_type"]
                else ""
            )
            dcols["title"].append(field_dict["title"])
            dcols["units"].append(field_dict["units"])

        try:
            dframe = pd.DataFrame(dcols)
        except ValueError as exc:
            raise exc

        return dframe

    def get_join_path_to_entity_field_map(self, entity):
        """
        Returns map with "database$table$column", "unique_database$table$column",
        as keys and values are (entity, field)
        """
        join_path_to_entity_field = collections.OrderedDict()
        for field in entity["fields"]:
            field_value = entity["fields"][field]["mapping"]
            db_tb_col_path = "{}${}${}".format(
                field_value["database_name"],
                field_value["table"],
                field_value["column"],
            )
            join_path_to_entity_field[db_tb_col_path] = (entity["name"], field)

            if field_value["database_unique_name"] and database_unique_name_regex.match(
                field_value["database_unique_name"]
            ):
                unique_db_tb_col_path = "{}${}${}".format(
                    field_value["database_unique_name"],
                    field_value["table"],
                    field_value["column"],
                )
                join_path_to_entity_field[unique_db_tb_col_path] = (
                    entity["name"],
                    field,
                )
            elif (
                field_value["database_name"]
                and field_value["database_id"]
                and database_id_regex.match(field_value["database_name"])
            ):
                unique_db_name = "{}__{}".format(
                    field_value["database_id"].replace("-", "_").lower(),
                    field_value["database_name"],
                )
                join_path_to_entity_field[unique_db_name] = (entity["name"], field)
        return join_path_to_entity_field

    def create_edge(self, join_info_joins, join_path_to_entity_field):
        """
        Convert an item join_info to an edge. Returns ordereddict.
        """
        edge = collections.OrderedDict()
        column_to = join_info_joins["joins"][0]["to"]
        column_from = join_info_joins["joins"][0]["from"]
        edge["source_entity"], edge["source_field"] = join_path_to_entity_field[
            column_to
        ]
        (
            edge["destination_entity"],
            edge["destination_field"],
        ) = join_path_to_entity_field[column_from]
        edge["relationship"] = join_info_joins["relationship"]
        return edge

    def load_coding_dictionary(self, descriptor):
        """
        Processes coding dictionary from descriptor
        """
        cblocks = collections.OrderedDict()
        for entity in descriptor.model["entities"]:
            for field in descriptor.model["entities"][entity]["fields"]:
                coding_name_value = descriptor.model["entities"][entity]["fields"][
                    field
                ]["coding_name"]
                if coding_name_value and coding_name_value not in cblocks:
                    cblocks[coding_name_value] = self.create_coding_name_dframe(
                        descriptor.model, entity, field, coding_name_value
                    )
        return cblocks

    def create_coding_name_dframe(self, model, entity, field, coding_name_value):
        """
        Returns CodingDictionary pandas DataFrame for a coding_name.
        """
        dcols = {}
        if model["entities"][entity]["fields"][field]["is_hierarchical"]:
            displ_ord = 0

            def unpack_hierarchy(nodes, parent_code, displ_ord):
                """Serialize the node hierarchy by depth-first traversal.

                Yields: tuples of (code, parent_code)
                """
                for node in nodes:
                    if isinstance(node, dict):
                        next_parent_code, child_nodes = next(iter(node.items()))
                        # internal: unpack recursively
                        displ_ord += 1
                        yield next_parent_code, parent_code, displ_ord
                        for deep_node, deep_parent, displ_ord in unpack_hierarchy(
                            child_nodes, next_parent_code, displ_ord
                        ):
                            yield (deep_node, deep_parent, displ_ord)
                    else:
                        # terminal: serialize
                        displ_ord += 1
                        yield (node, parent_code, displ_ord)

            all_codes, parents, displ_ord = zip(
                *unpack_hierarchy(
                    model["codings"][coding_name_value]["display"], "", displ_ord
                )
            )
            dcols.update(
                {
                    "code": all_codes,
                    "parent_code": parents,
                    "meaning": [
                        model["codings"][coding_name_value]["codes_to_meanings"][c]
                        for c in all_codes
                    ],
                    "concept": [
                        model["codings"][coding_name_value]["codes_to_concepts"][c]
                        if (
                            model["codings"][coding_name_value]["codes_to_concepts"]
                            and c
                            in model["codings"][coding_name_value][
                                "codes_to_concepts"
                            ].keys()
                        )
                        else None
                        for c in all_codes
                    ],
                    "display_order": displ_ord,
                }
            )

        else:
            # No hierarchy; just unpack the codes dictionary
            codes, meanings = zip(
                *model["codings"][coding_name_value]["codes_to_meanings"].items()
            )
            if model["codings"][coding_name_value]["codes_to_concepts"]:
                codes, concepts = zip(
                    *model["codings"][coding_name_value]["codes_to_concepts"].items()
                )
            else:
                concepts = [None] * len(codes)
            display_order = [
                int(model["codings"][coding_name_value]["display"].index(c) + 1)
                for c in codes
            ]
            dcols.update(
                {
                    "code": codes,
                    "meaning": meanings,
                    "concept": concepts,
                    "display_order": display_order,
                }
            )

        dcols["coding_name"] = [coding_name_value] * len(dcols["code"])

        try:
            dframe = pd.DataFrame(dcols)
        except ValueError as exc:
            raise exc

        return dframe

    def load_entity_dictionary(self, descriptor):
        """
        Processes entity dictionary from descriptor
        """
        entity_dictionary = collections.OrderedDict()
        for entity_name in descriptor.model["entities"]:
            entity = descriptor.model["entities"][entity_name]
            entity_dictionary[entity_name] = pd.DataFrame.from_dict(
                [
                    {
                        "entity": entity_name,
                        "entity_title": entity.get("entity_title"),
                        "entity_label_singular": entity.get("entity_label_singular"),
                        "entity_label_plural": entity.get("entity_label_plural"),
                        "entity_description": entity.get("entity_description"),
                    }
                ]
            )
        return entity_dictionary

    def write(
        self, output_file_data="", output_file_entity="", output_file_coding="", sep=","
    ):
        """
        Create CSV files with the contents of the dictionaries.
        """
        csv_opts = dict(
            sep=sep,
            header=True,
            index=False,
            na_rep="",
        )

        def sort_dataframe_columns(dframe, required_columns):
            """Sort dataframe columns alphabetically but with `required_columns` first."""
            extra_cols = dframe.columns.difference(required_columns)
            sorted_cols = list(required_columns) + extra_cols.sort_values().tolist()
            return dframe.loc[:, sorted_cols]

        def as_dataframe(ord_dict_of_df, required_columns):
            """Join all blocks into a pandas DataFrame."""
            df = pd.concat([b for b in ord_dict_of_df.values()], sort=False)
            return sort_dataframe_columns(df, required_columns)

        if self.data_dictionary:
            data_dframe = as_dataframe(
                self.data_dictionary,
                required_columns=["entity", "name", "type", "primary_key_type"],
            )
            data_dframe.to_csv(output_file_data, **csv_opts)

        if self.coding_dictionary:
            coding_dframe = as_dataframe(
                self.coding_dictionary,
                required_columns=["coding_name", "code", "meaning"],
            )
            coding_dframe.to_csv(output_file_coding, **csv_opts)

        if self.entity_dictionary:
            entity_dframe = as_dataframe(
                self.entity_dictionary, required_columns=["entity", "entity_title"]
            )
            entity_dframe.to_csv(output_file_entity, **csv_opts)<|MERGE_RESOLUTION|>--- conflicted
+++ resolved
@@ -930,7 +930,6 @@
             genome_reference=selected_ref_genome,
             filter_type="allele",
         )
-<<<<<<< HEAD
 
         add_base_sql(resp, payload)
 
@@ -956,6 +955,18 @@
             )
 
     if args.retrieve_genotype and filter_given:
+        exclude_refdata: bool = additional_descriptor_info.get("exclude_refdata")
+        exclude_halfref: bool = additional_descriptor_info.get("exclude_halfref")
+        exclude_nocall: bool = additional_descriptor_info.get("exclude_nocall")
+        validate_infer_flags(args, exclude_nocall, exclude_refdata, exclude_halfref)
+        validate_filter_applicable_genotype_types(
+            args.infer_nocall,
+            args.infer_ref,
+            filter_dict,
+            exclude_nocall,
+            exclude_refdata,
+            exclude_halfref)
+
         genotype_only_types = []
         if "allele_id" not in filter_dict:
             genotype_only_type_map = {
@@ -969,36 +980,13 @@
                     genotype_only_types.append(genotype_type)
 
         genotype_payload, fields_list = final_payload(
-=======
-    elif args.retrieve_genotype:
-        exclude_refdata: bool = additional_descriptor_info.get("exclude_refdata")
-        exclude_halfref: bool = additional_descriptor_info.get("exclude_halfref")
-        exclude_nocall: bool = additional_descriptor_info.get("exclude_nocall")
-        validate_infer_flags(args, exclude_nocall, exclude_refdata, exclude_halfref)
-        validate_filter_applicable_genotype_types(
-            args.infer_nocall,
-            args.infer_ref,
-            filter_dict,
-            exclude_nocall,
-            exclude_refdata,
-            exclude_halfref)
-
-        payload, fields_list = final_payload(
->>>>>>> 49896fd9
             full_input_dict=filter_dict,
             name=selected_assay_name,
             id=selected_assay_id,
             project_context=project,
             genome_reference=selected_ref_genome,
             filter_type="genotype",
-<<<<<<< HEAD
             order=not genotype_only_types,
-=======
-            exclude_nocall=exclude_nocall,  
-            exclude_refdata=exclude_refdata,
-            exclude_halfref=exclude_halfref,  
-
->>>>>>> 49896fd9
         )
 
         add_base_sql(resp, genotype_payload)
@@ -1072,9 +1060,9 @@
                     project_context=project,
                     genome_reference=selected_ref_genome,
                     filter_type="genotype_only",
-                    ref=genotype_only_type == "ref",
-                    halfref=genotype_only_type == "half",
-                    nocall=genotype_only_type == "no-call",
+                    exclude_refdata=genotype_only_type != "ref",
+                    exclude_halfref=genotype_only_type != "half",
+                    exclude_nocall=genotype_only_type != "no-call",
                     order=i == len(genotype_only_types) - 1,
                 )
 
