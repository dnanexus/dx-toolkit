--- conflicted
+++ resolved
@@ -743,12 +743,8 @@
 
     if not print_to_stdout:
         fields_output.close()
-<<<<<<< HEAD
-    
-=======
-
-
->>>>>>> f7b54dd9
+
+
 class DXDataset(DXRecord):
     """
         A class to handle record objects of type Dataset. 
