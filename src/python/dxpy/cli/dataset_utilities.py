--- conflicted
+++ resolved
@@ -610,13 +610,6 @@
                     selected_assay_id = ga["uuid"]
 
     selected_ref_genome = "GRCh38.92"
-<<<<<<< HEAD
-    for a in target_assays:
-        if a["name"] == selected_assay_name and "reference_genome" in a.keys():
-            selected_ref_genome = a["reference_genome"]["name"]
-
-    return (selected_assay_name, selected_assay_id, selected_ref_genome)
-=======
     
     if friendly_assay_type == "germline":
         for a in target_assays:
@@ -624,7 +617,6 @@
                 selected_ref_genome = a["reference_genome"]["name"]
     
     return(selected_assay_name, selected_assay_id, selected_ref_genome)
->>>>>>> 44392a44
 
 
 def extract_assay_germline(args):
@@ -862,52 +854,19 @@
     """
     Retrieve the selected data or generate SQL to retrieve the data from an somatic variant assay in a dataset or cohort based on provided rules.
     """
-<<<<<<< HEAD
-    invalid_retrieve_meta_info_args = any(
-        [
-            args.include_normal_sample,
-            args.additional_fields,
-            args.additional_fields_help,
-            args.sql,
-            args.list_assays,
-            args.retrieve_variant,
-            args.json_help,
-        ]
-    )
-    if args.retrieve_meta_info and invalid_retrieve_meta_info_args:
-=======
     
     ######## Input combination validation and print help########
     invalid_combo_args = any([args.include_normal_sample, args.additional_fields, args.json_help, args.sql])
 
     if args.retrieve_meta_info and invalid_combo_args:
->>>>>>> 44392a44
         err_exit(
             "The flag, --retrieve-meta-info cannot be used with arguments other than --assay-name, --output."
         )
 
-<<<<<<< HEAD
-    ######## Input combination validation and print help########
-    invalid_combo_args = any(
-        [
-            args.include_normal_sample,
-            args.additional_fields,
-            args.additional_fields_help,
-            args.output,
-            args.sql,
-        ]
-    )
-
-    if args.list_assays and any(
-        [args.assay_name, args.retrieve_variant, args.json_help, invalid_combo_args]
-    ):
-        err_exit("--list-assays cannot be presented with other options.")
-=======
     if args.list_assays and any([args.assay_name, args.output, invalid_combo_args]):
         err_exit(
             '--list-assays cannot be presented with other options.'
         )
->>>>>>> 44392a44
 
     if args.json_help:
         if any([args.assay_name, args.output, args.include_normal_sample, args.additional_fields, args.sql]):
@@ -923,132 +882,6 @@
             sys.exit(0)
 
     if args.additional_fields_help:
-<<<<<<< HEAD
-        if any(
-            [
-                args.assay_name,
-                args.retrieve_variant,
-                args.include_normal_sample,
-                args.output,
-                args.sql,
-            ]
-        ):
-            err_exit(
-                "--additional-fields-help cannot be passed with any of --assay-name, --retrieve-variant, --sql, --output."
-            )
-        elif args.additional_fields is None:
-            err_exit(
-                "--additional-fields-help cannot be passed without --additional-fields."
-            )
-        else:
-            print("The following fields will always be returned by default:\n")
-            fixed_fields = [
-                ["NAME", "TITLE", "DESCRIPTION"],
-                [
-                    "assay_sample_id",
-                    "Assay Sample ID",
-                    "A unique identifier for the tumor or normal sample. Populated from the sample columns of the VCF header.",
-                ],
-                ["allele_id", "Allele ID", "An unique identification of the allele"],
-                [
-                    "chrom",
-                    "Chromosome",
-                    "Chromosome of variant, verbatim from original VCF",
-                ],
-                [
-                    "pos",
-                    "Position",
-                    "Starting position of variant, verbatim from original VCF",
-                ],
-                [
-                    "ref",
-                    "Reference Allele",
-                    "Reference allele of locus, verbatim from original VCF",
-                ],
-                ["allele", "Allele", "Sequence of the allele"],
-            ]
-            for row in fixed_fields:
-                print("{: <17} {: <22} {: <25}".format(*row))
-            print(
-                '\nThe following fields may be added to the output by using option --additional-fields. If multiple fields are specified, use a comma to separate each entry. For example, "sample_id,tumor_normal"\n'
-            )
-            additional_fields = [
-                ["NAME", "TITLE", "DESCRIPTION"],
-                [
-                    "sample_id",
-                    "Sample ID",
-                    "Unique ID of the pair of tumor-normal samples",
-                ],
-                [
-                    "tumor_normal",
-                    "Tumor-Normal",
-                    'One a ["tumor", "normal"] to describe source sample type',
-                ],
-                [
-                    "id",
-                    "ID",
-                    "Comma separated list of associated IDs for the variant from the original VCF",
-                ],
-                ["qual", "QUAL", "Quality of locus, verbatim from original VCF"],
-                [
-                    "filter",
-                    "FILTER",
-                    "Comma separated list of filters for locus from the original VCF",
-                ],
-                [
-                    "reference_source",
-                    "Reference source",
-                    'One of ["GRCh37", "GRCh38"] or the allele_sample_id of the respective normal sample',
-                ],
-                [
-                    "variant_type",
-                    "Variant Type",
-                    "The type of allele, with respect to reference",
-                ],
-                [
-                    "symbolic_type",
-                    "Symbolic Type",
-                    'One of ["precise", "imprecise"]. Non-symbolic alleles are always "precise',
-                ],
-                [
-                    "file_id",
-                    "Source File ID",
-                    "DNAnexus platform file-id of original source file",
-                ],
-                ["INFO_<ID>", "INFO:<ID>", "<A dynamic set of fields>"],
-                ["FORMAT_<ID>", "FORMAT:<ID>", "<A dynamic set of fields>"],
-                [
-                    "gene_name",
-                    "Gene Name",
-                    "A list of gene name associated with the variant",
-                ],
-                [
-                    "gene_id",
-                    "Gene ID",
-                    "A list of gene IDs, associated with the variant",
-                ],
-                [
-                    "feature_id",
-                    "Feature ID",
-                    "A list of feature IDs, associated with the variant",
-                ],
-                [
-                    "hgvs_c",
-                    "HGVSc",
-                    "A list of sequence variants in HGVS nomenclature, for DNA",
-                ],
-                [
-                    "hgvs_p",
-                    "HGVSp",
-                    "A list of sequence variants in HGVS nomenclature, for protein",
-                ],
-                [
-                    "clin_sig",
-                    "Clinical Significance",
-                    "A list of allele specific clinical significance terms",
-                ],
-            ]
-=======
         if any([args.assay_name, args.output, invalid_combo_args]):
             err_exit(
                 '--additional-fields-help cannot be presented with other options.'
@@ -1086,7 +919,6 @@
                                  ['HGVSc', 'HGVSc', 'A list of sequence variants in HGVS nomenclature, for DNA'], 
                                  ['HGVSp', 'HGVSp', 'A list of sequence variants in HGVS nomenclature, for protein'], 
                                  ['CLIN_SIG', 'Clinical Significance', 'A list of allele specific clinical significance terms']]
->>>>>>> 44392a44
             for row in additional_fields:
                 print("{: <22} {: <22} {: <25}".format(*row))
             sys.exit(0)
@@ -1114,19 +946,8 @@
     out_file, print_to_stdout = assign_output_method(args, resp["recordName"], "somatic")
 
     if args.retrieve_meta_info:
-<<<<<<< HEAD
-        retrieve_meta_info(
-            resp,
-            project,
-            selected_assay_id,
-            selected_assay_name,
-            print_to_stdout,
-            out_file,
-        )
-=======
         retrieve_meta_info(resp, project, selected_assay_id, selected_assay_name, print_to_stdout, out_file)
         sys.exit(0)
->>>>>>> 44392a44
 
     if args.retrieve_variant:
         filter_dict = json_validation_function("variant", args)
