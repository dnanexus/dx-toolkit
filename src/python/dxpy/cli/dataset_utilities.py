#!/usr/bin/env python
# -*- coding: utf-8 -*-
#
# Copyright (C) 2022 DNAnexus, Inc.
#
# This file is part of dx-toolkit (DNAnexus platform client libraries).
#
#   Licensed under the Apache License, Version 2.0 (the "License"); you may not
#   use this file except in compliance with the License. You may obtain a copy
#   of the License at
#
#       http://www.apache.org/licenses/LICENSE-2.0
#
#   Unless required by applicable law or agreed to in writing, software
#   distributed under the License is distributed on an "AS IS" BASIS, WITHOUT
#   WARRANTIES OR CONDITIONS OF ANY KIND, either express or implied. See the
#   License for the specific language governing permissions and limitations
#   under the License.

from __future__ import print_function, unicode_literals, division, absolute_import

import sys
import collections
import json
import os
import re
import csv
import dxpy
import codecs
import subprocess
from ..utils.printing import fill
from ..bindings import DXRecord
from ..bindings.dxdataobject_functions import is_dxlink
from ..bindings.dxfile import DXFile
from ..utils.resolver import resolve_existing_path, is_hashid, ResolutionError
from ..utils.file_handle import as_handle
from ..exceptions import (
    err_exit,
    PermissionDenied,
    InvalidInput,
    InvalidState,
    ResourceNotFound,
    default_expected_exceptions,
)

from ..dx_extract_utils.filter_to_payload import validate_JSON, final_payload
from ..dx_extract_utils.input_validation_somatic import validate_somatic_filter
from ..dx_extract_utils.somatic_filter_payload import somatic_final_payload

database_unique_name_regex = re.compile("^database_\w{24}__\w+$")
database_id_regex = re.compile("^database-\\w{24}$")


def resolve_validate_path(path):
    project, folder_path, entity_result = resolve_existing_path(path)

    if project is None:
        raise ResolutionError(
            'Unable to resolve "'
            + path
            + '" to a data object or folder name in a project'
        )
    elif project != entity_result["describe"]["project"]:
        raise ResolutionError(
            'Unable to resolve "'
            + path
            + "\" to a data object or folder name in '"
            + project
            + "'"
        )

    if entity_result["describe"]["class"] != "record":
        err_exit(
            "%s : Invalid path. The path must point to a record type of cohort or dataset"
            % entity_result["describe"]["class"]
        )

    try:
        resp = dxpy.DXHTTPRequest(
            "/" + entity_result["id"] + "/visualize",
            {"project": project, "cohortBrowser": False},
        )
    except PermissionDenied:
        err_exit("Insufficient permissions", expected_exceptions=(PermissionDenied,))
    except (InvalidInput, InvalidState):
        err_exit(
            "%s : Invalid cohort or dataset" % entity_result["id"],
            expected_exceptions=(
                InvalidInput,
                InvalidState,
            ),
        )
    except Exception as details:
        err_exit(str(details))

    if resp["datasetVersion"] != "3.0":
        err_exit(
            "%s : Invalid version of cohort or dataset. Version must be 3.0"
            % resp["datasetVersion"]
        )

    if ("Dataset" in resp["recordTypes"]) or ("CohortBrowser" in resp["recordTypes"]):
        dataset_project = resp["datasetRecordProject"]
    else:
        err_exit(
            "%s : Invalid path. The path must point to a record type of cohort or dataset"
            % resp["recordTypes"]
        )

    return project, entity_result, resp, dataset_project


def raw_query_api_call(resp, payload):
    resource_val = resp["url"] + "/viz-query/3.0/" + resp["dataset"] + "/raw-query"
    try:
        resp_raw_query = dxpy.DXHTTPRequest(
            resource=resource_val, data=payload, prepend_srv=False
        )

    except Exception as details:
        err_exit(str(details))
    sql_results = resp_raw_query["sql"] + ";"
    return sql_results


def raw_api_call(resp, payload, sql_message=True):
    resource_val = resp["url"] + "/data/3.0/" + resp["dataset"] + "/raw"
    try:
        resp_raw = dxpy.DXHTTPRequest(
            resource=resource_val, data=payload, prepend_srv=False
        )
        if "error" in resp_raw.keys():
            if resp_raw["error"]["type"] == "InvalidInput":
                print("Insufficient permissions due to the project policy.")
                print(resp_raw["error"]["message"])
            elif sql_message and resp_raw["error"]["type"] == "QueryTimeOut":
                print(resp_raw["error"]["message"])
                print(
                    "Please consider using `--sql` option to generate the SQL query and query via a private compute cluster."
                )
            else:
                print(resp_raw["error"])
            sys.exit(1)
    except Exception as details:
        err_exit(str(details))
    return resp_raw


def extract_dataset(args):
    """
    Retrieves the data or generates SQL to retrieve the data from a dataset or cohort for a set of entity.fields. Additionally, the dataset’s dictionary can be extracted independently or in conjunction with data.
    """
    if (
        not args.dump_dataset_dictionary
        and not args.list_fields
        and not args.list_entities
        and args.fields is None
    ):
        err_exit(
            "Must provide at least one of the following options: --fields, --dump-dataset-dictionary, --list-fields, --list-entities"
        )

    listing_restricted = {
        "dump_dataset_dictionary": False,
        "sql": False,
        "fields": None,
        "output": None,
        "delim": ",",
    }

    def check_options(args, restricted):
        error_list = []
        for option, value in restricted.items():
            if args.__dict__[option] != value:
                error_list.append("--{}".format(option.replace("_", "-")))
        return error_list

    if args.list_fields:
        listing_restricted["list_entities"] = False
        error_list = check_options(args, listing_restricted)
        if error_list:
            err_exit("--list-fields cannot be specified with: {}".format(error_list))

    if args.list_entities:
        listing_restricted["list_fields"] = False
        listing_restricted["entities"] = None
        error_list = check_options(args, listing_restricted)
        if error_list:
            err_exit("--list-entities cannot be specified with: {}".format(error_list))

    delimiter = str(codecs.decode(args.delim, "unicode_escape"))
    if len(delimiter) == 1 and delimiter != '"':
        if delimiter == ",":
            out_extension = ".csv"
        elif delimiter == "\t":
            out_extension = ".tsv"
        else:
            out_extension = ".txt"
    else:
        err_exit("Invalid delimiter specified")

    project, entity_result, resp, dataset_project = resolve_validate_path(args.path)

    dataset_id = resp["dataset"]
    out_directory = ""
    out_file_field = ""
    print_to_stdout = False
    files_to_check = []
    file_already_exist = []

    def _check_system_python_version():
        python_version = sys.version_info[:3]
        # Set python version range
        # python_range = 0 for python_version>="3.7"
        # python_range = 1 for python_version>="3.5.3" and python_version<"3.7"
        # python_range = 2 for python_version<"3.5.3"
        if python_version >= (3, 7):
            python_range = "0"
        elif python_version >= (3, 5, 3):
            python_range = "1"
        else:
            python_range = "2"
        return python_range

    def _check_pandas_version(
        python_range, current_pandas_version, pandas_version_range
    ):
        # Valid pandas versions based on python versions
        # python_range = 0; python_version>="3.7"; Valid pandas version: pandas==1.3.5
        # python_range = 1; python_version>="3.5.3" and python_version<"3.7"; Valid pandas version: pandas>=0.23.3,<=0.25.3
        # python_range = 2; python_version<"3.5.3"; Valid pandas version: pandas>=0.23.3,< 0.25.0
        system_pandas_version = tuple(map(int, current_pandas_version.split(".")))
        if (
            (python_range == "0" and system_pandas_version == (1, 3, 5))
            or (
                python_range == "1"
                and ((0, 25, 3) >= system_pandas_version >= (0, 23, 3))
            )
            or (
                python_range == "2"
                and ((0, 25, 0) > system_pandas_version >= (0, 23, 3))
            )
        ):
            pass
        else:
            print(
                "Warning: For '-ddd' usage, the recommended pandas version is {}. The installed version of pandas is {}. It is recommended to update pandas. For example, 'pip/pip3 install -I pandas==X.X.X' where X.X.X is {}.".format(
                    pandas_version_range, current_pandas_version, pandas_version_range
                )
            )

    if args.dump_dataset_dictionary:
        global pd
        pandas_version_dictionary = {
            "0": "'1.3.5'",
            "1": ">= '0.23.3' and <= '0.25.3'",
            "2": ">= '0.23.3' and < '0.25.0'",
        }
        python_range = _check_system_python_version()
        try:
            import pandas as pd

            current_pandas_version = pd.__version__
            _check_pandas_version(
                python_range,
                current_pandas_version,
                pandas_version_dictionary[python_range],
            )
        except ImportError as e:
            err_exit(
                "'-ddd' requires the use of pandas, which is not currently installed. Please install pandas to a version {}. For example, 'pip/pip3 install -I pandas==X.X.X' where X.X.X is {}.".format(
                    pandas_version_dictionary[python_range],
                    pandas_version_dictionary[python_range],
                )
            )

        if args.output is None:
            out_directory = os.getcwd()
        elif args.output == "-":
            print_to_stdout = True
        elif os.path.exists(args.output):
            if os.path.isdir(args.output):
                out_directory = args.output
            else:
                err_exit(
                    "Error: When using -ddd, --output must be an existing directory"
                )
        else:
            err_exit("Error: When using -ddd, --output must be an existing directory")

        if print_to_stdout:
            output_file_data = sys.stdout
            output_file_coding = sys.stdout
            output_file_entity = sys.stdout
        else:
            output_file_data = os.path.join(
                out_directory, resp["recordName"] + ".data_dictionary" + out_extension
            )
            output_file_coding = os.path.join(
                out_directory, resp["recordName"] + ".codings" + out_extension
            )
            output_file_entity = os.path.join(
                out_directory, resp["recordName"] + ".entity_dictionary" + out_extension
            )
            files_to_check = [output_file_data, output_file_coding, output_file_entity]

    if args.fields:
        if args.sql:
            file_name_suffix = ".data.sql"
        else:
            file_name_suffix = out_extension

        if args.output is None:
            out_directory = os.getcwd()
            out_file_field = os.path.join(
                out_directory, resp["recordName"] + file_name_suffix
            )
            files_to_check.append(out_file_field)
        elif args.output == "-":
            print_to_stdout = True
        elif os.path.exists(args.output):
            if os.path.isdir(args.output):
                out_directory = args.output
                out_file_field = os.path.join(
                    out_directory, resp["recordName"] + file_name_suffix
                )
                files_to_check.append(out_file_field)
            else:
                file_already_exist.append(args.output)
        elif os.path.exists(os.path.dirname(args.output)) or not os.path.dirname(
            args.output
        ):
            out_file_field = args.output
        else:
            err_exit(
                "Error: {path} could not be found".format(
                    path=os.path.dirname(args.output)
                )
            )

    for file in files_to_check:
        if os.path.exists(file):
            file_already_exist.append(file)

    if file_already_exist:
        err_exit("Error: path already exists {path}".format(path=file_already_exist))

    rec_descriptor = DXDataset(dataset_id, project=dataset_project).get_descriptor()
    if args.fields is not None:
        fields_list = "".join(args.fields).split(",")
        error_list = []
        for entry in fields_list:
            entity_field = entry.split(".")
            if len(entity_field) < 2:
                error_list.append(entry)
            elif (
                entity_field[0] not in rec_descriptor.model["entities"].keys()
                or entity_field[1]
                not in rec_descriptor.model["entities"][entity_field[0]][
                    "fields"
                ].keys()
            ):
                error_list.append(entry)

        if error_list:
            err_exit("The following fields cannot be found: %s" % error_list)

        payload = {
            "project_context": project,
            "fields": [{item: "$".join(item.split("."))} for item in fields_list],
        }
        if "CohortBrowser" in resp["recordTypes"]:
            if resp.get("baseSql"):
                payload["base_sql"] = resp.get("baseSql")
            payload["filters"] = resp["filters"]

        if args.sql:
            sql_results = raw_query_api_call(resp, payload)
            if print_to_stdout:
                print(sql_results)
            else:
                with open(out_file_field, "w") as f:
                    print(sql_results, file=f)
        else:
            resp_raw = raw_api_call(resp, payload)
            csv_from_json(
                out_file_name=out_file_field,
                print_to_stdout=print_to_stdout,
                sep=delimiter,
                raw_results=resp_raw["results"],
                column_names=fields_list,
            )

    elif args.sql:
        err_exit("`--sql` passed without `--fields`")

    if args.dump_dataset_dictionary:
        rec_dict = rec_descriptor.get_dictionary()
        write_ot = rec_dict.write(
            output_file_data=output_file_data,
            output_file_entity=output_file_entity,
            output_file_coding=output_file_coding,
            sep=delimiter,
        )

    # Listing section
    if args.list_entities or args.list_fields:
        # Retrieve entity names, titles and main entity
        entity_names_and_titles, _main_entity = retrieve_entities(rec_descriptor.model)
        # List entities
        if args.list_entities:
            print("\n".join(entity_names_and_titles))
        # List fields
        if args.list_fields:
            list_fields(rec_descriptor.model, _main_entity, args)


def get_assay_info(rec_descriptor, assay_type):
    assay_list = rec_descriptor.assays
    selected_type_assays = []
    other_assays = []
    if not assay_list:
        err_exit("No valid assays in the dataset.")
    else:
        for a in assay_list:
            if a["generalized_assay_model"] == assay_type:
                selected_type_assays.append(a)
            else:
                other_assays.append(a)
    return (selected_type_assays, other_assays)


#### Validate json filters ####
def json_validation_function(filter_type, args):
    filter_arg = "args.retrieve_" + filter_type
    filter_value = str(vars(args)["retrieve_" + filter_type])
    filter = {}
    if filter_value.endswith(".json"):
        if os.path.isfile(filter_value):
            if os.stat(filter_value).st_size == 0:
                err_exit(
                    'No filter given for --retrieve-{filter_type} or JSON for "--retrieve-{filter_type}" does not contain valid filter information.'.format(
                        filter_type=filter_type
                    )
                )
            else:
                with open(filter_value, "r") as json_file:
                    try:
                        filter = json.load(json_file)
                    except Exception as json_error:
                        err_exit(
                            "JSON for variant filters is malformatted.",
                            expected_exceptions=default_expected_exceptions,
                        )
        else:
            err_exit(
                "JSON file {filter_json} provided does not exist".format(
                    filter_json=filter_value
                )
            )
    else:
        if filter_value == "{}":
            err_exit(
                'No filter given for --retrieve-{filter_type} or JSON for "--retrieve-{filter_type}" does not contain valid filter information.'.format(
                    filter_type=filter_type
                )
            )
        else:
            try:
                filter = json.loads(filter_value)
            except Exception as json_error:
                err_exit(
                    "JSON for variant filters is malformatted.",
                    expected_exceptions=default_expected_exceptions,
                )

    if filter_type in ["allele", "annotation", "genotype"]:
        validate_JSON(filter, filter_type)
    elif filter_type in ["variant"]:
        validate_somatic_filter(filter, filter_type)

    return filter
<<<<<<< HEAD


def retrieve_meta_info(
    resp, project_id, assay_id, assay_name, print_to_stdout, out_file_name
):
    table, column = "vcf_meta_information_unique", "info_format_fields"
=======
   

def retrieve_meta_info(resp, project_id, assay_id, assay_name, print_to_stdout, out_file_name):
    table = "vcf_meta_information_unique"
    columns = ["Field", "ID", "Type", "Number", "Description"]
>>>>>>> eb29481a
    payload = {
        "project_context": project_id,
        "fields": [
            {column: "$".join((table, column))} for column in columns
        ],
        "is_cohort": False,
        "variant_browser": {
            "name": assay_name,
            "id": assay_id,
        },
    }
    resp_raw = raw_api_call(resp, payload, sql_message=False)

<<<<<<< HEAD
    if print_to_stdout:
        fields_output = sys.stdout
    else:
        fields_output = open(out_file_name, "w")

    for entry in resp_raw["results"]:
        fields_output.write(entry[column] + "\n")
=======
    csv_from_json(
        out_file_name=out_file_name,
        print_to_stdout=print_to_stdout,
        sep="\t",
        raw_results=resp_raw["results"],
        column_names=columns,
    )
>>>>>>> eb29481a


def assign_output_method(args, record_name, friendly_assay_type):
    #### Decide output method based on --output and --sql ####
    if args.sql:
        file_name_suffix = ".data.sql"
    elif friendly_assay_type == 'somatic' and args.retrieve_meta_info:
        file_name_suffix = ".vcf_meta_info.txt"
    else:
        file_name_suffix = ".tsv"
    file_already_exist = []
    files_to_check = []
    out_file = ""

    print_to_stdout = False
    if args.output is None:
        out_directory = os.getcwd()
        out_file = os.path.join(out_directory, record_name + file_name_suffix)
        files_to_check.append(out_file)
    elif args.output == "-":
        print_to_stdout = True
    elif os.path.exists(args.output):
        if os.path.isdir(args.output):
            err_exit("--output should be a file, not a directory.")
        else:
            file_already_exist.append(args.output)
    elif os.path.exists(os.path.dirname(args.output)) or not os.path.dirname(
        args.output
    ):
        out_file = args.output
    else:
        err_exit(
            "Error: {path} could not be found".format(path=os.path.dirname(args.output))
        )

    for file in files_to_check:
        if os.path.exists(file):
            file_already_exist.append(file)

    if file_already_exist:
        err_exit("Cannot specify the output to be an existing file.")
    return out_file, print_to_stdout

def get_assay_name_info(
    list_assays, assay_name, path, friendly_assay_type, rec_descriptor
):
    """
    Generalized function for determining assay name and reference genome
    """
    if friendly_assay_type == "germline":
        assay_type = "genetic_variant"
    elif friendly_assay_type == "somatic":
        assay_type = "somatic_variant"

    #### Get names of genetic assays ####
    if list_assays:
        (target_assays, other_assays) = get_assay_info(
            rec_descriptor, assay_type=assay_type
        )
        if not target_assays:
            err_exit("There's no {} assay in the dataset provided.").format(assay_type)
        else:
            for a in target_assays:
                print(a["name"])
            sys.exit(0)

    #### Decide which assay is to be queried and which ref genome is to be used ####
    (target_assays, other_assays) = get_assay_info(
        rec_descriptor, assay_type=assay_type
    )

    target_assay_names = [ga["name"] for ga in target_assays]
    target_assay_ids = [ga["uuid"] for ga in target_assays]
    other_assay_names = [oa["name"] for oa in other_assays]
    # other_assay_ids = [oa["uuid"] for oa in other_assays]

    if target_assay_names and target_assay_ids:
        selected_assay_name = target_assay_names[0]
        selected_assay_id = target_assay_ids[0]
    else:
        err_exit("There's no {} assay in the dataset provided.").format(
            friendly_assay_type
        )
    if assay_name:
        if assay_name not in list(target_assay_names):
            if assay_name in list(other_assay_names):
                err_exit(
                    "This is not a valid assay. For valid assays accepted by the function, `extract_assay {}`, please use the --list-assays flag.".format(
                        friendly_assay_type
                    )
                )
            else:
                err_exit(
                    "Assay {assay_name} does not exist in the {path}.".format(
                        assay_name=assay_name, path=path
                    )
                )
        else:
            selected_assay_name = assay_name
            for ga in target_assays:
                if ga["name"] == assay_name:
                    selected_assay_id = ga["uuid"]

    selected_ref_genome = "GRCh38.92"
    
    if friendly_assay_type == "germline":
        for a in target_assays:
            if a["name"] == selected_assay_name and a["reference_genome"]:
                selected_ref_genome = a["reference_genome"]["name"]

    return(selected_assay_name, selected_assay_id, selected_ref_genome)


def extract_assay_germline(args):
    """
    Retrieve the selected data or generate SQL to retrieve the data from an genetic variant assay in a dataset or cohort based on provided rules.
    """
    ######## Input combination validation ########
    filter_given = False
    if args.retrieve_allele or args.retrieve_annotation or args.retrieve_genotype:
        filter_given = True
    #### Check if valid options are passed with the --json-help flag ####
    if args.json_help:
        if not filter_given:
            err_exit(
                'Please specify one of the following: --retrieve-allele, --retrieve-genotype or --retrieve-annotation" for details on the corresponding JSON template and filter definition.'
            )
        elif args.list_assays or args.assay_name or args.sql or args.output:
            err_exit(
                "Please check to make sure the parameters are set properly. --json-help cannot be specified with options other than --retrieve-annotation/--retrieve-allele/--retrieve-genotype."
            )
    #### Validate that other arguments are not passed with --list-assays ####
    if args.list_assays:
        if args.sql:
            err_exit("The flag, --sql, cannot be used with --list-assays.")
        elif args.output:
            err_exit(
                'When --list-assays is specified, output is to STDOUT. "--output" may not be supplied.'
            )
        elif filter_given:
            err_exit("--list-assays cannot be presented with other options.")

    #### Check if the retrieve options are passed correctly, print help if needed ####
    if args.retrieve_allele:
        if args.json_help:
            print(
                '# Filters and respective definitions\n#\n#  rsid: rsID associated with an allele or set of alleles. If multiple values are provided, the conditional search will be, "OR." For example, ["rs1111", "rs2222"], will search for alleles which match either "rs1111" or "rs2222". String match is case sensitive.\n#  type: Type of allele. Accepted values are "SNP", "Ins", "Del", "Mixed". If multiple values are provided, the conditional search will be, "OR." For example, ["SNP", "Ins"], will search for variants which match either "SNP" or "Ins". String match is case sensitive.\n#  dataset_alt_af: Dataset alternate allele frequency, a json object with empty content or two sets of key/value pair: {min: 0.1, max:0.5}. Accepted numeric value for each key is between and including 0 and 1.  If a user does not want to apply this filter but still wants this information in the output, an empty json object should be provided.\n#  gnomad_alt_af: gnomAD alternate allele frequency. a json object with empty content or two sets of key/value pair: {min: 0.1, max:0.5}. Accepted value for each key is between 0 and 1. If a user does not want to apply this filter but still wants this information in the output, an empty json object should be provided.\n#  location: Genomic range in the reference genome where the starting position of alleles fall into. If multiple values are provided in the list, the conditional search will be, "OR." String match is case sensitive.\n# JSON filter template for --retrieve-allele\n{\n  "rsid": ["rs11111", "rs22222"],\n  "type": ["SNP", "Del", "Ins"],\n  "dataset_alt_af": {"min": 0.001, "max": 0.05},\n  "gnomad_alt_af": {"min": 0.001, "max": 0.05},\n  "location": [\n    {\n      "chromosome": "1",\n      "starting_position": "10000",\n      "ending_position": "20000"\n    },\n    {\n      "chromosome": "X",\n      "starting_position": "500",\n      "ending_position": "1700"\n    }\n  ]\n}'
            )
            sys.exit(0)
    elif args.retrieve_annotation:
        if args.json_help:
            print(
                '# Filters and respective definitions\n#\n#  allele_id: ID of an allele for which annotations should be returned. If multiple values are provided, annotations for any alleles that match one of the values specified will be listed. For example, ["1_1000_A_T", "1_1010_C_T"], will search for annotations of alleles which match either "1_1000_A_T" or ""1_1010_C_T". String match is case insensitive.\n#  gene_name: Gene name of the annotation. A list of gene names whose annotations will be returned. If multiple values are provided, the conditional search will be, "OR." For example, ["BRCA2", "ASPM"], will search for annotations which match either "BRCA2" or "ASPM". String match is case insensitive.\n#  gene_id: Ensembl gene ID (ENSG) of the annotation. If multiple values are provided, the conditional search will be, "OR." For example, ["ENSG00000302118", "ENSG00004000504"], will search for annotations which match either "ENSG00000302118" or "ENSG00004000504". String match is case insensitive.\n#  feature_id: Ensembl feature id (ENST) where the range overlaps with the variant. Currently, only  coding transcript IDs are searched. If multiple values are provided, the conditional search will be, "OR." For example, ["ENST00000302118.5", "ENST00004000504.1"], will search for annotations which match either "ENST00000302118.5" or "ENST00004000504.1". String match is case insensitive.\n#  consequences: Consequence as recorded in the annotation. If multiple values are provided, the conditional search will be, "OR." For example, ["5_prime_UTR_variant", "3_prime_UTR_variant"], will search for annotations which match either "5 prime UTR variant" or "3 prime UTR variant". String match is case sensitive. For all supported consequences terms, please refer to snpeff: http://pcingola.github.io/SnpEff/se_inputoutput/#effect-prediction-details (Effect Seq. Ontology column). This filter cannot be specified by itself, and must be included with at least one of the following filters: "gene_id", "gene_name",or "feature_id".\n#  putative_impact: Putative impact as recorded in the annotation. Possible values are [ "HIGH", "MODERATE", "LOW", "MODIFIER"]. If multiple values are provided, the conditional search will be, "OR." For example, ["MODIFIER", "HIGH"], will search for annotations which match either "MODIFIER" or "HIGH". String match is case insensitive. For all supported terms, please refer to snpeff: http://pcingola.github.io/SnpEff/se_inputoutput/#impact-prediction. This filter cannot be specified by itself, and must be included with at least one of the following filters: "gene_id", "gene_name", or "transcript_id".\n#  hgvs_c: HGVS (DNA) code of the annotation. If multiple values are provided, the conditional search will be, "OR." For example, ["c.-49A>G", "c.-20T>G"], will search for annotations which match either "c.-49A>G" or "c.-20T>G". String match is case sensitive.\n#  hgvs_p: HGVS (Protein) code of the annotation. If multiple values are provided, the conditional search will be, "OR." For example, ["p.Gly2Asp", "p.Aps2Gly"], will search for annotations which match either "p.Gly2Asp" or "p.Aps2Gly". String match is case sensitive.\n# JSON filter template for --retrieve-annotation\n{\n  "allele_id":["1_1000_A_T","2_1000_G_C"],\n  "gene_name": ["BRCA2"],\n  "gene_id": ["ENST00000302118"],\n  "feature_id": ["ENST00000302118.5"],\n  "consequences": ["5 prime UTR variant"],\n  "putative_impact": ["MODIFIER"],\n  "hgvs_c": ["c.-49A>G"],\n  "hgvs_p": ["p.Gly2Asp"]\n}'
            )
            sys.exit(0)
    elif args.retrieve_genotype:
        if args.json_help:
            print(
                '# Filters and respective definitions\n#  allele_id: ID(s) of one or more alleles for which sample genotypes will be returned. If multiple values are provided, any samples having at least one allele that match any of the values specified will be listed. For example, ["1_1000_A_T", "1_1010_C_T"], will search for samples with at least one allele matching either "1_1000_A_T" or "1_1010_C_T". String match is case insensitive.\n#  sample_id: Optional, one or more sample IDs for which sample genotypes will be returned. If the provided object is a cohort, this further intersects the sample ids. If a user has a list of samples more than 1,000, it is recommended to use a cohort id containing all the samples.\n#  genotype_type: Optional, one or more genotype types for which sample genotype types will be returned. One of: hom-alt (homozygous for the non-ref allele), het-ref (heterozygous with a ref allele and alt allele), het-alt (heterozygous with two distinct alt alleles), half (only one alt allele is known, second allele is unknown).\n# JSON filter template for --retrieve-genotype\n{\n  "sample_id": ["s1", "s2"],\n  "allele_id": ["1_1000_A_T","2_1000_G_C"],\n  "genotype_type": ["het-ref", "hom-alt"]\n}'
            )
            sys.exit(0)

    if args.retrieve_allele:
        filter_dict = json_validation_function("allele", args)
    elif args.retrieve_annotation:
        filter_dict = json_validation_function("annotation", args)
    elif args.retrieve_genotype:
        filter_dict = json_validation_function("genotype", args)

    #### Validate that a retrieve option is passed with --assay-name ####
    if args.assay_name:
        if not filter_given:
            err_exit(
                "--assay-name must be used with one of --retrieve-allele,--retrieve-annotation, --retrieve-genotype."
            )

    #### Validate that a retrieve option is passed with --sql ####
    if args.sql:
        if not filter_given:
            err_exit(
                "When --sql provided, must also provide at least one of the three options: --retrieve-allele <JSON>; --retrieve-genotype <JSON>; --retrieve-annotation <JSON>."
            )

    ######## Data Processing ########
    project, entity_result, resp, dataset_project = resolve_validate_path(args.path)

    if "CohortBrowser" in resp["recordTypes"] and any(
        [args.list_assays, args.assay_name]
    ):
        err_exit(
            "Currently --assay-name and --list-assays may not be used with a CohortBrowser record (Cohort Object) as input. To select a specific assay or to list assays, please use a Dataset Object as input."
        )
    dataset_id = resp["dataset"]
    rec_descriptor = DXDataset(dataset_id, project=dataset_project).get_descriptor()

    selected_assay_name, selected_assay_id, selected_ref_genome = get_assay_name_info(
        args.list_assays, args.assay_name, args.path, "germline", rec_descriptor
    )

    out_file, print_to_stdout = assign_output_method(args, resp["recordName"], "germline")

    print("begin payload generation")
    payload = {}
    if args.retrieve_allele:
        payload, fields_list = final_payload(
            full_input_dict=filter_dict,
            name=selected_assay_name,
            id=selected_assay_id,
            project_context=project,
            genome_reference=selected_ref_genome,
            filter_type="allele",
        )
    elif args.retrieve_annotation:
        payload, fields_list = final_payload(
            full_input_dict=filter_dict,
            name=selected_assay_name,
            id=selected_assay_id,
            project_context=project,
            genome_reference=selected_ref_genome,
            filter_type="annotation",
        )
    elif args.retrieve_genotype:
        payload, fields_list = final_payload(
            full_input_dict=filter_dict,
            name=selected_assay_name,
            id=selected_assay_id,
            project_context=project,
            genome_reference=selected_ref_genome,
            filter_type="genotype",
        )

    if "CohortBrowser" in resp["recordTypes"]:
        if resp.get("baseSql"):
            payload["base_sql"] = resp.get("baseSql")
        payload["filters"] = resp["filters"]

    #### Run api call to get sql or extract data ####
    if filter_given:
        if args.sql:
            sql_results = raw_query_api_call(resp, payload)
            if args.retrieve_genotype:
                geno_table = re.search(
                    r"\bgenotype_alt_read_optimized\w+", sql_results
                ).group()
                substr = "`" + geno_table + "`.`type`"
                sql_results = sql_results.replace(
                    substr, "REPLACE(`" + geno_table + "`.`type`, 'hom', 'hom-alt')", 1
                )

            if print_to_stdout:
                print(sql_results)
            else:
                with open(out_file, "w") as sql_file:
                    print(sql_results, file=sql_file)
        else:
            resp_raw = raw_api_call(resp, payload)
            if args.retrieve_genotype:
                for r in resp_raw["results"]:
                    if r["genotype_type"] == "hom":
                        r["genotype_type"] = "hom-alt"

            csv_from_json(
                out_file_name=out_file,
                print_to_stdout=print_to_stdout,
                sep="\t",
                raw_results=resp_raw["results"],
                column_names=fields_list,
                quote_char=str("|"),
            )


def retrieve_entities(model):
    """
    Retrieves the entities in form of <entity_name>\t<entity_title> and identifies main entity
    """
    entity_names_and_titles = []
    for entity in sorted(model["entities"].keys()):
        entity_names_and_titles.append(
            "{}\t{}".format(entity, model["entities"][entity]["entity_title"])
        )
        if model["entities"][entity]["is_main_entity"] is True:
            main_entity = entity
    return entity_names_and_titles, main_entity


def list_fields(model, main_entity, args):
    """
    Listing fileds in the model in form at <entity>.<field_name>\t<field_title> for specified list of entities
    """
    present_entities = model["entities"].keys()
    entities_to_list_fields = [model["entities"][main_entity]]
    if args.entities:
        entities_to_list_fields = []
        error_list = []
        for entity in sorted(args.entities.split(",")):
            if entity in present_entities:
                entities_to_list_fields.append(model["entities"][entity])
            else:
                error_list.append(entity)
        if error_list:
            err_exit("The following entity/entities cannot be found: %s" % error_list)
    fields = []
    for entity in entities_to_list_fields:
        for field in sorted(entity["fields"].keys()):
            fields.append(
                "{}.{}\t{}".format(
                    entity["name"], field, entity["fields"][field]["title"]
                )
            )
    print("\n".join(fields))


def csv_from_json(
    out_file_name="",
    print_to_stdout=False,
    sep=",",
    raw_results=[],
    column_names=[],
    quote_char=str('"'),
):
    if print_to_stdout:
        fields_output = sys.stdout
    else:
        fields_output = open(out_file_name, "w")

    csv_writer = csv.DictWriter(
        fields_output,
        delimiter=str(sep),
        doublequote=True,
        escapechar=None,
        lineterminator="\n",
        quotechar=quote_char,
        quoting=csv.QUOTE_MINIMAL,
        skipinitialspace=False,
        strict=False,
        fieldnames=column_names,
    )
    csv_writer.writeheader()
    for entry in raw_results:
        csv_writer.writerow(entry)

    if not print_to_stdout:
        fields_output.close()


def extract_assay_somatic(args):
    """
    Retrieve the selected data or generate SQL to retrieve the data from an somatic variant assay in a dataset or cohort based on provided rules.
    """
    
    ######## Input combination validation and print help########
    invalid_combo_args = any([args.include_normal_sample, args.additional_fields, args.json_help, args.sql])

    if args.retrieve_meta_info and invalid_combo_args:
        err_exit(
            "The flag, --retrieve-meta-info cannot be used with arguments other than --assay-name, --output."
        )

    if args.list_assays and any([args.assay_name, args.output, invalid_combo_args]):
        err_exit(
            '--list-assays cannot be presented with other options.'
        )

    if args.json_help:
        if any([args.assay_name, args.output, args.include_normal_sample, args.additional_fields, args.sql]):
            err_exit(
                "--json-help cannot be passed with any of --assay-name, --sql, --additional-fields, --additional-fields-help, --output."
            )
        elif args.retrieve_variant is None:
            err_exit("--json-help cannot be passed without --retrieve-variant.")
        else:
            print(
                '#  Filters and respective definitions\n#\n#  location: “location” filters variants based on having an allele_id which has a corresponding annotation row which matches the supplied “chromosome” with CHROM and where the start position (POS) of the allele_id is between and including the supplied “starting_position” and “ending_position”. If multiple values are provided in the list, the conditional search will be, “OR”. String match is case sensitive.\n#  symbol: “symbol” filters variants based on having an allele_id which has a corresponding annotation row which has a matching symbol (gene) name. If multiple values are provided, the conditional search will be, “OR”. For example, [“BRCA2”, “ASPM”], will search for variants which match either “BRCA2” or “ASPM”. String match is case sensitive.\n#  gene: “gene” filters variants based on having an allele_id which has a corresponding annotation row which has a matching gene ID of the variant. If multiple values are provided, the conditional search will be, “OR”. For example, [“ENSG00000302118”, “ENSG00004000504”], will search for variants which match either “ENSG00000302118” or “ENSG00004000504”. String match is case insensitive.\n#  feature: “feature” filters variants based on having an allele_id which has a corresponding annotation row which has a matching feature ID. The most common Feature ID is a transcript_id. If multiple values are provided, the conditional search will be, “OR”. For example, [“ENST00000302118”, “ENST00004000504”], will search for variants which match either “ENST00000302118” or “ENST00004000504”. String match is case insensitive.\n#  hgvsc: “hgvsc” filters variants based on having an allele_id which has a corresponding annotation row which has a matching HGVSc. If multiple values are provided, the conditional search will be, “OR”. For example, [“c.-49A>G”, “c.-20T>G”], will search for alleles which match either “c.-49A>G” or “c.-20T>G”. String match is case sensitive.\n#  hgvsp: “hgvsp” filters variants based on having an allele_id which has a corresponding annotation row which has a matching HGVSp. If multiple values are provided, the conditional search will be, “OR”. For example, [“p.Gly2Asp”, “p.Aps2Gly”], will search for variants which match either “p.Gly2Asp” or “p.Aps2Gly”. String match is case sensitive.\n#  allele_id: “allele_id” filters variants based on allele_id match. If multiple values are provided, anymatch will be returned. For example, [“1_1000_A_T”, “1_1010_C_T”], will search for allele_ids which match either “1_1000_A_T” or ““1_1010_C_T”. String match is case sensitive/exact match.\n#  variant_type: Type of allele. Accepted values are “SNP”, “INS”, “DEL”, “DUP”, “INV”, “CNV”, “CNV:TR”, “BND”, “DUP:TANDEM”, “DEL:ME”, “INS:ME”, “MISSING”, “MISSING:DEL”, “UNSPECIFIED”, “REF” or “OTHER”. If multiple values are provided, the conditional search will be, “OR”. For example, [“SNP”, “INS”], will search for variants which match either “SNP” or ““INS”. String match is case insensitive.\n#  sample_id: “sample_id” filters either a pair of tumor-normal samples based on having sample_id which has a corresponding sample row which has a matching sample_id. If a user has more than 500 IDs, it is recommended to either retrieve multiple times, or use a cohort id containing all desired individuals, providing the full set of sample_ids.\n#  assay_sample_id: “assay_sample_id” filters either a tumor or normal sample based on having an assay_sample_id which has a corresponding sample row which has a matching assay_sample_id. If a user has a list of more than 1,000 IDs, it is recommended to either retrieve multiple times, or use a cohort id containing all desired individuals, providing the full set of assay_sample_ids.\n# JSON filter template for --retrieve-variant\n{\n  "location": [\n    {\n      "chromosome": "1",\n      "starting_position": "10000",\n      "ending_position": "20000"\n    },\n    {\n      "chromosome": "X",\n      "starting_position": "500",\n      "ending_position": "1700"\n    }\n  ],\n  "annotation": {\n    "symbol": ["BRCA2"],\n    "gene": ["ENST00000302118],\n    "feature": ["ENST00000302118.5"],\n    "hgvsc": ["c.-49A>G"],\n    "hgvsp": ["p.Gly2Asp"]\n  },\n  "allele" : {\n    "allele_id":["1_1000_A_T","2_1000_G_C"],\n    "variant_type" : ["SNP", "INS"]\n  },\n  "sample": {\n    "sample_id": ["Sample1", "Sample2"],\n    "assay_sample_id" : ["Sample1_tumt", "Sample1_nor"]\n  }\n}'
            )
            sys.exit(0)

    if args.additional_fields_help:
        if any([args.assay_name, args.output, invalid_combo_args]):
            err_exit(
                '--additional-fields-help cannot be presented with other options.'
            )
        else:
            print('The following fields will always be returned by default:\n')
            fixed_fields = [['NAME', 'TITLE', 'DESCRIPTION'], 
                            ['assay_sample_id', 'Assay Sample ID', 'A unique identifier for the tumor or normal sample. Populated from the sample columns of the VCF header.'], 
                            ['allele_id', 'Allele ID', 'An unique identification of the allele'], 
                            ['CHROM', 'Chromosome', 'Chromosome of variant, verbatim from original VCF'], 
                            ['POS', 'Position', 'Starting position of variant, verbatim from original VCF'], 
                            ['REF', 'Reference Allele', 'Reference allele of locus, verbatim from original VCF'], 
                            ['allele', 'Allele', 'Sequence of the allele']]
            for row in fixed_fields:
                print("{: <22} {: <22} {: <25}".format(*row))
            print('\nThe following fields may be added to the output by using option --additional-fields. If multiple fields are specified, use a comma to separate each entry. For example, "sample_id,tumor_normal"\n')
            additional_fields = [['NAME', 'TITLE', 'DESCRIPTION'], 
                                 ['sample_id', 'Sample ID', 'Unique ID of the pair of tumor-normal samples'], 
                                 ['tumor_normal', 'Tumor-Normal', 'One of ["tumor", "normal"] to describe source sample type'], 
                                 ['ID', 'ID', 'Comma separated list of associated IDs for the variant from the original VCF'], 
                                 ['QUAL', 'QUAL', 'Quality of locus, verbatim from original VCF'], 
                                 ['FILTER', 'FILTER', 'Comma separated list of filters for locus from the original VCF'], 
                                 ['reference_source', 'Reference Source', 'One of ["GRCh37", "GRCh38"] or the allele_sample_id of the respective normal sample'], 
                                 ['variant_type', 'Variant Type', 'The type of allele, with respect to reference'], 
                                 ['symbolic_type', 'Symbolic Type', 'One of ["precise", "imprecise"]. Non-symbolic alleles are always "precise'], 
                                 ['file_id', 'Source File ID', 'DNAnexus platform file-id of original source file'], 
                                 ['INFO', 'INFO', 'INFO section, verbatim from original VCF'], 
                                 ['FORMAT', 'FORMAT', 'FORMAT section, verbatim from original VCF'], 
                                 ['SYMBOL', 'Symbol', 'A list of gene name associated with the variant'], 
                                 ['GENOTYPE', 'GENOTYPE', 'GENOTYPE section, as described by FORMAT section, verbatim from original VCF'],
                                 ['normal_assay_sample_id', 'Normal Assay Sample ID', 'Assay Sample ID of respective “normal” sample, if exists'],
                                 ['normal_allele_ids', 'Normal Allele IDs', 'Allele ID(s) of respective “normal” sample, if exists'],
                                 ['Gene', 'Gene ID', 'A list of gene IDs, associated with the variant'], 
                                 ['Feature', 'Feature ID', 'A list of feature IDs, associated with the variant'], 
                                 ['HGVSc', 'HGVSc', 'A list of sequence variants in HGVS nomenclature, for DNA'], 
                                 ['HGVSp', 'HGVSp', 'A list of sequence variants in HGVS nomenclature, for protein'], 
                                 ['CLIN_SIG', 'Clinical Significance', 'A list of allele specific clinical significance terms']]
            for row in additional_fields:
                print("{: <22} {: <22} {: <25}".format(*row))
            sys.exit(0)

    # Validate additional fields
    if args.additional_fields:
        accepted_additional_fields = ['sample_id', 'tumor_normal', 'ID', 'QUAL', 'FILTER', 'reference_source', 'variant_type', 'symbolic_type', 'file_id', 'INFO', 'FORMAT', 'SYMBOL', 'GENOTYPE', 'normal_assay_sample_id', 'normal_allele_ids', 'Gene', 'Feature', 'HGVSc', 'HGVSp', 'CLIN_SIG']
        for field in args.additional_fields:
            if field not in accepted_additional_fields:
                err_exit("One or more of the supplied fields using --additional-fields are invalid. Please run --additional-fields-help for a list of valid fields")
            
    ######## Data Processing ########
    project, entity_result, resp, dataset_project = resolve_validate_path(args.path)
    if "CohortBrowser" in resp["recordTypes"] and any([args.list_assays,args.assay_name]):
        err_exit(
            "Currently --assay-name and --list-assays may not be used with a CohortBrowser record (Cohort Object) as input. To select a specific assay or to list assays, please use a Dataset Object as input."
        )
    dataset_id = resp["dataset"]
    rec_descriptor = DXDataset(dataset_id, project=dataset_project).get_descriptor()

    selected_assay_name, selected_assay_id, selected_ref_genome = get_assay_name_info(
        args.list_assays, args.assay_name, args.path, "somatic", rec_descriptor
    )

    out_file, print_to_stdout = assign_output_method(args, resp["recordName"], "somatic")

    if args.retrieve_meta_info:
        retrieve_meta_info(resp, project, selected_assay_id, selected_assay_name, print_to_stdout, out_file)
        sys.exit(0)

    if args.retrieve_variant:
        filter_dict = json_validation_function("variant", args)
       
        if args.additional_fields:
            payload, fields_list = somatic_final_payload(
                full_input_dict=filter_dict,
                name=selected_assay_name,
                id=selected_assay_id,
                project_context=project,
                genome_reference=selected_ref_genome,
                additional_fields=args.additional_fields,
                include_normal=args.include_normal_sample,
            )
        else:
            payload, fields_list = somatic_final_payload(
                full_input_dict=filter_dict,
                name=selected_assay_name,
                id=selected_assay_id,
                project_context=project,
                genome_reference=selected_ref_genome,
                include_normal=args.include_normal_sample,
            )

        # TODO remove, this is for debugging purposes
        payload_filename = "payload_" + os.path.basename(out_file)
        payload_filename = payload_filename[:-4] + ".json"
        with open(payload_filename, "w") as outfile:
            json.dump(payload, outfile)

        if "CohortBrowser" in resp["recordTypes"]:
            if resp.get("baseSql"):
                payload["base_sql"] = resp.get("baseSql")
            payload["filters"] = resp["filters"]

        #### Run api call to get sql or extract data ####

        if args.sql:
            sql_results = raw_query_api_call(resp, payload)
            if print_to_stdout:
                print(sql_results)
            else:
                with open(out_file, "w") as sql_file:
                    print(sql_results, file=sql_file)
        else:
            resp_raw = raw_api_call(resp, payload)

            csv_from_json(
                out_file_name=out_file,
                print_to_stdout=print_to_stdout,
                sep="\t",
                raw_results=resp_raw["results"],
                column_names=fields_list,
                quote_char=str("|"),
            )


class DXDataset(DXRecord):
    """
    A class to handle record objects of type Dataset.
    Inherits from DXRecord, but automatically populates default fields, details and properties.

    Attributes:
        All the same as DXRecord
        name - from record details
        description - from record details
        schema - from record details
        version - from record details
        descriptor - DXDatasetDescriptor object
    Functions
        get_descriptor - calls DXDatasetDescriptor(descriptor_dxfile) if descriptor is None
        get_dictionary - calls descriptor.get_dictionary

    """

    _record_type = "Dataset"

    def __init__(self, dxid=None, project=None):
        super(DXDataset, self).__init__(dxid, project)
        self.describe(default_fields=True, fields={"properties", "details"})
        assert self._record_type in self.types
        assert "descriptor" in self.details
        if is_dxlink(self.details["descriptor"]):
            self.descriptor_dxfile = DXFile(self.details["descriptor"], mode="rb")
        else:
            err_exit("%s : Invalid cohort or dataset" % self.details["descriptor"])
        self.descriptor = None
        self.name = self.details.get("name")
        self.description = self.details.get("description")
        self.schema = self.details.get("schema")
        self.version = self.details.get("version")

    def get_descriptor(self):
        if self.descriptor is None:
            self.descriptor = DXDatasetDescriptor(
                self.descriptor_dxfile, schema=self.schema
            )
        return self.descriptor

    def get_dictionary(self):
        if self.descriptor is None:
            self.get_descriptor()
        return self.descriptor.get_dictionary()


class DXDatasetDescriptor:
    """
    A class to represent a parsed descriptor of a Dataset record object.

    Attributes
        Representation of JSON object stored in descriptor file
    Functions
        get_dictionary - calls DXDatasetDictionary(descriptor)

    """

    def __init__(self, dxfile, **kwargs):
        python3_5_x = sys.version_info.major == 3 and sys.version_info.minor == 5

        with as_handle(dxfile, is_gzip=True, **kwargs) as f:
            if python3_5_x:
                jsonstr = f.read()
                if type(jsonstr) != str:
                    jsonstr = jsonstr.decode("utf-8")

                obj = json.loads(jsonstr, object_pairs_hook=collections.OrderedDict)
            else:
                obj = json.load(f, object_pairs_hook=collections.OrderedDict)

        for key in obj:
            setattr(self, key, obj[key])
        self.schema = kwargs.get("schema")

    def get_dictionary(self):
        return DXDatasetDictionary(self)


class DXDatasetDictionary:
    """
    A class to represent data, coding and entity dictionaries based on the descriptor.
    All 3 dictionaries will have the same internal representation as dictionaries of string to pandas dataframe.
    Attributes
        data - dictionary of entity name to pandas dataframe representing entity with fields, relationships, etc.
        entity - dictionary of entity name to pandas dataframe representing entity title, etc.
        coding - dictionary of coding name to pandas dataframe representing codes, their hierarchy (if applicable) and their meanings
    """

    def __init__(self, descriptor):
        self.data_dictionary = self.load_data_dictionary(descriptor)
        self.coding_dictionary = self.load_coding_dictionary(descriptor)
        self.entity_dictionary = self.load_entity_dictionary(descriptor)

    def load_data_dictionary(self, descriptor):
        """
        Processes data dictionary from descriptor
        """
        eblocks = collections.OrderedDict()
        join_path_to_entity_field = collections.OrderedDict()
        for entity_name in descriptor.model["entities"]:
            eblocks[entity_name] = self.create_entity_dframe(
                descriptor.model["entities"][entity_name],
                is_primary_entity=(
                    entity_name == descriptor.model["global_primary_key"]["entity"]
                ),
                global_primary_key=(descriptor.model["global_primary_key"]),
            )

            join_path_to_entity_field.update(
                self.get_join_path_to_entity_field_map(
                    descriptor.model["entities"][entity_name]
                )
            )

        edges = []
        for ji in descriptor.join_info:
            skip_edge = False

            for path in [ji["joins"][0]["to"], ji["joins"][0]["from"]]:
                if path not in join_path_to_entity_field:
                    skip_edge = True
                    break

            if not skip_edge:
                edges.append(self.create_edge(ji, join_path_to_entity_field))

        for edge in edges:
            source_eblock = eblocks.get(edge["source_entity"])
            if not source_eblock.empty:
                eb_row_idx = source_eblock["name"] == edge["source_field"]
                if eb_row_idx.sum() != 1:
                    raise ValueError("Invalid edge: " + str(edge))

                ref = source_eblock["referenced_entity_field"].values
                rel = source_eblock["relationship"].values
                ref[eb_row_idx] = "{}:{}".format(
                    edge["destination_entity"], edge["destination_field"]
                )
                rel[eb_row_idx] = edge["relationship"]

                source_eblock = source_eblock.assign(
                    relationship=rel, referenced_entity_field=ref
                )

        return eblocks

    def create_entity_dframe(self, entity, is_primary_entity, global_primary_key):
        """
        Returns DataDictionary pandas DataFrame for an entity.
        """
        required_columns = ["entity", "name", "type", "primary_key_type"]

        extra_cols = [
            "coding_name",
            "concept",
            "description",
            "folder_path",
            "is_multi_select",
            "is_sparse_coding",
            "linkout",
            "longitudinal_axis_type",
            "referenced_entity_field",
            "relationship",
            "title",
            "units",
        ]
        dataset_datatype_dict = {
            "integer": "integer",
            "double": "float",
            "date": "date",
            "datetime": "datetime",
            "string": "string",
        }
        dcols = {col: [] for col in required_columns + extra_cols}
        dcols["entity"] = [entity["name"]] * len(entity["fields"])
        dcols["referenced_entity_field"] = [""] * len(entity["fields"])
        dcols["relationship"] = [""] * len(entity["fields"])

        for field in entity["fields"]:
            # Field-level parameters
            field_dict = entity["fields"][field]
            dcols["name"].append(field_dict["name"])
            dcols["type"].append(dataset_datatype_dict[field_dict["type"]])
            dcols["primary_key_type"].append(
                ("global" if is_primary_entity else "local")
                if (
                    entity["primary_key"]
                    and field_dict["name"] == entity["primary_key"]
                )
                else ""
            )
            # Optional cols to be filled in with blanks regardless
            dcols["coding_name"].append(
                field_dict["coding_name"] if field_dict["coding_name"] else ""
            )
            dcols["concept"].append(field_dict["concept"])
            dcols["description"].append(field_dict["description"])
            dcols["folder_path"].append(
                " > ".join(field_dict["folder_path"])
                if ("folder_path" in field_dict.keys() and field_dict["folder_path"])
                else ""
            )
            dcols["is_multi_select"].append(
                "yes" if field_dict["is_multi_select"] else ""
            )
            dcols["is_sparse_coding"].append(
                "yes" if field_dict["is_sparse_coding"] else ""
            )
            dcols["linkout"].append(field_dict["linkout"])
            dcols["longitudinal_axis_type"].append(
                field_dict["longitudinal_axis_type"]
                if field_dict["longitudinal_axis_type"]
                else ""
            )
            dcols["title"].append(field_dict["title"])
            dcols["units"].append(field_dict["units"])

        try:
            dframe = pd.DataFrame(dcols)
        except ValueError as exc:
            raise exc

        return dframe

    def get_join_path_to_entity_field_map(self, entity):
        """
        Returns map with "database$table$column", "unique_database$table$column",
        as keys and values are (entity, field)
        """
        join_path_to_entity_field = collections.OrderedDict()
        for field in entity["fields"]:
            field_value = entity["fields"][field]["mapping"]
            db_tb_col_path = "{}${}${}".format(
                field_value["database_name"],
                field_value["table"],
                field_value["column"],
            )
            join_path_to_entity_field[db_tb_col_path] = (entity["name"], field)

            if field_value["database_unique_name"] and database_unique_name_regex.match(
                field_value["database_unique_name"]
            ):
                unique_db_tb_col_path = "{}${}${}".format(
                    field_value["database_unique_name"],
                    field_value["table"],
                    field_value["column"],
                )
                join_path_to_entity_field[unique_db_tb_col_path] = (
                    entity["name"],
                    field,
                )
            elif (
                field_value["database_name"]
                and field_value["database_id"]
                and database_id_regex.match(field_value["database_name"])
            ):
                unique_db_name = "{}__{}".format(
                    field_value["database_id"].replace("-", "_").lower(),
                    field_value["database_name"],
                )
                join_path_to_entity_field[unique_db_name] = (entity["name"], field)
        return join_path_to_entity_field

    def create_edge(self, join_info_joins, join_path_to_entity_field):
        """
        Convert an item join_info to an edge. Returns ordereddict.
        """
        edge = collections.OrderedDict()
        column_to = join_info_joins["joins"][0]["to"]
        column_from = join_info_joins["joins"][0]["from"]
        edge["source_entity"], edge["source_field"] = join_path_to_entity_field[
            column_to
        ]
        (
            edge["destination_entity"],
            edge["destination_field"],
        ) = join_path_to_entity_field[column_from]
        edge["relationship"] = join_info_joins["relationship"]
        return edge

    def load_coding_dictionary(self, descriptor):
        """
        Processes coding dictionary from descriptor
        """
        cblocks = collections.OrderedDict()
        for entity in descriptor.model["entities"]:
            for field in descriptor.model["entities"][entity]["fields"]:
                coding_name_value = descriptor.model["entities"][entity]["fields"][
                    field
                ]["coding_name"]
                if coding_name_value and coding_name_value not in cblocks:
                    cblocks[coding_name_value] = self.create_coding_name_dframe(
                        descriptor.model, entity, field, coding_name_value
                    )
        return cblocks

    def create_coding_name_dframe(self, model, entity, field, coding_name_value):
        """
        Returns CodingDictionary pandas DataFrame for a coding_name.
        """
        dcols = {}
        if model["entities"][entity]["fields"][field]["is_hierarchical"]:
            displ_ord = 0

            def unpack_hierarchy(nodes, parent_code, displ_ord):
                """Serialize the node hierarchy by depth-first traversal.

                Yields: tuples of (code, parent_code)
                """
                for node in nodes:
                    if isinstance(node, dict):
                        next_parent_code, child_nodes = next(iter(node.items()))
                        # internal: unpack recursively
                        displ_ord += 1
                        yield next_parent_code, parent_code, displ_ord
                        for deep_node, deep_parent, displ_ord in unpack_hierarchy(
                            child_nodes, next_parent_code, displ_ord
                        ):
                            yield (deep_node, deep_parent, displ_ord)
                    else:
                        # terminal: serialize
                        displ_ord += 1
                        yield (node, parent_code, displ_ord)

            all_codes, parents, displ_ord = zip(
                *unpack_hierarchy(
                    model["codings"][coding_name_value]["display"], "", displ_ord
                )
            )
            dcols.update(
                {
                    "code": all_codes,
                    "parent_code": parents,
                    "meaning": [
                        model["codings"][coding_name_value]["codes_to_meanings"][c]
                        for c in all_codes
                    ],
                    "concept": [
                        model["codings"][coding_name_value]["codes_to_concepts"][c]
                        if (
                            model["codings"][coding_name_value]["codes_to_concepts"]
                            and c
                            in model["codings"][coding_name_value][
                                "codes_to_concepts"
                            ].keys()
                        )
                        else None
                        for c in all_codes
                    ],
                    "display_order": displ_ord,
                }
            )

        else:
            # No hierarchy; just unpack the codes dictionary
            codes, meanings = zip(
                *model["codings"][coding_name_value]["codes_to_meanings"].items()
            )
            if model["codings"][coding_name_value]["codes_to_concepts"]:
                codes, concepts = zip(
                    *model["codings"][coding_name_value]["codes_to_concepts"].items()
                )
            else:
                concepts = [None] * len(codes)
            display_order = [
                int(model["codings"][coding_name_value]["display"].index(c) + 1)
                for c in codes
            ]
            dcols.update(
                {
                    "code": codes,
                    "meaning": meanings,
                    "concept": concepts,
                    "display_order": display_order,
                }
            )

        dcols["coding_name"] = [coding_name_value] * len(dcols["code"])

        try:
            dframe = pd.DataFrame(dcols)
        except ValueError as exc:
            raise exc

        return dframe

    def load_entity_dictionary(self, descriptor):
        """
        Processes entity dictionary from descriptor
        """
        entity_dictionary = collections.OrderedDict()
        for entity_name in descriptor.model["entities"]:
            entity = descriptor.model["entities"][entity_name]
            entity_dictionary[entity_name] = pd.DataFrame.from_dict(
                [
                    {
                        "entity": entity_name,
                        "entity_title": entity.get("entity_title"),
                        "entity_label_singular": entity.get("entity_label_singular"),
                        "entity_label_plural": entity.get("entity_label_plural"),
                        "entity_description": entity.get("entity_description"),
                    }
                ]
            )
        return entity_dictionary

    def write(
        self, output_file_data="", output_file_entity="", output_file_coding="", sep=","
    ):
        """
        Create CSV files with the contents of the dictionaries.
        """
        csv_opts = dict(
            sep=sep,
            header=True,
            index=False,
            na_rep="",
        )

        def sort_dataframe_columns(dframe, required_columns):
            """Sort dataframe columns alphabetically but with `required_columns` first."""
            extra_cols = dframe.columns.difference(required_columns)
            sorted_cols = list(required_columns) + extra_cols.sort_values().tolist()
            return dframe.loc[:, sorted_cols]

        def as_dataframe(ord_dict_of_df, required_columns):
            """Join all blocks into a pandas DataFrame."""
            df = pd.concat([b for b in ord_dict_of_df.values()], sort=False)
            return sort_dataframe_columns(df, required_columns)

        if self.data_dictionary:
            data_dframe = as_dataframe(
                self.data_dictionary,
                required_columns=["entity", "name", "type", "primary_key_type"],
            )
            data_dframe.to_csv(output_file_data, **csv_opts)

        if self.coding_dictionary:
            coding_dframe = as_dataframe(
                self.coding_dictionary,
                required_columns=["coding_name", "code", "meaning"],
            )
            coding_dframe.to_csv(output_file_coding, **csv_opts)

        if self.entity_dictionary:
            entity_dframe = as_dataframe(
                self.entity_dictionary, required_columns=["entity", "entity_title"]
            )
            entity_dframe.to_csv(output_file_entity, **csv_opts)<|MERGE_RESOLUTION|>--- conflicted
+++ resolved
@@ -480,20 +480,11 @@
         validate_somatic_filter(filter, filter_type)
 
     return filter
-<<<<<<< HEAD
-
-
-def retrieve_meta_info(
-    resp, project_id, assay_id, assay_name, print_to_stdout, out_file_name
-):
-    table, column = "vcf_meta_information_unique", "info_format_fields"
-=======
    
 
 def retrieve_meta_info(resp, project_id, assay_id, assay_name, print_to_stdout, out_file_name):
     table = "vcf_meta_information_unique"
     columns = ["Field", "ID", "Type", "Number", "Description"]
->>>>>>> eb29481a
     payload = {
         "project_context": project_id,
         "fields": [
@@ -507,15 +498,6 @@
     }
     resp_raw = raw_api_call(resp, payload, sql_message=False)
 
-<<<<<<< HEAD
-    if print_to_stdout:
-        fields_output = sys.stdout
-    else:
-        fields_output = open(out_file_name, "w")
-
-    for entry in resp_raw["results"]:
-        fields_output.write(entry[column] + "\n")
-=======
     csv_from_json(
         out_file_name=out_file_name,
         print_to_stdout=print_to_stdout,
@@ -523,7 +505,6 @@
         raw_results=resp_raw["results"],
         column_names=columns,
     )
->>>>>>> eb29481a
 
 
 def assign_output_method(args, record_name, friendly_assay_type):
