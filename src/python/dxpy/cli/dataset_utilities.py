#!/usr/bin/env python
# -*- coding: utf-8 -*-
#
# Copyright (C) 2022 DNAnexus, Inc.
#
# This file is part of dx-toolkit (DNAnexus platform client libraries).
#
#   Licensed under the Apache License, Version 2.0 (the "License"); you may not
#   use this file except in compliance with the License. You may obtain a copy
#   of the License at
#
#       http://www.apache.org/licenses/LICENSE-2.0
#
#   Unless required by applicable law or agreed to in writing, software
#   distributed under the License is distributed on an "AS IS" BASIS, WITHOUT
#   WARRANTIES OR CONDITIONS OF ANY KIND, either express or implied. See the
#   License for the specific language governing permissions and limitations
#   under the License.

from __future__ import print_function, unicode_literals, division, absolute_import

import sys
import collections
import json
import os
import re
import csv
import dxpy
import codecs
import subprocess
from ..utils.printing import fill
from ..bindings import DXRecord
from ..bindings.dxdataobject_functions import is_dxlink, describe
from ..bindings.dxfile import DXFile
from ..utils.resolver import resolve_existing_path, is_hashid, ResolutionError, resolve_path, check_folder_exists
from ..utils.file_handle import as_handle
from ..exceptions import (
    err_exit,
    PermissionDenied,
    InvalidInput,
    InvalidState,
    ResourceNotFound,
    default_expected_exceptions,
)

from ..dx_extract_utils.filter_to_payload import validate_JSON, final_payload
from ..dx_extract_utils.input_validation_somatic import validate_somatic_filter
from ..dx_extract_utils.somatic_filter_payload import somatic_final_payload
from ..dx_extract_utils.cohort_filter_payload import cohort_final_payload

database_unique_name_regex = re.compile("^database_\w{24}__\w+$")
database_id_regex = re.compile("^database-\\w{24}$")


def resolve_validate_record_path(path):

    project, folder_path, entity_result = resolve_existing_path(path)

    if project is None:
        raise ResolutionError(
            'Unable to resolve "'
            + path
            + '" to a data object or folder name in a project'
        )
    elif project != entity_result["describe"]["project"]:
        raise ResolutionError(
            'Unable to resolve "'
            + path
            + "\" to a data object or folder name in '"
            + project
            + "'"
        )

    if entity_result["describe"]["class"] != "record":
        err_exit(
            "%s : Invalid path. The path must point to a record type of cohort or dataset"
            % entity_result["describe"]["class"]
        )

    try:
        resp = dxpy.DXHTTPRequest(
            "/" + entity_result["id"] + "/visualize",
            {"project": project, "cohortBrowser": False},
        )
    except PermissionDenied:
        err_exit("Insufficient permissions", expected_exceptions=(PermissionDenied,))
    except (InvalidInput, InvalidState):
        err_exit(
            "%s : Invalid cohort or dataset" % entity_result["id"],
            expected_exceptions=(
                InvalidInput,
                InvalidState,
            ),
        )
    except Exception as details:
        err_exit(str(details))

    if resp["datasetVersion"] != "3.0":
        err_exit(
            "%s : Invalid version of cohort or dataset. Version must be 3.0"
            % resp["datasetVersion"]
        )

    if ("Dataset" in resp["recordTypes"]) or ("CohortBrowser" in resp["recordTypes"]):
        dataset_project = resp["datasetRecordProject"]
    else:
        err_exit(
            "%s : Invalid path. The path must point to a record type of cohort or dataset"
            % resp["recordTypes"]
        )

    return project, entity_result, resp, dataset_project


def viz_query_api_call(resp, payload, route):
    resource_val = resp["url"] + "/viz-query/3.0/" + resp["dataset"] + "/" + route
    try:
        resp_query = dxpy.DXHTTPRequest(
            resource=resource_val, data=payload, prepend_srv=False
        )

    except Exception as details:
        err_exit(str(details))
    sql_results = resp_query["sql"] + ";"
    return sql_results


def raw_query_api_call(resp, payload):
    return viz_query_api_call(resp, payload, 'raw-query')


def cohort_query_api_call(resp, payload):
    # TODO: use updated "cohort-query" route
    return viz_query_api_call(resp, payload, 'cohort-query')


def raw_api_call(resp, payload, sql_message=True):
    resource_val = resp["url"] + "/data/3.0/" + resp["dataset"] + "/raw"
    try:
        resp_raw = dxpy.DXHTTPRequest(
            resource=resource_val, data=payload, prepend_srv=False
        )
        if "error" in resp_raw.keys():
            if resp_raw["error"]["type"] == "InvalidInput":
                err_message = "Insufficient permissions due to the project policy.\n" + resp_raw["error"]["message"]
                
            elif sql_message and resp_raw["error"]["type"] == "QueryTimeOut":

                err_message = "Please consider using `--sql` option to generate the SQL query and query via a private compute cluster.\n" + resp_raw["error"]["message"]        
            elif resp_raw["error"]["type"] == "QueryBuilderError" and resp_raw["error"]["details"] == "rsid exists in request filters without rsid entries in rsid_lookup_table.":
                err_message = "At least one rsID provided in the filter is not present in the provided dataset or cohort"
            else:
                err_message = resp_raw["error"]
            err_exit(err_message)
    except Exception as details:
        err_exit(str(details))
    return resp_raw


def extract_dataset(args):
    """
    Retrieves the data or generates SQL to retrieve the data from a dataset or cohort for a set of entity.fields. Additionally, the dataset's dictionary can be extracted independently or in conjunction with data.
    """
    if (
        not args.dump_dataset_dictionary
        and not args.list_fields
        and not args.list_entities
        and args.fields is None
    ):
        err_exit(
            "Must provide at least one of the following options: --fields, --dump-dataset-dictionary, --list-fields, --list-entities"
        )

    listing_restricted = {
        "dump_dataset_dictionary": False,
        "sql": False,
        "fields": None,
        "output": None,
        "delim": ",",
    }

    def check_options(args, restricted):
        error_list = []
        for option, value in restricted.items():
            if args.__dict__[option] != value:
                error_list.append("--{}".format(option.replace("_", "-")))
        return error_list

    if args.list_fields:
        listing_restricted["list_entities"] = False
        error_list = check_options(args, listing_restricted)
        if error_list:
            err_exit("--list-fields cannot be specified with: {}".format(error_list))

    if args.list_entities:
        listing_restricted["list_fields"] = False
        listing_restricted["entities"] = None
        error_list = check_options(args, listing_restricted)
        if error_list:
            err_exit("--list-entities cannot be specified with: {}".format(error_list))

    delimiter = str(codecs.decode(args.delim, "unicode_escape"))
    if len(delimiter) == 1 and delimiter != '"':
        if delimiter == ",":
            out_extension = ".csv"
        elif delimiter == "\t":
            out_extension = ".tsv"
        else:
            out_extension = ".txt"
    else:
        err_exit("Invalid delimiter specified")

    project, entity_result, resp, dataset_project = resolve_validate_record_path(args.path)

    dataset_id = resp["dataset"]
    out_directory = ""
    out_file_field = ""
    print_to_stdout = False
    files_to_check = []
    file_already_exist = []

    def _check_system_python_version():
        python_version = sys.version_info[:3]
        # Set python version range
        # python_range = 0 for python_version>="3.7"
        # python_range = 1 for python_version>="3.5.3" and python_version<"3.7"
        # python_range = 2 for python_version<"3.5.3"
        if python_version >= (3, 7):
            python_range = "0"
        elif python_version >= (3, 5, 3):
            python_range = "1"
        else:
            python_range = "2"
        return python_range

    def _check_pandas_version(
        python_range, current_pandas_version, pandas_version_range
    ):
        # Valid pandas versions based on python versions
        # python_range = 0; python_version>="3.7"; Valid pandas version: pandas==1.3.5
        # python_range = 1; python_version>="3.5.3" and python_version<"3.7"; Valid pandas version: pandas>=0.23.3,<=0.25.3
        # python_range = 2; python_version<"3.5.3"; Valid pandas version: pandas>=0.23.3,< 0.25.0
        system_pandas_version = tuple(map(int, current_pandas_version.split(".")))
        if (
            (python_range == "0" and system_pandas_version == (1, 3, 5))
            or (
                python_range == "1"
                and ((0, 25, 3) >= system_pandas_version >= (0, 23, 3))
            )
            or (
                python_range == "2"
                and ((0, 25, 0) > system_pandas_version >= (0, 23, 3))
            )
        ):
            pass
        else:
            print(
                "Warning: For '-ddd' usage, the recommended pandas version is {}. The installed version of pandas is {}. It is recommended to update pandas. For example, 'pip/pip3 install -I pandas==X.X.X' where X.X.X is {}.".format(
                    pandas_version_range, current_pandas_version, pandas_version_range
                )
            )

    if args.dump_dataset_dictionary:
        global pd
        pandas_version_dictionary = {
            "0": "'1.3.5'",
            "1": ">= '0.23.3' and <= '0.25.3'",
            "2": ">= '0.23.3' and < '0.25.0'",
        }
        python_range = _check_system_python_version()
        try:
            import pandas as pd

            current_pandas_version = pd.__version__
            _check_pandas_version(
                python_range,
                current_pandas_version,
                pandas_version_dictionary[python_range],
            )
        except ImportError as e:
            err_exit(
                "'-ddd' requires the use of pandas, which is not currently installed. Please install pandas to a version {}. For example, 'pip/pip3 install -I pandas==X.X.X' where X.X.X is {}.".format(
                    pandas_version_dictionary[python_range],
                    pandas_version_dictionary[python_range],
                )
            )

        if args.output is None:
            out_directory = os.getcwd()
        elif args.output == "-":
            print_to_stdout = True
        elif os.path.exists(args.output):
            if os.path.isdir(args.output):
                out_directory = args.output
            else:
                err_exit(
                    "Error: When using -ddd, --output must be an existing directory"
                )
        else:
            err_exit("Error: When using -ddd, --output must be an existing directory")

        if print_to_stdout:
            output_file_data = sys.stdout
            output_file_coding = sys.stdout
            output_file_entity = sys.stdout
        else:
            output_file_data = os.path.join(
                out_directory, resp["recordName"] + ".data_dictionary" + out_extension
            )
            output_file_coding = os.path.join(
                out_directory, resp["recordName"] + ".codings" + out_extension
            )
            output_file_entity = os.path.join(
                out_directory, resp["recordName"] + ".entity_dictionary" + out_extension
            )
            files_to_check = [output_file_data, output_file_coding, output_file_entity]

    if args.fields:
        if args.sql:
            file_name_suffix = ".data.sql"
        else:
            file_name_suffix = out_extension

        if args.output is None:
            out_directory = os.getcwd()
            out_file_field = os.path.join(
                out_directory, resp["recordName"] + file_name_suffix
            )
            files_to_check.append(out_file_field)
        elif args.output == "-":
            print_to_stdout = True
        elif os.path.exists(args.output):
            if os.path.isdir(args.output):
                out_directory = args.output
                out_file_field = os.path.join(
                    out_directory, resp["recordName"] + file_name_suffix
                )
                files_to_check.append(out_file_field)
            else:
                file_already_exist.append(args.output)
        elif os.path.exists(os.path.dirname(args.output)) or not os.path.dirname(
            args.output
        ):
            out_file_field = args.output
        else:
            err_exit(
                "Error: {path} could not be found".format(
                    path=os.path.dirname(args.output)
                )
            )

    for file in files_to_check:
        if os.path.exists(file):
            file_already_exist.append(file)

    if file_already_exist:
        err_exit("Error: path already exists {path}".format(path=file_already_exist))

    rec_descriptor = DXDataset(dataset_id, project=dataset_project).get_descriptor()
    if args.fields is not None:
        fields_list = "".join(args.fields).split(",")
        error_list = []
        for entry in fields_list:
            entity_field = entry.split(".")
            if len(entity_field) < 2:
                error_list.append(entry)
            elif (
                entity_field[0] not in rec_descriptor.model["entities"].keys()
                or entity_field[1]
                not in rec_descriptor.model["entities"][entity_field[0]][
                    "fields"
                ].keys()
            ):
                error_list.append(entry)

        if error_list:
            err_exit("The following fields cannot be found: %s" % error_list)

        payload = {
            "project_context": project,
            "fields": [{item: "$".join(item.split("."))} for item in fields_list],
        }
        if "CohortBrowser" in resp["recordTypes"]:
            if resp.get("baseSql"):
                payload["base_sql"] = resp.get("baseSql")
            payload["filters"] = resp["filters"]

        if args.sql:
            sql_results = raw_query_api_call(resp, payload)
            if print_to_stdout:
                print(sql_results)
            else:
                with open(out_file_field, "w") as f:
                    print(sql_results, file=f)
        else:
            resp_raw = raw_api_call(resp, payload)
            csv_from_json(
                out_file_name=out_file_field,
                print_to_stdout=print_to_stdout,
                sep=delimiter,
                raw_results=resp_raw["results"],
                column_names=fields_list,
            )

    elif args.sql:
        err_exit("`--sql` passed without `--fields`")

    if args.dump_dataset_dictionary:
        rec_dict = rec_descriptor.get_dictionary()
        write_ot = rec_dict.write(
            output_file_data=output_file_data,
            output_file_entity=output_file_entity,
            output_file_coding=output_file_coding,
            sep=delimiter,
        )

    # Listing section
    if args.list_entities or args.list_fields:
        # Retrieve entity names, titles and main entity
        entity_names_and_titles, _main_entity = retrieve_entities(rec_descriptor.model)
        # List entities
        if args.list_entities:
            print("\n".join(entity_names_and_titles))
        # List fields
        if args.list_fields:
            list_fields(rec_descriptor.model, _main_entity, args)


def get_assay_info(rec_descriptor, assay_type):
    assay_list = rec_descriptor.assays
    selected_type_assays = []
    other_assays = []
    if not assay_list:
        err_exit("No valid assays in the dataset.")
    else:
        for a in assay_list:
            if a["generalized_assay_model"] == assay_type:
                selected_type_assays.append(a)
            else:
                other_assays.append(a)
    return (selected_type_assays, other_assays)


#### Validate json filters ####
def json_validation_function(filter_type, args):
    filter_arg = "args.retrieve_" + filter_type
    filter_value = str(vars(args)["retrieve_" + filter_type])
    filter = {}
    if filter_value.endswith(".json"):
        if os.path.isfile(filter_value):
            if os.stat(filter_value).st_size == 0:
                err_exit(
                    'No filter given for --retrieve-{filter_type} or JSON for "--retrieve-{filter_type}" does not contain valid filter information.'.format(
                        filter_type=filter_type
                    )
                )
            else:
                with open(filter_value, "r") as json_file:
                    try:
                        filter = json.load(json_file)
                    except Exception as json_error:
                        err_exit(
                            "JSON for variant filters is malformatted.",
                            expected_exceptions=default_expected_exceptions,
                        )
        else:
            err_exit(
                "JSON file {filter_json} provided does not exist".format(
                    filter_json=filter_value
                )
            )
    else:
        if filter_value == "{}":
            err_exit(
                'No filter given for --retrieve-{filter_type} or JSON for "--retrieve-{filter_type}" does not contain valid filter information.'.format(
                    filter_type=filter_type
                )
            )
        else:
            try:
                filter = json.loads(filter_value)
            except Exception as json_error:
                err_exit(
                    "JSON for variant filters is malformatted.",
                    expected_exceptions=default_expected_exceptions,
                )

    if filter_type in ["allele", "annotation", "genotype"]:
        validate_JSON(filter, filter_type)
    elif filter_type in ["variant"]:
        validate_somatic_filter(filter, filter_type)

    return filter
   

def retrieve_meta_info(resp, project_id, assay_id, assay_name, print_to_stdout, out_file_name):
    table = "vcf_meta_information_unique"
    columns = ["Field", "ID", "Type", "Number", "Description"]
    payload = {
        "project_context": project_id,
        "fields": [
            {column: "$".join((table, column))} for column in columns
        ],
        "is_cohort": False,
        "variant_browser": {
            "name": assay_name,
            "id": assay_id,
        },
    }
    resp_raw = raw_api_call(resp, payload, sql_message=False)

    csv_from_json(
        out_file_name=out_file_name,
        print_to_stdout=print_to_stdout,
        sep="\t",
        raw_results=resp_raw["results"],
        column_names=columns,
    )


def assign_output_method(args, record_name, friendly_assay_type):
    #### Decide output method based on --output and --sql ####
    if args.sql:
        file_name_suffix = ".data.sql"
    elif friendly_assay_type == 'somatic' and args.retrieve_meta_info:
        file_name_suffix = ".vcf_meta_info.txt"
    else:
        file_name_suffix = ".tsv"
    file_already_exist = []
    files_to_check = []
    out_file = ""

    print_to_stdout = False
    if args.output is None:
        out_directory = os.getcwd()
        out_file = os.path.join(out_directory, record_name + file_name_suffix)
        files_to_check.append(out_file)
    elif args.output == "-":
        print_to_stdout = True
    elif os.path.exists(args.output):
        if os.path.isdir(args.output):
            err_exit("--output should be a file, not a directory.")
        else:
            file_already_exist.append(args.output)
    elif os.path.exists(os.path.dirname(args.output)) or not os.path.dirname(
        args.output
    ):
        out_file = args.output
    else:
        err_exit(
            "Error: {path} could not be found".format(path=os.path.dirname(args.output))
        )

    for file in files_to_check:
        if os.path.exists(file):
            file_already_exist.append(file)

    if file_already_exist:
        err_exit("Cannot specify the output to be an existing file.")
    return out_file, print_to_stdout

def get_assay_name_info(
    list_assays, assay_name, path, friendly_assay_type, rec_descriptor
):
    """
    Generalized function for determining assay name and reference genome
    """
    if friendly_assay_type == "germline":
        assay_type = "genetic_variant"
    elif friendly_assay_type == "somatic":
        assay_type = "somatic_variant"

    #### Get names of genetic assays ####
    if list_assays:
        (target_assays, other_assays) = get_assay_info(
            rec_descriptor, assay_type=assay_type
        )
        if not target_assays:
            err_exit("There's no {} assay in the dataset provided.").format(assay_type)
        else:
            for a in target_assays:
                print(a["name"])
            sys.exit(0)

    #### Decide which assay is to be queried and which ref genome is to be used ####
    (target_assays, other_assays) = get_assay_info(
        rec_descriptor, assay_type=assay_type
    )

    target_assay_names = [ga["name"] for ga in target_assays]
    target_assay_ids = [ga["uuid"] for ga in target_assays]
    other_assay_names = [oa["name"] for oa in other_assays]
    # other_assay_ids = [oa["uuid"] for oa in other_assays]

    if target_assay_names and target_assay_ids:
        selected_assay_name = target_assay_names[0]
        selected_assay_id = target_assay_ids[0]
    else:
        err_exit("There's no {} assay in the dataset provided.").format(
            friendly_assay_type
        )
    if assay_name:
        if assay_name not in list(target_assay_names):
            if assay_name in list(other_assay_names):
                err_exit(
                    "This is not a valid assay. For valid assays accepted by the function, `extract_assay {}`, please use the --list-assays flag.".format(
                        friendly_assay_type
                    )
                )
            else:
                err_exit(
                    "Assay {assay_name} does not exist in the {path}.".format(
                        assay_name=assay_name, path=path
                    )
                )
        else:
            selected_assay_name = assay_name
            for ga in target_assays:
                if ga["name"] == assay_name:
                    selected_assay_id = ga["uuid"]

    selected_ref_genome = "GRCh38.92"
    
    if friendly_assay_type == "germline":
        for a in target_assays:
            if a["name"] == selected_assay_name and a["reference_genome"]:
                selected_ref_genome = a["reference_genome"]["name"]

    return(selected_assay_name, selected_assay_id, selected_ref_genome)


def comment_fill(string, comment_string='#  ', **kwargs):
    width_adjustment = kwargs.pop('width_adjustment', 0) - len(comment_string)
    return re.sub('^', comment_string, fill(string, width_adjustment=width_adjustment, **kwargs), flags=re.MULTILINE)


def extract_assay_germline(args):
    """
    Retrieve the selected data or generate SQL to retrieve the data from an genetic variant assay in a dataset or cohort based on provided rules.
    """
    ######## Input combination validation ########
    filter_given = False
    if args.retrieve_allele or args.retrieve_annotation or args.retrieve_genotype:
        filter_given = True
    #### Check if valid options are passed with the --json-help flag ####
    if args.json_help:
        if not filter_given:
            err_exit(
                'Please specify one of the following: --retrieve-allele, --retrieve-genotype or --retrieve-annotation" for details on the corresponding JSON template and filter definition.'
            )
        elif args.list_assays or args.assay_name or args.sql or args.output:
            err_exit(
                "Please check to make sure the parameters are set properly. --json-help cannot be specified with options other than --retrieve-annotation/--retrieve-allele/--retrieve-genotype."
            )
    #### Validate that other arguments are not passed with --list-assays ####
    if args.list_assays:
        if args.sql:
            err_exit("The flag, --sql, cannot be used with --list-assays.")
        elif args.output:
            err_exit(
                'When --list-assays is specified, output is to STDOUT. "--output" may not be supplied.'
            )
        elif filter_given:
            err_exit("--list-assays cannot be presented with other options.")

    #### Check if the retrieve options are passed correctly, print help if needed ####
    if args.retrieve_allele:
        if args.json_help:
            print(
                comment_fill('Filters and respective definitions', comment_string='# ') + '\n#\n' +
                comment_fill('rsid: rsID associated with an allele or set of alleles. If multiple values are provided, the conditional search will be, "OR." For example, ["rs1111", "rs2222"], will search for alleles which match either "rs1111" or "rs2222". String match is case sensitive.') + '\n#\n' +
                comment_fill('type: Type of allele. Accepted values are "SNP", "Ins", "Del", "Mixed". If multiple values are provided, the conditional search will be, "OR." For example, ["SNP", "Ins"], will search for variants which match either "SNP" or "Ins". String match is case sensitive.') + '\n#\n' +
                comment_fill('dataset_alt_af: Dataset alternate allele frequency, a json object with empty content or two sets of key/value pair: {min: 0.1, max:0.5}. Accepted numeric value for each key is between and including 0 and 1.  If a user does not want to apply this filter but still wants this information in the output, an empty json object should be provided.') + '\n#\n' +
                comment_fill('gnomad_alt_af: gnomAD alternate allele frequency. a json object with empty content or two sets of key/value pair: {min: 0.1, max:0.5}. Accepted value for each key is between 0 and 1. If a user does not want to apply this filter but still wants this information in the output, an empty json object should be provided.') + '\n#\n' +
                comment_fill('location: Genomic range in the reference genome where the starting position of alleles fall into. If multiple values are provided in the list, the conditional search will be, "OR." String match is case sensitive.') + '\n#\n' +
                comment_fill('JSON filter template for --retrieve-allele', comment_string='# ') + '\n' +
'{\n  "rsid": ["rs11111", "rs22222"],\n  "type": ["SNP", "Del", "Ins"],\n  "dataset_alt_af": {"min": 0.001, "max": 0.05},\n  "gnomad_alt_af": {"min": 0.001, "max": 0.05},\n  "location": [\n    {\n      "chromosome": "1",\n      "starting_position": "10000",\n      "ending_position": "20000"\n    },\n    {\n      "chromosome": "X",\n      "starting_position": "500",\n      "ending_position": "1700"\n    }\n  ]\n}'
            )
            sys.exit(0)
    elif args.retrieve_annotation:
        if args.json_help:
            print(
                comment_fill('Filters and respective definitions', comment_string='# ') + '\n#\n' +
                comment_fill('allele_id: ID of an allele for which annotations should be returned. If multiple values are provided, annotations for any alleles that match one of the values specified will be listed. For example, ["1_1000_A_T", "1_1010_C_T"], will search for annotations of alleles which match either "1_1000_A_T" or ""1_1010_C_T". String match is case insensitive.') + '\n#\n' +
                comment_fill('gene_name: Gene name of the annotation. A list of gene names whose annotations will be returned. If multiple values are provided, the conditional search will be, "OR." For example, ["BRCA2", "ASPM"], will search for annotations which match either "BRCA2" or "ASPM". String match is case insensitive.') + '\n#\n' +
                comment_fill('gene_id: Ensembl gene ID (ENSG) of the annotation. If multiple values are provided, the conditional search will be, "OR." For example, ["ENSG00000302118", "ENSG00004000504"], will search for annotations which match either "ENSG00000302118" or "ENSG00004000504". String match is case insensitive.') + '\n#\n' +
                comment_fill('feature_id: Ensembl feature id (ENST) where the range overlaps with the variant. Currently, only  coding transcript IDs are searched. If multiple values are provided, the conditional search will be, "OR." For example, ["ENST00000302118.5", "ENST00004000504.1"], will search for annotations which match either "ENST00000302118.5" or "ENST00004000504.1". String match is case insensitive.') + '\n#\n' +
                comment_fill('consequences: Consequence as recorded in the annotation. If multiple values are provided, the conditional search will be, "OR." For example, ["5_prime_UTR_variant", "3_prime_UTR_variant"], will search for annotations which match either "5 prime UTR variant" or "3 prime UTR variant". String match is case sensitive. For all supported consequences terms, please refer to snpeff: http://pcingola.github.io/SnpEff/se_inputoutput/#effect-prediction-details (Effect Seq. Ontology column). This filter cannot be specified by itself, and must be included with at least one of the following filters: "gene_id", "gene_name",or "feature_id".') + '\n#\n' +
                comment_fill('putative_impact: Putative impact as recorded in the annotation. Possible values are [ "HIGH", "MODERATE", "LOW", "MODIFIER"]. If multiple values are provided, the conditional search will be, "OR." For example, ["MODIFIER", "HIGH"], will search for annotations which match either "MODIFIER" or "HIGH". String match is case insensitive. For all supported terms, please refer to snpeff: http://pcingola.github.io/SnpEff/se_inputoutput/#impact-prediction. This filter cannot be specified by itself, and must be included with at least one of the following filters: "gene_id", "gene_name", or "transcript_id".') + '\n#\n' +
                comment_fill('hgvs_c: HGVS (DNA) code of the annotation. If multiple values are provided, the conditional search will be, "OR." For example, ["c.-49A>G", "c.-20T>G"], will search for annotations which match either "c.-49A>G" or "c.-20T>G". String match is case sensitive.') + '\n#\n' +
                comment_fill('hgvs_p: HGVS (Protein) code of the annotation. If multiple values are provided, the conditional search will be, "OR." For example, ["p.Gly2Asp", "p.Aps2Gly"], will search for annotations which match either "p.Gly2Asp" or "p.Aps2Gly". String match is case sensitive.') + '\n#\n' +
                comment_fill('JSON filter template for --retrieve-annotation', comment_string='# ') + '\n' +
                '{\n  "allele_id":["1_1000_A_T","2_1000_G_C"],\n  "gene_name": ["BRCA2"],\n  "gene_id": ["ENST00000302118"],\n  "feature_id": ["ENST00000302118.5"],\n  "consequences": ["5 prime UTR variant"],\n  "putative_impact": ["MODIFIER"],\n  "hgvs_c": ["c.-49A>G"],\n  "hgvs_p": ["p.Gly2Asp"]\n}'
            )
            sys.exit(0)
    elif args.retrieve_genotype:
        if args.json_help:
            print(
                comment_fill('Filters and respective definitions', comment_string='# ') + '\n#\n' +
                comment_fill('allele_id: ID(s) of one or more alleles for which sample genotypes will be returned. If multiple values are provided, any samples having at least one allele that match any of the values specified will be listed. For example, ["1_1000_A_T", "1_1010_C_T"], will search for samples with at least one allele matching either "1_1000_A_T" or "1_1010_C_T". String match is case insensitive.') + '\n#\n' +
                comment_fill('sample_id: Optional, one or more sample IDs for which sample genotypes will be returned. If the provided object is a cohort, this further intersects the sample ids. If a user has a list of samples more than 1,000, it is recommended to use a cohort id containing all the samples.') + '\n#\n' +
                comment_fill('genotype_type: Optional, one or more genotype types for which sample genotype types will be returned. One of: hom-alt (homozygous for the non-ref allele), het-ref (heterozygous with a ref allele and alt allele), het-alt (heterozygous with two distinct alt alleles), half (only one alt allele is known, second allele is unknown).') + '\n#\n' +
                comment_fill('JSON filter template for --retrieve-genotype', comment_string='# ') + '\n' +
                '{\n  "sample_id": ["s1", "s2"],\n  "allele_id": ["1_1000_A_T","2_1000_G_C"],\n  "genotype_type": ["het-ref", "hom-alt"]\n}'
            )
            sys.exit(0)

    if args.retrieve_allele:
        filter_dict = json_validation_function("allele", args)
    elif args.retrieve_annotation:
        filter_dict = json_validation_function("annotation", args)
    elif args.retrieve_genotype:
        filter_dict = json_validation_function("genotype", args)

    #### Validate that a retrieve option is passed with --assay-name ####
    if args.assay_name:
        if not filter_given:
            err_exit(
                "--assay-name must be used with one of --retrieve-allele,--retrieve-annotation, --retrieve-genotype."
            )

    #### Validate that a retrieve option is passed with --sql ####
    if args.sql:
        if not filter_given:
            err_exit(
                "When --sql provided, must also provide at least one of the three options: --retrieve-allele <JSON>; --retrieve-genotype <JSON>; --retrieve-annotation <JSON>."
            )

    ######## Data Processing ########
    project, entity_result, resp, dataset_project = resolve_validate_record_path(args.path)

    if "CohortBrowser" in resp["recordTypes"] and any(
        [args.list_assays, args.assay_name]
    ):
        err_exit(
            "Currently --assay-name and --list-assays may not be used with a CohortBrowser record (Cohort Object) as input. To select a specific assay or to list assays, please use a Dataset Object as input."
        )
    dataset_id = resp["dataset"]
    rec_descriptor = DXDataset(dataset_id, project=dataset_project).get_descriptor()

    selected_assay_name, selected_assay_id, selected_ref_genome = get_assay_name_info(
        args.list_assays, args.assay_name, args.path, "germline", rec_descriptor
    )

    out_file, print_to_stdout = assign_output_method(args, resp["recordName"], "germline")

    payload = {}
    if args.retrieve_allele:
        payload, fields_list = final_payload(
            full_input_dict=filter_dict,
            name=selected_assay_name,
            id=selected_assay_id,
            project_context=project,
            genome_reference=selected_ref_genome,
            filter_type="allele",
        )
    elif args.retrieve_annotation:
        payload, fields_list = final_payload(
            full_input_dict=filter_dict,
            name=selected_assay_name,
            id=selected_assay_id,
            project_context=project,
            genome_reference=selected_ref_genome,
            filter_type="annotation",
        )
    elif args.retrieve_genotype:
        payload, fields_list = final_payload(
            full_input_dict=filter_dict,
            name=selected_assay_name,
            id=selected_assay_id,
            project_context=project,
            genome_reference=selected_ref_genome,
            filter_type="genotype",
        )

    if "CohortBrowser" in resp["recordTypes"]:
        if resp.get("baseSql"):
            payload["base_sql"] = resp.get("baseSql")
        payload["filters"] = resp["filters"]

    #### Run api call to get sql or extract data ####
    if filter_given:
        if args.sql:
            sql_results = raw_query_api_call(resp, payload)
            if args.retrieve_genotype:
                geno_table = re.search(
                    r"\bgenotype_alt_read_optimized\w+", sql_results
                ).group()
                substr = "`" + geno_table + "`.`type`"
                sql_results = sql_results.replace(
                    substr, "REPLACE(`" + geno_table + "`.`type`, 'hom', 'hom-alt')", 1
                )

            if print_to_stdout:
                print(sql_results)
            else:
                with open(out_file, "w") as sql_file:
                    print(sql_results, file=sql_file)
        else:
            resp_raw = raw_api_call(resp, payload)
            if args.retrieve_genotype:
                for r in resp_raw["results"]:
                    if r["genotype_type"] == "hom":
                        r["genotype_type"] = "hom-alt"

            csv_from_json(
                out_file_name=out_file,
                print_to_stdout=print_to_stdout,
                sep="\t",
                raw_results=resp_raw["results"],
                column_names=fields_list,
                quote_char=str("|"),
            )


def retrieve_entities(model):
    """
    Retrieves the entities in form of <entity_name>\t<entity_title> and identifies main entity
    """
    entity_names_and_titles = []
    for entity in sorted(model["entities"].keys()):
        entity_names_and_titles.append(
            "{}\t{}".format(entity, model["entities"][entity]["entity_title"])
        )
        if model["entities"][entity]["is_main_entity"] is True:
            main_entity = entity
    return entity_names_and_titles, main_entity


def list_fields(model, main_entity, args):
    """
    Listing fileds in the model in form at <entity>.<field_name>\t<field_title> for specified list of entities
    """
    present_entities = model["entities"].keys()
    entities_to_list_fields = [model["entities"][main_entity]]
    if args.entities:
        entities_to_list_fields = []
        error_list = []
        for entity in sorted(args.entities.split(",")):
            if entity in present_entities:
                entities_to_list_fields.append(model["entities"][entity])
            else:
                error_list.append(entity)
        if error_list:
            err_exit("The following entity/entities cannot be found: %s" % error_list)
    fields = []
    for entity in entities_to_list_fields:
        for field in sorted(entity["fields"].keys()):
            fields.append(
                "{}.{}\t{}".format(
                    entity["name"], field, entity["fields"][field]["title"]
                )
            )
    print("\n".join(fields))


def csv_from_json(
    out_file_name="",
    print_to_stdout=False,
    sep=",",
    raw_results=[],
    column_names=[],
    quote_char=str('"'),
    quoting=csv.QUOTE_MINIMAL,
):
    if print_to_stdout:
        fields_output = sys.stdout
    else:
        fields_output = open(out_file_name, "w")

    csv_writer = csv.DictWriter(
        fields_output,
        delimiter=str(sep),
        doublequote=True,
        escapechar=None,
        lineterminator="\n",
        quotechar=quote_char,
        quoting=quoting,
        skipinitialspace=False,
        strict=False,
        fieldnames=column_names,
    )
    csv_writer.writeheader()
    for entry in raw_results:
        csv_writer.writerow(entry)

    if not print_to_stdout:
        fields_output.close()


def extract_assay_somatic(args):
    """
    Retrieve the selected data or generate SQL to retrieve the data from an somatic variant assay in a dataset or cohort based on provided rules.
    """
    
    ######## Input combination validation and print help########
    invalid_combo_args = any([args.include_normal_sample, args.additional_fields, args.json_help, args.sql])

    if args.retrieve_meta_info and invalid_combo_args:
        err_exit(
            "The flag, --retrieve-meta-info cannot be used with arguments other than --assay-name, --output."
        )

    if args.list_assays and any([args.assay_name, args.output, invalid_combo_args]):
        err_exit(
            '--list-assays cannot be presented with other options.'
        )

    if args.json_help:
        if any([args.assay_name, args.output, args.include_normal_sample, args.additional_fields, args.sql]):
            err_exit(
                "--json-help cannot be passed with any of --assay-name, --sql, --additional-fields, --additional-fields-help, --output."
            )
        elif args.retrieve_variant is None:
            err_exit("--json-help cannot be passed without --retrieve-variant.")
        else:
            print(
                comment_fill('Filters and respective definitions', comment_string='# ') + '\n#\n' +
                comment_fill('location: "location" filters variants based on having an allele_id which has a corresponding annotation row which matches the supplied "chromosome" with CHROM and where the start position (POS) of the allele_id is between and including the supplied "starting_position" and "ending_position". If multiple values are provided in the list, the conditional search will be, "OR". String match is case sensitive.') + '\n#\n' +
               comment_fill('symbol: "symbol" filters variants based on having an allele_id which has a corresponding annotation row which has a matching symbol (gene) name. If multiple values are provided, the conditional search will be, "OR". For example, ["BRCA2", "ASPM"], will search for variants which match either "BRCA2" or "ASPM". String match is case sensitive.') + '\n#\n' +
               comment_fill('gene: "gene" filters variants based on having an allele_id which has a corresponding annotation row which has a matching gene ID of the variant. If multiple values are provided, the conditional search will be, "OR". For example, ["ENSG00000302118", "ENSG00004000504"], will search for variants which match either "ENSG00000302118" or "ENSG00004000504". String match is case insensitive.') + '\n#\n' +
               comment_fill('feature: "feature" filters variants based on having an allele_id which has a corresponding annotation row which has a matching feature ID. The most common Feature ID is a transcript_id. If multiple values are provided, the conditional search will be, "OR". For example, ["ENST00000302118", "ENST00004000504"], will search for variants which match either "ENST00000302118" or "ENST00004000504". String match is case insensitive.') + '\n#\n' +
               comment_fill('hgvsc: "hgvsc" filters variants based on having an allele_id which has a corresponding annotation row which has a matching HGVSc. If multiple values are provided, the conditional search will be, "OR". For example, ["c.-49A>G", "c.-20T>G"], will search for alleles which match either "c.-49A>G" or "c.-20T>G". String match is case sensitive.') + '\n#\n' +
               comment_fill('hgvsp: "hgvsp" filters variants based on having an allele_id which has a corresponding annotation row which has a matching HGVSp. If multiple values are provided, the conditional search will be, "OR". For example, ["p.Gly2Asp", "p.Aps2Gly"], will search for variants which match either "p.Gly2Asp" or "p.Aps2Gly". String match is case sensitive.') + '\n#\n' +
               comment_fill('allele_id: "allele_id" filters variants based on allele_id match. If multiple values are provided, anymatch will be returned. For example, ["1_1000_A_T", "1_1010_C_T"], will search for allele_ids which match either "1_1000_A_T" or ""1_1010_C_T". String match is case sensitive/exact match.') + '\n#\n' +
               comment_fill('variant_type: Type of allele. Accepted values are "SNP", "INS", "DEL", "DUP", "INV", "CNV", "CNV:TR", "BND", "DUP:TANDEM", "DEL:ME", "INS:ME", "MISSING", "MISSING:DEL", "UNSPECIFIED", "REF" or "OTHER". If multiple values are provided, the conditional search will be, "OR". For example, ["SNP", "INS"], will search for variants which match either "SNP" or ""INS". String match is case insensitive.') + '\n#\n' +
               comment_fill('sample_id: "sample_id" filters either a pair of tumor-normal samples based on having sample_id which has a corresponding sample row which has a matching sample_id. If a user has more than 500 IDs, it is recommended to either retrieve multiple times, or use a cohort id containing all desired individuals, providing the full set of sample_ids.') + '\n#\n' +
               comment_fill('assay_sample_id: "assay_sample_id" filters either a tumor or normal sample based on having an assay_sample_id which has a corresponding sample row which has a matching assay_sample_id. If a user has a list of more than 1,000 IDs, it is recommended to either retrieve multiple times, or use a cohort id containing all desired individuals, providing the full set of assay_sample_ids.') + '\n#\n' +
               comment_fill('JSON filter template for --retrieve-variant', comment_string='# ') + '\n' +
                               '{\n  "location": [\n    {\n      "chromosome": "1",\n      "starting_position": "10000",\n      "ending_position": "20000"\n    },\n    {\n      "chromosome": "X",\n      "starting_position": "500",\n      "ending_position": "1700"\n    }\n  ],\n  "annotation": {\n    "symbol": ["BRCA2"],\n    "gene": ["ENST00000302118"],\n    "feature": ["ENST00000302118.5"],\n    "hgvsc": ["c.-49A>G"],\n    "hgvsp": ["p.Gly2Asp"]\n  },\n  "allele" : {\n    "allele_id":["1_1000_A_T","2_1000_G_C"],\n    "variant_type" : ["SNP", "INS"]\n  },\n  "sample": {\n    "sample_id": ["Sample1", "Sample2"],\n    "assay_sample_id" : ["Sample1_tumt", "Sample1_nor"]\n  }\n}'
            )
            sys.exit(0)

    if args.additional_fields_help:
        if any([args.assay_name, args.output, invalid_combo_args]):
            err_exit(
                '--additional-fields-help cannot be presented with other options.'
            )
        else:
            def print_fields(fields):
                for row in fields:
                    fields_string = "{: <22} {: <22} ".format(*row[:2])
                    width = len(fields_string)
                    fields_string += re.sub('\n', '\n' + ' ' * width, fill(row[2], width_adjustment=-width))
                    print(fields_string)
            print(fill('The following fields will always be returned by default:') + '\n')
            fixed_fields = [['NAME', 'TITLE', 'DESCRIPTION'], 
                            ['assay_sample_id', 'Assay Sample ID', 'A unique identifier for the tumor or normal sample. Populated from the sample columns of the VCF header.'], 
                            ['allele_id', 'Allele ID', 'An unique identification of the allele'], 
                            ['CHROM', 'Chromosome', 'Chromosome of variant, verbatim from original VCF'], 
                            ['POS', 'Position', 'Starting position of variant, verbatim from original VCF'], 
                            ['REF', 'Reference Allele', 'Reference allele of locus, verbatim from original VCF'], 
                            ['allele', 'Allele', 'Sequence of the allele']]
            print_fields(fixed_fields)
            print('\n' + fill('The following fields may be added to the output by using option --additional-fields. If multiple fields are specified, use a comma to separate each entry. For example, "sample_id,tumor_normal"') + '\n')
            additional_fields = [['NAME', 'TITLE', 'DESCRIPTION'], 
                                 ['sample_id', 'Sample ID', 'Unique ID of the pair of tumor-normal samples'], 
                                 ['tumor_normal', 'Tumor-Normal', 'One of ["tumor", "normal"] to describe source sample type'], 
                                 ['ID', 'ID', 'Comma separated list of associated IDs for the variant from the original VCF'], 
                                 ['QUAL', 'QUAL', 'Quality of locus, verbatim from original VCF'], 
                                 ['FILTER', 'FILTER', 'Comma separated list of filters for locus from the original VCF'], 
                                 ['reference_source', 'Reference Source', 'One of ["GRCh37", "GRCh38"] or the allele_sample_id of the respective normal sample'], 
                                 ['variant_type', 'Variant Type', 'The type of allele, with respect to reference'], 
                                 ['symbolic_type', 'Symbolic Type', 'One of ["precise", "imprecise"]. Non-symbolic alleles are always "precise'], 
                                 ['file_id', 'Source File ID', 'DNAnexus platform file-id of original source file'], 
                                 ['INFO', 'INFO', 'INFO section, verbatim from original VCF'], 
                                 ['FORMAT', 'FORMAT', 'FORMAT section, verbatim from original VCF'], 
                                 ['SYMBOL', 'Symbol', 'A list of gene name associated with the variant'], 
                                 ['GENOTYPE', 'GENOTYPE', 'GENOTYPE section, as described by FORMAT section, verbatim from original VCF'],
                                 ['normal_assay_sample_id', 'Normal Assay Sample ID', 'Assay Sample ID of respective "normal" sample, if exists'],
                                 ['normal_allele_ids', 'Normal Allele IDs', 'Allele ID(s) of respective "normal" sample, if exists'],
                                 ['Gene', 'Gene ID', 'A list of gene IDs, associated with the variant'], 
                                 ['Feature', 'Feature ID', 'A list of feature IDs, associated with the variant'], 
                                 ['HGVSc', 'HGVSc', 'A list of sequence variants in HGVS nomenclature, for DNA'], 
                                 ['HGVSp', 'HGVSp', 'A list of sequence variants in HGVS nomenclature, for protein'], 
                                 ['CLIN_SIG', 'Clinical Significance', 'A list of allele specific clinical significance terms']]
            print_fields(additional_fields)
            sys.exit(0)

    # Validate additional fields
    if args.additional_fields:
        additional_fields_input = "".join(args.additional_fields).split(",")
        accepted_additional_fields = ['sample_id', 'tumor_normal', 'ID', 'QUAL', 'FILTER', 'reference_source', 'variant_type', 'symbolic_type', 'file_id', 'INFO', 'FORMAT', 'SYMBOL', 'GENOTYPE', 'normal_assay_sample_id', 'normal_allele_ids', 'Gene', 'Feature', 'HGVSc', 'HGVSp', 'CLIN_SIG']
        for field in additional_fields_input:
            if field not in accepted_additional_fields:
                err_exit("One or more of the supplied fields using --additional-fields are invalid. Please run --additional-fields-help for a list of valid fields")
            
    ######## Data Processing ########
    project, entity_result, resp, dataset_project = resolve_validate_record_path(args.path)
    if "CohortBrowser" in resp["recordTypes"] and any([args.list_assays,args.assay_name]):
        err_exit(
            "Currently --assay-name and --list-assays may not be used with a CohortBrowser record (Cohort Object) as input. To select a specific assay or to list assays, please use a Dataset Object as input."
        )
    dataset_id = resp["dataset"]
    rec_descriptor = DXDataset(dataset_id, project=dataset_project).get_descriptor()

    selected_assay_name, selected_assay_id, selected_ref_genome = get_assay_name_info(
        args.list_assays, args.assay_name, args.path, "somatic", rec_descriptor
    )

    out_file, print_to_stdout = assign_output_method(args, resp["recordName"], "somatic")

    if args.retrieve_meta_info:
        retrieve_meta_info(resp, project, selected_assay_id, selected_assay_name, print_to_stdout, out_file)
        sys.exit(0)

    if args.retrieve_variant:
        filter_dict = json_validation_function("variant", args)
       
        if args.additional_fields:
            payload, fields_list = somatic_final_payload(
                full_input_dict=filter_dict,
                name=selected_assay_name,
                id=selected_assay_id,
                project_context=project,
                genome_reference=selected_ref_genome,
                additional_fields=additional_fields_input,
                include_normal=args.include_normal_sample,
            )
        else:
            payload, fields_list = somatic_final_payload(
                full_input_dict=filter_dict,
                name=selected_assay_name,
                id=selected_assay_id,
                project_context=project,
                genome_reference=selected_ref_genome,
                include_normal=args.include_normal_sample,
            )

        if "CohortBrowser" in resp["recordTypes"]:
            if resp.get("baseSql"):
                payload["base_sql"] = resp.get("baseSql")
            payload["filters"] = resp["filters"]

        #### Run api call to get sql or extract data ####

        if args.sql:
            sql_results = raw_query_api_call(resp, payload)
            if print_to_stdout:
                print(sql_results)
            else:
                with open(out_file, "w") as sql_file:
                    print(sql_results, file=sql_file)
        else:
            resp_raw = raw_api_call(resp, payload)

            csv_from_json(
                out_file_name=out_file,
                print_to_stdout=print_to_stdout,
                sep="\t",
                raw_results=resp_raw["results"],
                column_names=fields_list,
                quote_char=str("\t"),
                quoting=csv.QUOTE_NONE,
            )

def resolve_validate_dx_path(path):
    """
    Resolves dx path into project, folder and name. Fails if non existing folder is provided. 
    """
    
    project, folder, name = resolve_path(path)
    if folder != '/':
        folder_name = '/{}'.format(os.path.basename(folder))
        folder_path = os.path.dirname(folder)
        try:
            folder_exists = check_folder_exists(project, folder_path, folder_name )
        except Exception as e:
            raise ResolutionError(e)
        
        if not folder_exists:
            raise ResolutionError('The folder: {} could not be found in the project: {}'.format(folder, project))
    
    return project, folder, name

def validate_cohort_ids(descriptor,project,resp,ids):
    # Usually the name of the table
    entity_name = descriptor.model["global_primary_key"]["entity"]
    # The name of the column or field in the table
    field_name = descriptor.model["global_primary_key"]["field"] 

    # Prepare a payload to find entries matching the input ids in the dataset
    table_column_name = "{}${}".format(entity_name, field_name)
    fields_list = [{field_name: table_column_name}]
    
    # Note that pheno filters do not need name or id fields
    payload = {
        "project_context": project,
        "fields": fields_list,
        "raw_filters": {
            "pheno_filters": {
                "filters": {
                    table_column_name: [
                        {"condition": "in", "values": ids}
                    ]
                }
            }
        },
    }

    # Use the dxpy raw_api_function to send a POST request to the server with our payload
    resp_raw = raw_api_call(resp, payload)
    # Order of samples doesn't matter so using set here
    discovered_samples = set()
    # Parse the results objects for the cohort ids
    for result in resp_raw["results"]:
        discovered_samples.add(result[field_name])

    # Compare the discovered cohort ids to the user-provided cohort ids
    if discovered_samples != set(ids):
        # Find which given samples are not present in the dataset
        missing_samples = set(ids).difference(discovered_samples)
        err_msg = "The following supplied IDs do not match IDs in the main entity of dataset, {dataset_name}: {ids}".format(dataset_name = from_project,ids = missing_samples)
        err_exit(err_msg)

def create_cohort(args): 
    """
    Create a cohort from dataset/cohort and specified list of samples. 
    """
    #### Validation ####
    # validate and resolve 'PATH' input
    if args.PATH:
        path_project, path_folder, path_name = resolve_validate_dx_path(args.PATH)
        path_project_describe = describe(path_project)
        if path_project_describe["level"] not in ['CONTRIBUTE', 'ADMINISTER']:
            raise ResolutionError('At least CONTRIBUTE permission is required to create a record in a project')

    # validate and resolve 'from' input
    FROM = args.__dict__.get("from")
    from_project, entity_result, resp, dataset_project = resolve_validate_record_path(FROM)

    #### Reading input sample ids from file or command line ####
    samples=[]
    # from file
    if args.cohort_ids_file:
        with open(args.cohort_ids_file,"r") as infile:
            for line in infile:
                samples.append(line)
    # from string
    if args.cohort_ids:
        samples = args.cohort_ids.split(",")
<<<<<<< HEAD
    
    #### Validate the input cohort IDs ####
    # Get the table/entity and field/column of the dataset from the descriptor
    rec_descriptor = DXDataset(entity_result["id"], project=from_project).get_descriptor()

    # Usually the name of the table
    entity_name = rec_descriptor.model["global_primary_key"]["entity"]
    # The name of the column or field in the table
    field_name = rec_descriptor.model["global_primary_key"]["field"] 

    # Prepare a payload to find entries matching the input ids in the dataset
    table_column_name = "{}${}".format(entity_name, field_name)
    fields_list = [{field_name: table_column_name}]
    
    # Note that pheno filters do not need name or id fields
    payload = {
        "project_context": from_project,
        "fields": fields_list,
        "raw_filters": {
            "pheno_filters": {
                "filters": {
                    table_column_name: [
                        {"condition": "in", "values": samples}
                    ]
                }
            }
        },
    }

    # Use the dxpy raw_api_function to send a POST request to the server with our payload
    resp_raw = raw_api_call(resp, payload)
    # Order of samples doesn't matter so using set here
    discovered_samples = set()
    # Parse the results objects for the cohort ids
    for result in resp_raw["results"]:
        discovered_samples.add(result[field_name])

    # Compare the discovered cohort ids to the user-provided cohort ids
    if discovered_samples != set(samples):
        # Find which given samples are not present in the dataset
        missing_samples = set(samples).difference(discovered_samples)
        err_msg = "The following supplied IDs do not match IDs in the main entity of dataset, {dataset_name}: {ids}".format(dataset_name = from_project,ids = missing_samples)
        err_exit(err_msg)
    # Input cohort IDs have been succesfully validated    

   
=======
    
    #### Validate the input cohort IDs ####
    # Get the table/entity and field/column of the dataset from the descriptor
    rec_descriptor = DXDataset(entity_result["id"], project=dataset_project).get_descriptor()


    validate_cohort_ids(rec_descriptor,dataset_project,resp,samples)
    # Input cohort IDs have been succesfully validated
    
    #entity = 'ENTITY'
    #field = 'FIELD'
    #cohort_filter = {}
    #payload = cohort_final_payload(samples, entity, field, cohort_filter, from_project)
    #sql = cohort_query_api_call(resp, payload)
>>>>>>> a02c8d1f


class DXDataset(DXRecord):
    """
    A class to handle record objects of type Dataset.
    Inherits from DXRecord, but automatically populates default fields, details and properties.

    Attributes:
        All the same as DXRecord
        name - from record details
        description - from record details
        schema - from record details
        version - from record details
        descriptor - DXDatasetDescriptor object
    Functions
        get_descriptor - calls DXDatasetDescriptor(descriptor_dxfile) if descriptor is None
        get_dictionary - calls descriptor.get_dictionary

    """

    _record_type = "Dataset"

    def __init__(self, dxid=None, project=None):
        super(DXDataset, self).__init__(dxid, project)
        self.describe(default_fields=True, fields={"properties", "details"})
        assert self._record_type in self.types
        assert "descriptor" in self.details
        if is_dxlink(self.details["descriptor"]):
            self.descriptor_dxfile = DXFile(self.details["descriptor"], mode="rb")
        else:
            err_exit("%s : Invalid cohort or dataset" % self.details["descriptor"])
        self.descriptor = None
        self.name = self.details.get("name")
        self.description = self.details.get("description")
        self.schema = self.details.get("schema")
        self.version = self.details.get("version")

    def get_descriptor(self):
        if self.descriptor is None:
            self.descriptor = DXDatasetDescriptor(
                self.descriptor_dxfile, schema=self.schema
            )
        return self.descriptor

    def get_dictionary(self):
        if self.descriptor is None:
            self.get_descriptor()
        return self.descriptor.get_dictionary()


class DXDatasetDescriptor:
    """
    A class to represent a parsed descriptor of a Dataset record object.

    Attributes
        Representation of JSON object stored in descriptor file
    Functions
        get_dictionary - calls DXDatasetDictionary(descriptor)

    """

    def __init__(self, dxfile, **kwargs):
        python3_5_x = sys.version_info.major == 3 and sys.version_info.minor == 5

        with as_handle(dxfile, is_gzip=True, **kwargs) as f:
            if python3_5_x:
                jsonstr = f.read()
                if type(jsonstr) != str:
                    jsonstr = jsonstr.decode("utf-8")

                obj = json.loads(jsonstr, object_pairs_hook=collections.OrderedDict)
            else:
                obj = json.load(f, object_pairs_hook=collections.OrderedDict)

        for key in obj:
            setattr(self, key, obj[key])
        self.schema = kwargs.get("schema")

    def get_dictionary(self):
        return DXDatasetDictionary(self)


class DXDatasetDictionary:
    """
    A class to represent data, coding and entity dictionaries based on the descriptor.
    All 3 dictionaries will have the same internal representation as dictionaries of string to pandas dataframe.
    Attributes
        data - dictionary of entity name to pandas dataframe representing entity with fields, relationships, etc.
        entity - dictionary of entity name to pandas dataframe representing entity title, etc.
        coding - dictionary of coding name to pandas dataframe representing codes, their hierarchy (if applicable) and their meanings
    """

    def __init__(self, descriptor):
        self.data_dictionary = self.load_data_dictionary(descriptor)
        self.coding_dictionary = self.load_coding_dictionary(descriptor)
        self.entity_dictionary = self.load_entity_dictionary(descriptor)

    def load_data_dictionary(self, descriptor):
        """
        Processes data dictionary from descriptor
        """
        eblocks = collections.OrderedDict()
        join_path_to_entity_field = collections.OrderedDict()
        for entity_name in descriptor.model["entities"]:
            eblocks[entity_name] = self.create_entity_dframe(
                descriptor.model["entities"][entity_name],
                is_primary_entity=(
                    entity_name == descriptor.model["global_primary_key"]["entity"]
                ),
                global_primary_key=(descriptor.model["global_primary_key"]),
            )

            join_path_to_entity_field.update(
                self.get_join_path_to_entity_field_map(
                    descriptor.model["entities"][entity_name]
                )
            )

        edges = []
        for ji in descriptor.join_info:
            skip_edge = False

            for path in [ji["joins"][0]["to"], ji["joins"][0]["from"]]:
                if path not in join_path_to_entity_field:
                    skip_edge = True
                    break

            if not skip_edge:
                edges.append(self.create_edge(ji, join_path_to_entity_field))

        for edge in edges:
            source_eblock = eblocks.get(edge["source_entity"])
            if not source_eblock.empty:
                eb_row_idx = source_eblock["name"] == edge["source_field"]
                if eb_row_idx.sum() != 1:
                    raise ValueError("Invalid edge: " + str(edge))

                ref = source_eblock["referenced_entity_field"].values
                rel = source_eblock["relationship"].values
                ref[eb_row_idx] = "{}:{}".format(
                    edge["destination_entity"], edge["destination_field"]
                )
                rel[eb_row_idx] = edge["relationship"]

                source_eblock = source_eblock.assign(
                    relationship=rel, referenced_entity_field=ref
                )

        return eblocks

    def create_entity_dframe(self, entity, is_primary_entity, global_primary_key):
        """
        Returns DataDictionary pandas DataFrame for an entity.
        """
        required_columns = ["entity", "name", "type", "primary_key_type"]

        extra_cols = [
            "coding_name",
            "concept",
            "description",
            "folder_path",
            "is_multi_select",
            "is_sparse_coding",
            "linkout",
            "longitudinal_axis_type",
            "referenced_entity_field",
            "relationship",
            "title",
            "units",
        ]
        dataset_datatype_dict = {
            "integer": "integer",
            "double": "float",
            "date": "date",
            "datetime": "datetime",
            "string": "string",
        }
        dcols = {col: [] for col in required_columns + extra_cols}
        dcols["entity"] = [entity["name"]] * len(entity["fields"])
        dcols["referenced_entity_field"] = [""] * len(entity["fields"])
        dcols["relationship"] = [""] * len(entity["fields"])

        for field in entity["fields"]:
            # Field-level parameters
            field_dict = entity["fields"][field]
            dcols["name"].append(field_dict["name"])
            dcols["type"].append(dataset_datatype_dict[field_dict["type"]])
            dcols["primary_key_type"].append(
                ("global" if is_primary_entity else "local")
                if (
                    entity["primary_key"]
                    and field_dict["name"] == entity["primary_key"]
                )
                else ""
            )
            # Optional cols to be filled in with blanks regardless
            dcols["coding_name"].append(
                field_dict["coding_name"] if field_dict["coding_name"] else ""
            )
            dcols["concept"].append(field_dict["concept"])
            dcols["description"].append(field_dict["description"])
            dcols["folder_path"].append(
                " > ".join(field_dict["folder_path"])
                if ("folder_path" in field_dict.keys() and field_dict["folder_path"])
                else ""
            )
            dcols["is_multi_select"].append(
                "yes" if field_dict["is_multi_select"] else ""
            )
            dcols["is_sparse_coding"].append(
                "yes" if field_dict["is_sparse_coding"] else ""
            )
            dcols["linkout"].append(field_dict["linkout"])
            dcols["longitudinal_axis_type"].append(
                field_dict["longitudinal_axis_type"]
                if field_dict["longitudinal_axis_type"]
                else ""
            )
            dcols["title"].append(field_dict["title"])
            dcols["units"].append(field_dict["units"])

        try:
            dframe = pd.DataFrame(dcols)
        except ValueError as exc:
            raise exc

        return dframe

    def get_join_path_to_entity_field_map(self, entity):
        """
        Returns map with "database$table$column", "unique_database$table$column",
        as keys and values are (entity, field)
        """
        join_path_to_entity_field = collections.OrderedDict()
        for field in entity["fields"]:
            field_value = entity["fields"][field]["mapping"]
            db_tb_col_path = "{}${}${}".format(
                field_value["database_name"],
                field_value["table"],
                field_value["column"],
            )
            join_path_to_entity_field[db_tb_col_path] = (entity["name"], field)

            if field_value["database_unique_name"] and database_unique_name_regex.match(
                field_value["database_unique_name"]
            ):
                unique_db_tb_col_path = "{}${}${}".format(
                    field_value["database_unique_name"],
                    field_value["table"],
                    field_value["column"],
                )
                join_path_to_entity_field[unique_db_tb_col_path] = (
                    entity["name"],
                    field,
                )
            elif (
                field_value["database_name"]
                and field_value["database_id"]
                and database_id_regex.match(field_value["database_name"])
            ):
                unique_db_name = "{}__{}".format(
                    field_value["database_id"].replace("-", "_").lower(),
                    field_value["database_name"],
                )
                join_path_to_entity_field[unique_db_name] = (entity["name"], field)
        return join_path_to_entity_field

    def create_edge(self, join_info_joins, join_path_to_entity_field):
        """
        Convert an item join_info to an edge. Returns ordereddict.
        """
        edge = collections.OrderedDict()
        column_to = join_info_joins["joins"][0]["to"]
        column_from = join_info_joins["joins"][0]["from"]
        edge["source_entity"], edge["source_field"] = join_path_to_entity_field[
            column_to
        ]
        (
            edge["destination_entity"],
            edge["destination_field"],
        ) = join_path_to_entity_field[column_from]
        edge["relationship"] = join_info_joins["relationship"]
        return edge

    def load_coding_dictionary(self, descriptor):
        """
        Processes coding dictionary from descriptor
        """
        cblocks = collections.OrderedDict()
        for entity in descriptor.model["entities"]:
            for field in descriptor.model["entities"][entity]["fields"]:
                coding_name_value = descriptor.model["entities"][entity]["fields"][
                    field
                ]["coding_name"]
                if coding_name_value and coding_name_value not in cblocks:
                    cblocks[coding_name_value] = self.create_coding_name_dframe(
                        descriptor.model, entity, field, coding_name_value
                    )
        return cblocks

    def create_coding_name_dframe(self, model, entity, field, coding_name_value):
        """
        Returns CodingDictionary pandas DataFrame for a coding_name.
        """
        dcols = {}
        if model["entities"][entity]["fields"][field]["is_hierarchical"]:
            displ_ord = 0

            def unpack_hierarchy(nodes, parent_code, displ_ord):
                """Serialize the node hierarchy by depth-first traversal.

                Yields: tuples of (code, parent_code)
                """
                for node in nodes:
                    if isinstance(node, dict):
                        next_parent_code, child_nodes = next(iter(node.items()))
                        # internal: unpack recursively
                        displ_ord += 1
                        yield next_parent_code, parent_code, displ_ord
                        for deep_node, deep_parent, displ_ord in unpack_hierarchy(
                            child_nodes, next_parent_code, displ_ord
                        ):
                            yield (deep_node, deep_parent, displ_ord)
                    else:
                        # terminal: serialize
                        displ_ord += 1
                        yield (node, parent_code, displ_ord)

            all_codes, parents, displ_ord = zip(
                *unpack_hierarchy(
                    model["codings"][coding_name_value]["display"], "", displ_ord
                )
            )
            dcols.update(
                {
                    "code": all_codes,
                    "parent_code": parents,
                    "meaning": [
                        model["codings"][coding_name_value]["codes_to_meanings"][c]
                        for c in all_codes
                    ],
                    "concept": [
                        model["codings"][coding_name_value]["codes_to_concepts"][c]
                        if (
                            model["codings"][coding_name_value]["codes_to_concepts"]
                            and c
                            in model["codings"][coding_name_value][
                                "codes_to_concepts"
                            ].keys()
                        )
                        else None
                        for c in all_codes
                    ],
                    "display_order": displ_ord,
                }
            )

        else:
            # No hierarchy; just unpack the codes dictionary
            codes, meanings = zip(
                *model["codings"][coding_name_value]["codes_to_meanings"].items()
            )
            if model["codings"][coding_name_value]["codes_to_concepts"]:
                codes, concepts = zip(
                    *model["codings"][coding_name_value]["codes_to_concepts"].items()
                )
            else:
                concepts = [None] * len(codes)
            display_order = [
                int(model["codings"][coding_name_value]["display"].index(c) + 1)
                for c in codes
            ]
            dcols.update(
                {
                    "code": codes,
                    "meaning": meanings,
                    "concept": concepts,
                    "display_order": display_order,
                }
            )

        dcols["coding_name"] = [coding_name_value] * len(dcols["code"])

        try:
            dframe = pd.DataFrame(dcols)
        except ValueError as exc:
            raise exc

        return dframe

    def load_entity_dictionary(self, descriptor):
        """
        Processes entity dictionary from descriptor
        """
        entity_dictionary = collections.OrderedDict()
        for entity_name in descriptor.model["entities"]:
            entity = descriptor.model["entities"][entity_name]
            entity_dictionary[entity_name] = pd.DataFrame.from_dict(
                [
                    {
                        "entity": entity_name,
                        "entity_title": entity.get("entity_title"),
                        "entity_label_singular": entity.get("entity_label_singular"),
                        "entity_label_plural": entity.get("entity_label_plural"),
                        "entity_description": entity.get("entity_description"),
                    }
                ]
            )
        return entity_dictionary

    def write(
        self, output_file_data="", output_file_entity="", output_file_coding="", sep=","
    ):
        """
        Create CSV files with the contents of the dictionaries.
        """
        csv_opts = dict(
            sep=sep,
            header=True,
            index=False,
            na_rep="",
        )

        def sort_dataframe_columns(dframe, required_columns):
            """Sort dataframe columns alphabetically but with `required_columns` first."""
            extra_cols = dframe.columns.difference(required_columns)
            sorted_cols = list(required_columns) + extra_cols.sort_values().tolist()
            return dframe.loc[:, sorted_cols]

        def as_dataframe(ord_dict_of_df, required_columns):
            """Join all blocks into a pandas DataFrame."""
            df = pd.concat([b for b in ord_dict_of_df.values()], sort=False)
            return sort_dataframe_columns(df, required_columns)

        if self.data_dictionary:
            data_dframe = as_dataframe(
                self.data_dictionary,
                required_columns=["entity", "name", "type", "primary_key_type"],
            )
            data_dframe.to_csv(output_file_data, **csv_opts)

        if self.coding_dictionary:
            coding_dframe = as_dataframe(
                self.coding_dictionary,
                required_columns=["coding_name", "code", "meaning"],
            )
            coding_dframe.to_csv(output_file_coding, **csv_opts)

        if self.entity_dictionary:
            entity_dframe = as_dataframe(
                self.entity_dictionary, required_columns=["entity", "entity_title"]
            )
            entity_dframe.to_csv(output_file_entity, **csv_opts)<|MERGE_RESOLUTION|>--- conflicted
+++ resolved
@@ -1139,54 +1139,6 @@
     # from string
     if args.cohort_ids:
         samples = args.cohort_ids.split(",")
-<<<<<<< HEAD
-    
-    #### Validate the input cohort IDs ####
-    # Get the table/entity and field/column of the dataset from the descriptor
-    rec_descriptor = DXDataset(entity_result["id"], project=from_project).get_descriptor()
-
-    # Usually the name of the table
-    entity_name = rec_descriptor.model["global_primary_key"]["entity"]
-    # The name of the column or field in the table
-    field_name = rec_descriptor.model["global_primary_key"]["field"] 
-
-    # Prepare a payload to find entries matching the input ids in the dataset
-    table_column_name = "{}${}".format(entity_name, field_name)
-    fields_list = [{field_name: table_column_name}]
-    
-    # Note that pheno filters do not need name or id fields
-    payload = {
-        "project_context": from_project,
-        "fields": fields_list,
-        "raw_filters": {
-            "pheno_filters": {
-                "filters": {
-                    table_column_name: [
-                        {"condition": "in", "values": samples}
-                    ]
-                }
-            }
-        },
-    }
-
-    # Use the dxpy raw_api_function to send a POST request to the server with our payload
-    resp_raw = raw_api_call(resp, payload)
-    # Order of samples doesn't matter so using set here
-    discovered_samples = set()
-    # Parse the results objects for the cohort ids
-    for result in resp_raw["results"]:
-        discovered_samples.add(result[field_name])
-
-    # Compare the discovered cohort ids to the user-provided cohort ids
-    if discovered_samples != set(samples):
-        # Find which given samples are not present in the dataset
-        missing_samples = set(samples).difference(discovered_samples)
-        err_msg = "The following supplied IDs do not match IDs in the main entity of dataset, {dataset_name}: {ids}".format(dataset_name = from_project,ids = missing_samples)
-        err_exit(err_msg)
-    # Input cohort IDs have been succesfully validated    
-
-   
-=======
     
     #### Validate the input cohort IDs ####
     # Get the table/entity and field/column of the dataset from the descriptor
@@ -1201,7 +1153,6 @@
     #cohort_filter = {}
     #payload = cohort_final_payload(samples, entity, field, cohort_filter, from_project)
     #sql = cohort_query_api_call(resp, payload)
->>>>>>> a02c8d1f
 
 
 class DXDataset(DXRecord):
