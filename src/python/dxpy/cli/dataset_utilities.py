#!/usr/bin/env python
# -*- coding: utf-8 -*-
#
# Copyright (C) 2022 DNAnexus, Inc.
#
# This file is part of dx-toolkit (DNAnexus platform client libraries).
#
#   Licensed under the Apache License, Version 2.0 (the "License"); you may not
#   use this file except in compliance with the License. You may obtain a copy
#   of the License at
#
#       http://www.apache.org/licenses/LICENSE-2.0
#
#   Unless required by applicable law or agreed to in writing, software
#   distributed under the License is distributed on an "AS IS" BASIS, WITHOUT
#   WARRANTIES OR CONDITIONS OF ANY KIND, either express or implied. See the
#   License for the specific language governing permissions and limitations
#   under the License.

from __future__ import print_function, unicode_literals, division, absolute_import

import sys
import collections
import json
import os
import re
import csv
import dxpy
import codecs
import subprocess
from ..utils.printing import fill
from ..bindings import DXRecord
from ..bindings.dxdataobject_functions import is_dxlink
from ..bindings.dxfile import DXFile
from ..utils.resolver import resolve_existing_path, is_hashid, ResolutionError
from ..utils.file_handle import as_handle
from ..exceptions import (
    err_exit,
    PermissionDenied,
    InvalidInput,
    InvalidState,
    ResourceNotFound,
    default_expected_exceptions,
)

from ..dx_extract_utils.filter_to_payload import validate_JSON, final_payload

database_unique_name_regex = re.compile("^database_\w{24}__\w+$")
database_id_regex = re.compile("^database-\\w{24}$")


def resolve_validate_path(path):
    project, folder_path, entity_result = resolve_existing_path(path)

    if project is None:
        raise ResolutionError(
            'Unable to resolve "'
            + path
            + '" to a data object or folder name in a project'
        )
    elif project != entity_result["describe"]["project"]:
        raise ResolutionError(
            'Unable to resolve "'
            + path
            + "\" to a data object or folder name in '"
            + project
            + "'"
        )

    if entity_result["describe"]["class"] != "record":
        err_exit(
            "%s : Invalid path. The path must point to a record type of cohort or dataset"
            % entity_result["describe"]["class"]
        )

    try:
        resp = dxpy.DXHTTPRequest(
            "/" + entity_result["id"] + "/visualize",
            {"project": project, "cohortBrowser": False},
        )
    except PermissionDenied:
        err_exit("Insufficient permissions", expected_exceptions=(PermissionDenied,))
    except (InvalidInput, InvalidState):
        err_exit(
            "%s : Invalid cohort or dataset" % entity_result["id"],
            expected_exceptions=(
                InvalidInput,
                InvalidState,
            ),
        )
    except Exception as details:
        err_exit(str(details))

    if resp["datasetVersion"] != "3.0":
        err_exit(
            "%s : Invalid version of cohort or dataset. Version must be 3.0"
            % resp["datasetVersion"]
        )

    if ("Dataset" in resp["recordTypes"]) or ("CohortBrowser" in resp["recordTypes"]):
        dataset_project = resp["datasetRecordProject"]
    else:
        err_exit(
            "%s : Invalid path. The path must point to a record type of cohort or dataset"
            % resp["recordTypes"]
        )

    return project, entity_result, resp, dataset_project


def raw_query_api_call(resp, payload):
    resource_val = resp["url"] + "/viz-query/3.0/" + resp["dataset"] + "/raw-query"
    try:
        resp_raw_query = dxpy.DXHTTPRequest(
            resource=resource_val, data=payload, prepend_srv=False
        )

    except Exception as details:
        err_exit(str(details))
    sql_results = resp_raw_query["sql"] + ";"
    return sql_results


def raw_api_call(resp, payload):
    resource_val = resp["url"] + "/data/3.0/" + resp["dataset"] + "/raw"
    try:
        resp_raw = dxpy.DXHTTPRequest(
            resource=resource_val, data=payload, prepend_srv=False
        )
        if "error" in resp_raw.keys():
            if resp_raw["error"]["type"] == "InvalidInput":
                print("Insufficient permissions due to the project policy.")
                print(resp_raw["error"]["message"])
            elif resp_raw["error"]["type"] == "QueryTimeOut":
                print(resp_raw["error"]["message"])
                print(
                    "Please consider using `--sql` option to generate the SQL query and query via a private compute cluster."
                )
            else:
                print(resp_raw["error"])
            sys.exit(1)
    except Exception as details:
        err_exit(str(details))
    return resp_raw


def extract_dataset(args):
    """
    Retrieves the data or generates SQL to retrieve the data from a dataset or cohort for a set of entity.fields. Additionally, the dataset’s dictionary can be extracted independently or in conjunction with data.
    """
    if (
        not args.dump_dataset_dictionary
        and not args.list_fields
        and not args.list_entities
        and args.fields is None
    ):
        err_exit(
            "Must provide at least one of the following options: --fields, --dump-dataset-dictionary, --list-fields, --list-entities"
        )

    listing_restricted = {
        "dump_dataset_dictionary": False,
        "sql": False,
        "fields": None,
        "output": None,
        "delim": ",",
    }

    def check_options(args, restricted):
        error_list = []
        for option, value in restricted.items():
            if args.__dict__[option] != value:
                error_list.append("--{}".format(option.replace("_", "-")))
        return error_list

    if args.list_fields:
        listing_restricted["list_entities"] = False
        error_list = check_options(args, listing_restricted)
        if error_list:
            err_exit("--list-fields cannot be specified with: {}".format(error_list))

    if args.list_entities:
        listing_restricted["list_fields"] = False
        listing_restricted["entities"] = None
        error_list = check_options(args, listing_restricted)
        if error_list:
            err_exit("--list-entities cannot be specified with: {}".format(error_list))

    delimiter = str(codecs.decode(args.delim, "unicode_escape"))
    if len(delimiter) == 1 and delimiter != '"':
        if delimiter == ",":
            out_extension = ".csv"
        elif delimiter == "\t":
            out_extension = ".tsv"
        else:
            out_extension = ".txt"
    else:
        err_exit("Invalid delimiter specified")
<<<<<<< HEAD

    project, entity_result, resp, dataset_project = resolve_validate_path(args.path)

=======

    project, entity_result, resp, dataset_project = resolve_validate_path(args.path)

>>>>>>> 33d9a0b9
    dataset_id = resp["dataset"]
    out_directory = ""
    out_file_field = ""
    print_to_stdout = False
    files_to_check = []
    file_already_exist = []

    def _check_system_python_version():
        python_version = sys.version_info[:3]
        # Set python version range
        # python_range = 0 for python_version>="3.7"
        # python_range = 1 for python_version>="3.5.3" and python_version<"3.7"
        # python_range = 2 for python_version<"3.5.3"
        if python_version >= (3, 7):
            python_range = "0"
        elif python_version >= (3, 5, 3):
            python_range = "1"
        else:
            python_range = "2"
        return python_range

    def _check_pandas_version(
        python_range, current_pandas_version, pandas_version_range
    ):
        # Valid pandas versions based on python versions
        # python_range = 0; python_version>="3.7"; Valid pandas version: pandas==1.3.5
        # python_range = 1; python_version>="3.5.3" and python_version<"3.7"; Valid pandas version: pandas>=0.23.3,<=0.25.3
        # python_range = 2; python_version<"3.5.3"; Valid pandas version: pandas>=0.23.3,< 0.25.0
        system_pandas_version = tuple(map(int, current_pandas_version.split(".")))
        if (
            (python_range == "0" and system_pandas_version == (1, 3, 5))
            or (
                python_range == "1"
                and ((0, 25, 3) >= system_pandas_version >= (0, 23, 3))
            )
            or (
                python_range == "2"
                and ((0, 25, 0) > system_pandas_version >= (0, 23, 3))
            )
        ):
            pass
        else:
            print(
                "Warning: For '-ddd' usage, the recommended pandas version is {}. The installed version of pandas is {}. It is recommended to update pandas. For example, 'pip/pip3 install -I pandas==X.X.X' where X.X.X is {}.".format(
                    pandas_version_range, current_pandas_version, pandas_version_range
                )
            )

    if args.dump_dataset_dictionary:
        global pd
        pandas_version_dictionary = {
            "0": "'1.3.5'",
            "1": ">= '0.23.3' and <= '0.25.3'",
            "2": ">= '0.23.3' and < '0.25.0'",
        }
        python_range = _check_system_python_version()
        try:
            import pandas as pd

            current_pandas_version = pd.__version__
            _check_pandas_version(
                python_range,
                current_pandas_version,
                pandas_version_dictionary[python_range],
            )
        except ImportError as e:
            err_exit(
                "'-ddd' requires the use of pandas, which is not currently installed. Please install pandas to a version {}. For example, 'pip/pip3 install -I pandas==X.X.X' where X.X.X is {}.".format(
                    pandas_version_dictionary[python_range],
                    pandas_version_dictionary[python_range],
                )
            )

        if args.output is None:
            out_directory = os.getcwd()
        elif args.output == "-":
            print_to_stdout = True
        elif os.path.exists(args.output):
            if os.path.isdir(args.output):
                out_directory = args.output
            else:
                err_exit(
                    "Error: When using -ddd, --output must be an existing directory"
                )
        else:
            err_exit("Error: When using -ddd, --output must be an existing directory")

        if print_to_stdout:
            output_file_data = sys.stdout
            output_file_coding = sys.stdout
            output_file_entity = sys.stdout
        else:
            output_file_data = os.path.join(
                out_directory, resp["recordName"] + ".data_dictionary" + out_extension
            )
            output_file_coding = os.path.join(
                out_directory, resp["recordName"] + ".codings" + out_extension
            )
            output_file_entity = os.path.join(
                out_directory, resp["recordName"] + ".entity_dictionary" + out_extension
            )
            files_to_check = [output_file_data, output_file_coding, output_file_entity]

    if args.fields:
        if args.sql:
            file_name_suffix = ".data.sql"
        else:
            file_name_suffix = out_extension

        if args.output is None:
            out_directory = os.getcwd()
            out_file_field = os.path.join(
                out_directory, resp["recordName"] + file_name_suffix
            )
            files_to_check.append(out_file_field)
        elif args.output == "-":
            print_to_stdout = True
        elif os.path.exists(args.output):
            if os.path.isdir(args.output):
                out_directory = args.output
                out_file_field = os.path.join(
                    out_directory, resp["recordName"] + file_name_suffix
                )
                files_to_check.append(out_file_field)
            else:
                file_already_exist.append(args.output)
        elif os.path.exists(os.path.dirname(args.output)) or not os.path.dirname(
            args.output
        ):
            out_file_field = args.output
        else:
            err_exit(
                "Error: {path} could not be found".format(
                    path=os.path.dirname(args.output)
                )
            )

    for file in files_to_check:
        if os.path.exists(file):
            file_already_exist.append(file)

    if file_already_exist:
        err_exit("Error: path already exists {path}".format(path=file_already_exist))

    rec_descriptor = DXDataset(dataset_id, project=dataset_project).get_descriptor()
    if args.fields is not None:
        fields_list = "".join(args.fields).split(",")
        error_list = []
        for entry in fields_list:
            entity_field = entry.split(".")
            if len(entity_field) < 2:
<<<<<<< HEAD
                error_list.append(entry)
            elif (
                entity_field[0] not in rec_descriptor.model["entities"].keys()
                or entity_field[1]
                not in rec_descriptor.model["entities"][entity_field[0]][
                    "fields"
                ].keys()
            ):
                error_list.append(entry)
=======
                error_list.append(entry)
            elif (
                entity_field[0] not in rec_descriptor.model["entities"].keys()
                or entity_field[1]
                not in rec_descriptor.model["entities"][entity_field[0]][
                    "fields"
                ].keys()
            ):
                error_list.append(entry)
>>>>>>> 33d9a0b9

        if error_list:
            err_exit("The following fields cannot be found: %s" % error_list)

        payload = {
            "project_context": project,
            "fields": [{item: "$".join(item.split("."))} for item in fields_list],
        }
        if "CohortBrowser" in resp["recordTypes"]:
            if resp.get("baseSql"):
                payload["base_sql"] = resp.get("baseSql")
            payload["filters"] = resp["filters"]

        if args.sql:
            sql_results = raw_query_api_call(resp, payload)
            if print_to_stdout:
                print(sql_results)
            else:
                with open(out_file_field, "w") as f:
                    print(sql_results, file=f)
        else:
            resp_raw = raw_api_call(resp, payload)
            csv_from_json(
                out_file_name=out_file_field,
                print_to_stdout=print_to_stdout,
                sep=delimiter,
                raw_results=resp_raw["results"],
                column_names=fields_list,
            )

    elif args.sql:
        err_exit("`--sql` passed without `--fields`")

    if args.dump_dataset_dictionary:
        rec_dict = rec_descriptor.get_dictionary()
        write_ot = rec_dict.write(
            output_file_data=output_file_data,
            output_file_entity=output_file_entity,
            output_file_coding=output_file_coding,
            sep=delimiter,
        )

    # Listing section
    if args.list_entities or args.list_fields:
        # Retrieve entity names, titles and main entity
        entity_names_and_titles, _main_entity = retrieve_entities(rec_descriptor.model)
        # List entities
        if args.list_entities:
            print("\n".join(entity_names_and_titles))
        # List fields
        if args.list_fields:
            list_fields(rec_descriptor.model, _main_entity, args)


def get_assay_info(rec_descriptor, assay_type):
    assay_list = rec_descriptor.assays
    selected_type_assays = []
    other_assays = []
    if not assay_list:
        err_exit("No valid assays in the dataset.")
    else:
        for a in assay_list:
            if a["generalized_assay_model"] == assay_type:
                selected_type_assays.append(a)
            else:
                other_assays.append(a)
    return (selected_type_assays, other_assays)


<<<<<<< HEAD
def get_assay_name(args,friendly_assay_type,rec_descriptor):
    """
    Generalized function for determining assay name and reference genome
    """
    if friendly_assay_type == "germline":
        assay_type = "genetic_variant"
    elif friendly_assay_type == "somatic":
        assay_type = "somatic_variant"

    #### Get names of genetic assays ####
    if args.list_assays:
        (geno_assays, other_assays) = get_assay_info(
            rec_descriptor, assay_type=assay_type
        )
        if not geno_assays:
            err_exit("There's no genetic assay in the dataset provided.")
        else:
            for a in geno_assays:
                print(a["name"])
            sys.exit(0)

    #### Decide which assay is to be queried and which ref genome is to be used ####
    (geno_assays, other_assays) = get_assay_info(
        rec_descriptor, assay_type=assay_type
    )
    geno_assay_names = [ga["name"] for ga in geno_assays]
    geno_assay_ids = [ga["uuid"] for ga in geno_assays]
    other_assay_names = [oa["name"] for oa in other_assays]
    #other_assay_ids = [oa["uuid"] for oa in other_assays]
    selected_assay_name = geno_assay_names[0]
    selected_assay_id = geno_assay_ids[0]
    if args.assay_name:
        if args.assay_name not in list(geno_assay_names):
            if args.assay_name in list(other_assay_names):
                err_exit(
                    "This is not a valid assay. For valid assays accepted by the function, `extract_assay germline`, please use the --list-assays flag."
                )
            else:
                err_exit(
                    "Assay {assay_name} does not exist in the {path}.".format(
                        assay_name=args.assay_name, path=args.path
                    )
                )
        else:
            selected_assay_name = args.assay_name
            for ga in geno_assays:
                if ga["name"] == args.assay_name:
                    selected_assay_id = ga["uuid"]

    selected_ref_genome = "GRCh38.92"
    for a in geno_assays:
        if a["name"] == selected_assay_name and a["reference_genome"]:
            selected_ref_genome = a["reference_genome"]["name"]
    
    return(selected_assay_name, selected_assay_id, selected_ref_genome)

def extract_assay_somatic(args):
    """
    Retrieve the selected data or generate SQL to retrieve the data from an somatic variant assay in a dataset or cohort based on provided rules.
    """
    ######## Input combination validation and print help########
    invalid_combo_args = any([args.include_normal_sample, args.additional_fields, args.additional_fields_help, args.output, args.sql])

    if args.retrieve_meta_info:
        if any([args.list_assays, args.retrieve_variant, args.json_help, invalid_combo_args]):
            err_exit(
                'The flag, --retrieve-meta-info cannot be used with arguments other than --assay-name.'
            )
        else:
            print("Perform retrieve-meta-info function") # Replace this line with a call to the new function

    if args.list_assays:
        if any([args.assay_name, args.retrieve_variant, args.json_help, invalid_combo_args]):
            err_exit(
                '--list-assays cannot be presented with other options.'
            )
        else:
            print("Perform list assay function.") # Replace this print with the actual call to list_assays function.

    if args.json_help:
        if any([args.assay_name, invalid_combo_args]):
            err_exit(
                '--json-help cannot be passed with any of --assay-name, --sql, --additional-fields, --additional-fields-help, --output.'
            )
        elif args.retrieve_variant is None:
            err_exit(
                '--json-help cannot be passed without --retrieve-variant.'
            )
        else:
            print(
                '# Filters and respective definitions\n#\n#  allele_id: ID of an allele. If multiple values are provided, any alleles that match one of the values specified will be listed. For example, ["1_1000_A_T", "1_1010_C_T"], will search for alleles which match either "1_1000_A_T" or "1_1010_C_T". String match is case sensitive/exact match.\n#  type: Type of allele. Accepted values are "SNP", "INS", "DEL", "DUP", "INV", "CNV", "BND", "DUP:TANDEM", "DEL:ME", "INS:ME". If multiple values are provided, the conditional search will be, "OR." For example, ["SNP", "INS"], will search for variants which match either "SNP" or "INS". String match is case insensitive.\n#  gene_name: Gene name for the variant. A list of gene names whose coordinates defines the genome range where the alleles overlap with. If multiple values are provided, the conditional search will be, "OR." For example, ["BRCA2", "ASPM"], will search for variants which match either "BRCA2" or "ASPM". String match is case sensitive.\n#  gene_id: Gene ID of the variant. If multiple values are provided, the conditional search will be, "OR." For example, ["ENSG00000302118", "ENSG00004000504"], will search for variants which match either "ENSG00000302118" or "ENSG00004000504". String match is case insensitive.\n#  feature_id: Feature id where the range overlaps with the variant. The most common one is transcript_id. If multiple values are provided, the conditional search will be, "OR." For example, ["ENST00000302118.5", "ENST00004000504.1"], will search for variants which match either "ENST00000302118.5" or "ENST00004000504.1". String match is case insensitive.\n#  hgvs_c: HGVS (DNA) code of the variant. If multiple values are provided, the conditional search will be, "OR." For example, ["c.-49A>G", "c.-20T>G"], will search for alleles which match either "c.-49A>G" or "c.-20T>G". String match is case sensitive.\n#  hgvs_p: HGVS (Protein) code of the variant. If multiple values are provided, the conditional search will be, "OR." For example, ["p.Gly2Asp", "p.Aps2Gly"], will search for variants which match either "p.Gly2Asp" or "p.Aps2Gly". String match is case sensitive.\n#  assay_sample_id: ID of samples where to look for alleles. If a user has a list of samples more than 1,000, it is recommended to either retrieve multiple times, or use a cohort id containing all the samples.\n#  location: Genomic range in the reference genome where the alleles overlap with. If multiple values are provided in the list, the conditional search will be, "OR." String match is case sensitive.\n#  info: Content in the INFO field of a particular variant. Identical IDs may not be reused in the same query. If more than one unique ID is presented, then query operator logic is "AND." Following types are available from vcf: flag, integer, float, string and character. For integer and float, a range represented by a json object of two keys should be provided (min and max), the range is inclusive. For string and character, a list of corresponding type of info should be provided. The system can perform regex matches but requires to be case sensitive.\n#\t  - If the field corresponding to a "Number" in the header line definition that is integer 1 or above, the filter is considered to be fulfilled if one of the value match the filter;\n#\t  - If the field corresponds to a "Number" in the header line definition that is specified as "A", "R" or "G", the system match the value representing the alt allele.\n#\t  - If the field corresponds to a "Number" in the header line definition that is 0, it is a Flag type and matches TRUE or FALSE.\n#  format: Content in the FORMAT field (also called genotype field) of a particular variant. Identical IDs may not be reused in the same query. If more than one unique ID is presented, then query operator logic is "AND." Following types are available from vcf: flag, integer, float, string and character. For integer and float, a range represented by a json object of at most two keys should be provided (min and max), the range is inclusive. For string and character, a list of corresponding types of info should be provided, and the system will do an exact match but case sensitive.\n#\t  - If the field corresponding to a "Number" in the header line definition that is integer 1 or above, the filter is considered to be fulfilled if one of the value match the filter;\n#\t  - If the field corresponds to a "Number" in the header line definition that is specified as "A", "R" or "G", the system match the value representing the alt allele.\n#\t  - If the field corresponds to a "Number" in the header line definition that is 0, it is a Flag type and matches TRUE or FALSE.\n# JSON filter template for --retrieve-variant\n{\n  "INFO" : [\n    {"AF": {min: 0.0, max: 1.0}},\n    {"AA": ["T", "A"]},\n#   <dynamic key:value pairs>\n  ],\n  "FORMAT" :[\n    {"GQ": {min: 42, max: 48}},\n#   <dynamic key:value pairs>\n  "location": [\n    {\n      "chromosome": "1",\n      "starting_position": "10000",\n      "ending_position": "20000"\n    },\n    {\n      "chromosome": "X",\n      "starting_position": "500",\n      "ending_position": "1700"\n    }\n  ],\n  "annotation": {\n    "gene_name": ["BRCA2"],\n    "gene_id": ["ENST00000302118],\n    "feature_id": ["ENST00000302118.5"],\n    "hgvs_c": ["c.-49A>G"],\n    "hgvs_p": ["p.Gly2Asp"]\n  },\n  "allele" : {\n    "allele_id":["1_1000_A_T","2_1000_G_C"],\n    "type" : ["SNP", "INS"]\n  },\n  "assay_sample_id" : ["SampleA", "SampleB", "SampleC"]\n}'
            )
            sys.exit(0)

    if args.additional_fields_help:
        if any([args.assay_name, args.retrieve_variant, args.include_normal_sample, args.output, args.sql]):
            err_exit(
                '--additional-fields-help cannot be passed with any of --assay-name, --retrieve-variant, --sql, --output.'
            )
        elif args.additional_fields is None:
            err_exit(
                '--additional-fields-help cannot be passed without --additional-fields.'
            )
        else:
            print('The following fields will always be returned by default:\n')
            fixed_fields = [['NAME', 'TITLE', 'DESCRIPTION'], 
                            ['assay_sample_id', 'Assay Sample ID', 'A unique identifier for the tumor or normal sample. Populated from the sample columns of the VCF header.'], 
                            ['allele_id', 'Allele ID', 'An unique identification of the allele'], 
                            ['chrom', 'Chromosome', 'Chromosome of variant, verbatim from original VCF'], 
                            ['pos', 'Position', 'Starting position of variant, verbatim from original VCF'], 
                            ['ref', 'Reference Allele', 'Reference allele of locus, verbatim from original VCF'], 
                            ['allele', 'Allele', 'Sequence of the allele']]
            for row in fixed_fields:
                print("{: <17} {: <22} {: <25}".format(*row))
            print('\nThe following fields may be added to the output by using option --additional-fields. If multiple fields are specified, use a comma to separate each entry. For example, "sample_id,tumor_normal"\n')
            additional_fields = [['NAME', 'TITLE', 'DESCRIPTION'], 
                                 ['sample_id', 'Sample ID', 'Unique ID of the pair of tumor-normal samples'], 
                                 ['tumor_normal', 'Tumor-Normal', 'One a ["tumor", "normal"] to describe source sample type'], 
                                 ['id', 'ID', 'Comma separated list of associated IDs for the variant from the original VCF'], 
                                 ['qual', 'QUAL', 'Quality of locus, verbatim from original VCF'], 
                                 ['filter', 'FILTER', 'Comma separated list of filters for locus from the original VCF'], 
                                 ['reference_source', 'Reference source', 'One of ["GRCh37", "GRCh38"] or the allele_sample_id of the respective normal sample'], 
                                 ['variant_type', 'Variant Type', 'The type of allele, with respect to reference'], 
                                 ['symbolic_type', 'Symbolic Type', 'One of ["precise", "imprecise"]. Non-symbolic alleles are always "precise'], 
                                 ['file_id', 'Source File ID', 'DNAnexus platform file-id of original source file'], 
                                 ['INFO_<ID>', 'INFO:<ID>', '<A dynamic set of fields>'], 
                                 ['FORMAT_<ID>', 'FORMAT:<ID>', '<A dynamic set of fields>'], 
                                 ['gene_name', 'Gene Name', 'A list of gene name associated with the variant'], 
                                 ['gene_id', 'Gene ID', 'A list of gene IDs, associated with the variant'], 
                                 ['feature_id', 'Feature ID', 'A list of feature IDs, associated with the variant'], 
                                 ['hgvs_c', 'HGVSc', 'A list of sequence variants in HGVS nomenclature, for DNA'], 
                                 ['hgvs_p', 'HGVSp', 'A list of sequence variants in HGVS nomenclature, for protein'], 
                                 ['clin_sig', 'Clinical Significance', 'A list of allele specific clinical significance terms']]
            for row in additional_fields:
                print("{: <17} {: <22} {: <25}".format(*row))
            sys.exit(0)



    ######## Data Processing ########
    #project, entity_result, resp, dataset_project = resolve_validate_path(args.path)
    #dataset_id = resp["dataset"]
    #rec_descriptor = DXDataset(dataset_id, project=dataset_project).get_descriptor()
    #selected_assay_name, selected_assay_id, selected_ref_genome = get_assay_name(args,"somatic",rec_descriptor)



=======
>>>>>>> 33d9a0b9
def extract_assay_germline(args):
    """
    Retrieve the selected data or generate SQL to retrieve the data from an genetic variant assay in a dataset or cohort based on provided rules.
    """
    ######## Input combination validation ########
    filter_given = False
    if args.retrieve_allele or args.retrieve_annotation or args.retrieve_genotype:
        filter_given = True
    #### Check if valid options are passed with the --json-help flag ####
    if args.json_help:
        if not filter_given:
            err_exit(
                'Please specify one of the following: --retrieve-allele, --retrieve-genotype or --retrieve-annotation" for details on the corresponding JSON template and filter definition.'
            )
        elif args.list_assays or args.assay_name or args.sql or args.output:
            err_exit(
                "Please check to make sure the parameters are set properly. --json-help cannot be specified with options other than --retrieve-annotation/--retrieve-allele/--retrieve-genotype."
            )
    #### Validate that other arguments are not passed with --list-assays ####
    if args.list_assays:
        if args.sql:
            err_exit("The flag, --sql, cannot be used with --list-assays.")
        elif args.output:
            err_exit(
                'When --list-assays is specified, output is to STDOUT. "--output" may not be supplied.'
            )
        elif filter_given:
            err_exit("--list-assays cannot be presented with other options.")

    #### Check if the retrieve options are passed correctly, print help if needed ####
    if args.retrieve_allele:
        if args.json_help:
            print(
                '# Filters and respective definitions\n#\n#  rsid: rsID associated with an allele or set of alleles. If multiple values are provided, the conditional search will be, "OR." For example, ["rs1111", "rs2222"], will search for alleles which match either "rs1111" or "rs2222". String match is case sensitive.\n#  type: Type of allele. Accepted values are "SNP", "Ins", "Del", "Mixed". If multiple values are provided, the conditional search will be, "OR." For example, ["SNP", "Ins"], will search for variants which match either "SNP" or "Ins". String match is case sensitive.\n#  dataset_alt_af: Dataset alternate allele frequency, a json object with empty content or two sets of key/value pair: {min: 0.1, max:0.5}. Accepted numeric value for each key is between and including 0 and 1.  If a user does not want to apply this filter but still wants this information in the output, an empty json object should be provided.\n#  gnomad_alt_af: gnomAD alternate allele frequency. a json object with empty content or two sets of key/value pair: {min: 0.1, max:0.5}. Accepted value for each key is between 0 and 1. If a user does not want to apply this filter but still wants this information in the output, an empty json object should be provided.\n#  location: Genomic range in the reference genome where the starting position of alleles fall into. If multiple values are provided in the list, the conditional search will be, "OR." String match is case sensitive.\n# JSON filter template for --retrieve-allele\n{\n  "rsid": ["rs11111", "rs22222"],\n  "type": ["SNP", "Del", "Ins"],\n  "dataset_alt_af": {"min": 0.001, "max": 0.05},\n  "gnomad_alt_af": {"min": 0.001, "max": 0.05},\n  "location": [\n    {\n      "chromosome": "1",\n      "starting_position": "10000",\n      "ending_position": "20000"\n    },\n    {\n      "chromosome": "X",\n      "starting_position": "500",\n      "ending_position": "1700"\n    }\n  ]\n}'
            )
            sys.exit(0)
    elif args.retrieve_annotation:
        if args.json_help:
            print(
                '# Filters and respective definitions\n#\n#  allele_id: ID of an allele for which annotations should be returned. If multiple values are provided, annotations for any alleles that match one of the values specified will be listed. For example, ["1_1000_A_T", "1_1010_C_T"], will search for annotations of alleles which match either "1_1000_A_T" or ""1_1010_C_T". String match is case insensitive.\n#  gene_name: Gene name of the annotation. A list of gene names whose annotations will be returned. If multiple values are provided, the conditional search will be, "OR." For example, ["BRCA2", "ASPM"], will search for annotations which match either "BRCA2" or "ASPM". String match is case insensitive.\n#  gene_id: Ensembl gene ID (ENSG) of the annotation. If multiple values are provided, the conditional search will be, "OR." For example, ["ENSG00000302118", "ENSG00004000504"], will search for annotations which match either "ENSG00000302118" or "ENSG00004000504". String match is case insensitive.\n#  feature_id: Ensembl feature id (ENST) where the range overlaps with the variant. Currently, only  coding transcript IDs are searched. If multiple values are provided, the conditional search will be, "OR." For example, ["ENST00000302118.5", "ENST00004000504.1"], will search for annotations which match either "ENST00000302118.5" or "ENST00004000504.1". String match is case insensitive.\n#  consequences: Consequence as recorded in the annotation. If multiple values are provided, the conditional search will be, "OR." For example, ["5_prime_UTR_variant", "3_prime_UTR_variant"], will search for annotations which match either "5 prime UTR variant" or "3 prime UTR variant". String match is case sensitive. For all supported consequences terms, please refer to snpeff: http://pcingola.github.io/SnpEff/se_inputoutput/#effect-prediction-details (Effect Seq. Ontology column). This filter cannot be specified by itself, and must be included with at least one of the following filters: "gene_id", "gene_name",or "feature_id".\n#  putative_impact: Putative impact as recorded in the annotation. Possible values are [ "HIGH", "MODERATE", "LOW", "MODIFIER"]. If multiple values are provided, the conditional search will be, "OR." For example, ["MODIFIER", "HIGH"], will search for annotations which match either "MODIFIER" or "HIGH". String match is case insensitive. For all supported terms, please refer to snpeff: http://pcingola.github.io/SnpEff/se_inputoutput/#impact-prediction. This filter cannot be specified by itself, and must be included with at least one of the following filters: "gene_id", "gene_name", or "transcript_id".\n#  hgvs_c: HGVS (DNA) code of the annotation. If multiple values are provided, the conditional search will be, "OR." For example, ["c.-49A>G", "c.-20T>G"], will search for annotations which match either "c.-49A>G" or "c.-20T>G". String match is case sensitive.\n#  hgvs_p: HGVS (Protein) code of the annotation. If multiple values are provided, the conditional search will be, "OR." For example, ["p.Gly2Asp", "p.Aps2Gly"], will search for annotations which match either "p.Gly2Asp" or "p.Aps2Gly". String match is case sensitive.\n# JSON filter template for --retrieve-annotation\n{\n  "allele_id":["1_1000_A_T","2_1000_G_C"],\n  "gene_name": ["BRCA2"],\n  "gene_id": ["ENST00000302118"],\n  "feature_id": ["ENST00000302118.5"],\n  "consequences": ["5 prime UTR variant"],\n  "putative_impact": ["MODIFIER"],\n  "hgvs_c": ["c.-49A>G"],\n  "hgvs_p": ["p.Gly2Asp"]\n}'
            )
            sys.exit(0)
    elif args.retrieve_genotype:
        if args.json_help:
            print(
                '# Filters and respective definitions\n#  allele_id: ID(s) of one or more alleles for which sample genotypes will be returned. If multiple values are provided, any samples having at least one allele that match any of the values specified will be listed. For example, ["1_1000_A_T", "1_1010_C_T"], will search for samples with at least one allele matching either "1_1000_A_T" or "1_1010_C_T". String match is case insensitive.\n#  sample_id: Optional, one or more sample IDs for which sample genotypes will be returned. If the provided object is a cohort, this further intersects the sample ids. If a user has a list of samples more than 1,000, it is recommended to use a cohort id containing all the samples.\n#  genotype_type: Optional, one or more genotype types for which sample genotype types will be returned. One of: hom-alt (homozygous for the non-ref allele), het-ref (heterozygous with a ref allele and alt allele), het-alt (heterozygous with two distinct alt alleles), half (only one alt allele is known, second allele is unknown).\n# JSON filter template for --retrieve-genotype\n{\n  "sample_id": ["s1", "s2"],\n  "allele_id": ["1_1000_A_T","2_1000_G_C"],\n  "genotype_type": ["het-ref", "hom-alt"]\n}'
            )
            sys.exit(0)

    #### Validate json filters ####
    def json_validation_function(filter_type, args):
        filter_arg = "args.retrieve_" + filter_type
        filter_value = str(vars(args)["retrieve_" + filter_type])
        filter = {}
        if filter_value.endswith(".json"):
            if os.path.isfile(filter_value):
                if os.stat(filter_value).st_size == 0:
                    err_exit(
                        'No filter given for --retrieve-{filter_type} or JSON for "--retrieve-{filter_type}" does not contain valid filter information.'.format(
<<<<<<< HEAD
                        filter_type=filter_type
                    )
=======
                            filter_type=filter_type
                        )
>>>>>>> 33d9a0b9
                    )
                else:
                    with open(filter_value, "r") as json_file:
                        try:
                            filter = json.load(json_file)
                        except Exception as json_error:
                            err_exit(
                                "JSON for variant filters is malformatted.",
                                expected_exceptions=default_expected_exceptions,
                            )
            else:
                err_exit(
                    "JSON file {filter_json} provided does not exist".format(
                        filter_json=filter_value
                    )
                )
        else:
            if filter_value == "{}":
                err_exit(
                    'No filter given for --retrieve-{filter_type} or JSON for "--retrieve-{filter_type}" does not contain valid filter information.'.format(
                        filter_type=filter_type
                    )
                )
            else:
                try:
                    filter = json.loads(filter_value)
                except Exception as json_error:
                    err_exit(
                        "JSON for variant filters is malformatted.",
                        expected_exceptions=default_expected_exceptions,
                    )

        validate_JSON(filter, filter_type)

        return filter

    if args.retrieve_allele:
        filter_dict = json_validation_function("allele", args)
    elif args.retrieve_annotation:
        filter_dict = json_validation_function("annotation", args)
    elif args.retrieve_genotype:
        filter_dict = json_validation_function("genotype", args)

    #### Validate that a retrieve option is passed with --assay-name ####
    if args.assay_name:
        if not filter_given:
            err_exit(
                "--assay-name must be used with one of --retrieve-allele,--retrieve-annotation, --retrieve-genotype."
            )

    #### Validate that a retrieve option is passed with --sql ####
    if args.sql:
        if not filter_given:
            err_exit(
                "When --sql provided, must also provide at least one of the three options: --retrieve-allele <JSON>; --retrieve-genotype <JSON>; --retrieve-annotation <JSON>."
            )

    ######## Data Processing ########
    project, entity_result, resp, dataset_project = resolve_validate_path(args.path)
<<<<<<< HEAD
    dataset_id = resp["dataset"]
    rec_descriptor = DXDataset(dataset_id, project=dataset_project).get_descriptor()

    selected_assay_name, selected_assay_id, selected_ref_genome = get_assay_name(args,"germline",rec_descriptor)
=======
    if "CohortBrowser" in resp["recordTypes"] and any([args.list_assays,args.assay_name]):
            err_exit(
                "Currently --assay-name and --list-assays may not be used with a CohortBrowser record (Cohort Object) as input. To select a specific assay or to list assays, please use a Dataset Object as input."
            )
    dataset_id = resp["dataset"]
    rec_descriptor = DXDataset(dataset_id, project=dataset_project).get_descriptor()

    #### Get names of genetic assays ####
    if args.list_assays:
        (geno_assays, other_assays) = get_assay_info(
            rec_descriptor, assay_type="genetic_variant"
        )
        if not geno_assays:
            err_exit("There's no genetic assay in the dataset provided.")
        else:
            for a in geno_assays:
                print(a["name"])
            sys.exit(0)

    #### Decide which assay is to be queried and which ref genome is to be used ####
    (geno_assays, other_assays) = get_assay_info(
        rec_descriptor, assay_type="genetic_variant"
    )
    geno_assay_names = [ga["name"] for ga in geno_assays]
    geno_assay_ids = [ga["uuid"] for ga in geno_assays]
    other_assay_names = [oa["name"] for oa in other_assays]
    other_assay_ids = [oa["uuid"] for oa in other_assays]
    selected_assay_name = geno_assay_names[0]
    selected_assay_id = geno_assay_ids[0]
    if args.assay_name:
        if args.assay_name not in list(geno_assay_names):
            if args.assay_name in list(other_assay_names):
                err_exit(
                    "This is not a valid assay. For valid assays accepted by the function, `extract_assay germline`, please use the --list-assays flag."
                )
            else:
                err_exit(
                    "Assay {assay_name} does not exist in the {path}.".format(
                        assay_name=args.assay_name, path=args.path
                    )
                )
        else:
            selected_assay_name = args.assay_name
            for ga in geno_assays:
                if ga["name"] == args.assay_name:
                    selected_assay_id = ga["uuid"]

    selected_ref_genome = "GRCh38.92"
    for a in geno_assays:
        if a["name"] == selected_assay_name and a["reference_genome"]:
            selected_ref_genome = a["reference_genome"]["name"]
>>>>>>> 33d9a0b9

    #### Decide output method based on --output and --sql ####
    if args.sql:
        file_name_suffix = ".data.sql"
    else:
        file_name_suffix = ".tsv"
    file_already_exist = []
    files_to_check = []
    out_file = ""

    print_to_stdout = False
    if args.output is None:
        out_directory = os.getcwd()
        out_file = os.path.join(out_directory, resp["recordName"] + file_name_suffix)
        files_to_check.append(out_file)
    elif args.output == "-":
        print_to_stdout = True
    elif os.path.exists(args.output):
        if os.path.isdir(args.output):
            err_exit("--output should be a file, not a directory.")
        else:
            file_already_exist.append(args.output)
    elif os.path.exists(os.path.dirname(args.output)) or not os.path.dirname(
        args.output
    ):
        out_file = args.output
    else:
        err_exit(
            "Error: {path} could not be found".format(path=os.path.dirname(args.output))
        )

    for file in files_to_check:
        if os.path.exists(file):
            file_already_exist.append(file)

    if file_already_exist:
        err_exit("Cannot specify the output to be an existing file.")

    payload = {}
    if args.retrieve_allele:
        payload, fields_list = final_payload(
            full_input_dict=filter_dict,
            name=selected_assay_name,
            id=selected_assay_id,
            project_context=project,
            genome_reference=selected_ref_genome,
            filter_type="allele",
        )
    elif args.retrieve_annotation:
        payload, fields_list = final_payload(
            full_input_dict=filter_dict,
            name=selected_assay_name,
            id=selected_assay_id,
            project_context=project,
            genome_reference=selected_ref_genome,
            filter_type="annotation",
        )
    elif args.retrieve_genotype:
        payload, fields_list = final_payload(
            full_input_dict=filter_dict,
            name=selected_assay_name,
            id=selected_assay_id,
            project_context=project,
            genome_reference=selected_ref_genome,
            filter_type="genotype",
        )

    if "CohortBrowser" in resp["recordTypes"]:
        if resp.get("baseSql"):
            payload["base_sql"] = resp.get("baseSql")
        payload["filters"] = resp["filters"]

    #### Run api call to get sql or extract data ####
    if filter_given:
        if args.sql:
            sql_results = raw_query_api_call(resp, payload)
            if args.retrieve_genotype:
                geno_table = re.search(
                    r"\bgenotype_alt_read_optimized\w+", sql_results
                ).group()
                substr = "`" + geno_table + "`.`type`"
                sql_results = sql_results.replace(
                    substr, "REPLACE(`" + geno_table + "`.type`, 'hom', 'hom-alt')"
                )

            if print_to_stdout:
                print(sql_results)
            else:
                with open(out_file, "w") as sql_file:
                    print(sql_results, file=sql_file)
        else:
            resp_raw = raw_api_call(resp, payload)
            if args.retrieve_genotype:
                for r in resp_raw["results"]:
                    if r["genotype_type"] == "hom":
                        r["genotype_type"] = "hom-alt"

            csv_from_json(
                out_file_name=out_file,
                print_to_stdout=print_to_stdout,
                sep="\t",
                raw_results=resp_raw["results"],
                column_names=fields_list,
<<<<<<< HEAD
                quote_char="|",
=======
                quote_char=str("|"),
>>>>>>> 33d9a0b9
            )


def retrieve_entities(model):
    """
    Retrieves the entities in form of <entity_name>\t<entity_title> and identifies main entity
    """
    entity_names_and_titles = []
    for entity in sorted(model["entities"].keys()):
        entity_names_and_titles.append(
            "{}\t{}".format(entity, model["entities"][entity]["entity_title"])
        )
        if model["entities"][entity]["is_main_entity"] is True:
            main_entity = entity
    return entity_names_and_titles, main_entity


def list_fields(model, main_entity, args):
    """
    Listing fileds in the model in form at <entity>.<field_name>\t<field_title> for specified list of entities
    """
    present_entities = model["entities"].keys()
    entities_to_list_fields = [model["entities"][main_entity]]
    if args.entities:
        entities_to_list_fields = []
        error_list = []
        for entity in sorted(args.entities.split(",")):
            if entity in present_entities:
                entities_to_list_fields.append(model["entities"][entity])
            else:
                error_list.append(entity)
        if error_list:
            err_exit("The following entity/entities cannot be found: %s" % error_list)
    fields = []
    for entity in entities_to_list_fields:
        for field in sorted(entity["fields"].keys()):
            fields.append(
                "{}.{}\t{}".format(
                    entity["name"], field, entity["fields"][field]["title"]
                )
            )
    print("\n".join(fields))


def csv_from_json(
    out_file_name="",
    print_to_stdout=False,
    sep=",",
    raw_results=[],
    column_names=[],
    quote_char=str('"'),
):
    if print_to_stdout:
        fields_output = sys.stdout
    else:
        fields_output = open(out_file_name, "w")

    csv_writer = csv.DictWriter(
        fields_output,
        delimiter=str(sep),
        doublequote=True,
        escapechar=None,
        lineterminator="\n",
        quotechar=quote_char,
        quoting=csv.QUOTE_MINIMAL,
        skipinitialspace=False,
        strict=False,
        fieldnames=column_names,
    )
    csv_writer.writeheader()
    for entry in raw_results:
        csv_writer.writerow(entry)

    if not print_to_stdout:
        fields_output.close()

<<<<<<< HEAD
=======
def extract_assay_somatic(args):
    """
    Retrieve the selected data or generate SQL to retrieve the data from an somatic variant assay in a dataset or cohort based on provided rules.
    """
    ######## Input combination validation and print help########
    invalid_combo_args = any([args.include_normal_sample, args.additional_fields, args.additional_fields_help, args.output, args.sql])

    if args.retrieve_meta_info:
        if any([args.list_assays, args.retrieve_variant, args.json_help, invalid_combo_args]):
            err_exit(
                'The flag, --retrieve-meta-info cannot be used with arguments other than --assay-name.'
            )
        else:
            print("Perform retrieve-meta-info function") # Replace this line with a call to the new function

    if args.list_assays:
        if any([args.assay_name, args.retrieve_variant, args.json_help, invalid_combo_args]):
            err_exit(
                '--list-assays cannot be presented with other options.'
            )
        else:
            print("Perform list assay function.") # Replace this print with the actual call to list_assays function.

    if args.json_help:
        if any([args.assay_name, invalid_combo_args]):
            err_exit(
                '--json-help cannot be passed with any of --assay-name, --sql, --additional-fields, --additional-fields-help, --output.'
            )
        elif args.retrieve_variant is None:
            err_exit(
                '--json-help cannot be passed without --retrieve-variant.'
            )
        else:
            print(
                '# Filters and respective definitions\n#\n#  location: Genomic range in the reference genome where the alleles overlap with. If multiple values are provided in the list, the conditional search will be, "OR." String match is case sensitive.\n#  gene_name: Gene name for the variant. A list of gene names whose coordinates defines the genome range where the alleles overlap with. If multiple values are provided, the conditional search will be, "OR." For example, ["BRCA2", "ASPM"], will search for variants which match either "BRCA2" or "ASPM". String match is case sensitive.\n#  gene_id: Gene ID of the variant. If multiple values are provided, the conditional search will be, "OR." For example, ["ENSG00000302118", "ENSG00004000504"], will search for variants which match either "ENSG00000302118" or "ENSG00004000504". String match is case insensitive.\n#  feature_id: Feature id where the range overlaps with the variant. The most common one is transcript_id. If multiple values are provided, the conditional search will be, "OR." For example, ["ENST00000302118.5", "ENST00004000504.1"], will search for variants which match either "ENST00000302118.5" or "ENST00004000504.1". String match is case insensitive.\n#  hgvs_c: HGVS (DNA) code of the variant. If multiple values are provided, the conditional search will be, "OR." For example, ["c.-49A>G", "c.-20T>G"], will search for alleles which match either "c.-49A>G" or "c.-20T>G". String match is case sensitive.\n#  hgvs_p: HGVS (Protein) code of the variant. If multiple values are provided, the conditional search will be, "OR." For example, ["p.Gly2Asp", "p.Aps2Gly"], will search for variants which match either "p.Gly2Asp" or "p.Aps2Gly". String match is case sensitive.\n#  allele_id: ID of an allele. If multiple values are provided, any alleles that match one of the values specified will be listed. For example, ["1_1000_A_T", "1_1010_C_T"], will search for alleles which match either "1_1000_A_T" or "1_1010_C_T". String match is case sensitive/exact match.\n#  type: Type of allele. Accepted values are “SNP”, “INS”, “DEL”, “DUP”, “INV”, “CNV”, “CNV:TR”, “BND”, “DUP:TANDEM”, “DEL:ME”, “INS:ME”, “MISSING”, “MISSING:DEL”, “UNSPECIFIED”, or “OTHER”. If multiple values are provided, the conditional search will be, “OR.” For example, [“SNP”, “INS”], will search for variants which match either “SNP” or ““INS”. String match is case insensitive.\n#  assay_sample_id: ID of samples where to look for alleles. If a user has a list of samples more than 1,000, it is recommended to either retrieve multiple times, or use a cohort id containing all the samples.\n# JSON filter template for --retrieve-variant\n{\n  "location": [\n    {\n      "chromosome": "1",\n      "starting_position": "10000",\n      "ending_position": "20000"\n    },\n    {\n      "chromosome": "X",\n      "starting_position": "500",\n      "ending_position": "1700"\n    }\n  ],\n  "annotation": {\n    "gene_name": ["BRCA2"],\n    "gene_id": ["ENST00000302118],\n    "feature_id": ["ENST00000302118.5"],\n    "hgvs_c": ["c.-49A>G"],\n    "hgvs_p": ["p.Gly2Asp"]\n  },\n  "allele" : {\n    "allele_id":["1_1000_A_T","2_1000_G_C"],\n    "type" : ["SNP", "INS"]\n  },\n  "assay_sample_id" : ["SampleA", "SampleB", "SampleC"]\n}'
            )
            sys.exit(0)

    if args.additional_fields_help:
        if any([args.assay_name, args.retrieve_variant, args.include_normal_sample, args.output, args.sql]):
            err_exit(
                '--additional-fields-help cannot be passed with any of --assay-name, --retrieve-variant, --sql, --output.'
            )
        elif args.additional_fields is None:
            err_exit(
                '--additional-fields-help cannot be passed without --additional-fields.'
            )
        else:
            print('The following fields will always be returned by default:\n')
            fixed_fields = [['NAME', 'TITLE', 'DESCRIPTION'], 
                            ['assay_sample_id', 'Assay Sample ID', 'A unique identifier for the tumor or normal sample. Populated from the sample columns of the VCF header.'], 
                            ['allele_id', 'Allele ID', 'An unique identification of the allele'], 
                            ['chrom', 'Chromosome', 'Chromosome of variant, verbatim from original VCF'], 
                            ['pos', 'Position', 'Starting position of variant, verbatim from original VCF'], 
                            ['ref', 'Reference Allele', 'Reference allele of locus, verbatim from original VCF'], 
                            ['allele', 'Allele', 'Sequence of the allele']]
            for row in fixed_fields:
                print("{: <17} {: <22} {: <25}".format(*row))
            print('\nThe following fields may be added to the output by using option --additional-fields. If multiple fields are specified, use a comma to separate each entry. For example, "sample_id,tumor_normal"\n')
            additional_fields = [['NAME', 'TITLE', 'DESCRIPTION'], 
                                 ['sample_id', 'Sample ID', 'Unique ID of the pair of tumor-normal samples'], 
                                 ['tumor_normal', 'Tumor-Normal', 'One a ["tumor", "normal"] to describe source sample type'], 
                                 ['id', 'ID', 'Comma separated list of associated IDs for the variant from the original VCF'], 
                                 ['qual', 'QUAL', 'Quality of locus, verbatim from original VCF'], 
                                 ['filter', 'FILTER', 'Comma separated list of filters for locus from the original VCF'], 
                                 ['reference_source', 'Reference source', 'One of ["GRCh37", "GRCh38"] or the allele_sample_id of the respective normal sample'], 
                                 ['variant_type', 'Variant Type', 'The type of allele, with respect to reference'], 
                                 ['symbolic_type', 'Symbolic Type', 'One of ["precise", "imprecise"]. Non-symbolic alleles are always "precise'], 
                                 ['file_id', 'Source File ID', 'DNAnexus platform file-id of original source file'], 
                                 ['INFO_<ID>', 'INFO:<ID>', '<A dynamic set of fields>'], 
                                 ['FORMAT_<ID>', 'FORMAT:<ID>', '<A dynamic set of fields>'], 
                                 ['gene_name', 'Gene Name', 'A list of gene name associated with the variant'], 
                                 ['gene_id', 'Gene ID', 'A list of gene IDs, associated with the variant'], 
                                 ['feature_id', 'Feature ID', 'A list of feature IDs, associated with the variant'], 
                                 ['hgvs_c', 'HGVSc', 'A list of sequence variants in HGVS nomenclature, for DNA'], 
                                 ['hgvs_p', 'HGVSp', 'A list of sequence variants in HGVS nomenclature, for protein'], 
                                 ['clin_sig', 'Clinical Significance', 'A list of allele specific clinical significance terms']]
            for row in additional_fields:
                print("{: <17} {: <22} {: <25}".format(*row))
            sys.exit(0)

    ######## Data Processing ########
    project, entity_result, resp, dataset_project = resolve_validate_path(args.path)
    dataset_id = resp["dataset"]
    rec_descriptor = DXDataset(dataset_id, project=dataset_project).get_descriptor()
>>>>>>> 33d9a0b9

class DXDataset(DXRecord):
    """
    A class to handle record objects of type Dataset.
    Inherits from DXRecord, but automatically populates default fields, details and properties.

    Attributes:
        All the same as DXRecord
        name - from record details
        description - from record details
        schema - from record details
        version - from record details
        descriptor - DXDatasetDescriptor object
    Functions
        get_descriptor - calls DXDatasetDescriptor(descriptor_dxfile) if descriptor is None
        get_dictionary - calls descriptor.get_dictionary

    """

    _record_type = "Dataset"

    def __init__(self, dxid=None, project=None):
        super(DXDataset, self).__init__(dxid, project)
        self.describe(default_fields=True, fields={"properties", "details"})
        assert self._record_type in self.types
        assert "descriptor" in self.details
        if is_dxlink(self.details["descriptor"]):
            self.descriptor_dxfile = DXFile(self.details["descriptor"], mode="rb")
        else:
            err_exit("%s : Invalid cohort or dataset" % self.details["descriptor"])
        self.descriptor = None
        self.name = self.details.get("name")
        self.description = self.details.get("description")
        self.schema = self.details.get("schema")
        self.version = self.details.get("version")

    def get_descriptor(self):
        if self.descriptor is None:
            self.descriptor = DXDatasetDescriptor(
                self.descriptor_dxfile, schema=self.schema
            )
        return self.descriptor

    def get_dictionary(self):
        if self.descriptor is None:
            self.get_descriptor()
        return self.descriptor.get_dictionary()


class DXDatasetDescriptor:
    """
    A class to represent a parsed descriptor of a Dataset record object.

    Attributes
        Representation of JSON object stored in descriptor file
    Functions
        get_dictionary - calls DXDatasetDictionary(descriptor)

    """

    def __init__(self, dxfile, **kwargs):
        python3_5_x = sys.version_info.major == 3 and sys.version_info.minor == 5

        with as_handle(dxfile, is_gzip=True, **kwargs) as f:
            if python3_5_x:
                jsonstr = f.read()
                if type(jsonstr) != str:
                    jsonstr = jsonstr.decode("utf-8")

                obj = json.loads(jsonstr, object_pairs_hook=collections.OrderedDict)
            else:
                obj = json.load(f, object_pairs_hook=collections.OrderedDict)

        for key in obj:
            setattr(self, key, obj[key])
        self.schema = kwargs.get("schema")

    def get_dictionary(self):
        return DXDatasetDictionary(self)


class DXDatasetDictionary:
    """
    A class to represent data, coding and entity dictionaries based on the descriptor.
    All 3 dictionaries will have the same internal representation as dictionaries of string to pandas dataframe.
    Attributes
        data - dictionary of entity name to pandas dataframe representing entity with fields, relationships, etc.
        entity - dictionary of entity name to pandas dataframe representing entity title, etc.
        coding - dictionary of coding name to pandas dataframe representing codes, their hierarchy (if applicable) and their meanings
    """

    def __init__(self, descriptor):
        self.data_dictionary = self.load_data_dictionary(descriptor)
        self.coding_dictionary = self.load_coding_dictionary(descriptor)
        self.entity_dictionary = self.load_entity_dictionary(descriptor)

    def load_data_dictionary(self, descriptor):
        """
        Processes data dictionary from descriptor
        """
        eblocks = collections.OrderedDict()
        join_path_to_entity_field = collections.OrderedDict()
        for entity_name in descriptor.model["entities"]:
            eblocks[entity_name] = self.create_entity_dframe(
                descriptor.model["entities"][entity_name],
                is_primary_entity=(
                    entity_name == descriptor.model["global_primary_key"]["entity"]
                ),
                global_primary_key=(descriptor.model["global_primary_key"]),
            )

            join_path_to_entity_field.update(
                self.get_join_path_to_entity_field_map(
                    descriptor.model["entities"][entity_name]
                )
            )

        edges = []
        for ji in descriptor.join_info:
            skip_edge = False

            for path in [ji["joins"][0]["to"], ji["joins"][0]["from"]]:
                if path not in join_path_to_entity_field:
                    skip_edge = True
                    break

            if not skip_edge:
                edges.append(self.create_edge(ji, join_path_to_entity_field))

        for edge in edges:
            source_eblock = eblocks.get(edge["source_entity"])
            if not source_eblock.empty:
                eb_row_idx = source_eblock["name"] == edge["source_field"]
                if eb_row_idx.sum() != 1:
                    raise ValueError("Invalid edge: " + str(edge))

                ref = source_eblock["referenced_entity_field"].values
                rel = source_eblock["relationship"].values
                ref[eb_row_idx] = "{}:{}".format(
                    edge["destination_entity"], edge["destination_field"]
                )
                rel[eb_row_idx] = edge["relationship"]

                source_eblock = source_eblock.assign(
                    relationship=rel, referenced_entity_field=ref
                )

        return eblocks

    def create_entity_dframe(self, entity, is_primary_entity, global_primary_key):
        """
        Returns DataDictionary pandas DataFrame for an entity.
        """
        required_columns = ["entity", "name", "type", "primary_key_type"]

        extra_cols = [
            "coding_name",
            "concept",
            "description",
            "folder_path",
            "is_multi_select",
            "is_sparse_coding",
            "linkout",
            "longitudinal_axis_type",
            "referenced_entity_field",
            "relationship",
            "title",
            "units",
        ]
        dataset_datatype_dict = {
            "integer": "integer",
            "double": "float",
            "date": "date",
            "datetime": "datetime",
            "string": "string",
        }
        dcols = {col: [] for col in required_columns + extra_cols}
        dcols["entity"] = [entity["name"]] * len(entity["fields"])
        dcols["referenced_entity_field"] = [""] * len(entity["fields"])
        dcols["relationship"] = [""] * len(entity["fields"])

        for field in entity["fields"]:
            # Field-level parameters
            field_dict = entity["fields"][field]
            dcols["name"].append(field_dict["name"])
            dcols["type"].append(dataset_datatype_dict[field_dict["type"]])
            dcols["primary_key_type"].append(
                ("global" if is_primary_entity else "local")
                if (
                    entity["primary_key"]
                    and field_dict["name"] == entity["primary_key"]
                )
                else ""
            )
            # Optional cols to be filled in with blanks regardless
            dcols["coding_name"].append(
                field_dict["coding_name"] if field_dict["coding_name"] else ""
            )
            dcols["concept"].append(field_dict["concept"])
            dcols["description"].append(field_dict["description"])
            dcols["folder_path"].append(
                " > ".join(field_dict["folder_path"])
                if ("folder_path" in field_dict.keys() and field_dict["folder_path"])
                else ""
            )
            dcols["is_multi_select"].append(
                "yes" if field_dict["is_multi_select"] else ""
            )
            dcols["is_sparse_coding"].append(
                "yes" if field_dict["is_sparse_coding"] else ""
            )
            dcols["linkout"].append(field_dict["linkout"])
            dcols["longitudinal_axis_type"].append(
                field_dict["longitudinal_axis_type"]
                if field_dict["longitudinal_axis_type"]
                else ""
            )
            dcols["title"].append(field_dict["title"])
            dcols["units"].append(field_dict["units"])

        try:
            dframe = pd.DataFrame(dcols)
        except ValueError as exc:
            raise exc

        return dframe

    def get_join_path_to_entity_field_map(self, entity):
        """
        Returns map with "database$table$column", "unique_database$table$column",
        as keys and values are (entity, field)
        """
        join_path_to_entity_field = collections.OrderedDict()
        for field in entity["fields"]:
            field_value = entity["fields"][field]["mapping"]
            db_tb_col_path = "{}${}${}".format(
                field_value["database_name"],
                field_value["table"],
                field_value["column"],
            )
            join_path_to_entity_field[db_tb_col_path] = (entity["name"], field)

            if field_value["database_unique_name"] and database_unique_name_regex.match(
                field_value["database_unique_name"]
            ):
                unique_db_tb_col_path = "{}${}${}".format(
                    field_value["database_unique_name"],
                    field_value["table"],
                    field_value["column"],
                )
                join_path_to_entity_field[unique_db_tb_col_path] = (
                    entity["name"],
                    field,
                )
            elif (
                field_value["database_name"]
                and field_value["database_id"]
                and database_id_regex.match(field_value["database_name"])
            ):
                unique_db_name = "{}__{}".format(
                    field_value["database_id"].replace("-", "_").lower(),
                    field_value["database_name"],
                )
                join_path_to_entity_field[unique_db_name] = (entity["name"], field)
        return join_path_to_entity_field

    def create_edge(self, join_info_joins, join_path_to_entity_field):
        """
        Convert an item join_info to an edge. Returns ordereddict.
        """
        edge = collections.OrderedDict()
        column_to = join_info_joins["joins"][0]["to"]
        column_from = join_info_joins["joins"][0]["from"]
        edge["source_entity"], edge["source_field"] = join_path_to_entity_field[
            column_to
        ]
        (
            edge["destination_entity"],
            edge["destination_field"],
        ) = join_path_to_entity_field[column_from]
        edge["relationship"] = join_info_joins["relationship"]
        return edge

    def load_coding_dictionary(self, descriptor):
        """
        Processes coding dictionary from descriptor
        """
        cblocks = collections.OrderedDict()
        for entity in descriptor.model["entities"]:
            for field in descriptor.model["entities"][entity]["fields"]:
                coding_name_value = descriptor.model["entities"][entity]["fields"][
                    field
                ]["coding_name"]
                if coding_name_value and coding_name_value not in cblocks:
                    cblocks[coding_name_value] = self.create_coding_name_dframe(
                        descriptor.model, entity, field, coding_name_value
                    )
        return cblocks

    def create_coding_name_dframe(self, model, entity, field, coding_name_value):
        """
        Returns CodingDictionary pandas DataFrame for a coding_name.
        """
        dcols = {}
        if model["entities"][entity]["fields"][field]["is_hierarchical"]:
            displ_ord = 0

            def unpack_hierarchy(nodes, parent_code, displ_ord):
                """Serialize the node hierarchy by depth-first traversal.

                Yields: tuples of (code, parent_code)
                """
                for node in nodes:
                    if isinstance(node, dict):
                        next_parent_code, child_nodes = next(iter(node.items()))
                        # internal: unpack recursively
                        displ_ord += 1
                        yield next_parent_code, parent_code, displ_ord
                        for deep_node, deep_parent, displ_ord in unpack_hierarchy(
                            child_nodes, next_parent_code, displ_ord
                        ):
                            yield (deep_node, deep_parent, displ_ord)
                    else:
                        # terminal: serialize
                        displ_ord += 1
                        yield (node, parent_code, displ_ord)

            all_codes, parents, displ_ord = zip(
                *unpack_hierarchy(
                    model["codings"][coding_name_value]["display"], "", displ_ord
                )
            )
            dcols.update(
                {
                    "code": all_codes,
                    "parent_code": parents,
                    "meaning": [
                        model["codings"][coding_name_value]["codes_to_meanings"][c]
                        for c in all_codes
                    ],
                    "concept": [
                        model["codings"][coding_name_value]["codes_to_concepts"][c]
                        if (
                            model["codings"][coding_name_value]["codes_to_concepts"]
                            and c
                            in model["codings"][coding_name_value][
                                "codes_to_concepts"
                            ].keys()
                        )
                        else None
                        for c in all_codes
                    ],
                    "display_order": displ_ord,
                }
            )

        else:
            # No hierarchy; just unpack the codes dictionary
            codes, meanings = zip(
                *model["codings"][coding_name_value]["codes_to_meanings"].items()
            )
            if model["codings"][coding_name_value]["codes_to_concepts"]:
                codes, concepts = zip(
                    *model["codings"][coding_name_value]["codes_to_concepts"].items()
                )
            else:
                concepts = [None] * len(codes)
            display_order = [
                int(model["codings"][coding_name_value]["display"].index(c) + 1)
                for c in codes
            ]
            dcols.update(
                {
                    "code": codes,
                    "meaning": meanings,
                    "concept": concepts,
                    "display_order": display_order,
                }
            )

        dcols["coding_name"] = [coding_name_value] * len(dcols["code"])

        try:
            dframe = pd.DataFrame(dcols)
        except ValueError as exc:
            raise exc

        return dframe

    def load_entity_dictionary(self, descriptor):
        """
        Processes entity dictionary from descriptor
        """
        entity_dictionary = collections.OrderedDict()
        for entity_name in descriptor.model["entities"]:
            entity = descriptor.model["entities"][entity_name]
            entity_dictionary[entity_name] = pd.DataFrame.from_dict(
                [
                    {
                        "entity": entity_name,
                        "entity_title": entity.get("entity_title"),
                        "entity_label_singular": entity.get("entity_label_singular"),
                        "entity_label_plural": entity.get("entity_label_plural"),
                        "entity_description": entity.get("entity_description"),
                    }
                ]
            )
        return entity_dictionary

    def write(
        self, output_file_data="", output_file_entity="", output_file_coding="", sep=","
    ):
        """
        Create CSV files with the contents of the dictionaries.
        """
        csv_opts = dict(
            sep=sep,
            header=True,
            index=False,
            na_rep="",
        )

        def sort_dataframe_columns(dframe, required_columns):
            """Sort dataframe columns alphabetically but with `required_columns` first."""
            extra_cols = dframe.columns.difference(required_columns)
            sorted_cols = list(required_columns) + extra_cols.sort_values().tolist()
            return dframe.loc[:, sorted_cols]

        def as_dataframe(ord_dict_of_df, required_columns):
            """Join all blocks into a pandas DataFrame."""
            df = pd.concat([b for b in ord_dict_of_df.values()], sort=False)
            return sort_dataframe_columns(df, required_columns)

        if self.data_dictionary:
            data_dframe = as_dataframe(
                self.data_dictionary,
                required_columns=["entity", "name", "type", "primary_key_type"],
            )
            data_dframe.to_csv(output_file_data, **csv_opts)

        if self.coding_dictionary:
            coding_dframe = as_dataframe(
                self.coding_dictionary,
                required_columns=["coding_name", "code", "meaning"],
            )
            coding_dframe.to_csv(output_file_coding, **csv_opts)

        if self.entity_dictionary:
            entity_dframe = as_dataframe(
                self.entity_dictionary, required_columns=["entity", "entity_title"]
            )
            entity_dframe.to_csv(output_file_entity, **csv_opts)<|MERGE_RESOLUTION|>--- conflicted
+++ resolved
@@ -196,15 +196,9 @@
             out_extension = ".txt"
     else:
         err_exit("Invalid delimiter specified")
-<<<<<<< HEAD
 
     project, entity_result, resp, dataset_project = resolve_validate_path(args.path)
 
-=======
-
-    project, entity_result, resp, dataset_project = resolve_validate_path(args.path)
-
->>>>>>> 33d9a0b9
     dataset_id = resp["dataset"]
     out_directory = ""
     out_file_field = ""
@@ -356,7 +350,6 @@
         for entry in fields_list:
             entity_field = entry.split(".")
             if len(entity_field) < 2:
-<<<<<<< HEAD
                 error_list.append(entry)
             elif (
                 entity_field[0] not in rec_descriptor.model["entities"].keys()
@@ -366,17 +359,6 @@
                 ].keys()
             ):
                 error_list.append(entry)
-=======
-                error_list.append(entry)
-            elif (
-                entity_field[0] not in rec_descriptor.model["entities"].keys()
-                or entity_field[1]
-                not in rec_descriptor.model["entities"][entity_field[0]][
-                    "fields"
-                ].keys()
-            ):
-                error_list.append(entry)
->>>>>>> 33d9a0b9
 
         if error_list:
             err_exit("The following fields cannot be found: %s" % error_list)
@@ -446,7 +428,6 @@
     return (selected_type_assays, other_assays)
 
 
-<<<<<<< HEAD
 def get_assay_name(args,friendly_assay_type,rec_descriptor):
     """
     Generalized function for determining assay name and reference genome
@@ -587,15 +568,13 @@
 
 
     ######## Data Processing ########
-    #project, entity_result, resp, dataset_project = resolve_validate_path(args.path)
-    #dataset_id = resp["dataset"]
-    #rec_descriptor = DXDataset(dataset_id, project=dataset_project).get_descriptor()
-    #selected_assay_name, selected_assay_id, selected_ref_genome = get_assay_name(args,"somatic",rec_descriptor)
-
-
-
-=======
->>>>>>> 33d9a0b9
+    project, entity_result, resp, dataset_project = resolve_validate_path(args.path)
+    dataset_id = resp["dataset"]
+    rec_descriptor = DXDataset(dataset_id, project=dataset_project).get_descriptor()
+    selected_assay_name, selected_assay_id, selected_ref_genome = get_assay_name(args,"somatic",rec_descriptor)
+
+
+
 def extract_assay_germline(args):
     """
     Retrieve the selected data or generate SQL to retrieve the data from an genetic variant assay in a dataset or cohort based on provided rules.
@@ -655,13 +634,8 @@
                 if os.stat(filter_value).st_size == 0:
                     err_exit(
                         'No filter given for --retrieve-{filter_type} or JSON for "--retrieve-{filter_type}" does not contain valid filter information.'.format(
-<<<<<<< HEAD
-                        filter_type=filter_type
-                    )
-=======
                             filter_type=filter_type
                         )
->>>>>>> 33d9a0b9
                     )
                 else:
                     with open(filter_value, "r") as json_file:
@@ -721,64 +695,17 @@
 
     ######## Data Processing ########
     project, entity_result, resp, dataset_project = resolve_validate_path(args.path)
-<<<<<<< HEAD
+
+    if "CohortBrowser" in resp["recordTypes"] and any([args.list_assays,args.assay_name]):
+        err_exit(
+            "Currently --assay-name and --list-assays may not be used with a CohortBrowser record (Cohort Object) as input. To select a specific assay or to list assays, please use a Dataset Object as input."
+        )
     dataset_id = resp["dataset"]
     rec_descriptor = DXDataset(dataset_id, project=dataset_project).get_descriptor()
-
-    selected_assay_name, selected_assay_id, selected_ref_genome = get_assay_name(args,"germline",rec_descriptor)
-=======
-    if "CohortBrowser" in resp["recordTypes"] and any([args.list_assays,args.assay_name]):
-            err_exit(
-                "Currently --assay-name and --list-assays may not be used with a CohortBrowser record (Cohort Object) as input. To select a specific assay or to list assays, please use a Dataset Object as input."
-            )
     dataset_id = resp["dataset"]
     rec_descriptor = DXDataset(dataset_id, project=dataset_project).get_descriptor()
 
-    #### Get names of genetic assays ####
-    if args.list_assays:
-        (geno_assays, other_assays) = get_assay_info(
-            rec_descriptor, assay_type="genetic_variant"
-        )
-        if not geno_assays:
-            err_exit("There's no genetic assay in the dataset provided.")
-        else:
-            for a in geno_assays:
-                print(a["name"])
-            sys.exit(0)
-
-    #### Decide which assay is to be queried and which ref genome is to be used ####
-    (geno_assays, other_assays) = get_assay_info(
-        rec_descriptor, assay_type="genetic_variant"
-    )
-    geno_assay_names = [ga["name"] for ga in geno_assays]
-    geno_assay_ids = [ga["uuid"] for ga in geno_assays]
-    other_assay_names = [oa["name"] for oa in other_assays]
-    other_assay_ids = [oa["uuid"] for oa in other_assays]
-    selected_assay_name = geno_assay_names[0]
-    selected_assay_id = geno_assay_ids[0]
-    if args.assay_name:
-        if args.assay_name not in list(geno_assay_names):
-            if args.assay_name in list(other_assay_names):
-                err_exit(
-                    "This is not a valid assay. For valid assays accepted by the function, `extract_assay germline`, please use the --list-assays flag."
-                )
-            else:
-                err_exit(
-                    "Assay {assay_name} does not exist in the {path}.".format(
-                        assay_name=args.assay_name, path=args.path
-                    )
-                )
-        else:
-            selected_assay_name = args.assay_name
-            for ga in geno_assays:
-                if ga["name"] == args.assay_name:
-                    selected_assay_id = ga["uuid"]
-
-    selected_ref_genome = "GRCh38.92"
-    for a in geno_assays:
-        if a["name"] == selected_assay_name and a["reference_genome"]:
-            selected_ref_genome = a["reference_genome"]["name"]
->>>>>>> 33d9a0b9
+    selected_assay_name, selected_assay_id, selected_ref_genome = get_assay_name(args,"germline",rec_descriptor)
 
     #### Decide output method based on --output and --sql ####
     if args.sql:
@@ -882,11 +809,7 @@
                 sep="\t",
                 raw_results=resp_raw["results"],
                 column_names=fields_list,
-<<<<<<< HEAD
-                quote_char="|",
-=======
                 quote_char=str("|"),
->>>>>>> 33d9a0b9
             )
 
 
@@ -963,94 +886,6 @@
     if not print_to_stdout:
         fields_output.close()
 
-<<<<<<< HEAD
-=======
-def extract_assay_somatic(args):
-    """
-    Retrieve the selected data or generate SQL to retrieve the data from an somatic variant assay in a dataset or cohort based on provided rules.
-    """
-    ######## Input combination validation and print help########
-    invalid_combo_args = any([args.include_normal_sample, args.additional_fields, args.additional_fields_help, args.output, args.sql])
-
-    if args.retrieve_meta_info:
-        if any([args.list_assays, args.retrieve_variant, args.json_help, invalid_combo_args]):
-            err_exit(
-                'The flag, --retrieve-meta-info cannot be used with arguments other than --assay-name.'
-            )
-        else:
-            print("Perform retrieve-meta-info function") # Replace this line with a call to the new function
-
-    if args.list_assays:
-        if any([args.assay_name, args.retrieve_variant, args.json_help, invalid_combo_args]):
-            err_exit(
-                '--list-assays cannot be presented with other options.'
-            )
-        else:
-            print("Perform list assay function.") # Replace this print with the actual call to list_assays function.
-
-    if args.json_help:
-        if any([args.assay_name, invalid_combo_args]):
-            err_exit(
-                '--json-help cannot be passed with any of --assay-name, --sql, --additional-fields, --additional-fields-help, --output.'
-            )
-        elif args.retrieve_variant is None:
-            err_exit(
-                '--json-help cannot be passed without --retrieve-variant.'
-            )
-        else:
-            print(
-                '# Filters and respective definitions\n#\n#  location: Genomic range in the reference genome where the alleles overlap with. If multiple values are provided in the list, the conditional search will be, "OR." String match is case sensitive.\n#  gene_name: Gene name for the variant. A list of gene names whose coordinates defines the genome range where the alleles overlap with. If multiple values are provided, the conditional search will be, "OR." For example, ["BRCA2", "ASPM"], will search for variants which match either "BRCA2" or "ASPM". String match is case sensitive.\n#  gene_id: Gene ID of the variant. If multiple values are provided, the conditional search will be, "OR." For example, ["ENSG00000302118", "ENSG00004000504"], will search for variants which match either "ENSG00000302118" or "ENSG00004000504". String match is case insensitive.\n#  feature_id: Feature id where the range overlaps with the variant. The most common one is transcript_id. If multiple values are provided, the conditional search will be, "OR." For example, ["ENST00000302118.5", "ENST00004000504.1"], will search for variants which match either "ENST00000302118.5" or "ENST00004000504.1". String match is case insensitive.\n#  hgvs_c: HGVS (DNA) code of the variant. If multiple values are provided, the conditional search will be, "OR." For example, ["c.-49A>G", "c.-20T>G"], will search for alleles which match either "c.-49A>G" or "c.-20T>G". String match is case sensitive.\n#  hgvs_p: HGVS (Protein) code of the variant. If multiple values are provided, the conditional search will be, "OR." For example, ["p.Gly2Asp", "p.Aps2Gly"], will search for variants which match either "p.Gly2Asp" or "p.Aps2Gly". String match is case sensitive.\n#  allele_id: ID of an allele. If multiple values are provided, any alleles that match one of the values specified will be listed. For example, ["1_1000_A_T", "1_1010_C_T"], will search for alleles which match either "1_1000_A_T" or "1_1010_C_T". String match is case sensitive/exact match.\n#  type: Type of allele. Accepted values are “SNP”, “INS”, “DEL”, “DUP”, “INV”, “CNV”, “CNV:TR”, “BND”, “DUP:TANDEM”, “DEL:ME”, “INS:ME”, “MISSING”, “MISSING:DEL”, “UNSPECIFIED”, or “OTHER”. If multiple values are provided, the conditional search will be, “OR.” For example, [“SNP”, “INS”], will search for variants which match either “SNP” or ““INS”. String match is case insensitive.\n#  assay_sample_id: ID of samples where to look for alleles. If a user has a list of samples more than 1,000, it is recommended to either retrieve multiple times, or use a cohort id containing all the samples.\n# JSON filter template for --retrieve-variant\n{\n  "location": [\n    {\n      "chromosome": "1",\n      "starting_position": "10000",\n      "ending_position": "20000"\n    },\n    {\n      "chromosome": "X",\n      "starting_position": "500",\n      "ending_position": "1700"\n    }\n  ],\n  "annotation": {\n    "gene_name": ["BRCA2"],\n    "gene_id": ["ENST00000302118],\n    "feature_id": ["ENST00000302118.5"],\n    "hgvs_c": ["c.-49A>G"],\n    "hgvs_p": ["p.Gly2Asp"]\n  },\n  "allele" : {\n    "allele_id":["1_1000_A_T","2_1000_G_C"],\n    "type" : ["SNP", "INS"]\n  },\n  "assay_sample_id" : ["SampleA", "SampleB", "SampleC"]\n}'
-            )
-            sys.exit(0)
-
-    if args.additional_fields_help:
-        if any([args.assay_name, args.retrieve_variant, args.include_normal_sample, args.output, args.sql]):
-            err_exit(
-                '--additional-fields-help cannot be passed with any of --assay-name, --retrieve-variant, --sql, --output.'
-            )
-        elif args.additional_fields is None:
-            err_exit(
-                '--additional-fields-help cannot be passed without --additional-fields.'
-            )
-        else:
-            print('The following fields will always be returned by default:\n')
-            fixed_fields = [['NAME', 'TITLE', 'DESCRIPTION'], 
-                            ['assay_sample_id', 'Assay Sample ID', 'A unique identifier for the tumor or normal sample. Populated from the sample columns of the VCF header.'], 
-                            ['allele_id', 'Allele ID', 'An unique identification of the allele'], 
-                            ['chrom', 'Chromosome', 'Chromosome of variant, verbatim from original VCF'], 
-                            ['pos', 'Position', 'Starting position of variant, verbatim from original VCF'], 
-                            ['ref', 'Reference Allele', 'Reference allele of locus, verbatim from original VCF'], 
-                            ['allele', 'Allele', 'Sequence of the allele']]
-            for row in fixed_fields:
-                print("{: <17} {: <22} {: <25}".format(*row))
-            print('\nThe following fields may be added to the output by using option --additional-fields. If multiple fields are specified, use a comma to separate each entry. For example, "sample_id,tumor_normal"\n')
-            additional_fields = [['NAME', 'TITLE', 'DESCRIPTION'], 
-                                 ['sample_id', 'Sample ID', 'Unique ID of the pair of tumor-normal samples'], 
-                                 ['tumor_normal', 'Tumor-Normal', 'One a ["tumor", "normal"] to describe source sample type'], 
-                                 ['id', 'ID', 'Comma separated list of associated IDs for the variant from the original VCF'], 
-                                 ['qual', 'QUAL', 'Quality of locus, verbatim from original VCF'], 
-                                 ['filter', 'FILTER', 'Comma separated list of filters for locus from the original VCF'], 
-                                 ['reference_source', 'Reference source', 'One of ["GRCh37", "GRCh38"] or the allele_sample_id of the respective normal sample'], 
-                                 ['variant_type', 'Variant Type', 'The type of allele, with respect to reference'], 
-                                 ['symbolic_type', 'Symbolic Type', 'One of ["precise", "imprecise"]. Non-symbolic alleles are always "precise'], 
-                                 ['file_id', 'Source File ID', 'DNAnexus platform file-id of original source file'], 
-                                 ['INFO_<ID>', 'INFO:<ID>', '<A dynamic set of fields>'], 
-                                 ['FORMAT_<ID>', 'FORMAT:<ID>', '<A dynamic set of fields>'], 
-                                 ['gene_name', 'Gene Name', 'A list of gene name associated with the variant'], 
-                                 ['gene_id', 'Gene ID', 'A list of gene IDs, associated with the variant'], 
-                                 ['feature_id', 'Feature ID', 'A list of feature IDs, associated with the variant'], 
-                                 ['hgvs_c', 'HGVSc', 'A list of sequence variants in HGVS nomenclature, for DNA'], 
-                                 ['hgvs_p', 'HGVSp', 'A list of sequence variants in HGVS nomenclature, for protein'], 
-                                 ['clin_sig', 'Clinical Significance', 'A list of allele specific clinical significance terms']]
-            for row in additional_fields:
-                print("{: <17} {: <22} {: <25}".format(*row))
-            sys.exit(0)
-
-    ######## Data Processing ########
-    project, entity_result, resp, dataset_project = resolve_validate_path(args.path)
-    dataset_id = resp["dataset"]
-    rec_descriptor = DXDataset(dataset_id, project=dataset_project).get_descriptor()
->>>>>>> 33d9a0b9
 
 class DXDataset(DXRecord):
     """
