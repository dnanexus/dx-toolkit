#!/usr/bin/env python
# -*- coding: utf-8 -*-
#
# Copyright (C) 2022 DNAnexus, Inc.
#
# This file is part of dx-toolkit (DNAnexus platform client libraries).
#
#   Licensed under the Apache License, Version 2.0 (the "License"); you may not
#   use this file except in compliance with the License. You may obtain a copy
#   of the License at
#
#       http://www.apache.org/licenses/LICENSE-2.0
#
#   Unless required by applicable law or agreed to in writing, software
#   distributed under the License is distributed on an "AS IS" BASIS, WITHOUT
#   WARRANTIES OR CONDITIONS OF ANY KIND, either express or implied. See the
#   License for the specific language governing permissions and limitations
#   under the License.

from __future__ import print_function, unicode_literals, division, absolute_import

import sys
import collections
import json
import os
import re
import csv
import dxpy
import codecs
import subprocess
from ..utils.printing import fill
from ..bindings import DXRecord
from ..bindings.dxdataobject_functions import is_dxlink, describe
from ..bindings.dxfile import DXFile
from ..utils.resolver import resolve_existing_path, is_hashid, ResolutionError, resolve_path, check_folder_exists
from ..utils.file_handle import as_handle
from ..utils.describe import print_desc
from ..exceptions import (
    err_exit,
    PermissionDenied,
    InvalidInput,
    InvalidState,
    ResourceNotFound,
    default_expected_exceptions,
)

from ..dx_extract_utils.filter_to_payload import validate_JSON, final_payload
from ..dx_extract_utils.input_validation_somatic import validate_somatic_filter
from ..dx_extract_utils.somatic_filter_payload import somatic_final_payload
from ..dx_extract_utils.cohort_filter_payload import cohort_filter_payload, cohort_final_payload

database_unique_name_regex = re.compile("^database_\w{24}__\w+$")
database_id_regex = re.compile("^database-\\w{24}$")


def resolve_validate_record_path(path):

    project, folder_path, entity_result = resolve_existing_path(path)

    if project is None:
        raise ResolutionError(
            'Unable to resolve "'
            + path
            + '" to a data object or folder name in a project'
        )
    elif project != entity_result["describe"]["project"]:
        raise ResolutionError(
            'Unable to resolve "'
            + path
            + "\" to a data object or folder name in '"
            + project
            + "'"
        )

    if entity_result["describe"]["class"] != "record":
        err_exit(
            "{}: Invalid path. The path must point to a record type of cohort or dataset".format(path)
            
        )

    try:
        resp = dxpy.DXHTTPRequest(
            "/" + entity_result["id"] + "/visualize",
            {"project": project, "cohortBrowser": False},
        )
    except PermissionDenied:
        err_exit("Insufficient permissions", expected_exceptions=(PermissionDenied,))
    except (InvalidInput, InvalidState):
        err_exit(
            "%s : Invalid cohort or dataset" % entity_result["id"],
            expected_exceptions=(
                InvalidInput,
                InvalidState,
            ),
        )
    except Exception as details:
        err_exit(str(details))

    if resp["datasetVersion"] != "3.0":
        err_exit(
            "%s : Invalid version of cohort or dataset. Version must be 3.0"
            % resp["datasetVersion"]
        )

    if ("Dataset" in resp["recordTypes"]) or ("CohortBrowser" in resp["recordTypes"]):
        dataset_project = resp["datasetRecordProject"]
    else:
        err_exit(
            "%s : Invalid path. The path must point to a record type of cohort or dataset"
            % resp["recordTypes"]
        )

    return project, entity_result, resp, dataset_project


def viz_query_api_call(resp, payload, route):
    resource_val = resp["url"] + "/viz-query/3.0/" + resp["dataset"] + "/" + route
    try:
        resp_query = dxpy.DXHTTPRequest(
            resource=resource_val, data=payload, prepend_srv=False
        )

    except Exception as details:
        err_exit(str(details))
    sql_results = resp_query["sql"] + ";"
    return sql_results


def raw_query_api_call(resp, payload):
    return viz_query_api_call(resp, payload, 'raw-query')


def cohort_query_api_call(resp, payload):
    # TODO: use updated "cohort-query" route
    return viz_query_api_call(resp, payload, 'cohort-query')


def raw_api_call(resp, payload, sql_message=True):
    resource_val = resp["url"] + "/data/3.0/" + resp["dataset"] + "/raw"
    try:
        resp_raw = dxpy.DXHTTPRequest(
            resource=resource_val, data=payload, prepend_srv=False
        )
        if "error" in resp_raw.keys():
            if resp_raw["error"]["type"] == "InvalidInput":
                err_message = "Insufficient permissions due to the project policy.\n" + resp_raw["error"]["message"]
            elif sql_message and resp_raw["error"]["type"] == "QueryTimeOut":
                err_message = "Please consider using `--sql` option to generate the SQL query and query via a private compute cluster.\n" + resp_raw["error"]["message"]        
            elif resp_raw["error"]["type"] == "QueryBuilderError" and resp_raw["error"]["details"] == "rsid exists in request filters without rsid entries in rsid_lookup_table.":
                err_message = "At least one rsID provided in the filter is not present in the provided dataset or cohort"
            elif resp_raw["error"]["type"] == "DxApiError":
                err_message = resp_raw["error"]["message"]
            else:
                err_message = resp_raw["error"]
            err_exit(str(err_message))
    except Exception as details:
        err_exit(str(details))
    return resp_raw


def extract_dataset(args):
    """
    Retrieves the data or generates SQL to retrieve the data from a dataset or cohort for a set of entity.fields. Additionally, the dataset's dictionary can be extracted independently or in conjunction with data.
    """
    if (
        not args.dump_dataset_dictionary
        and not args.list_fields
        and not args.list_entities
        and args.fields is None
    ):
        err_exit(
            "Must provide at least one of the following options: --fields, --dump-dataset-dictionary, --list-fields, --list-entities"
        )

    listing_restricted = {
        "dump_dataset_dictionary": False,
        "sql": False,
        "fields": None,
        "output": None,
        "delim": ",",
    }

    def check_options(args, restricted):
        error_list = []
        for option, value in restricted.items():
            if args.__dict__[option] != value:
                error_list.append("--{}".format(option.replace("_", "-")))
        return error_list

    if args.list_fields:
        listing_restricted["list_entities"] = False
        error_list = check_options(args, listing_restricted)
        if error_list:
            err_exit("--list-fields cannot be specified with: {}".format(error_list))

    if args.list_entities:
        listing_restricted["list_fields"] = False
        listing_restricted["entities"] = None
        error_list = check_options(args, listing_restricted)
        if error_list:
            err_exit("--list-entities cannot be specified with: {}".format(error_list))

    delimiter = str(codecs.decode(args.delim, "unicode_escape"))
    if len(delimiter) == 1 and delimiter != '"':
        if delimiter == ",":
            out_extension = ".csv"
        elif delimiter == "\t":
            out_extension = ".tsv"
        else:
            out_extension = ".txt"
    else:
        err_exit("Invalid delimiter specified")

    project, entity_result, resp, dataset_project = resolve_validate_record_path(args.path)

    dataset_id = resp["dataset"]
    out_directory = ""
    out_file_field = ""
    print_to_stdout = False
    files_to_check = []
    file_already_exist = []

    def _check_system_python_version():
        python_version = sys.version_info[:3]
        # Set python version range
        # python_range = 0 for python_version>="3.7"
        # python_range = 1 for python_version>="3.5.3" and python_version<"3.7"
        # python_range = 2 for python_version<"3.5.3"
        if python_version >= (3, 7):
            python_range = "0"
        elif python_version >= (3, 5, 3):
            python_range = "1"
        else:
            python_range = "2"
        return python_range

    def _check_pandas_version(
        python_range, current_pandas_version, pandas_version_range
    ):
        # Valid pandas versions based on python versions
        # python_range = 0; python_version>="3.7"; Valid pandas version: pandas==1.3.5
        # python_range = 1; python_version>="3.5.3" and python_version<"3.7"; Valid pandas version: pandas>=0.23.3,<=0.25.3
        # python_range = 2; python_version<"3.5.3"; Valid pandas version: pandas>=0.23.3,< 0.25.0
        system_pandas_version = tuple(map(int, current_pandas_version.split(".")))
        if (
            (python_range == "0" and system_pandas_version == (1, 3, 5))
            or (
                python_range == "1"
                and ((0, 25, 3) >= system_pandas_version >= (0, 23, 3))
            )
            or (
                python_range == "2"
                and ((0, 25, 0) > system_pandas_version >= (0, 23, 3))
            )
        ):
            pass
        else:
            print(
                "Warning: For '-ddd' usage, the recommended pandas version is {}. The installed version of pandas is {}. It is recommended to update pandas. For example, 'pip/pip3 install -I pandas==X.X.X' where X.X.X is {}.".format(
                    pandas_version_range, current_pandas_version, pandas_version_range
                )
            )

    if args.dump_dataset_dictionary:
        global pd
        pandas_version_dictionary = {
            "0": "'1.3.5'",
            "1": ">= '0.23.3' and <= '0.25.3'",
            "2": ">= '0.23.3' and < '0.25.0'",
        }
        python_range = _check_system_python_version()
        try:
            import pandas as pd

            current_pandas_version = pd.__version__
            _check_pandas_version(
                python_range,
                current_pandas_version,
                pandas_version_dictionary[python_range],
            )
        except ImportError as e:
            err_exit(
                "'-ddd' requires the use of pandas, which is not currently installed. Please install pandas to a version {}. For example, 'pip/pip3 install -I pandas==X.X.X' where X.X.X is {}.".format(
                    pandas_version_dictionary[python_range],
                    pandas_version_dictionary[python_range],
                )
            )

        if args.output is None:
            out_directory = os.getcwd()
        elif args.output == "-":
            print_to_stdout = True
        elif os.path.exists(args.output):
            if os.path.isdir(args.output):
                out_directory = args.output
            else:
                err_exit(
                    "Error: When using -ddd, --output must be an existing directory"
                )
        else:
            err_exit("Error: When using -ddd, --output must be an existing directory")

        if print_to_stdout:
            output_file_data = sys.stdout
            output_file_coding = sys.stdout
            output_file_entity = sys.stdout
        else:
            output_file_data = os.path.join(
                out_directory, resp["recordName"] + ".data_dictionary" + out_extension
            )
            output_file_coding = os.path.join(
                out_directory, resp["recordName"] + ".codings" + out_extension
            )
            output_file_entity = os.path.join(
                out_directory, resp["recordName"] + ".entity_dictionary" + out_extension
            )
            files_to_check = [output_file_data, output_file_coding, output_file_entity]

    if args.fields:
        if args.sql:
            file_name_suffix = ".data.sql"
        else:
            file_name_suffix = out_extension

        if args.output is None:
            out_directory = os.getcwd()
            out_file_field = os.path.join(
                out_directory, resp["recordName"] + file_name_suffix
            )
            files_to_check.append(out_file_field)
        elif args.output == "-":
            print_to_stdout = True
        elif os.path.exists(args.output):
            if os.path.isdir(args.output):
                out_directory = args.output
                out_file_field = os.path.join(
                    out_directory, resp["recordName"] + file_name_suffix
                )
                files_to_check.append(out_file_field)
            else:
                file_already_exist.append(args.output)
        elif os.path.exists(os.path.dirname(args.output)) or not os.path.dirname(
            args.output
        ):
            out_file_field = args.output
        else:
            err_exit(
                "Error: {path} could not be found".format(
                    path=os.path.dirname(args.output)
                )
            )

    for file in files_to_check:
        if os.path.exists(file):
            file_already_exist.append(file)

    if file_already_exist:
        err_exit("Error: path already exists {path}".format(path=file_already_exist))

    rec_descriptor = DXDataset(dataset_id, project=dataset_project).get_descriptor()
    if args.fields is not None:
        fields_list = "".join(args.fields).split(",")
        error_list = []
        for entry in fields_list:
            entity_field = entry.split(".")
            if len(entity_field) < 2:
                error_list.append(entry)
            elif (
                entity_field[0] not in rec_descriptor.model["entities"].keys()
                or entity_field[1]
                not in rec_descriptor.model["entities"][entity_field[0]][
                    "fields"
                ].keys()
            ):
                error_list.append(entry)

        if error_list:
            err_exit("The following fields cannot be found: %s" % error_list)

        payload = {
            "project_context": project,
            "fields": [{item: "$".join(item.split("."))} for item in fields_list],
        }
        if "CohortBrowser" in resp["recordTypes"]:
            if resp.get("baseSql"):
                payload["base_sql"] = resp.get("baseSql")
            payload["filters"] = resp["filters"]

        if args.sql:
            sql_results = raw_query_api_call(resp, payload)
            if print_to_stdout:
                print(sql_results)
            else:
                with open(out_file_field, "w") as f:
                    print(sql_results, file=f)
        else:
            resp_raw = raw_api_call(resp, payload)
            csv_from_json(
                out_file_name=out_file_field,
                print_to_stdout=print_to_stdout,
                sep=delimiter,
                raw_results=resp_raw["results"],
                column_names=fields_list,
            )

    elif args.sql:
        err_exit("`--sql` passed without `--fields`")

    if args.dump_dataset_dictionary:
        rec_dict = rec_descriptor.get_dictionary()
        write_ot = rec_dict.write(
            output_file_data=output_file_data,
            output_file_entity=output_file_entity,
            output_file_coding=output_file_coding,
            sep=delimiter,
        )

    # Listing section
    if args.list_entities or args.list_fields:
        # Retrieve entity names, titles and main entity
        entity_names_and_titles, _main_entity = retrieve_entities(rec_descriptor.model)
        # List entities
        if args.list_entities:
            print("\n".join(entity_names_and_titles))
        # List fields
        if args.list_fields:
            list_fields(rec_descriptor.model, _main_entity, args)


def get_assay_info(rec_descriptor, assay_type):
    assay_list = rec_descriptor.assays
    selected_type_assays = []
    other_assays = []
    if not assay_list:
        err_exit("No valid assays in the dataset.")
    else:
        for a in assay_list:
            if a["generalized_assay_model"] == assay_type:
                selected_type_assays.append(a)
            else:
                other_assays.append(a)
    return (selected_type_assays, other_assays)


#### Validate json filters ####
def json_validation_function(filter_type, args):
    filter_arg = "args.retrieve_" + filter_type
    filter_value = str(vars(args)["retrieve_" + filter_type])
    filter = {}
    if filter_value.endswith(".json"):
        if os.path.isfile(filter_value):
            if os.stat(filter_value).st_size == 0:
                err_exit(
                    'No filter given for --retrieve-{filter_type} or JSON for "--retrieve-{filter_type}" does not contain valid filter information.'.format(
                        filter_type=filter_type
                    )
                )
            else:
                with open(filter_value, "r") as json_file:
                    try:
                        filter = json.load(json_file)
                    except Exception as json_error:
                        err_exit(
                            "JSON for variant filters is malformatted.",
                            expected_exceptions=default_expected_exceptions,
                        )
        else:
            err_exit(
                "JSON file {filter_json} provided does not exist".format(
                    filter_json=filter_value
                )
            )
    else:
        if filter_value == "{}":
            err_exit(
                'No filter given for --retrieve-{filter_type} or JSON for "--retrieve-{filter_type}" does not contain valid filter information.'.format(
                    filter_type=filter_type
                )
            )
        else:
            try:
                filter = json.loads(filter_value)
            except Exception as json_error:
                err_exit(
                    "JSON for variant filters is malformatted.",
                    expected_exceptions=default_expected_exceptions,
                )

    if filter_type in ["allele", "annotation", "genotype"]:
        validate_JSON(filter, filter_type)
    elif filter_type in ["variant"]:
        validate_somatic_filter(filter, filter_type)

    return filter
   

def retrieve_meta_info(resp, project_id, assay_id, assay_name, print_to_stdout, out_file_name):
    table = "vcf_meta_information_unique"
    columns = ["Field", "ID", "Type", "Number", "Description"]
    payload = {
        "project_context": project_id,
        "fields": [
            {column: "$".join((table, column))} for column in columns
        ],
        "is_cohort": False,
        "variant_browser": {
            "name": assay_name,
            "id": assay_id,
        },
    }
    resp_raw = raw_api_call(resp, payload, sql_message=False)

    csv_from_json(
        out_file_name=out_file_name,
        print_to_stdout=print_to_stdout,
        sep="\t",
        raw_results=resp_raw["results"],
        column_names=columns,
    )


def assign_output_method(args, record_name, friendly_assay_type):
    #### Decide output method based on --output and --sql ####
    if args.sql:
        file_name_suffix = ".data.sql"
    elif friendly_assay_type == 'somatic' and args.retrieve_meta_info:
        file_name_suffix = ".vcf_meta_info.txt"
    else:
        file_name_suffix = ".tsv"
    file_already_exist = []
    files_to_check = []
    out_file = ""

    print_to_stdout = False
    if args.output is None:
        out_directory = os.getcwd()
        out_file = os.path.join(out_directory, record_name + file_name_suffix)
        files_to_check.append(out_file)
    elif args.output == "-":
        print_to_stdout = True
    elif os.path.exists(args.output):
        if os.path.isdir(args.output):
            err_exit("--output should be a file, not a directory.")
        else:
            file_already_exist.append(args.output)
    elif os.path.exists(os.path.dirname(args.output)) or not os.path.dirname(
        args.output
    ):
        out_file = args.output
    else:
        err_exit(
            "Error: {path} could not be found".format(path=os.path.dirname(args.output))
        )

    for file in files_to_check:
        if os.path.exists(file):
            file_already_exist.append(file)

    if file_already_exist:
        err_exit("Cannot specify the output to be an existing file.")
    return out_file, print_to_stdout

def get_assay_name_info(
    list_assays, assay_name, path, friendly_assay_type, rec_descriptor
):
    """
    Generalized function for determining assay name and reference genome
    """
    if friendly_assay_type == "germline":
        assay_type = "genetic_variant"
    elif friendly_assay_type == "somatic":
        assay_type = "somatic_variant"

    #### Get names of genetic assays ####
    if list_assays:
        (target_assays, other_assays) = get_assay_info(
            rec_descriptor, assay_type=assay_type
        )
        if not target_assays:
            err_exit("There's no {} assay in the dataset provided.").format(assay_type)
        else:
            for a in target_assays:
                print(a["name"])
            sys.exit(0)

    #### Decide which assay is to be queried and which ref genome is to be used ####
    (target_assays, other_assays) = get_assay_info(
        rec_descriptor, assay_type=assay_type
    )

    target_assay_names = [ga["name"] for ga in target_assays]
    target_assay_ids = [ga["uuid"] for ga in target_assays]
    other_assay_names = [oa["name"] for oa in other_assays]
    # other_assay_ids = [oa["uuid"] for oa in other_assays]

    if target_assay_names and target_assay_ids:
        selected_assay_name = target_assay_names[0]
        selected_assay_id = target_assay_ids[0]
    else:
        err_exit("There's no {} assay in the dataset provided.").format(
            friendly_assay_type
        )
    if assay_name:
        if assay_name not in list(target_assay_names):
            if assay_name in list(other_assay_names):
                err_exit(
                    "This is not a valid assay. For valid assays accepted by the function, `extract_assay {}`, please use the --list-assays flag.".format(
                        friendly_assay_type
                    )
                )
            else:
                err_exit(
                    "Assay {assay_name} does not exist in the {path}.".format(
                        assay_name=assay_name, path=path
                    )
                )
        else:
            selected_assay_name = assay_name
            for ga in target_assays:
                if ga["name"] == assay_name:
                    selected_assay_id = ga["uuid"]

    selected_ref_genome = "GRCh38.92"
    
    if friendly_assay_type == "germline":
        for a in target_assays:
            if a["name"] == selected_assay_name and a["reference_genome"]:
                selected_ref_genome = a["reference_genome"]["name"]

    return(selected_assay_name, selected_assay_id, selected_ref_genome)


def comment_fill(string, comment_string='#  ', **kwargs):
    width_adjustment = kwargs.pop('width_adjustment', 0) - len(comment_string)
    return re.sub('^', comment_string, fill(string, width_adjustment=width_adjustment, **kwargs), flags=re.MULTILINE)


def extract_assay_germline(args):
    """
    Retrieve the selected data or generate SQL to retrieve the data from an genetic variant assay in a dataset or cohort based on provided rules.
    """
    ######## Input combination validation ########
    filter_given = False
    if args.retrieve_allele or args.retrieve_annotation or args.retrieve_genotype:
        filter_given = True
    #### Check if valid options are passed with the --json-help flag ####
    if args.json_help:
        if not filter_given:
            err_exit(
                'Please specify one of the following: --retrieve-allele, --retrieve-genotype or --retrieve-annotation" for details on the corresponding JSON template and filter definition.'
            )
        elif args.list_assays or args.assay_name or args.sql or args.output:
            err_exit(
                "Please check to make sure the parameters are set properly. --json-help cannot be specified with options other than --retrieve-annotation/--retrieve-allele/--retrieve-genotype."
            )
    #### Validate that other arguments are not passed with --list-assays ####
    if args.list_assays:
        if args.sql:
            err_exit("The flag, --sql, cannot be used with --list-assays.")
        elif args.output:
            err_exit(
                'When --list-assays is specified, output is to STDOUT. "--output" may not be supplied.'
            )
        elif filter_given:
            err_exit("--list-assays cannot be presented with other options.")

    #### Check if the retrieve options are passed correctly, print help if needed ####
    if args.retrieve_allele:
        if args.json_help:
            print(
                comment_fill('Filters and respective definitions', comment_string='# ') + '\n#\n' +
                comment_fill('rsid: rsID associated with an allele or set of alleles. If multiple values are provided, the conditional search will be, "OR." For example, ["rs1111", "rs2222"], will search for alleles which match either "rs1111" or "rs2222". String match is case sensitive.') + '\n#\n' +
                comment_fill('type: Type of allele. Accepted values are "SNP", "Ins", "Del", "Mixed". If multiple values are provided, the conditional search will be, "OR." For example, ["SNP", "Ins"], will search for variants which match either "SNP" or "Ins". String match is case sensitive.') + '\n#\n' +
                comment_fill('dataset_alt_af: Dataset alternate allele frequency, a json object with empty content or two sets of key/value pair: {min: 0.1, max:0.5}. Accepted numeric value for each key is between and including 0 and 1.  If a user does not want to apply this filter but still wants this information in the output, an empty json object should be provided.') + '\n#\n' +
                comment_fill('gnomad_alt_af: gnomAD alternate allele frequency. a json object with empty content or two sets of key/value pair: {min: 0.1, max:0.5}. Accepted value for each key is between 0 and 1. If a user does not want to apply this filter but still wants this information in the output, an empty json object should be provided.') + '\n#\n' +
                comment_fill('location: Genomic range in the reference genome where the starting position of alleles fall into. If multiple values are provided in the list, the conditional search will be, "OR." String match is case sensitive.') + '\n#\n' +
                comment_fill('JSON filter template for --retrieve-allele', comment_string='# ') + '\n' +
'{\n  "rsid": ["rs11111", "rs22222"],\n  "type": ["SNP", "Del", "Ins"],\n  "dataset_alt_af": {"min": 0.001, "max": 0.05},\n  "gnomad_alt_af": {"min": 0.001, "max": 0.05},\n  "location": [\n    {\n      "chromosome": "1",\n      "starting_position": "10000",\n      "ending_position": "20000"\n    },\n    {\n      "chromosome": "X",\n      "starting_position": "500",\n      "ending_position": "1700"\n    }\n  ]\n}'
            )
            sys.exit(0)
    elif args.retrieve_annotation:
        if args.json_help:
            print(
                comment_fill('Filters and respective definitions', comment_string='# ') + '\n#\n' +
                comment_fill('allele_id: ID of an allele for which annotations should be returned. If multiple values are provided, annotations for any alleles that match one of the values specified will be listed. For example, ["1_1000_A_T", "1_1010_C_T"], will search for annotations of alleles which match either "1_1000_A_T" or ""1_1010_C_T". String match is case insensitive.') + '\n#\n' +
                comment_fill('gene_name: Gene name of the annotation. A list of gene names whose annotations will be returned. If multiple values are provided, the conditional search will be, "OR." For example, ["BRCA2", "ASPM"], will search for annotations which match either "BRCA2" or "ASPM". String match is case insensitive.') + '\n#\n' +
                comment_fill('gene_id: Ensembl gene ID (ENSG) of the annotation. If multiple values are provided, the conditional search will be, "OR." For example, ["ENSG00000302118", "ENSG00004000504"], will search for annotations which match either "ENSG00000302118" or "ENSG00004000504". String match is case insensitive.') + '\n#\n' +
                comment_fill('feature_id: Ensembl feature id (ENST) where the range overlaps with the variant. Currently, only  coding transcript IDs are searched. If multiple values are provided, the conditional search will be, "OR." For example, ["ENST00000302118.5", "ENST00004000504.1"], will search for annotations which match either "ENST00000302118.5" or "ENST00004000504.1". String match is case insensitive.') + '\n#\n' +
                comment_fill('consequences: Consequence as recorded in the annotation. If multiple values are provided, the conditional search will be, "OR." For example, ["5_prime_UTR_variant", "3_prime_UTR_variant"], will search for annotations which match either "5 prime UTR variant" or "3 prime UTR variant". String match is case sensitive. For all supported consequences terms, please refer to snpeff: http://pcingola.github.io/SnpEff/se_inputoutput/#effect-prediction-details (Effect Seq. Ontology column). This filter cannot be specified by itself, and must be included with at least one of the following filters: "gene_id", "gene_name",or "feature_id".') + '\n#\n' +
                comment_fill('putative_impact: Putative impact as recorded in the annotation. Possible values are [ "HIGH", "MODERATE", "LOW", "MODIFIER"]. If multiple values are provided, the conditional search will be, "OR." For example, ["MODIFIER", "HIGH"], will search for annotations which match either "MODIFIER" or "HIGH". String match is case insensitive. For all supported terms, please refer to snpeff: http://pcingola.github.io/SnpEff/se_inputoutput/#impact-prediction. This filter cannot be specified by itself, and must be included with at least one of the following filters: "gene_id", "gene_name", or "transcript_id".') + '\n#\n' +
                comment_fill('hgvs_c: HGVS (DNA) code of the annotation. If multiple values are provided, the conditional search will be, "OR." For example, ["c.-49A>G", "c.-20T>G"], will search for annotations which match either "c.-49A>G" or "c.-20T>G". String match is case sensitive.') + '\n#\n' +
                comment_fill('hgvs_p: HGVS (Protein) code of the annotation. If multiple values are provided, the conditional search will be, "OR." For example, ["p.Gly2Asp", "p.Aps2Gly"], will search for annotations which match either "p.Gly2Asp" or "p.Aps2Gly". String match is case sensitive.') + '\n#\n' +
                comment_fill('JSON filter template for --retrieve-annotation', comment_string='# ') + '\n' +
                '{\n  "allele_id":["1_1000_A_T","2_1000_G_C"],\n  "gene_name": ["BRCA2"],\n  "gene_id": ["ENST00000302118"],\n  "feature_id": ["ENST00000302118.5"],\n  "consequences": ["5 prime UTR variant"],\n  "putative_impact": ["MODIFIER"],\n  "hgvs_c": ["c.-49A>G"],\n  "hgvs_p": ["p.Gly2Asp"]\n}'
            )
            sys.exit(0)
    elif args.retrieve_genotype:
        if args.json_help:
            print(
                comment_fill('Filters and respective definitions', comment_string='# ') + '\n#\n' +
                comment_fill('allele_id: ID(s) of one or more alleles for which sample genotypes will be returned. If multiple values are provided, any samples having at least one allele that match any of the values specified will be listed. For example, ["1_1000_A_T", "1_1010_C_T"], will search for samples with at least one allele matching either "1_1000_A_T" or "1_1010_C_T". String match is case insensitive.') + '\n#\n' +
                comment_fill('sample_id: Optional, one or more sample IDs for which sample genotypes will be returned. If the provided object is a cohort, this further intersects the sample ids. If a user has a list of samples more than 1,000, it is recommended to use a cohort id containing all the samples.') + '\n#\n' +
                comment_fill('genotype_type: Optional, one or more genotype types for which sample genotype types will be returned. One of: hom-alt (homozygous for the non-ref allele), het-ref (heterozygous with a ref allele and alt allele), het-alt (heterozygous with two distinct alt alleles), half (only one alt allele is known, second allele is unknown).') + '\n#\n' +
                comment_fill('JSON filter template for --retrieve-genotype', comment_string='# ') + '\n' +
                '{\n  "sample_id": ["s1", "s2"],\n  "allele_id": ["1_1000_A_T","2_1000_G_C"],\n  "genotype_type": ["het-ref", "hom-alt"]\n}'
            )
            sys.exit(0)

    if args.retrieve_allele:
        filter_dict = json_validation_function("allele", args)
    elif args.retrieve_annotation:
        filter_dict = json_validation_function("annotation", args)
    elif args.retrieve_genotype:
        filter_dict = json_validation_function("genotype", args)

    #### Validate that a retrieve option is passed with --assay-name ####
    if args.assay_name:
        if not filter_given:
            err_exit(
                "--assay-name must be used with one of --retrieve-allele,--retrieve-annotation, --retrieve-genotype."
            )

    #### Validate that a retrieve option is passed with --sql ####
    if args.sql:
        if not filter_given:
            err_exit(
                "When --sql provided, must also provide at least one of the three options: --retrieve-allele <JSON>; --retrieve-genotype <JSON>; --retrieve-annotation <JSON>."
            )

    ######## Data Processing ########
    project, entity_result, resp, dataset_project = resolve_validate_record_path(args.path)

    if "CohortBrowser" in resp["recordTypes"] and any(
        [args.list_assays, args.assay_name]
    ):
        err_exit(
            "Currently --assay-name and --list-assays may not be used with a CohortBrowser record (Cohort Object) as input. To select a specific assay or to list assays, please use a Dataset Object as input."
        )
    dataset_id = resp["dataset"]
    rec_descriptor = DXDataset(dataset_id, project=dataset_project).get_descriptor()

    selected_assay_name, selected_assay_id, selected_ref_genome = get_assay_name_info(
        args.list_assays, args.assay_name, args.path, "germline", rec_descriptor
    )

    out_file, print_to_stdout = assign_output_method(args, resp["recordName"], "germline")

    payload = {}
    if args.retrieve_allele:
        payload, fields_list = final_payload(
            full_input_dict=filter_dict,
            name=selected_assay_name,
            id=selected_assay_id,
            project_context=project,
            genome_reference=selected_ref_genome,
            filter_type="allele",
        )
    elif args.retrieve_annotation:
        payload, fields_list = final_payload(
            full_input_dict=filter_dict,
            name=selected_assay_name,
            id=selected_assay_id,
            project_context=project,
            genome_reference=selected_ref_genome,
            filter_type="annotation",
        )
    elif args.retrieve_genotype:
        payload, fields_list = final_payload(
            full_input_dict=filter_dict,
            name=selected_assay_name,
            id=selected_assay_id,
            project_context=project,
            genome_reference=selected_ref_genome,
            filter_type="genotype",
        )

    if "CohortBrowser" in resp["recordTypes"]:
        if resp.get("baseSql"):
            payload["base_sql"] = resp.get("baseSql")
        payload["filters"] = resp["filters"]

    #### Run api call to get sql or extract data ####
    if filter_given:
        if args.sql:
            sql_results = raw_query_api_call(resp, payload)
            if args.retrieve_genotype:
                geno_table = re.search(
                    r"\bgenotype_alt_read_optimized\w+", sql_results
                ).group()
                substr = "`" + geno_table + "`.`type`"
                sql_results = sql_results.replace(
                    substr, "REPLACE(`" + geno_table + "`.`type`, 'hom', 'hom-alt')", 1
                )

            if print_to_stdout:
                print(sql_results)
            else:
                with open(out_file, "w") as sql_file:
                    print(sql_results, file=sql_file)
        else:
            resp_raw = raw_api_call(resp, payload)
            if args.retrieve_genotype:
                for r in resp_raw["results"]:
                    if r["genotype_type"] == "hom":
                        r["genotype_type"] = "hom-alt"

            csv_from_json(
                out_file_name=out_file,
                print_to_stdout=print_to_stdout,
                sep="\t",
                raw_results=resp_raw["results"],
                column_names=fields_list,
                quote_char=str("|"),
            )


def retrieve_entities(model):
    """
    Retrieves the entities in form of <entity_name>\t<entity_title> and identifies main entity
    """
    entity_names_and_titles = []
    for entity in sorted(model["entities"].keys()):
        entity_names_and_titles.append(
            "{}\t{}".format(entity, model["entities"][entity]["entity_title"])
        )
        if model["entities"][entity]["is_main_entity"] is True:
            main_entity = entity
    return entity_names_and_titles, main_entity


def list_fields(model, main_entity, args):
    """
    Listing fileds in the model in form at <entity>.<field_name>\t<field_title> for specified list of entities
    """
    present_entities = model["entities"].keys()
    entities_to_list_fields = [model["entities"][main_entity]]
    if args.entities:
        entities_to_list_fields = []
        error_list = []
        for entity in sorted(args.entities.split(",")):
            if entity in present_entities:
                entities_to_list_fields.append(model["entities"][entity])
            else:
                error_list.append(entity)
        if error_list:
            err_exit("The following entity/entities cannot be found: %s" % error_list)
    fields = []
    for entity in entities_to_list_fields:
        for field in sorted(entity["fields"].keys()):
            fields.append(
                "{}.{}\t{}".format(
                    entity["name"], field, entity["fields"][field]["title"]
                )
            )
    print("\n".join(fields))


def csv_from_json(
    out_file_name="",
    print_to_stdout=False,
    sep=",",
    raw_results=[],
    column_names=[],
    quote_char=str('"'),
    quoting=csv.QUOTE_MINIMAL,
):
    if print_to_stdout:
        fields_output = sys.stdout
    else:
        fields_output = open(out_file_name, "w")

    csv_writer = csv.DictWriter(
        fields_output,
        delimiter=str(sep),
        doublequote=True,
        escapechar=None,
        lineterminator="\n",
        quotechar=quote_char,
        quoting=quoting,
        skipinitialspace=False,
        strict=False,
        fieldnames=column_names,
    )
    csv_writer.writeheader()
    for entry in raw_results:
        csv_writer.writerow(entry)

    if not print_to_stdout:
        fields_output.close()


def extract_assay_somatic(args):
    """
    Retrieve the selected data or generate SQL to retrieve the data from an somatic variant assay in a dataset or cohort based on provided rules.
    """
    
    ######## Input combination validation and print help########
    invalid_combo_args = any([args.include_normal_sample, args.additional_fields, args.json_help, args.sql])

    if args.retrieve_meta_info and invalid_combo_args:
        err_exit(
            "The flag, --retrieve-meta-info cannot be used with arguments other than --assay-name, --output."
        )

    if args.list_assays and any([args.assay_name, args.output, invalid_combo_args]):
        err_exit(
            '--list-assays cannot be presented with other options.'
        )

    if args.json_help:
        if any([args.assay_name, args.output, args.include_normal_sample, args.additional_fields, args.sql]):
            err_exit(
                "--json-help cannot be passed with any of --assay-name, --sql, --additional-fields, --additional-fields-help, --output."
            )
        elif args.retrieve_variant is None:
            err_exit("--json-help cannot be passed without --retrieve-variant.")
        else:
            print(
                comment_fill('Filters and respective definitions', comment_string='# ') + '\n#\n' +
                comment_fill('location: "location" filters variants based on having an allele_id which has a corresponding annotation row which matches the supplied "chromosome" with CHROM and where the start position (POS) of the allele_id is between and including the supplied "starting_position" and "ending_position". If multiple values are provided in the list, the conditional search will be, "OR". String match is case sensitive.') + '\n#\n' +
               comment_fill('symbol: "symbol" filters variants based on having an allele_id which has a corresponding annotation row which has a matching symbol (gene) name. If multiple values are provided, the conditional search will be, "OR". For example, ["BRCA2", "ASPM"], will search for variants which match either "BRCA2" or "ASPM". String match is case sensitive.') + '\n#\n' +
               comment_fill('gene: "gene" filters variants based on having an allele_id which has a corresponding annotation row which has a matching gene ID of the variant. If multiple values are provided, the conditional search will be, "OR". For example, ["ENSG00000302118", "ENSG00004000504"], will search for variants which match either "ENSG00000302118" or "ENSG00004000504". String match is case insensitive.') + '\n#\n' +
               comment_fill('feature: "feature" filters variants based on having an allele_id which has a corresponding annotation row which has a matching feature ID. The most common Feature ID is a transcript_id. If multiple values are provided, the conditional search will be, "OR". For example, ["ENST00000302118", "ENST00004000504"], will search for variants which match either "ENST00000302118" or "ENST00004000504". String match is case insensitive.') + '\n#\n' +
               comment_fill('hgvsc: "hgvsc" filters variants based on having an allele_id which has a corresponding annotation row which has a matching HGVSc. If multiple values are provided, the conditional search will be, "OR". For example, ["c.-49A>G", "c.-20T>G"], will search for alleles which match either "c.-49A>G" or "c.-20T>G". String match is case sensitive.') + '\n#\n' +
               comment_fill('hgvsp: "hgvsp" filters variants based on having an allele_id which has a corresponding annotation row which has a matching HGVSp. If multiple values are provided, the conditional search will be, "OR". For example, ["p.Gly2Asp", "p.Aps2Gly"], will search for variants which match either "p.Gly2Asp" or "p.Aps2Gly". String match is case sensitive.') + '\n#\n' +
               comment_fill('allele_id: "allele_id" filters variants based on allele_id match. If multiple values are provided, anymatch will be returned. For example, ["1_1000_A_T", "1_1010_C_T"], will search for allele_ids which match either "1_1000_A_T" or ""1_1010_C_T". String match is case sensitive/exact match.') + '\n#\n' +
               comment_fill('variant_type: Type of allele. Accepted values are "SNP", "INS", "DEL", "DUP", "INV", "CNV", "CNV:TR", "BND", "DUP:TANDEM", "DEL:ME", "INS:ME", "MISSING", "MISSING:DEL", "UNSPECIFIED", "REF" or "OTHER". If multiple values are provided, the conditional search will be, "OR". For example, ["SNP", "INS"], will search for variants which match either "SNP" or ""INS". String match is case insensitive.') + '\n#\n' +
               comment_fill('sample_id: "sample_id" filters either a pair of tumor-normal samples based on having sample_id which has a corresponding sample row which has a matching sample_id. If a user has more than 500 IDs, it is recommended to either retrieve multiple times, or use a cohort id containing all desired individuals, providing the full set of sample_ids.') + '\n#\n' +
               comment_fill('assay_sample_id: "assay_sample_id" filters either a tumor or normal sample based on having an assay_sample_id which has a corresponding sample row which has a matching assay_sample_id. If a user has a list of more than 1,000 IDs, it is recommended to either retrieve multiple times, or use a cohort id containing all desired individuals, providing the full set of assay_sample_ids.') + '\n#\n' +
               comment_fill('JSON filter template for --retrieve-variant', comment_string='# ') + '\n' +
                               '{\n  "location": [\n    {\n      "chromosome": "1",\n      "starting_position": "10000",\n      "ending_position": "20000"\n    },\n    {\n      "chromosome": "X",\n      "starting_position": "500",\n      "ending_position": "1700"\n    }\n  ],\n  "annotation": {\n    "symbol": ["BRCA2"],\n    "gene": ["ENST00000302118"],\n    "feature": ["ENST00000302118.5"],\n    "hgvsc": ["c.-49A>G"],\n    "hgvsp": ["p.Gly2Asp"]\n  },\n  "allele" : {\n    "allele_id":["1_1000_A_T","2_1000_G_C"],\n    "variant_type" : ["SNP", "INS"]\n  },\n  "sample": {\n    "sample_id": ["Sample1", "Sample2"],\n    "assay_sample_id" : ["Sample1_tumt", "Sample1_nor"]\n  }\n}'
            )
            sys.exit(0)

    if args.additional_fields_help:
        if any([args.assay_name, args.output, invalid_combo_args]):
            err_exit(
                '--additional-fields-help cannot be presented with other options.'
            )
        else:
            def print_fields(fields):
                for row in fields:
                    fields_string = "{: <22} {: <22} ".format(*row[:2])
                    width = len(fields_string)
                    fields_string += re.sub('\n', '\n' + ' ' * width, fill(row[2], width_adjustment=-width))
                    print(fields_string)
            print(fill('The following fields will always be returned by default:') + '\n')
            fixed_fields = [['NAME', 'TITLE', 'DESCRIPTION'], 
                            ['assay_sample_id', 'Assay Sample ID', 'A unique identifier for the tumor or normal sample. Populated from the sample columns of the VCF header.'], 
                            ['allele_id', 'Allele ID', 'An unique identification of the allele'], 
                            ['CHROM', 'Chromosome', 'Chromosome of variant, verbatim from original VCF'], 
                            ['POS', 'Position', 'Starting position of variant, verbatim from original VCF'], 
                            ['REF', 'Reference Allele', 'Reference allele of locus, verbatim from original VCF'], 
                            ['allele', 'Allele', 'Sequence of the allele']]
            print_fields(fixed_fields)
            print('\n' + fill('The following fields may be added to the output by using option --additional-fields. If multiple fields are specified, use a comma to separate each entry. For example, "sample_id,tumor_normal"') + '\n')
            additional_fields = [['NAME', 'TITLE', 'DESCRIPTION'], 
                                 ['sample_id', 'Sample ID', 'Unique ID of the pair of tumor-normal samples'], 
                                 ['tumor_normal', 'Tumor-Normal', 'One of ["tumor", "normal"] to describe source sample type'], 
                                 ['ID', 'ID', 'Comma separated list of associated IDs for the variant from the original VCF'], 
                                 ['QUAL', 'QUAL', 'Quality of locus, verbatim from original VCF'], 
                                 ['FILTER', 'FILTER', 'Comma separated list of filters for locus from the original VCF'], 
                                 ['reference_source', 'Reference Source', 'One of ["GRCh37", "GRCh38"] or the allele_sample_id of the respective normal sample'], 
                                 ['variant_type', 'Variant Type', 'The type of allele, with respect to reference'], 
                                 ['symbolic_type', 'Symbolic Type', 'One of ["precise", "imprecise"]. Non-symbolic alleles are always "precise'], 
                                 ['file_id', 'Source File ID', 'DNAnexus platform file-id of original source file'], 
                                 ['INFO', 'INFO', 'INFO section, verbatim from original VCF'], 
                                 ['FORMAT', 'FORMAT', 'FORMAT section, verbatim from original VCF'], 
                                 ['SYMBOL', 'Symbol', 'A list of gene name associated with the variant'], 
                                 ['GENOTYPE', 'GENOTYPE', 'GENOTYPE section, as described by FORMAT section, verbatim from original VCF'],
                                 ['normal_assay_sample_id', 'Normal Assay Sample ID', 'Assay Sample ID of respective "normal" sample, if exists'],
                                 ['normal_allele_ids', 'Normal Allele IDs', 'Allele ID(s) of respective "normal" sample, if exists'],
                                 ['Gene', 'Gene ID', 'A list of gene IDs, associated with the variant'], 
                                 ['Feature', 'Feature ID', 'A list of feature IDs, associated with the variant'], 
                                 ['HGVSc', 'HGVSc', 'A list of sequence variants in HGVS nomenclature, for DNA'], 
                                 ['HGVSp', 'HGVSp', 'A list of sequence variants in HGVS nomenclature, for protein'], 
                                 ['CLIN_SIG', 'Clinical Significance', 'A list of allele specific clinical significance terms']]
            print_fields(additional_fields)
            sys.exit(0)

    # Validate additional fields
    if args.additional_fields:
        additional_fields_input = "".join(args.additional_fields).split(",")
        accepted_additional_fields = ['sample_id', 'tumor_normal', 'ID', 'QUAL', 'FILTER', 'reference_source', 'variant_type', 'symbolic_type', 'file_id', 'INFO', 'FORMAT', 'SYMBOL', 'GENOTYPE', 'normal_assay_sample_id', 'normal_allele_ids', 'Gene', 'Feature', 'HGVSc', 'HGVSp', 'CLIN_SIG']
        for field in additional_fields_input:
            if field not in accepted_additional_fields:
                err_exit("One or more of the supplied fields using --additional-fields are invalid. Please run --additional-fields-help for a list of valid fields")
            
    ######## Data Processing ########
    project, entity_result, resp, dataset_project = resolve_validate_record_path(args.path)
    if "CohortBrowser" in resp["recordTypes"] and any([args.list_assays,args.assay_name]):
        err_exit(
            "Currently --assay-name and --list-assays may not be used with a CohortBrowser record (Cohort Object) as input. To select a specific assay or to list assays, please use a Dataset Object as input."
        )
    dataset_id = resp["dataset"]
    rec_descriptor = DXDataset(dataset_id, project=dataset_project).get_descriptor()

    selected_assay_name, selected_assay_id, selected_ref_genome = get_assay_name_info(
        args.list_assays, args.assay_name, args.path, "somatic", rec_descriptor
    )

    out_file, print_to_stdout = assign_output_method(args, resp["recordName"], "somatic")

    if args.retrieve_meta_info:
        retrieve_meta_info(resp, project, selected_assay_id, selected_assay_name, print_to_stdout, out_file)
        sys.exit(0)

    if args.retrieve_variant:
        filter_dict = json_validation_function("variant", args)
       
        if args.additional_fields:
            payload, fields_list = somatic_final_payload(
                full_input_dict=filter_dict,
                name=selected_assay_name,
                id=selected_assay_id,
                project_context=project,
                genome_reference=selected_ref_genome,
                additional_fields=additional_fields_input,
                include_normal=args.include_normal_sample,
            )
        else:
            payload, fields_list = somatic_final_payload(
                full_input_dict=filter_dict,
                name=selected_assay_name,
                id=selected_assay_id,
                project_context=project,
                genome_reference=selected_ref_genome,
                include_normal=args.include_normal_sample,
            )

        if "CohortBrowser" in resp["recordTypes"]:
            if resp.get("baseSql"):
                payload["base_sql"] = resp.get("baseSql")
            payload["filters"] = resp["filters"]

        #### Run api call to get sql or extract data ####

        if args.sql:
            sql_results = raw_query_api_call(resp, payload)
            if print_to_stdout:
                print(sql_results)
            else:
                with open(out_file, "w") as sql_file:
                    print(sql_results, file=sql_file)
        else:
            resp_raw = raw_api_call(resp, payload)

            csv_from_json(
                out_file_name=out_file,
                print_to_stdout=print_to_stdout,
                sep="\t",
                raw_results=resp_raw["results"],
                column_names=fields_list,
                quote_char=str("\t"),
                quoting=csv.QUOTE_NONE,
            )

#### CREATE COHORT ####
def resolve_validate_dx_path(path):
    """
    Resolves dx path into project, folder and name. Fails if non existing folder is provided.
    """
    project, folder, name = resolve_path(path)
    err_msg = None
    if folder != "/":
        folder_name = "/{}".format(os.path.basename(folder))
        folder_path = os.path.dirname(folder)
        try:
            folder_exists = check_folder_exists(project, folder_path, folder_name)
        except ResolutionError as e:
            err_msg = str(e)
        if not folder_exists:
            err_msg = "The folder: {} could not be found in the project: {}".format(
                folder, project
            )
    
    return project, folder, name, err_msg

class VizserverError(Exception):
    pass

def validate_cohort_ids(descriptor,project,resp,ids):
    # Usually the name of the table
    entity_name = descriptor.model["global_primary_key"]["entity"]
    # The name of the column or field in the table
    field_name = descriptor.model["global_primary_key"]["field"] 

    # Prepare a payload to find entries matching the input ids in the dataset
    table_column_name = "{}${}".format(entity_name, field_name)
    fields_list = [{field_name: table_column_name}]

    # Note that pheno filters do not need name or id fields
    payload = {
        "project_context": project,
        "fields": fields_list,
        "raw_filters":{
            "pheno_filters": {
                "filters": {
                    table_column_name: [
                        {"condition": "in", "values": ids}
                    ]
                }
            }
        }
    }
    

    if "CohortBrowser" in resp["recordTypes"]:
        if resp.get("baseSql"):
            payload["base_sql"] = resp.get("baseSql")
        payload["filters"] = resp["filters"]

    # Use the dxpy raw_api_function to send a POST request to the server with our payload
    try:
        resp_raw = raw_api_call(resp, payload)
    except Exception as exc:
        raise VizserverError("Exception caught while validating cohort ids.  Bad response from Vizserver") from exc
    # Order of samples doesn't matter so using set here
    discovered_ids = set()
    # Parse the results objects for the cohort ids
    for result in resp_raw["results"]:
        discovered_ids.add(result[field_name])

    # Compare the discovered cohort ids to the user-provided cohort ids
    if discovered_ids != set(ids):
        # Find which given samples are not present in the dataset
        missing_ids = set(ids).difference(discovered_ids)
        err_msg = "The following supplied IDs do not match IDs in the main entity of dataset, {dataset_name}: {ids}".format(dataset_name = project,ids = missing_ids)
        raise ValueError(err_msg)

        
def has_access_level(project, access_level):
    """
    Validates that issuing user has required access level.
    Args:
        project: str: tasked project_id
        access_level: str: minimum requested level
    Retuns: boolean
    """
    level_rank = ["VIEW", "UPLOAD", "CONTRIBUTE", "ADMINISTER"]
    access_level_idx = level_rank.index(access_level)
    try:
        project_describe = describe(project)
    except PermissionDenied:
        return False
    if level_rank.index(project_describe["level"]) < access_level_idx:
        return False
    return True


def validate_project_access(project, access_level="UPLOAD"):
    """
    Validates that project has requested access.
    Args:
        project: str: tasked project_id
        access_level: str: minimum requested level Default at least UPLOAD
    Returns:
        Error message

    """
    if not has_access_level(project, access_level):
        return "At least {} permission is required to create a record in a project".format(
            access_level
        )


def create_cohort(args):
    """
    Create a cohort from dataset/cohort and specified list of samples.
    """
    #### Validation ####
    # validate and resolve 'PATH' input
    path_project, path_folder, path_name = None, None, None
    if args.PATH:
        path_project, path_folder, path_name, err_msg = resolve_validate_dx_path(
            args.PATH
        )
        if err_msg:
            err_exit(err_msg)
        err_msg = validate_project_access(path_project)
        if err_msg:
            err_exit(err_msg)
    # validate and resolve 'from' input
    FROM = args.__dict__.get("from")
    from_project, entity_result, resp, dataset_project = resolve_validate_record_path(FROM)

    #### Reading input sample ids from file or command line ####
    samples=[]
    # from file
    if args.cohort_ids_file:
        with open(args.cohort_ids_file,"r") as infile:
            for line in infile:
                samples.append(line.strip("\n"))
    # from string
    if args.cohort_ids:
        samples = args.cohort_ids.split(",")
    
    #### Validate the input cohort IDs ####
    # Get the table/entity and field/column of the dataset from the descriptor
    rec_descriptor = DXDataset(resp["dataset"], project=resp["datasetRecordProject"]).get_descriptor()

    try:
        validate_cohort_ids(rec_descriptor,dataset_project,resp,samples)
    except ValueError as err:
        err_exit(str(err))
    except VizserverError as err:
        err_exit(str(err))
    except Exception as err:
        err_exit(str(err))
    # Input cohort IDs have been succesfully validated    

<<<<<<< HEAD
    base_sql = resp.get("baseSql", resp.get("base_sql"))
    cohort_query_payload = cohort_filter_payload(
        samples,
        rec_descriptor.model["global_primary_key"]["entity"],
        rec_descriptor.model["global_primary_key"]["field"],
        resp.get("filters", {}),
        path_project,
        base_sql,
    )
    sql = cohort_query_api_call(resp, cohort_query_payload)
    cohort_payload = cohort_final_payload(
        path_name,
        path_folder,
        path_project,
        resp["databases"],
        resp["dataset"],
        cohort_query_payload["filters"],
        sql,
        base_sql,
        resp.get("combined"),
    )

    new_record_response = dxpy.bindings.dxrecord.new_dxrecord(**cohort_payload)
    # Examine the dxrecord object
    print(new_record_response.describe())
=======
    entity = rec_descriptor.model["global_primary_key"]["entity"]
    field = rec_descriptor.model["global_primary_key"]["field"]
    filters = resp.get("filters", {})
    payload = cohort_final_payload(samples, entity, field, filters, from_project)
    sql = cohort_query_api_call(resp, payload)

    ### temporary
    details = {
        "databases": [resp["databases"]],
        "dataset": {"$dnanexus_link": resp["dataset"]},
        "description": "",
        "filters": payload["filters"],
        "schema": "create_cohort_schema",
        "sql": sql,
        "version": "3.0",
    }
    ###

    dx_record = dxpy.bindings.dxrecord.new_dxrecord(
        details=details,
        project=path_project,
        name=path_name,
        types=["DatabaseQuery", "CohortBrowser"],
        folder=path_folder,
        close=True
    )
    # print record details to stdout
    if args.brief:
        print(dx_record.get_id())
    else:
        try:
            print_desc(dx_record.describe(incl_properties=True, incl_details=True), args.verbose)
        except Exception as e:
            err_exit(str(e))
>>>>>>> f5ef5ed2



class DXDataset(DXRecord):
    """
    A class to handle record objects of type Dataset.
    Inherits from DXRecord, but automatically populates default fields, details and properties.

    Attributes:
        All the same as DXRecord
        name - from record details
        description - from record details
        schema - from record details
        version - from record details
        descriptor - DXDatasetDescriptor object
    Functions
        get_descriptor - calls DXDatasetDescriptor(descriptor_dxfile) if descriptor is None
        get_dictionary - calls descriptor.get_dictionary

    """

    _record_type = "Dataset"

    def __init__(self, dxid=None, project=None):
        super(DXDataset, self).__init__(dxid, project)
        self.describe(default_fields=True, fields={"properties", "details"})
        assert self._record_type in self.types
        assert "descriptor" in self.details
        if is_dxlink(self.details["descriptor"]):
            self.descriptor_dxfile = DXFile(self.details["descriptor"], mode="rb")
        else:
            err_exit("%s : Invalid cohort or dataset" % self.details["descriptor"])
        self.descriptor = None
        self.name = self.details.get("name")
        self.description = self.details.get("description")
        self.schema = self.details.get("schema")
        self.version = self.details.get("version")

    def get_descriptor(self):
        if self.descriptor is None:
            self.descriptor = DXDatasetDescriptor(
                self.descriptor_dxfile, schema=self.schema
            )
        return self.descriptor

    def get_dictionary(self):
        if self.descriptor is None:
            self.get_descriptor()
        return self.descriptor.get_dictionary()


class DXDatasetDescriptor:
    """
    A class to represent a parsed descriptor of a Dataset record object.

    Attributes
        Representation of JSON object stored in descriptor file
    Functions
        get_dictionary - calls DXDatasetDictionary(descriptor)

    """

    def __init__(self, dxfile, **kwargs):
        python3_5_x = sys.version_info.major == 3 and sys.version_info.minor == 5

        with as_handle(dxfile, is_gzip=True, **kwargs) as f:
            if python3_5_x:
                jsonstr = f.read()
                if type(jsonstr) != str:
                    jsonstr = jsonstr.decode("utf-8")

                obj = json.loads(jsonstr, object_pairs_hook=collections.OrderedDict)
            else:
                obj = json.load(f, object_pairs_hook=collections.OrderedDict)

        for key in obj:
            setattr(self, key, obj[key])
        self.schema = kwargs.get("schema")

    def get_dictionary(self):
        return DXDatasetDictionary(self)


class DXDatasetDictionary:
    """
    A class to represent data, coding and entity dictionaries based on the descriptor.
    All 3 dictionaries will have the same internal representation as dictionaries of string to pandas dataframe.
    Attributes
        data - dictionary of entity name to pandas dataframe representing entity with fields, relationships, etc.
        entity - dictionary of entity name to pandas dataframe representing entity title, etc.
        coding - dictionary of coding name to pandas dataframe representing codes, their hierarchy (if applicable) and their meanings
    """

    def __init__(self, descriptor):
        self.data_dictionary = self.load_data_dictionary(descriptor)
        self.coding_dictionary = self.load_coding_dictionary(descriptor)
        self.entity_dictionary = self.load_entity_dictionary(descriptor)

    def load_data_dictionary(self, descriptor):
        """
        Processes data dictionary from descriptor
        """
        eblocks = collections.OrderedDict()
        join_path_to_entity_field = collections.OrderedDict()
        for entity_name in descriptor.model["entities"]:
            eblocks[entity_name] = self.create_entity_dframe(
                descriptor.model["entities"][entity_name],
                is_primary_entity=(
                    entity_name == descriptor.model["global_primary_key"]["entity"]
                ),
                global_primary_key=(descriptor.model["global_primary_key"]),
            )

            join_path_to_entity_field.update(
                self.get_join_path_to_entity_field_map(
                    descriptor.model["entities"][entity_name]
                )
            )

        edges = []
        for ji in descriptor.join_info:
            skip_edge = False

            for path in [ji["joins"][0]["to"], ji["joins"][0]["from"]]:
                if path not in join_path_to_entity_field:
                    skip_edge = True
                    break

            if not skip_edge:
                edges.append(self.create_edge(ji, join_path_to_entity_field))

        for edge in edges:
            source_eblock = eblocks.get(edge["source_entity"])
            if not source_eblock.empty:
                eb_row_idx = source_eblock["name"] == edge["source_field"]
                if eb_row_idx.sum() != 1:
                    raise ValueError("Invalid edge: " + str(edge))

                ref = source_eblock["referenced_entity_field"].values
                rel = source_eblock["relationship"].values
                ref[eb_row_idx] = "{}:{}".format(
                    edge["destination_entity"], edge["destination_field"]
                )
                rel[eb_row_idx] = edge["relationship"]

                source_eblock = source_eblock.assign(
                    relationship=rel, referenced_entity_field=ref
                )

        return eblocks

    def create_entity_dframe(self, entity, is_primary_entity, global_primary_key):
        """
        Returns DataDictionary pandas DataFrame for an entity.
        """
        required_columns = ["entity", "name", "type", "primary_key_type"]

        extra_cols = [
            "coding_name",
            "concept",
            "description",
            "folder_path",
            "is_multi_select",
            "is_sparse_coding",
            "linkout",
            "longitudinal_axis_type",
            "referenced_entity_field",
            "relationship",
            "title",
            "units",
        ]
        dataset_datatype_dict = {
            "integer": "integer",
            "double": "float",
            "date": "date",
            "datetime": "datetime",
            "string": "string",
        }
        dcols = {col: [] for col in required_columns + extra_cols}
        dcols["entity"] = [entity["name"]] * len(entity["fields"])
        dcols["referenced_entity_field"] = [""] * len(entity["fields"])
        dcols["relationship"] = [""] * len(entity["fields"])

        for field in entity["fields"]:
            # Field-level parameters
            field_dict = entity["fields"][field]
            dcols["name"].append(field_dict["name"])
            dcols["type"].append(dataset_datatype_dict[field_dict["type"]])
            dcols["primary_key_type"].append(
                ("global" if is_primary_entity else "local")
                if (
                    entity["primary_key"]
                    and field_dict["name"] == entity["primary_key"]
                )
                else ""
            )
            # Optional cols to be filled in with blanks regardless
            dcols["coding_name"].append(
                field_dict["coding_name"] if field_dict["coding_name"] else ""
            )
            dcols["concept"].append(field_dict["concept"])
            dcols["description"].append(field_dict["description"])
            dcols["folder_path"].append(
                " > ".join(field_dict["folder_path"])
                if ("folder_path" in field_dict.keys() and field_dict["folder_path"])
                else ""
            )
            dcols["is_multi_select"].append(
                "yes" if field_dict["is_multi_select"] else ""
            )
            dcols["is_sparse_coding"].append(
                "yes" if field_dict["is_sparse_coding"] else ""
            )
            dcols["linkout"].append(field_dict["linkout"])
            dcols["longitudinal_axis_type"].append(
                field_dict["longitudinal_axis_type"]
                if field_dict["longitudinal_axis_type"]
                else ""
            )
            dcols["title"].append(field_dict["title"])
            dcols["units"].append(field_dict["units"])

        try:
            dframe = pd.DataFrame(dcols)
        except ValueError as exc:
            raise exc

        return dframe

    def get_join_path_to_entity_field_map(self, entity):
        """
        Returns map with "database$table$column", "unique_database$table$column",
        as keys and values are (entity, field)
        """
        join_path_to_entity_field = collections.OrderedDict()
        for field in entity["fields"]:
            field_value = entity["fields"][field]["mapping"]
            db_tb_col_path = "{}${}${}".format(
                field_value["database_name"],
                field_value["table"],
                field_value["column"],
            )
            join_path_to_entity_field[db_tb_col_path] = (entity["name"], field)

            if field_value["database_unique_name"] and database_unique_name_regex.match(
                field_value["database_unique_name"]
            ):
                unique_db_tb_col_path = "{}${}${}".format(
                    field_value["database_unique_name"],
                    field_value["table"],
                    field_value["column"],
                )
                join_path_to_entity_field[unique_db_tb_col_path] = (
                    entity["name"],
                    field,
                )
            elif (
                field_value["database_name"]
                and field_value["database_id"]
                and database_id_regex.match(field_value["database_name"])
            ):
                unique_db_name = "{}__{}".format(
                    field_value["database_id"].replace("-", "_").lower(),
                    field_value["database_name"],
                )
                join_path_to_entity_field[unique_db_name] = (entity["name"], field)
        return join_path_to_entity_field

    def create_edge(self, join_info_joins, join_path_to_entity_field):
        """
        Convert an item join_info to an edge. Returns ordereddict.
        """
        edge = collections.OrderedDict()
        column_to = join_info_joins["joins"][0]["to"]
        column_from = join_info_joins["joins"][0]["from"]
        edge["source_entity"], edge["source_field"] = join_path_to_entity_field[
            column_to
        ]
        (
            edge["destination_entity"],
            edge["destination_field"],
        ) = join_path_to_entity_field[column_from]
        edge["relationship"] = join_info_joins["relationship"]
        return edge

    def load_coding_dictionary(self, descriptor):
        """
        Processes coding dictionary from descriptor
        """
        cblocks = collections.OrderedDict()
        for entity in descriptor.model["entities"]:
            for field in descriptor.model["entities"][entity]["fields"]:
                coding_name_value = descriptor.model["entities"][entity]["fields"][
                    field
                ]["coding_name"]
                if coding_name_value and coding_name_value not in cblocks:
                    cblocks[coding_name_value] = self.create_coding_name_dframe(
                        descriptor.model, entity, field, coding_name_value
                    )
        return cblocks

    def create_coding_name_dframe(self, model, entity, field, coding_name_value):
        """
        Returns CodingDictionary pandas DataFrame for a coding_name.
        """
        dcols = {}
        if model["entities"][entity]["fields"][field]["is_hierarchical"]:
            displ_ord = 0

            def unpack_hierarchy(nodes, parent_code, displ_ord):
                """Serialize the node hierarchy by depth-first traversal.

                Yields: tuples of (code, parent_code)
                """
                for node in nodes:
                    if isinstance(node, dict):
                        next_parent_code, child_nodes = next(iter(node.items()))
                        # internal: unpack recursively
                        displ_ord += 1
                        yield next_parent_code, parent_code, displ_ord
                        for deep_node, deep_parent, displ_ord in unpack_hierarchy(
                            child_nodes, next_parent_code, displ_ord
                        ):
                            yield (deep_node, deep_parent, displ_ord)
                    else:
                        # terminal: serialize
                        displ_ord += 1
                        yield (node, parent_code, displ_ord)

            all_codes, parents, displ_ord = zip(
                *unpack_hierarchy(
                    model["codings"][coding_name_value]["display"], "", displ_ord
                )
            )
            dcols.update(
                {
                    "code": all_codes,
                    "parent_code": parents,
                    "meaning": [
                        model["codings"][coding_name_value]["codes_to_meanings"][c]
                        for c in all_codes
                    ],
                    "concept": [
                        model["codings"][coding_name_value]["codes_to_concepts"][c]
                        if (
                            model["codings"][coding_name_value]["codes_to_concepts"]
                            and c
                            in model["codings"][coding_name_value][
                                "codes_to_concepts"
                            ].keys()
                        )
                        else None
                        for c in all_codes
                    ],
                    "display_order": displ_ord,
                }
            )

        else:
            # No hierarchy; just unpack the codes dictionary
            codes, meanings = zip(
                *model["codings"][coding_name_value]["codes_to_meanings"].items()
            )
            if model["codings"][coding_name_value]["codes_to_concepts"]:
                codes, concepts = zip(
                    *model["codings"][coding_name_value]["codes_to_concepts"].items()
                )
            else:
                concepts = [None] * len(codes)
            display_order = [
                int(model["codings"][coding_name_value]["display"].index(c) + 1)
                for c in codes
            ]
            dcols.update(
                {
                    "code": codes,
                    "meaning": meanings,
                    "concept": concepts,
                    "display_order": display_order,
                }
            )

        dcols["coding_name"] = [coding_name_value] * len(dcols["code"])

        try:
            dframe = pd.DataFrame(dcols)
        except ValueError as exc:
            raise exc

        return dframe

    def load_entity_dictionary(self, descriptor):
        """
        Processes entity dictionary from descriptor
        """
        entity_dictionary = collections.OrderedDict()
        for entity_name in descriptor.model["entities"]:
            entity = descriptor.model["entities"][entity_name]
            entity_dictionary[entity_name] = pd.DataFrame.from_dict(
                [
                    {
                        "entity": entity_name,
                        "entity_title": entity.get("entity_title"),
                        "entity_label_singular": entity.get("entity_label_singular"),
                        "entity_label_plural": entity.get("entity_label_plural"),
                        "entity_description": entity.get("entity_description"),
                    }
                ]
            )
        return entity_dictionary

    def write(
        self, output_file_data="", output_file_entity="", output_file_coding="", sep=","
    ):
        """
        Create CSV files with the contents of the dictionaries.
        """
        csv_opts = dict(
            sep=sep,
            header=True,
            index=False,
            na_rep="",
        )

        def sort_dataframe_columns(dframe, required_columns):
            """Sort dataframe columns alphabetically but with `required_columns` first."""
            extra_cols = dframe.columns.difference(required_columns)
            sorted_cols = list(required_columns) + extra_cols.sort_values().tolist()
            return dframe.loc[:, sorted_cols]

        def as_dataframe(ord_dict_of_df, required_columns):
            """Join all blocks into a pandas DataFrame."""
            df = pd.concat([b for b in ord_dict_of_df.values()], sort=False)
            return sort_dataframe_columns(df, required_columns)

        if self.data_dictionary:
            data_dframe = as_dataframe(
                self.data_dictionary,
                required_columns=["entity", "name", "type", "primary_key_type"],
            )
            data_dframe.to_csv(output_file_data, **csv_opts)

        if self.coding_dictionary:
            coding_dframe = as_dataframe(
                self.coding_dictionary,
                required_columns=["coding_name", "code", "meaning"],
            )
            coding_dframe.to_csv(output_file_coding, **csv_opts)

        if self.entity_dictionary:
            entity_dframe = as_dataframe(
                self.entity_dictionary, required_columns=["entity", "entity_title"]
            )
            entity_dframe.to_csv(output_file_entity, **csv_opts)<|MERGE_RESOLUTION|>--- conflicted
+++ resolved
@@ -1209,7 +1209,6 @@
         err_exit(str(err))
     # Input cohort IDs have been succesfully validated    
 
-<<<<<<< HEAD
     base_sql = resp.get("baseSql", resp.get("base_sql"))
     cohort_query_payload = cohort_filter_payload(
         samples,
@@ -1232,36 +1231,7 @@
         resp.get("combined"),
     )
 
-    new_record_response = dxpy.bindings.dxrecord.new_dxrecord(**cohort_payload)
-    # Examine the dxrecord object
-    print(new_record_response.describe())
-=======
-    entity = rec_descriptor.model["global_primary_key"]["entity"]
-    field = rec_descriptor.model["global_primary_key"]["field"]
-    filters = resp.get("filters", {})
-    payload = cohort_final_payload(samples, entity, field, filters, from_project)
-    sql = cohort_query_api_call(resp, payload)
-
-    ### temporary
-    details = {
-        "databases": [resp["databases"]],
-        "dataset": {"$dnanexus_link": resp["dataset"]},
-        "description": "",
-        "filters": payload["filters"],
-        "schema": "create_cohort_schema",
-        "sql": sql,
-        "version": "3.0",
-    }
-    ###
-
-    dx_record = dxpy.bindings.dxrecord.new_dxrecord(
-        details=details,
-        project=path_project,
-        name=path_name,
-        types=["DatabaseQuery", "CohortBrowser"],
-        folder=path_folder,
-        close=True
-    )
+    dx_record = dxpy.bindings.dxrecord.new_dxrecord(**cohort_payload)
     # print record details to stdout
     if args.brief:
         print(dx_record.get_id())
@@ -1270,8 +1240,6 @@
             print_desc(dx_record.describe(incl_properties=True, incl_details=True), args.verbose)
         except Exception as e:
             err_exit(str(e))
->>>>>>> f5ef5ed2
-
 
 
 class DXDataset(DXRecord):
