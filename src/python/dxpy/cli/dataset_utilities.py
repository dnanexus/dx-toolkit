#!/usr/bin/env python
# -*- coding: utf-8 -*-
#
# Copyright (C) 2022 DNAnexus, Inc.
#
# This file is part of dx-toolkit (DNAnexus platform client libraries).
#
#   Licensed under the Apache License, Version 2.0 (the "License"); you may not
#   use this file except in compliance with the License. You may obtain a copy
#   of the License at
#
#       http://www.apache.org/licenses/LICENSE-2.0
#
#   Unless required by applicable law or agreed to in writing, software
#   distributed under the License is distributed on an "AS IS" BASIS, WITHOUT
#   WARRANTIES OR CONDITIONS OF ANY KIND, either express or implied. See the
#   License for the specific language governing permissions and limitations
#   under the License.

from __future__ import print_function, unicode_literals, division, absolute_import

import sys
import collections
import json
import os
import re
import csv
import dxpy
import codecs
import subprocess
from ..utils.printing import fill
from ..bindings import DXRecord
from ..bindings.dxdataobject_functions import is_dxlink, describe
from ..bindings.dxfile import DXFile
from ..utils.resolver import resolve_existing_path, is_hashid, ResolutionError, resolve_path, check_folder_exists
from ..utils.file_handle import as_handle
from ..utils.describe import print_desc
from ..exceptions import (
    err_exit,
    PermissionDenied,
    InvalidInput,
    InvalidState,
    ResourceNotFound,
    default_expected_exceptions,
)

from ..dx_extract_utils.filter_to_payload import validate_JSON, final_payload
from ..dx_extract_utils.input_validation_somatic import validate_somatic_filter
from ..dx_extract_utils.somatic_filter_payload import somatic_final_payload
from ..dx_extract_utils.cohort_filter_payload import cohort_filter_payload, cohort_final_payload

from ..bindings.apollo.cmd_line_options_validator import ValidateArgsBySchema
from ..bindings.apollo.path_validator import PathValidator
from ..bindings.apollo.input_arguments_validation_schemas import EXTRACT_ASSAY_EXPRESSION_INPUT_ARGS_SCHEMA
from ..bindings.apollo.ValidateJSONbySchema import JSONValidator
from ..bindings.apollo.assay_filtering_json_schemas import EXTRACT_ASSAY_EXPRESSION_JSON_SCHEMA
from ..bindings.apollo.assay_filtering_conditions import EXTRACT_ASSAY_EXPRESSION_FILTERING_CONDITIONS
from ..bindings.apollo.vizserver_filters_from_json_parser import JSONFiltersValidator
from ..bindings.apollo.vizserver_payload_builder import VizPayloadBuilder

from .help_messages import EXTRACT_ASSAY_EXPRESSION_JSON_HELP

database_unique_name_regex = re.compile("^database_\w{24}__\w+$")
database_id_regex = re.compile("^database-\\w{24}$")


def resolve_validate_record_path(path):

    project, folder_path, entity_result = resolve_existing_path(path)

    if project is None:
        raise ResolutionError(
            'Unable to resolve "'
            + path
            + '" to a data object or folder name in a project'
        )
    elif project != entity_result["describe"]["project"]:
        raise ResolutionError(
            'Unable to resolve "'
            + path
            + "\" to a data object or folder name in '"
            + project
            + "'"
        )

    if entity_result["describe"]["class"] != "record":
        err_exit(
            "{}: Invalid path. The path must point to a record type of cohort or dataset".format(path)
            
        )

    try:
        resp = dxpy.DXHTTPRequest(
            "/" + entity_result["id"] + "/visualize",
            {"project": project, "cohortBrowser": False},
        )
    except PermissionDenied:
        err_exit("Insufficient permissions", expected_exceptions=(PermissionDenied,))
    except (InvalidInput, InvalidState):
        err_exit(
            "%s : Invalid cohort or dataset" % entity_result["id"],
            expected_exceptions=(
                InvalidInput,
                InvalidState,
            ),
        )
    except Exception as details:
        err_exit(str(details))

    if resp["datasetVersion"] != "3.0":
        err_exit(
            "%s : Invalid version of cohort or dataset. Version must be 3.0"
            % resp["datasetVersion"]
        )

    if ("Dataset" in resp["recordTypes"]) or ("CohortBrowser" in resp["recordTypes"]):
        dataset_project = resp["datasetRecordProject"]
    else:
        err_exit(
            "%s : Invalid path. The path must point to a record type of cohort or dataset"
            % resp["recordTypes"]
        )

    return project, entity_result, resp, dataset_project


def viz_query_api_call(resp, payload, route):
    resource_val = resp["url"] + "/viz-query/3.0/" + resp["dataset"] + "/" + route
    try:
        resp_query = dxpy.DXHTTPRequest(
            resource=resource_val, data=payload, prepend_srv=False
        )

    except Exception as details:
        err_exit(str(details))
    sql_results = resp_query["sql"] + ";"
    return sql_results


def raw_query_api_call(resp, payload):
    return viz_query_api_call(resp, payload, 'raw-query')


def raw_cohort_query_api_call(resp, payload):
    return viz_query_api_call(resp, payload, 'raw-cohort-query')


def raw_api_call(resp, payload, sql_message=True):
    resource_val = resp["url"] + "/data/3.0/" + resp["dataset"] + "/raw"
    try:
        resp_raw = dxpy.DXHTTPRequest(
            resource=resource_val, data=payload, prepend_srv=False
        )
        if "error" in resp_raw.keys():
            if resp_raw["error"]["type"] == "InvalidInput":
                err_message = "Insufficient permissions due to the project policy.\n" + resp_raw["error"]["message"]
            elif sql_message and resp_raw["error"]["type"] == "QueryTimeOut":
                err_message = "Please consider using `--sql` option to generate the SQL query and query via a private compute cluster.\n" + resp_raw["error"]["message"]        
            elif resp_raw["error"]["type"] == "QueryBuilderError" and resp_raw["error"]["details"] == "rsid exists in request filters without rsid entries in rsid_lookup_table.":
                err_message = "At least one rsID provided in the filter is not present in the provided dataset or cohort"
            elif resp_raw["error"]["type"] == "DxApiError":
                err_message = resp_raw["error"]["message"]
            else:
                err_message = resp_raw["error"]
            err_exit(str(err_message))
    except Exception as details:
        err_exit(str(details))
    return resp_raw


def extract_dataset(args):
    """
    Retrieves the data or generates SQL to retrieve the data from a dataset or cohort for a set of entity.fields. Additionally, the dataset's dictionary can be extracted independently or in conjunction with data.
    """
    if (
        not args.dump_dataset_dictionary
        and not args.list_fields
        and not args.list_entities
        and args.fields is None
    ):
        err_exit(
            "Must provide at least one of the following options: --fields, --dump-dataset-dictionary, --list-fields, --list-entities"
        )

    listing_restricted = {
        "dump_dataset_dictionary": False,
        "sql": False,
        "fields": None,
        "output": None,
        "delim": ",",
    }

    def check_options(args, restricted):
        error_list = []
        for option, value in restricted.items():
            if args.__dict__[option] != value:
                error_list.append("--{}".format(option.replace("_", "-")))
        return error_list

    if args.list_fields:
        listing_restricted["list_entities"] = False
        error_list = check_options(args, listing_restricted)
        if error_list:
            err_exit("--list-fields cannot be specified with: {}".format(error_list))

    if args.list_entities:
        listing_restricted["list_fields"] = False
        listing_restricted["entities"] = None
        error_list = check_options(args, listing_restricted)
        if error_list:
            err_exit("--list-entities cannot be specified with: {}".format(error_list))

    delimiter = str(codecs.decode(args.delim, "unicode_escape"))
    if len(delimiter) == 1 and delimiter != '"':
        if delimiter == ",":
            out_extension = ".csv"
        elif delimiter == "\t":
            out_extension = ".tsv"
        else:
            out_extension = ".txt"
    else:
        err_exit("Invalid delimiter specified")

    project, entity_result, resp, dataset_project = resolve_validate_record_path(args.path)

    dataset_id = resp["dataset"]
    out_directory = ""
    out_file_field = ""
    print_to_stdout = False
    files_to_check = []
    file_already_exist = []

    def _check_system_python_version():
        python_version = sys.version_info[:3]
        # Set python version range
        # python_range = 0 for python_version>="3.7"
        # python_range = 1 for python_version>="3.5.3" and python_version<"3.7"
        # python_range = 2 for python_version<"3.5.3"
        if python_version >= (3, 7):
            python_range = "0"
        elif python_version >= (3, 5, 3):
            python_range = "1"
        else:
            python_range = "2"
        return python_range

    def _check_pandas_version(
        python_range, current_pandas_version, pandas_version_range
    ):
        # Valid pandas versions based on python versions
        # python_range = 0; python_version>="3.7"; Valid pandas version: pandas==1.3.5
        # python_range = 1; python_version>="3.5.3" and python_version<"3.7"; Valid pandas version: pandas>=0.23.3,<=0.25.3
        # python_range = 2; python_version<"3.5.3"; Valid pandas version: pandas>=0.23.3,< 0.25.0
        system_pandas_version = tuple(map(int, current_pandas_version.split(".")))
        if (
            (python_range == "0" and system_pandas_version == (1, 3, 5))
            or (
                python_range == "1"
                and ((0, 25, 3) >= system_pandas_version >= (0, 23, 3))
            )
            or (
                python_range == "2"
                and ((0, 25, 0) > system_pandas_version >= (0, 23, 3))
            )
        ):
            pass
        else:
            print(
                "Warning: For '-ddd' usage, the recommended pandas version is {}. The installed version of pandas is {}. It is recommended to update pandas. For example, 'pip/pip3 install -I pandas==X.X.X' where X.X.X is {}.".format(
                    pandas_version_range, current_pandas_version, pandas_version_range
                )
            )

    if args.dump_dataset_dictionary:
        global pd
        pandas_version_dictionary = {
            "0": "'1.3.5'",
            "1": ">= '0.23.3' and <= '0.25.3'",
            "2": ">= '0.23.3' and < '0.25.0'",
        }
        python_range = _check_system_python_version()
        try:
            import pandas as pd

            current_pandas_version = pd.__version__
            _check_pandas_version(
                python_range,
                current_pandas_version,
                pandas_version_dictionary[python_range],
            )
        except ImportError as e:
            err_exit(
                "'-ddd' requires the use of pandas, which is not currently installed. Please install pandas to a version {}. For example, 'pip/pip3 install -I pandas==X.X.X' where X.X.X is {}.".format(
                    pandas_version_dictionary[python_range],
                    pandas_version_dictionary[python_range],
                )
            )

        if args.output is None:
            out_directory = os.getcwd()
        elif args.output == "-":
            print_to_stdout = True
        elif os.path.exists(args.output):
            if os.path.isdir(args.output):
                out_directory = args.output
            else:
                err_exit(
                    "Error: When using -ddd, --output must be an existing directory"
                )
        else:
            err_exit("Error: When using -ddd, --output must be an existing directory")

        if print_to_stdout:
            output_file_data = sys.stdout
            output_file_coding = sys.stdout
            output_file_entity = sys.stdout
        else:
            output_file_data = os.path.join(
                out_directory, resp["recordName"] + ".data_dictionary" + out_extension
            )
            output_file_coding = os.path.join(
                out_directory, resp["recordName"] + ".codings" + out_extension
            )
            output_file_entity = os.path.join(
                out_directory, resp["recordName"] + ".entity_dictionary" + out_extension
            )
            files_to_check = [output_file_data, output_file_coding, output_file_entity]

    if args.fields:
        if args.sql:
            file_name_suffix = ".data.sql"
        else:
            file_name_suffix = out_extension

        if args.output is None:
            out_directory = os.getcwd()
            out_file_field = os.path.join(
                out_directory, resp["recordName"] + file_name_suffix
            )
            files_to_check.append(out_file_field)
        elif args.output == "-":
            print_to_stdout = True
        elif os.path.exists(args.output):
            if os.path.isdir(args.output):
                out_directory = args.output
                out_file_field = os.path.join(
                    out_directory, resp["recordName"] + file_name_suffix
                )
                files_to_check.append(out_file_field)
            else:
                file_already_exist.append(args.output)
        elif os.path.exists(os.path.dirname(args.output)) or not os.path.dirname(
            args.output
        ):
            out_file_field = args.output
        else:
            err_exit(
                "Error: {path} could not be found".format(
                    path=os.path.dirname(args.output)
                )
            )

    for file in files_to_check:
        if os.path.exists(file):
            file_already_exist.append(file)

    if file_already_exist:
        err_exit("Error: path already exists {path}".format(path=file_already_exist))

    rec_descriptor = DXDataset(dataset_id, project=dataset_project).get_descriptor()
    if args.fields is not None:
        fields_list = "".join(args.fields).split(",")
        error_list = []
        for entry in fields_list:
            entity_field = entry.split(".")
            if len(entity_field) < 2:
                error_list.append(entry)
            elif (
                entity_field[0] not in rec_descriptor.model["entities"].keys()
                or entity_field[1]
                not in rec_descriptor.model["entities"][entity_field[0]][
                    "fields"
                ].keys()
            ):
                error_list.append(entry)

        if error_list:
            err_exit("The following fields cannot be found: %s" % error_list)

        payload = {
            "project_context": project,
            "fields": [{item: "$".join(item.split("."))} for item in fields_list],
        }
        if "CohortBrowser" in resp["recordTypes"]:
            if resp.get("baseSql"):
                payload["base_sql"] = resp.get("baseSql")
            payload["filters"] = resp["filters"]

        if args.sql:
            sql_results = raw_query_api_call(resp, payload)
            if print_to_stdout:
                print(sql_results)
            else:
                with open(out_file_field, "w") as f:
                    print(sql_results, file=f)
        else:
            resp_raw = raw_api_call(resp, payload)
            csv_from_json(
                out_file_name=out_file_field,
                print_to_stdout=print_to_stdout,
                sep=delimiter,
                raw_results=resp_raw["results"],
                column_names=fields_list,
            )

    elif args.sql:
        err_exit("`--sql` passed without `--fields`")

    if args.dump_dataset_dictionary:
        rec_dict = rec_descriptor.get_dictionary()
        write_ot = rec_dict.write(
            output_file_data=output_file_data,
            output_file_entity=output_file_entity,
            output_file_coding=output_file_coding,
            sep=delimiter,
        )

    # Listing section
    if args.list_entities or args.list_fields:
        # Retrieve entity names, titles and main entity
        entity_names_and_titles, _main_entity = retrieve_entities(rec_descriptor.model)
        # List entities
        if args.list_entities:
            print("\n".join(entity_names_and_titles))
        # List fields
        if args.list_fields:
            list_fields(rec_descriptor.model, _main_entity, args)


def get_assay_info(rec_descriptor, assay_type):
    assay_list = rec_descriptor.assays
    selected_type_assays = []
    other_assays = []
    if not assay_list:
        err_exit("No valid assays in the dataset.")
    else:
        for a in assay_list:
            if a["generalized_assay_model"] == assay_type:
                selected_type_assays.append(a)
            else:
                other_assays.append(a)
    return (selected_type_assays, other_assays)


#### Validate json filters ####
def json_validation_function(filter_type, args):
    filter_arg = "args.retrieve_" + filter_type
    filter_value = str(vars(args)["retrieve_" + filter_type])
    filter = {}
    if filter_value.endswith(".json"):
        if os.path.isfile(filter_value):
            if os.stat(filter_value).st_size == 0:
                err_exit(
                    'No filter given for --retrieve-{filter_type} or JSON for "--retrieve-{filter_type}" does not contain valid filter information.'.format(
                        filter_type=filter_type
                    )
                )
            else:
                with open(filter_value, "r") as json_file:
                    try:
                        filter = json.load(json_file)
                    except Exception as json_error:
                        err_exit(
                            "JSON for variant filters is malformatted.",
                            expected_exceptions=default_expected_exceptions,
                        )
        else:
            err_exit(
                "JSON file {filter_json} provided does not exist".format(
                    filter_json=filter_value
                )
            )
    else:
        if filter_value == "{}":
            err_exit(
                'No filter given for --retrieve-{filter_type} or JSON for "--retrieve-{filter_type}" does not contain valid filter information.'.format(
                    filter_type=filter_type
                )
            )
        else:
            try:
                filter = json.loads(filter_value)
            except Exception as json_error:
                err_exit(
                    "JSON for variant filters is malformatted.",
                    expected_exceptions=default_expected_exceptions,
                )

    if filter_type in ["allele", "annotation", "genotype"]:
        validate_JSON(filter, filter_type)
    elif filter_type in ["variant"]:
        validate_somatic_filter(filter, filter_type)

    return filter
   

def retrieve_meta_info(resp, project_id, assay_id, assay_name, print_to_stdout, out_file_name):
    table = "vcf_meta_information_unique"
    columns = ["Field", "ID", "Type", "Number", "Description"]
    payload = {
        "project_context": project_id,
        "fields": [
            {column: "$".join((table, column))} for column in columns
        ],
        "is_cohort": False,
        "variant_browser": {
            "name": assay_name,
            "id": assay_id,
        },
    }
    resp_raw = raw_api_call(resp, payload, sql_message=False)

    csv_from_json(
        out_file_name=out_file_name,
        print_to_stdout=print_to_stdout,
        sep="\t",
        raw_results=resp_raw["results"],
        column_names=columns,
    )


def assign_output_method(args, record_name, friendly_assay_type):
    #### Decide output method based on --output and --sql ####
    if args.sql:
        file_name_suffix = ".data.sql"
    elif friendly_assay_type == 'somatic' and args.retrieve_meta_info:
        file_name_suffix = ".vcf_meta_info.txt"
    else:
        file_name_suffix = ".tsv"
    file_already_exist = []
    files_to_check = []
    out_file = ""

    print_to_stdout = False
    if args.output is None:
        out_directory = os.getcwd()
        out_file = os.path.join(out_directory, record_name + file_name_suffix)
        files_to_check.append(out_file)
    elif args.output == "-":
        print_to_stdout = True
    elif os.path.exists(args.output):
        if os.path.isdir(args.output):
            err_exit("--output should be a file, not a directory.")
        else:
            file_already_exist.append(args.output)
    elif os.path.exists(os.path.dirname(args.output)) or not os.path.dirname(
        args.output
    ):
        out_file = args.output
    else:
        err_exit(
            "Error: {path} could not be found".format(path=os.path.dirname(args.output))
        )

    for file in files_to_check:
        if os.path.exists(file):
            file_already_exist.append(file)

    if file_already_exist:
        err_exit("Cannot specify the output to be an existing file.")
    return out_file, print_to_stdout

def get_assay_name_info(
    list_assays, assay_name, path, friendly_assay_type, rec_descriptor
):
    """
    Generalized function for determining assay name and reference genome
    """
    if friendly_assay_type == "germline":
        assay_type = "genetic_variant"
    elif friendly_assay_type == "somatic":
        assay_type = "somatic_variant"

    #### Get names of genetic assays ####
    if list_assays:
        (target_assays, other_assays) = get_assay_info(
            rec_descriptor, assay_type=assay_type
        )
        if not target_assays:
            err_exit("There's no {} assay in the dataset provided.").format(assay_type)
        else:
            for a in target_assays:
                print(a["name"])
            sys.exit(0)

    #### Decide which assay is to be queried and which ref genome is to be used ####
    (target_assays, other_assays) = get_assay_info(
        rec_descriptor, assay_type=assay_type
    )

    target_assay_names = [ga["name"] for ga in target_assays]
    target_assay_ids = [ga["uuid"] for ga in target_assays]
    other_assay_names = [oa["name"] for oa in other_assays]
    # other_assay_ids = [oa["uuid"] for oa in other_assays]

    if target_assay_names and target_assay_ids:
        selected_assay_name = target_assay_names[0]
        selected_assay_id = target_assay_ids[0]
    else:
        err_exit("There's no {} assay in the dataset provided.").format(
            friendly_assay_type
        )
    if assay_name:
        if assay_name not in list(target_assay_names):
            if assay_name in list(other_assay_names):
                err_exit(
                    "This is not a valid assay. For valid assays accepted by the function, `extract_assay {}`, please use the --list-assays flag.".format(
                        friendly_assay_type
                    )
                )
            else:
                err_exit(
                    "Assay {assay_name} does not exist in the {path}.".format(
                        assay_name=assay_name, path=path
                    )
                )
        else:
            selected_assay_name = assay_name
            for ga in target_assays:
                if ga["name"] == assay_name:
                    selected_assay_id = ga["uuid"]
    
    if friendly_assay_type == "germline":
        selected_ref_genome = "GRCh38.92"
        for a in target_assays:
            if a["name"] == selected_assay_name and a["reference_genome"]:
                selected_ref_genome = a["reference_genome"]["name"].split(".", 1)[1]
    elif friendly_assay_type == "somatic":
        selected_ref_genome = ""
        for a in target_assays:
            if a["name"] == selected_assay_name and a["reference"]:
                selected_ref_genome = a["reference"]["name"] + "." + a["reference"]["annotation_source_version"]

    return(selected_assay_name, selected_assay_id, selected_ref_genome)


def comment_fill(string, comment_string='#  ', **kwargs):
    width_adjustment = kwargs.pop('width_adjustment', 0) - len(comment_string)
    return re.sub('^', comment_string, fill(string, width_adjustment=width_adjustment, **kwargs), flags=re.MULTILINE)


def extract_assay_germline(args):
    """
    Retrieve the selected data or generate SQL to retrieve the data from an genetic variant assay in a dataset or cohort based on provided rules.
    """
    ######## Input combination validation ########
    filter_given = False
    if args.retrieve_allele or args.retrieve_annotation or args.retrieve_genotype:
        filter_given = True
    #### Check if valid options are passed with the --json-help flag ####
    if args.json_help:
        if not filter_given:
            err_exit(
                'Please specify one of the following: --retrieve-allele, --retrieve-genotype or --retrieve-annotation" for details on the corresponding JSON template and filter definition.'
            )
        elif args.list_assays or args.assay_name or args.sql or args.output:
            err_exit(
                "Please check to make sure the parameters are set properly. --json-help cannot be specified with options other than --retrieve-annotation/--retrieve-allele/--retrieve-genotype."
            )
    #### Validate that other arguments are not passed with --list-assays ####
    if args.list_assays:
        if args.sql:
            err_exit("The flag, --sql, cannot be used with --list-assays.")
        elif args.output:
            err_exit(
                'When --list-assays is specified, output is to STDOUT. "--output" may not be supplied.'
            )
        elif filter_given:
            err_exit("--list-assays cannot be presented with other options.")

    #### Check if the retrieve options are passed correctly, print help if needed ####
    if args.retrieve_allele:
        if args.json_help:
            print(
                comment_fill('Filters and respective definitions', comment_string='# ') + '\n#\n' +
                comment_fill('rsid: rsID associated with an allele or set of alleles. If multiple values are provided, the conditional search will be, "OR." For example, ["rs1111", "rs2222"], will search for alleles which match either "rs1111" or "rs2222". String match is case sensitive.') + '\n#\n' +
                comment_fill('type: Type of allele. Accepted values are "SNP", "Ins", "Del", "Mixed". If multiple values are provided, the conditional search will be, "OR." For example, ["SNP", "Ins"], will search for variants which match either "SNP" or "Ins". String match is case sensitive.') + '\n#\n' +
                comment_fill('dataset_alt_af: Dataset alternate allele frequency, a json object with empty content or two sets of key/value pair: {min: 0.1, max:0.5}. Accepted numeric value for each key is between and including 0 and 1.  If a user does not want to apply this filter but still wants this information in the output, an empty json object should be provided.') + '\n#\n' +
                comment_fill('gnomad_alt_af: gnomAD alternate allele frequency. a json object with empty content or two sets of key/value pair: {min: 0.1, max:0.5}. Accepted value for each key is between 0 and 1. If a user does not want to apply this filter but still wants this information in the output, an empty json object should be provided.') + '\n#\n' +
                comment_fill('location: Genomic range in the reference genome where the starting position of alleles fall into. If multiple values are provided in the list, the conditional search will be, "OR." String match is case sensitive.') + '\n#\n' +
                comment_fill('JSON filter template for --retrieve-allele', comment_string='# ') + '\n' +
'{\n  "rsid": ["rs11111", "rs22222"],\n  "type": ["SNP", "Del", "Ins"],\n  "dataset_alt_af": {"min": 0.001, "max": 0.05},\n  "gnomad_alt_af": {"min": 0.001, "max": 0.05},\n  "location": [\n    {\n      "chromosome": "1",\n      "starting_position": "10000",\n      "ending_position": "20000"\n    },\n    {\n      "chromosome": "X",\n      "starting_position": "500",\n      "ending_position": "1700"\n    }\n  ]\n}'
            )
            sys.exit(0)
    elif args.retrieve_annotation:
        if args.json_help:
            print(
                comment_fill('Filters and respective definitions', comment_string='# ') + '\n#\n' +
                comment_fill('allele_id: ID of an allele for which annotations should be returned. If multiple values are provided, annotations for any alleles that match one of the values specified will be listed. For example, ["1_1000_A_T", "1_1010_C_T"], will search for annotations of alleles which match either "1_1000_A_T" or ""1_1010_C_T". String match is case insensitive.') + '\n#\n' +
                comment_fill('gene_name: Gene name of the annotation. A list of gene names whose annotations will be returned. If multiple values are provided, the conditional search will be, "OR." For example, ["BRCA2", "ASPM"], will search for annotations which match either "BRCA2" or "ASPM". String match is case insensitive.') + '\n#\n' +
                comment_fill('gene_id: Ensembl gene ID (ENSG) of the annotation. If multiple values are provided, the conditional search will be, "OR." For example, ["ENSG00000302118", "ENSG00004000504"], will search for annotations which match either "ENSG00000302118" or "ENSG00004000504". String match is case insensitive.') + '\n#\n' +
                comment_fill('feature_id: Ensembl feature id (ENST) where the range overlaps with the variant. Currently, only  coding transcript IDs are searched. If multiple values are provided, the conditional search will be, "OR." For example, ["ENST00000302118.5", "ENST00004000504.1"], will search for annotations which match either "ENST00000302118.5" or "ENST00004000504.1". String match is case insensitive.') + '\n#\n' +
                comment_fill('consequences: Consequence as recorded in the annotation. If multiple values are provided, the conditional search will be, "OR." For example, ["5_prime_UTR_variant", "3_prime_UTR_variant"], will search for annotations which match either "5 prime UTR variant" or "3 prime UTR variant". String match is case sensitive. For all supported consequences terms, please refer to snpeff: http://pcingola.github.io/SnpEff/se_inputoutput/#effect-prediction-details (Effect Seq. Ontology column). This filter cannot be specified by itself, and must be included with at least one of the following filters: "gene_id", "gene_name",or "feature_id".') + '\n#\n' +
                comment_fill('putative_impact: Putative impact as recorded in the annotation. Possible values are [ "HIGH", "MODERATE", "LOW", "MODIFIER"]. If multiple values are provided, the conditional search will be, "OR." For example, ["MODIFIER", "HIGH"], will search for annotations which match either "MODIFIER" or "HIGH". String match is case insensitive. For all supported terms, please refer to snpeff: http://pcingola.github.io/SnpEff/se_inputoutput/#impact-prediction. This filter cannot be specified by itself, and must be included with at least one of the following filters: "gene_id", "gene_name", or "transcript_id".') + '\n#\n' +
                comment_fill('hgvs_c: HGVS (DNA) code of the annotation. If multiple values are provided, the conditional search will be, "OR." For example, ["c.-49A>G", "c.-20T>G"], will search for annotations which match either "c.-49A>G" or "c.-20T>G". String match is case sensitive.') + '\n#\n' +
                comment_fill('hgvs_p: HGVS (Protein) code of the annotation. If multiple values are provided, the conditional search will be, "OR." For example, ["p.Gly2Asp", "p.Aps2Gly"], will search for annotations which match either "p.Gly2Asp" or "p.Aps2Gly". String match is case sensitive.') + '\n#\n' +
                comment_fill('JSON filter template for --retrieve-annotation', comment_string='# ') + '\n' +
                '{\n  "allele_id":["1_1000_A_T","2_1000_G_C"],\n  "gene_name": ["BRCA2"],\n  "gene_id": ["ENST00000302118"],\n  "feature_id": ["ENST00000302118.5"],\n  "consequences": ["5 prime UTR variant"],\n  "putative_impact": ["MODIFIER"],\n  "hgvs_c": ["c.-49A>G"],\n  "hgvs_p": ["p.Gly2Asp"]\n}'
            )
            sys.exit(0)
    elif args.retrieve_genotype:
        if args.json_help:
            print(
                comment_fill('Filters and respective definitions', comment_string='# ') + '\n#\n' +
                comment_fill('allele_id: ID(s) of one or more alleles for which sample genotypes will be returned. If multiple values are provided, any samples having at least one allele that match any of the values specified will be listed. For example, ["1_1000_A_T", "1_1010_C_T"], will search for samples with at least one allele matching either "1_1000_A_T" or "1_1010_C_T". String match is case insensitive.') + '\n#\n' +
                comment_fill('sample_id: Optional, one or more sample IDs for which sample genotypes will be returned. If the provided object is a cohort, this further intersects the sample ids. If a user has a list of samples more than 1,000, it is recommended to use a cohort id containing all the samples.') + '\n#\n' +
                comment_fill('genotype_type: Optional, one or more genotype types for which sample genotype types will be returned. One of: hom-alt (homozygous for the non-ref allele), het-ref (heterozygous with a ref allele and alt allele), het-alt (heterozygous with two distinct alt alleles), half (only one alt allele is known, second allele is unknown).') + '\n#\n' +
                comment_fill('JSON filter template for --retrieve-genotype', comment_string='# ') + '\n' +
                '{\n  "sample_id": ["s1", "s2"],\n  "allele_id": ["1_1000_A_T","2_1000_G_C"],\n  "genotype_type": ["het-ref", "hom-alt"]\n}'
            )
            sys.exit(0)

    if args.retrieve_allele:
        filter_dict = json_validation_function("allele", args)
    elif args.retrieve_annotation:
        filter_dict = json_validation_function("annotation", args)
    elif args.retrieve_genotype:
        filter_dict = json_validation_function("genotype", args)

    #### Validate that a retrieve option is passed with --assay-name ####
    if args.assay_name:
        if not filter_given:
            err_exit(
                "--assay-name must be used with one of --retrieve-allele,--retrieve-annotation, --retrieve-genotype."
            )

    #### Validate that a retrieve option is passed with --sql ####
    if args.sql:
        if not filter_given:
            err_exit(
                "When --sql provided, must also provide at least one of the three options: --retrieve-allele <JSON>; --retrieve-genotype <JSON>; --retrieve-annotation <JSON>."
            )

    ######## Data Processing ########
    project, entity_result, resp, dataset_project = resolve_validate_record_path(args.path)

    if "CohortBrowser" in resp["recordTypes"] and any(
        [args.list_assays, args.assay_name]
    ):
        err_exit(
            "Currently --assay-name and --list-assays may not be used with a CohortBrowser record (Cohort Object) as input. To select a specific assay or to list assays, please use a Dataset Object as input."
        )
    dataset_id = resp["dataset"]
    rec_descriptor = DXDataset(dataset_id, project=dataset_project).get_descriptor()

    selected_assay_name, selected_assay_id, selected_ref_genome = get_assay_name_info(
        args.list_assays, args.assay_name, args.path, "germline", rec_descriptor
    )

    out_file, print_to_stdout = assign_output_method(args, resp["recordName"], "germline")

    payload = {}
    if args.retrieve_allele:
        payload, fields_list = final_payload(
            full_input_dict=filter_dict,
            name=selected_assay_name,
            id=selected_assay_id,
            project_context=project,
            genome_reference=selected_ref_genome,
            filter_type="allele",
        )
    elif args.retrieve_annotation:
        payload, fields_list = final_payload(
            full_input_dict=filter_dict,
            name=selected_assay_name,
            id=selected_assay_id,
            project_context=project,
            genome_reference=selected_ref_genome,
            filter_type="annotation",
        )
    elif args.retrieve_genotype:
        payload, fields_list = final_payload(
            full_input_dict=filter_dict,
            name=selected_assay_name,
            id=selected_assay_id,
            project_context=project,
            genome_reference=selected_ref_genome,
            filter_type="genotype",
        )

    if "CohortBrowser" in resp["recordTypes"]:
        if resp.get("baseSql"):
            payload["base_sql"] = resp.get("baseSql")
        payload["filters"] = resp["filters"]

    #### Run api call to get sql or extract data ####
    if filter_given:
        if args.sql:
            sql_results = raw_query_api_call(resp, payload)
            if args.retrieve_genotype:
                geno_table = re.search(
                    r"\bgenotype_alt_read_optimized\w+", sql_results
                ).group()
                substr = "`" + geno_table + "`.`type`"
                sql_results = sql_results.replace(
                    substr, "REPLACE(`" + geno_table + "`.`type`, 'hom', 'hom-alt')", 1
                )

            if print_to_stdout:
                print(sql_results)
            else:
                with open(out_file, "w") as sql_file:
                    print(sql_results, file=sql_file)
        else:
            resp_raw = raw_api_call(resp, payload)
            if args.retrieve_genotype:
                for r in resp_raw["results"]:
                    if r["genotype_type"] == "hom":
                        r["genotype_type"] = "hom-alt"

            csv_from_json(
                out_file_name=out_file,
                print_to_stdout=print_to_stdout,
                sep="\t",
                raw_results=resp_raw["results"],
                column_names=fields_list,
                quote_char=str("|"),
            )


def retrieve_entities(model):
    """
    Retrieves the entities in form of <entity_name>\t<entity_title> and identifies main entity
    """
    entity_names_and_titles = []
    for entity in sorted(model["entities"].keys()):
        entity_names_and_titles.append(
            "{}\t{}".format(entity, model["entities"][entity]["entity_title"])
        )
        if model["entities"][entity]["is_main_entity"] is True:
            main_entity = entity
    return entity_names_and_titles, main_entity


def list_fields(model, main_entity, args):
    """
    Listing fileds in the model in form at <entity>.<field_name>\t<field_title> for specified list of entities
    """
    present_entities = model["entities"].keys()
    entities_to_list_fields = [model["entities"][main_entity]]
    if args.entities:
        entities_to_list_fields = []
        error_list = []
        for entity in sorted(args.entities.split(",")):
            if entity in present_entities:
                entities_to_list_fields.append(model["entities"][entity])
            else:
                error_list.append(entity)
        if error_list:
            err_exit("The following entity/entities cannot be found: %s" % error_list)
    fields = []
    for entity in entities_to_list_fields:
        for field in sorted(entity["fields"].keys()):
            fields.append(
                "{}.{}\t{}".format(
                    entity["name"], field, entity["fields"][field]["title"]
                )
            )
    print("\n".join(fields))


def csv_from_json(
    out_file_name="",
    print_to_stdout=False,
    sep=",",
    raw_results=[],
    column_names=[],
    quote_char=str('"'),
    quoting=csv.QUOTE_MINIMAL,
):
    if print_to_stdout:
        fields_output = sys.stdout
    else:
        fields_output = open(out_file_name, "w")

    csv_writer = csv.DictWriter(
        fields_output,
        delimiter=str(sep),
        doublequote=True,
        escapechar=None,
        lineterminator="\n",
        quotechar=quote_char,
        quoting=quoting,
        skipinitialspace=False,
        strict=False,
        fieldnames=column_names,
    )
    csv_writer.writeheader()
    for entry in raw_results:
        csv_writer.writerow(entry)

    if not print_to_stdout:
        fields_output.close()


def extract_assay_somatic(args):
    """
    Retrieve the selected data or generate SQL to retrieve the data from an somatic variant assay in a dataset or cohort based on provided rules.
    """
    
    ######## Input combination validation and print help########
    invalid_combo_args = any([args.include_normal_sample, args.additional_fields, args.json_help, args.sql])

    if args.retrieve_meta_info and invalid_combo_args:
        err_exit(
            "The flag, --retrieve-meta-info cannot be used with arguments other than --assay-name, --output."
        )

    if args.list_assays and any([args.assay_name, args.output, invalid_combo_args]):
        err_exit(
            '--list-assays cannot be presented with other options.'
        )

    if args.json_help:
        if any([args.assay_name, args.output, args.include_normal_sample, args.additional_fields, args.sql]):
            err_exit(
                "--json-help cannot be passed with any of --assay-name, --sql, --additional-fields, --additional-fields-help, --output."
            )
        elif args.retrieve_variant is None:
            err_exit("--json-help cannot be passed without --retrieve-variant.")
        else:
            print(
                comment_fill('Filters and respective definitions', comment_string='# ') + '\n#\n' +
                comment_fill('location: "location" filters variants based on having an allele_id which has a corresponding annotation row which matches the supplied "chromosome" with CHROM and where the start position (POS) of the allele_id is between and including the supplied "starting_position" and "ending_position". If multiple values are provided in the list, the conditional search will be, "OR". String match is case sensitive.') + '\n#\n' +
               comment_fill('symbol: "symbol" filters variants based on having an allele_id which has a corresponding annotation row which has a matching symbol (gene) name. If multiple values are provided, the conditional search will be, "OR". For example, ["BRCA2", "ASPM"], will search for variants which match either "BRCA2" or "ASPM". String match is case sensitive.') + '\n#\n' +
               comment_fill('gene: "gene" filters variants based on having an allele_id which has a corresponding annotation row which has a matching gene ID of the variant. If multiple values are provided, the conditional search will be, "OR". For example, ["ENSG00000302118", "ENSG00004000504"], will search for variants which match either "ENSG00000302118" or "ENSG00004000504". String match is case insensitive.') + '\n#\n' +
               comment_fill('feature: "feature" filters variants based on having an allele_id which has a corresponding annotation row which has a matching feature ID. The most common Feature ID is a transcript_id. If multiple values are provided, the conditional search will be, "OR". For example, ["ENST00000302118", "ENST00004000504"], will search for variants which match either "ENST00000302118" or "ENST00004000504". String match is case insensitive.') + '\n#\n' +
               comment_fill('hgvsc: "hgvsc" filters variants based on having an allele_id which has a corresponding annotation row which has a matching HGVSc. If multiple values are provided, the conditional search will be, "OR". For example, ["c.-49A>G", "c.-20T>G"], will search for alleles which match either "c.-49A>G" or "c.-20T>G". String match is case sensitive.') + '\n#\n' +
               comment_fill('hgvsp: "hgvsp" filters variants based on having an allele_id which has a corresponding annotation row which has a matching HGVSp. If multiple values are provided, the conditional search will be, "OR". For example, ["p.Gly2Asp", "p.Aps2Gly"], will search for variants which match either "p.Gly2Asp" or "p.Aps2Gly". String match is case sensitive.') + '\n#\n' +
               comment_fill('allele_id: "allele_id" filters variants based on allele_id match. If multiple values are provided, anymatch will be returned. For example, ["1_1000_A_T", "1_1010_C_T"], will search for allele_ids which match either "1_1000_A_T" or ""1_1010_C_T". String match is case sensitive/exact match.') + '\n#\n' +
               comment_fill('variant_type: Type of allele. Accepted values are "SNP", "INS", "DEL", "DUP", "INV", "CNV", "CNV:TR", "BND", "DUP:TANDEM", "DEL:ME", "INS:ME", "MISSING", "MISSING:DEL", "UNSPECIFIED", "REF" or "OTHER". If multiple values are provided, the conditional search will be, "OR". For example, ["SNP", "INS"], will search for variants which match either "SNP" or ""INS". String match is case insensitive.') + '\n#\n' +
               comment_fill('sample_id: "sample_id" filters either a pair of tumor-normal samples based on having sample_id which has a corresponding sample row which has a matching sample_id. If a user has more than 500 IDs, it is recommended to either retrieve multiple times, or use a cohort id containing all desired individuals, providing the full set of sample_ids.') + '\n#\n' +
               comment_fill('assay_sample_id: "assay_sample_id" filters either a tumor or normal sample based on having an assay_sample_id which has a corresponding sample row which has a matching assay_sample_id. If a user has a list of more than 1,000 IDs, it is recommended to either retrieve multiple times, or use a cohort id containing all desired individuals, providing the full set of assay_sample_ids.') + '\n#\n' +
               comment_fill('JSON filter template for --retrieve-variant', comment_string='# ') + '\n' +
                               '{\n  "location": [\n    {\n      "chromosome": "1",\n      "starting_position": "10000",\n      "ending_position": "20000"\n    },\n    {\n      "chromosome": "X",\n      "starting_position": "500",\n      "ending_position": "1700"\n    }\n  ],\n  "annotation": {\n    "symbol": ["BRCA2"],\n    "gene": ["ENST00000302118"],\n    "feature": ["ENST00000302118.5"],\n    "hgvsc": ["c.-49A>G"],\n    "hgvsp": ["p.Gly2Asp"]\n  },\n  "allele" : {\n    "allele_id":["1_1000_A_T","2_1000_G_C"],\n    "variant_type" : ["SNP", "INS"]\n  },\n  "sample": {\n    "sample_id": ["Sample1", "Sample2"],\n    "assay_sample_id" : ["Sample1_tumt", "Sample1_nor"]\n  }\n}'
            )
            sys.exit(0)

    if args.additional_fields_help:
        if any([args.assay_name, args.output, invalid_combo_args]):
            err_exit(
                '--additional-fields-help cannot be presented with other options.'
            )
        else:
            def print_fields(fields):
                for row in fields:
                    fields_string = "{: <22} {: <22} ".format(*row[:2])
                    width = len(fields_string)
                    fields_string += re.sub('\n', '\n' + ' ' * width, fill(row[2], width_adjustment=-width))
                    print(fields_string)
            print(fill('The following fields will always be returned by default:') + '\n')
            fixed_fields = [['NAME', 'TITLE', 'DESCRIPTION'], 
                            ['assay_sample_id', 'Assay Sample ID', 'A unique identifier for the tumor or normal sample. Populated from the sample columns of the VCF header.'], 
                            ['allele_id', 'Allele ID', 'An unique identification of the allele'], 
                            ['CHROM', 'Chromosome', 'Chromosome of variant, verbatim from original VCF'], 
                            ['POS', 'Position', 'Starting position of variant, verbatim from original VCF'], 
                            ['REF', 'Reference Allele', 'Reference allele of locus, verbatim from original VCF'], 
                            ['allele', 'Allele', 'Sequence of the allele']]
            print_fields(fixed_fields)
            print('\n' + fill('The following fields may be added to the output by using option --additional-fields. If multiple fields are specified, use a comma to separate each entry. For example, "sample_id,tumor_normal"') + '\n')
            additional_fields = [['NAME', 'TITLE', 'DESCRIPTION'], 
                                 ['sample_id', 'Sample ID', 'Unique ID of the pair of tumor-normal samples'], 
                                 ['tumor_normal', 'Tumor-Normal', 'One of ["tumor", "normal"] to describe source sample type'], 
                                 ['ID', 'ID', 'Comma separated list of associated IDs for the variant from the original VCF'], 
                                 ['QUAL', 'QUAL', 'Quality of locus, verbatim from original VCF'], 
                                 ['FILTER', 'FILTER', 'Comma separated list of filters for locus from the original VCF'], 
                                 ['reference_source', 'Reference Source', 'One of ["GRCh37", "GRCh38"] or the allele_sample_id of the respective normal sample'], 
                                 ['variant_type', 'Variant Type', 'The type of allele, with respect to reference'], 
                                 ['symbolic_type', 'Symbolic Type', 'One of ["precise", "imprecise"]. Non-symbolic alleles are always "precise'], 
                                 ['file_id', 'Source File ID', 'DNAnexus platform file-id of original source file'], 
                                 ['INFO', 'INFO', 'INFO section, verbatim from original VCF'], 
                                 ['FORMAT', 'FORMAT', 'FORMAT section, verbatim from original VCF'], 
                                 ['SYMBOL', 'Symbol', 'A list of gene name associated with the variant'], 
                                 ['GENOTYPE', 'GENOTYPE', 'GENOTYPE section, as described by FORMAT section, verbatim from original VCF'],
                                 ['normal_assay_sample_id', 'Normal Assay Sample ID', 'Assay Sample ID of respective "normal" sample, if exists'],
                                 ['normal_allele_ids', 'Normal Allele IDs', 'Allele ID(s) of respective "normal" sample, if exists'],
                                 ['Gene', 'Gene ID', 'A list of gene IDs, associated with the variant'], 
                                 ['Feature', 'Feature ID', 'A list of feature IDs, associated with the variant'], 
                                 ['HGVSc', 'HGVSc', 'A list of sequence variants in HGVS nomenclature, for DNA'], 
                                 ['HGVSp', 'HGVSp', 'A list of sequence variants in HGVS nomenclature, for protein'], 
                                 ['CLIN_SIG', 'Clinical Significance', 'A list of allele specific clinical significance terms']]
            print_fields(additional_fields)
            sys.exit(0)

    # Validate additional fields
    if args.additional_fields:
        additional_fields_input = "".join(args.additional_fields).split(",")
        accepted_additional_fields = ['sample_id', 'tumor_normal', 'ID', 'QUAL', 'FILTER', 'reference_source', 'variant_type', 'symbolic_type', 'file_id', 'INFO', 'FORMAT', 'SYMBOL', 'GENOTYPE', 'normal_assay_sample_id', 'normal_allele_ids', 'Gene', 'Feature', 'HGVSc', 'HGVSp', 'CLIN_SIG']
        for field in additional_fields_input:
            if field not in accepted_additional_fields:
                err_exit("One or more of the supplied fields using --additional-fields are invalid. Please run --additional-fields-help for a list of valid fields")
            
    ######## Data Processing ########
    project, entity_result, resp, dataset_project = resolve_validate_record_path(args.path)
    if "CohortBrowser" in resp["recordTypes"] and any([args.list_assays,args.assay_name]):
        err_exit(
            "Currently --assay-name and --list-assays may not be used with a CohortBrowser record (Cohort Object) as input. To select a specific assay or to list assays, please use a Dataset Object as input."
        )
    dataset_id = resp["dataset"]
    rec_descriptor = DXDataset(dataset_id, project=dataset_project).get_descriptor()

    selected_assay_name, selected_assay_id, selected_ref_genome = get_assay_name_info(
        args.list_assays, args.assay_name, args.path, "somatic", rec_descriptor
    )

    out_file, print_to_stdout = assign_output_method(args, resp["recordName"], "somatic")

    if args.retrieve_meta_info:
        retrieve_meta_info(resp, project, selected_assay_id, selected_assay_name, print_to_stdout, out_file)
        sys.exit(0)

    if args.retrieve_variant:
        filter_dict = json_validation_function("variant", args)
       
        if args.additional_fields:
            payload, fields_list = somatic_final_payload(
                full_input_dict=filter_dict,
                name=selected_assay_name,
                id=selected_assay_id,
                project_context=project,
                genome_reference=selected_ref_genome,
                additional_fields=additional_fields_input,
                include_normal=args.include_normal_sample,
            )
        else:
            payload, fields_list = somatic_final_payload(
                full_input_dict=filter_dict,
                name=selected_assay_name,
                id=selected_assay_id,
                project_context=project,
                genome_reference=selected_ref_genome,
                include_normal=args.include_normal_sample,
            )

        if "CohortBrowser" in resp["recordTypes"]:
            if resp.get("baseSql"):
                payload["base_sql"] = resp.get("baseSql")
            payload["filters"] = resp["filters"]

        #### Run api call to get sql or extract data ####

        if args.sql:
            sql_results = raw_query_api_call(resp, payload)
            if print_to_stdout:
                print(sql_results)
            else:
                with open(out_file, "w") as sql_file:
                    print(sql_results, file=sql_file)
        else:
            resp_raw = raw_api_call(resp, payload)

            csv_from_json(
                out_file_name=out_file,
                print_to_stdout=print_to_stdout,
                sep="\t",
                raw_results=resp_raw["results"],
                column_names=fields_list,
                quote_char=str("\t"),
                quoting=csv.QUOTE_NONE,
            )

<<<<<<< HEAD
def extract_assay_expression(args):
    """
    Retrieve the selected data or generate SQL to retrieve the data from an expression assay in a dataset or cohort based on provided rules.
    """

    # Validating input combinations
    parser_dict = vars(args)
    input_validator = ValidateArgsBySchema(parser_dict=parser_dict, schema=EXTRACT_ASSAY_EXPRESSION_INPUT_ARGS_SCHEMA, error_handler=err_exit)
    input_validator.validate_input_combination()

    # Validating Assay Path
    if args.path:
        project, folder_path, entity_result = resolve_existing_path(
                    args.path
                )
        if entity_result is None:
            err_exit('Unable to resolve "{}" to a data object in {}.'.format(
                        args.path, project))
        else:
            entity_describe = entity_result.get("describe")

        path_validator = PathValidator(input_dict=parser_dict, project=project, entity_describe=entity_describe, error_handler=err_exit)
        path_validator.validate(check_list_assays_invalid_combination=True)

    if args.json_help:
        print(EXTRACT_ASSAY_EXPRESSION_JSON_HELP)
        sys.exit(0)

    # Validating input JSON
    if args.input_json:
        user_filters_json = json.loads(args.input_json)

    elif args.input_json_file:
        with open(args.input_json_file) as f:
            user_filters_json = json.load(f)

    input_json_validator = JSONValidator(schema=EXTRACT_ASSAY_EXPRESSION_JSON_SCHEMA, error_handler=err_exit)
    input_json_validator.validate(input_json=user_filters_json)
    
    if "location" in user_filters_json:
        if args.sql:
            EXTRACT_ASSAY_EXPRESSION_FILTERING_CONDITIONS["filtering_conditions"]["location"]["max_item_limit"] = None

        else:
            input_json_validator.are_list_items_within_range(input_json=user_filters_json,
                                                            key="location", 
                                                            start_subkey="starting_position", 
                                                            end_subkey="ending_position", 
                                                            window_width=250000000, 
                                                            check_each_separately=False)
        
    input_json_parser = JSONFiltersValidator(input_json=user_filters_json,
                                             schema=EXTRACT_ASSAY_EXPRESSION_FILTERING_CONDITIONS, 
                                             error_handler=err_exit)
    vizserver_raw_filters = input_json_parser.parse()

    BASE_SQL = None ### TODO: To be determined by the Dataset class
    IS_COHORT = False ### TODO: To be determined by the Dataset class

    vizserver_payload = VizPayloadBuilder(
        project_context=project,
        ### TODO -- additionally .get("additional") below if args.additional_fields is True
        output_fields_mapping=EXTRACT_ASSAY_EXPRESSION_FILTERING_CONDITIONS["output_fields_mapping"].get("default"),
        # limit=100_000_000, ### TODO -- update later
        base_sql=BASE_SQL,
        is_cohort=IS_COHORT,
        error_handler=err_exit
    )

    ### TODO -- temporary -- to be replaced by DatasetAssay class response
    DATASET_DESCRIPTOR = DXDataset(entity_describe["id"],project).get_descriptor()
    ASSAY_NAME = DATASET_DESCRIPTOR.assays[0]["name"]
    ASSAY_ID = DATASET_DESCRIPTOR.assays[0]["uuid"]

    vizserver_payload.assemble_assay_raw_filters(assay_name=ASSAY_NAME, assay_id=ASSAY_ID, filters=vizserver_raw_filters)
    vizserver_full_payload = vizserver_payload.build()

    ### TODO -- remove later -- only for testing
    #print(vizserver_full_payload)
    viz_url = dxpy.DXHTTPRequest("/" + entity_describe["id"] + "/visualize",{"project": project})['url']
    print(dxpy.DXHTTPRequest("{}/viz-query/3.0/{}/raw-query".format(viz_url, entity_describe["id"]), vizserver_full_payload, prepend_srv=False))
    ### TODO --- remove the above code -- only for testing
=======
#### CREATE COHORT ####
def resolve_validate_dx_path(path):
    """
    Resolves dx path into project, folder and name. Fails if non existing folder is provided.
    """
    project, folder, name = resolve_path(path)
    err_msg, folder_exists = None, None
    if folder != "/":
        folder_name = os.path.basename(folder)
        folder_path = os.path.dirname(folder)
        try:
            folder_exists = check_folder_exists(project, folder_path, folder_name)
        except ResolutionError as e:
            if "folder could not be found" in str(e):
                folder_exists = False
            else:
                raise e
        if not folder_exists:
            err_msg = "The folder: {} could not be found in the project: {}".format(
                folder, project
            )
    
    return project, folder, name, err_msg

class VizserverError(Exception):
    pass

def validate_cohort_ids(descriptor, project, resp,ids):
    # Usually the name of the table
    entity_name = descriptor.model["global_primary_key"]["entity"]
    # The name of the column or field in the table
    field_name = descriptor.model["global_primary_key"]["field"] 

    # Prepare a payload to find entries matching the input ids in the dataset
    entity_field_name = "{}${}".format(entity_name, field_name)
    fields_list = [{field_name: entity_field_name}]

    # Note that pheno filters do not need name or id fields
    payload = {
        "project_context": project,
        "fields": fields_list,
        "filters":{
            "pheno_filters": {
                "filters": {
                    entity_field_name: [
                        {"condition": "in", "values": ids}
                    ]
                }
            }
        }
    }

    # Use the dxpy raw_api_function to send a POST request to the server with our payload
    try:
        resp_raw = raw_api_call(resp, payload)
    except Exception as exc:
        raise VizserverError(
            "Exception caught while validating cohort ids.  Bad response from Vizserver."
            "Original Error message:\n{}"
        ).format(str(exc))
    # Order of samples doesn't matter so using set here
    discovered_ids = set()
    # Parse the results objects for the cohort ids
    for result in resp_raw["results"]:
        discovered_ids.add(result[field_name])

    # Compare the discovered cohort ids to the user-provided cohort ids
    if discovered_ids != set(ids):
        # Find which given samples are not present in the dataset
        missing_ids = set(ids).difference(discovered_ids)
        err_msg = "The following supplied IDs do not match IDs in the main entity of dataset, {dataset_name}: {ids}".format(dataset_name = resp["dataset"], ids = missing_ids)
        raise ValueError(err_msg)

        
def has_access_level(project, access_level):
    """
    Validates that issuing user has required access level.
    Args:
        project: str: tasked project_id
        access_level: str: minimum requested level
    Retuns: boolean
    """
    level_rank = ["VIEW", "UPLOAD", "CONTRIBUTE", "ADMINISTER"]
    access_level_idx = level_rank.index(access_level)
    try:
        project_describe = describe(project)
    except PermissionDenied:
        return False
    if level_rank.index(project_describe["level"]) < access_level_idx:
        return False
    return True


def validate_project_access(project, access_level="UPLOAD"):
    """
    Validates that project has requested access.
    Args:
        project: str: tasked project_id
        access_level: str: minimum requested level Default at least UPLOAD
    Returns:
        Error message

    """
    if not has_access_level(project, access_level):
        return "At least {} permission is required to create a record in a project".format(
            access_level
        )


def create_cohort(args):
    """
    Create a cohort from dataset/cohort and specified list of samples.
    """
    #### Validation ####
    # Validate and resolve 'PATH' input
    
    # default path values
    path_project = dxpy.WORKSPACE_ID
    path_folder = dxpy.config.get('DX_CLI_WD', '/')
    path_name = None
    if args.PATH:
        path_project, path_folder, path_name, err_msg = resolve_validate_dx_path(
            args.PATH
        )
        if err_msg:
            err_exit(err_msg)
        err_msg = validate_project_access(path_project)
        if err_msg:
            err_exit(err_msg)
    # validate and resolve 'from' input
    FROM = args.__dict__.get("from")
    from_project, entity_result, resp, dataset_project = resolve_validate_record_path(FROM)

    #### Reading input sample ids from file or command line ####
    samples=[]
    # from file
    if args.cohort_ids_file:
        with open(args.cohort_ids_file, "r") as infile:
            for line in infile:
                samples.append(line.strip("\n"))
    # from string
    if args.cohort_ids:
        samples = [id.strip() for id in args.cohort_ids.split(",")]
    
    #### Validate the input cohort IDs ####
    # Get the table/entity and field/column of the dataset from the descriptor
    rec_descriptor = DXDataset(resp["dataset"], project=dataset_project).get_descriptor()

    try:
        validate_cohort_ids(rec_descriptor, dataset_project, resp, samples)
    except ValueError as err:
        err_exit(str(err))
    except VizserverError as err:
        err_exit(str(err))
    except Exception as err:
        err_exit(str(err))
    # Input cohort IDs have been succesfully validated    

    base_sql = resp.get("baseSql", resp.get("base_sql"))
    try:
        raw_cohort_query_payload = cohort_filter_payload(
            samples,
            rec_descriptor.model["global_primary_key"]["entity"],
            rec_descriptor.model["global_primary_key"]["field"],
            resp.get("filters", {}),
            from_project,
            base_sql,
        )
    except Exception as e:
        err_exit("{}: {}".format(entity_result["id"], e))
    sql = raw_cohort_query_api_call(resp, raw_cohort_query_payload)
    cohort_payload = cohort_final_payload(
        path_name,
        path_folder,
        path_project,
        resp["databases"],
        resp["dataset"],
        resp["schema"],
        raw_cohort_query_payload["filters"],
        sql,
        base_sql,
        resp.get("combined"),
    )

    dx_record = dxpy.bindings.dxrecord.new_dxrecord(**cohort_payload)
    # print record details to stdout
    if args.brief:
        print(dx_record.get_id())
    else:
        try:
            print_desc(dx_record.describe(incl_properties=True, incl_details=True), args.verbose)
        except Exception as e:
            err_exit(str(e))
>>>>>>> 973d8164


class DXDataset(DXRecord):
    """
    A class to handle record objects of type Dataset.
    Inherits from DXRecord, but automatically populates default fields, details and properties.

    Attributes:
        All the same as DXRecord
        name - from record details
        description - from record details
        schema - from record details
        version - from record details
        descriptor - DXDatasetDescriptor object
    Functions
        get_descriptor - calls DXDatasetDescriptor(descriptor_dxfile) if descriptor is None
        get_dictionary - calls descriptor.get_dictionary

    """

    _record_type = "Dataset"

    def __init__(self, dxid=None, project=None):
        super(DXDataset, self).__init__(dxid, project)
        self.describe(default_fields=True, fields={"properties", "details"})
        assert self._record_type in self.types
        assert "descriptor" in self.details
        if is_dxlink(self.details["descriptor"]):
            self.descriptor_dxfile = DXFile(self.details["descriptor"], mode="rb")
        else:
            err_exit("%s : Invalid cohort or dataset" % self.details["descriptor"])
        self.descriptor = None
        self.name = self.details.get("name")
        self.description = self.details.get("description")
        self.schema = self.details.get("schema")
        self.version = self.details.get("version")

    def get_descriptor(self):
        if self.descriptor is None:
            self.descriptor = DXDatasetDescriptor(
                self.descriptor_dxfile, schema=self.schema
            )
        return self.descriptor

    def get_dictionary(self):
        if self.descriptor is None:
            self.get_descriptor()
        return self.descriptor.get_dictionary()


class DXDatasetDescriptor:
    """
    A class to represent a parsed descriptor of a Dataset record object.

    Attributes
        Representation of JSON object stored in descriptor file
    Functions
        get_dictionary - calls DXDatasetDictionary(descriptor)

    """

    def __init__(self, dxfile, **kwargs):
        python3_5_x = sys.version_info.major == 3 and sys.version_info.minor == 5

        with as_handle(dxfile, is_gzip=True, **kwargs) as f:
            if python3_5_x:
                jsonstr = f.read()
                if type(jsonstr) != str:
                    jsonstr = jsonstr.decode("utf-8")

                obj = json.loads(jsonstr, object_pairs_hook=collections.OrderedDict)
            else:
                obj = json.load(f, object_pairs_hook=collections.OrderedDict)

        for key in obj:
            setattr(self, key, obj[key])
        self.schema = kwargs.get("schema")

    def get_dictionary(self):
        return DXDatasetDictionary(self)


class DXDatasetDictionary:
    """
    A class to represent data, coding and entity dictionaries based on the descriptor.
    All 3 dictionaries will have the same internal representation as dictionaries of string to pandas dataframe.
    Attributes
        data - dictionary of entity name to pandas dataframe representing entity with fields, relationships, etc.
        entity - dictionary of entity name to pandas dataframe representing entity title, etc.
        coding - dictionary of coding name to pandas dataframe representing codes, their hierarchy (if applicable) and their meanings
    """

    def __init__(self, descriptor):
        self.data_dictionary = self.load_data_dictionary(descriptor)
        self.coding_dictionary = self.load_coding_dictionary(descriptor)
        self.entity_dictionary = self.load_entity_dictionary(descriptor)

    def load_data_dictionary(self, descriptor):
        """
        Processes data dictionary from descriptor
        """
        eblocks = collections.OrderedDict()
        join_path_to_entity_field = collections.OrderedDict()
        for entity_name in descriptor.model["entities"]:
            eblocks[entity_name] = self.create_entity_dframe(
                descriptor.model["entities"][entity_name],
                is_primary_entity=(
                    entity_name == descriptor.model["global_primary_key"]["entity"]
                ),
                global_primary_key=(descriptor.model["global_primary_key"]),
            )

            join_path_to_entity_field.update(
                self.get_join_path_to_entity_field_map(
                    descriptor.model["entities"][entity_name]
                )
            )

        edges = []
        for ji in descriptor.join_info:
            skip_edge = False

            for path in [ji["joins"][0]["to"], ji["joins"][0]["from"]]:
                if path not in join_path_to_entity_field:
                    skip_edge = True
                    break

            if not skip_edge:
                edges.append(self.create_edge(ji, join_path_to_entity_field))

        for edge in edges:
            source_eblock = eblocks.get(edge["source_entity"])
            if not source_eblock.empty:
                eb_row_idx = source_eblock["name"] == edge["source_field"]
                if eb_row_idx.sum() != 1:
                    raise ValueError("Invalid edge: " + str(edge))

                ref = source_eblock["referenced_entity_field"].values
                rel = source_eblock["relationship"].values
                ref[eb_row_idx] = "{}:{}".format(
                    edge["destination_entity"], edge["destination_field"]
                )
                rel[eb_row_idx] = edge["relationship"]

                source_eblock = source_eblock.assign(
                    relationship=rel, referenced_entity_field=ref
                )

        return eblocks

    def create_entity_dframe(self, entity, is_primary_entity, global_primary_key):
        """
        Returns DataDictionary pandas DataFrame for an entity.
        """
        required_columns = ["entity", "name", "type", "primary_key_type"]

        extra_cols = [
            "coding_name",
            "concept",
            "description",
            "folder_path",
            "is_multi_select",
            "is_sparse_coding",
            "linkout",
            "longitudinal_axis_type",
            "referenced_entity_field",
            "relationship",
            "title",
            "units",
        ]
        dataset_datatype_dict = {
            "integer": "integer",
            "double": "float",
            "date": "date",
            "datetime": "datetime",
            "string": "string",
        }
        dcols = {col: [] for col in required_columns + extra_cols}
        dcols["entity"] = [entity["name"]] * len(entity["fields"])
        dcols["referenced_entity_field"] = [""] * len(entity["fields"])
        dcols["relationship"] = [""] * len(entity["fields"])

        for field in entity["fields"]:
            # Field-level parameters
            field_dict = entity["fields"][field]
            dcols["name"].append(field_dict["name"])
            dcols["type"].append(dataset_datatype_dict[field_dict["type"]])
            dcols["primary_key_type"].append(
                ("global" if is_primary_entity else "local")
                if (
                    entity["primary_key"]
                    and field_dict["name"] == entity["primary_key"]
                )
                else ""
            )
            # Optional cols to be filled in with blanks regardless
            dcols["coding_name"].append(
                field_dict["coding_name"] if field_dict["coding_name"] else ""
            )
            dcols["concept"].append(field_dict["concept"])
            dcols["description"].append(field_dict["description"])
            dcols["folder_path"].append(
                " > ".join(field_dict["folder_path"])
                if ("folder_path" in field_dict.keys() and field_dict["folder_path"])
                else ""
            )
            dcols["is_multi_select"].append(
                "yes" if field_dict["is_multi_select"] else ""
            )
            dcols["is_sparse_coding"].append(
                "yes" if field_dict["is_sparse_coding"] else ""
            )
            dcols["linkout"].append(field_dict["linkout"])
            dcols["longitudinal_axis_type"].append(
                field_dict["longitudinal_axis_type"]
                if field_dict["longitudinal_axis_type"]
                else ""
            )
            dcols["title"].append(field_dict["title"])
            dcols["units"].append(field_dict["units"])

        try:
            dframe = pd.DataFrame(dcols)
        except ValueError as exc:
            raise exc

        return dframe

    def get_join_path_to_entity_field_map(self, entity):
        """
        Returns map with "database$table$column", "unique_database$table$column",
        as keys and values are (entity, field)
        """
        join_path_to_entity_field = collections.OrderedDict()
        for field in entity["fields"]:
            field_value = entity["fields"][field]["mapping"]
            db_tb_col_path = "{}${}${}".format(
                field_value["database_name"],
                field_value["table"],
                field_value["column"],
            )
            join_path_to_entity_field[db_tb_col_path] = (entity["name"], field)

            if field_value["database_unique_name"] and database_unique_name_regex.match(
                field_value["database_unique_name"]
            ):
                unique_db_tb_col_path = "{}${}${}".format(
                    field_value["database_unique_name"],
                    field_value["table"],
                    field_value["column"],
                )
                join_path_to_entity_field[unique_db_tb_col_path] = (
                    entity["name"],
                    field,
                )
            elif (
                field_value["database_name"]
                and field_value["database_id"]
                and database_id_regex.match(field_value["database_name"])
            ):
                unique_db_name = "{}__{}".format(
                    field_value["database_id"].replace("-", "_").lower(),
                    field_value["database_name"],
                )
                join_path_to_entity_field[unique_db_name] = (entity["name"], field)
        return join_path_to_entity_field

    def create_edge(self, join_info_joins, join_path_to_entity_field):
        """
        Convert an item join_info to an edge. Returns ordereddict.
        """
        edge = collections.OrderedDict()
        column_to = join_info_joins["joins"][0]["to"]
        column_from = join_info_joins["joins"][0]["from"]
        edge["source_entity"], edge["source_field"] = join_path_to_entity_field[
            column_to
        ]
        (
            edge["destination_entity"],
            edge["destination_field"],
        ) = join_path_to_entity_field[column_from]
        edge["relationship"] = join_info_joins["relationship"]
        return edge

    def load_coding_dictionary(self, descriptor):
        """
        Processes coding dictionary from descriptor
        """
        cblocks = collections.OrderedDict()
        for entity in descriptor.model["entities"]:
            for field in descriptor.model["entities"][entity]["fields"]:
                coding_name_value = descriptor.model["entities"][entity]["fields"][
                    field
                ]["coding_name"]
                if coding_name_value and coding_name_value not in cblocks:
                    cblocks[coding_name_value] = self.create_coding_name_dframe(
                        descriptor.model, entity, field, coding_name_value
                    )
        return cblocks

    def create_coding_name_dframe(self, model, entity, field, coding_name_value):
        """
        Returns CodingDictionary pandas DataFrame for a coding_name.
        """
        dcols = {}
        if model["entities"][entity]["fields"][field]["is_hierarchical"]:
            displ_ord = 0

            def unpack_hierarchy(nodes, parent_code, displ_ord):
                """Serialize the node hierarchy by depth-first traversal.

                Yields: tuples of (code, parent_code)
                """
                for node in nodes:
                    if isinstance(node, dict):
                        next_parent_code, child_nodes = next(iter(node.items()))
                        # internal: unpack recursively
                        displ_ord += 1
                        yield next_parent_code, parent_code, displ_ord
                        for deep_node, deep_parent, displ_ord in unpack_hierarchy(
                            child_nodes, next_parent_code, displ_ord
                        ):
                            yield (deep_node, deep_parent, displ_ord)
                    else:
                        # terminal: serialize
                        displ_ord += 1
                        yield (node, parent_code, displ_ord)

            all_codes, parents, displ_ord = zip(
                *unpack_hierarchy(
                    model["codings"][coding_name_value]["display"], "", displ_ord
                )
            )
            dcols.update(
                {
                    "code": all_codes,
                    "parent_code": parents,
                    "meaning": [
                        model["codings"][coding_name_value]["codes_to_meanings"][c]
                        for c in all_codes
                    ],
                    "concept": [
                        model["codings"][coding_name_value]["codes_to_concepts"][c]
                        if (
                            model["codings"][coding_name_value]["codes_to_concepts"]
                            and c
                            in model["codings"][coding_name_value][
                                "codes_to_concepts"
                            ].keys()
                        )
                        else None
                        for c in all_codes
                    ],
                    "display_order": displ_ord,
                }
            )

        else:
            # No hierarchy; just unpack the codes dictionary
            codes, meanings = zip(
                *model["codings"][coding_name_value]["codes_to_meanings"].items()
            )
            if model["codings"][coding_name_value]["codes_to_concepts"]:
                codes, concepts = zip(
                    *model["codings"][coding_name_value]["codes_to_concepts"].items()
                )
            else:
                concepts = [None] * len(codes)
            display_order = [
                int(model["codings"][coding_name_value]["display"].index(c) + 1)
                for c in codes
            ]
            dcols.update(
                {
                    "code": codes,
                    "meaning": meanings,
                    "concept": concepts,
                    "display_order": display_order,
                }
            )

        dcols["coding_name"] = [coding_name_value] * len(dcols["code"])

        try:
            dframe = pd.DataFrame(dcols)
        except ValueError as exc:
            raise exc

        return dframe

    def load_entity_dictionary(self, descriptor):
        """
        Processes entity dictionary from descriptor
        """
        entity_dictionary = collections.OrderedDict()
        for entity_name in descriptor.model["entities"]:
            entity = descriptor.model["entities"][entity_name]
            entity_dictionary[entity_name] = pd.DataFrame.from_dict(
                [
                    {
                        "entity": entity_name,
                        "entity_title": entity.get("entity_title"),
                        "entity_label_singular": entity.get("entity_label_singular"),
                        "entity_label_plural": entity.get("entity_label_plural"),
                        "entity_description": entity.get("entity_description"),
                    }
                ]
            )
        return entity_dictionary

    def write(
        self, output_file_data="", output_file_entity="", output_file_coding="", sep=","
    ):
        """
        Create CSV files with the contents of the dictionaries.
        """
        csv_opts = dict(
            sep=sep,
            header=True,
            index=False,
            na_rep="",
        )

        def sort_dataframe_columns(dframe, required_columns):
            """Sort dataframe columns alphabetically but with `required_columns` first."""
            extra_cols = dframe.columns.difference(required_columns)
            sorted_cols = list(required_columns) + extra_cols.sort_values().tolist()
            return dframe.loc[:, sorted_cols]

        def as_dataframe(ord_dict_of_df, required_columns):
            """Join all blocks into a pandas DataFrame."""
            df = pd.concat([b for b in ord_dict_of_df.values()], sort=False)
            return sort_dataframe_columns(df, required_columns)

        if self.data_dictionary:
            data_dframe = as_dataframe(
                self.data_dictionary,
                required_columns=["entity", "name", "type", "primary_key_type"],
            )
            data_dframe.to_csv(output_file_data, **csv_opts)

        if self.coding_dictionary:
            coding_dframe = as_dataframe(
                self.coding_dictionary,
                required_columns=["coding_name", "code", "meaning"],
            )
            coding_dframe.to_csv(output_file_coding, **csv_opts)

        if self.entity_dictionary:
            entity_dframe = as_dataframe(
                self.entity_dictionary, required_columns=["entity", "entity_title"]
            )
            entity_dframe.to_csv(output_file_entity, **csv_opts)<|MERGE_RESOLUTION|>--- conflicted
+++ resolved
@@ -1069,7 +1069,6 @@
                 quoting=csv.QUOTE_NONE,
             )
 
-<<<<<<< HEAD
 def extract_assay_expression(args):
     """
     Retrieve the selected data or generate SQL to retrieve the data from an expression assay in a dataset or cohort based on provided rules.
@@ -1152,7 +1151,7 @@
     viz_url = dxpy.DXHTTPRequest("/" + entity_describe["id"] + "/visualize",{"project": project})['url']
     print(dxpy.DXHTTPRequest("{}/viz-query/3.0/{}/raw-query".format(viz_url, entity_describe["id"]), vizserver_full_payload, prepend_srv=False))
     ### TODO --- remove the above code -- only for testing
-=======
+
 #### CREATE COHORT ####
 def resolve_validate_dx_path(path):
     """
@@ -1346,7 +1345,6 @@
             print_desc(dx_record.describe(incl_properties=True, incl_details=True), args.verbose)
         except Exception as e:
             err_exit(str(e))
->>>>>>> 973d8164
 
 
 class DXDataset(DXRecord):
