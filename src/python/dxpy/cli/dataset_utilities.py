#!/usr/bin/env python
# -*- coding: utf-8 -*-
#
# Copyright (C) 2022 DNAnexus, Inc.
#
# This file is part of dx-toolkit (DNAnexus platform client libraries).
#
#   Licensed under the Apache License, Version 2.0 (the "License"); you may not
#   use this file except in compliance with the License. You may obtain a copy
#   of the License at
#
#       http://www.apache.org/licenses/LICENSE-2.0
#
#   Unless required by applicable law or agreed to in writing, software
#   distributed under the License is distributed on an "AS IS" BASIS, WITHOUT
#   WARRANTIES OR CONDITIONS OF ANY KIND, either express or implied. See the
#   License for the specific language governing permissions and limitations
#   under the License.

from __future__ import print_function, unicode_literals, division, absolute_import

import sys
import collections
import json
import os
import re
import csv
import dxpy
import codecs
import subprocess
from ..utils.printing import fill
from ..bindings import DXRecord
from ..bindings.dxdataobject_functions import is_dxlink
from ..bindings.dxfile import DXFile
from ..utils.resolver import resolve_existing_path, is_hashid, ResolutionError
from ..utils.file_handle import as_handle
from ..exceptions import (
    err_exit,
    PermissionDenied,
    InvalidInput,
    InvalidState,
    ResourceNotFound,
    default_expected_exceptions,
)

from ..dx_extract_utils.filter_to_payload import validate_JSON, final_payload
from ..dx_extract_utils.input_validation_somatic import validate_somatic_filter
from ..dx_extract_utils.somatic_filter_payload import somatic_final_payload

from ..bindings.apollo.cmd_line_options_validator import ValidateArgsBySchema
from ..bindings.apollo.path_validator import PathValidator
from ..bindings.apollo.dataset import Dataset
from ..bindings.apollo.input_arguments_validation_schemas import EXTRACT_ASSAY_EXPRESSION_INPUT_ARGS_SCHEMA
from ..bindings.apollo.ValidateJSONbySchema import JSONValidator
from ..bindings.apollo.assay_filtering_json_schemas import EXTRACT_ASSAY_EXPRESSION_JSON_SCHEMA
from ..bindings.apollo.assay_filtering_conditions import EXTRACT_ASSAY_EXPRESSION_FILTERING_CONDITIONS
from ..bindings.apollo.vizserver_filters_from_json_parser import JSONFiltersValidator
from ..bindings.apollo.vizserver_payload_builder import VizPayloadBuilder

from .help_messages import EXTRACT_ASSAY_EXPRESSION_JSON_HELP

database_unique_name_regex = re.compile("^database_\w{24}__\w+$")
database_id_regex = re.compile("^database-\\w{24}$")


def resolve_validate_path(path):
    project, folder_path, entity_result = resolve_existing_path(path)

    if project is None:
        raise ResolutionError(
            'Unable to resolve "'
            + path
            + '" to a data object or folder name in a project'
        )
    elif project != entity_result["describe"]["project"]:
        raise ResolutionError(
            'Unable to resolve "'
            + path
            + "\" to a data object or folder name in '"
            + project
            + "'"
        )

    if entity_result["describe"]["class"] != "record":
        err_exit(
            "%s : Invalid path. The path must point to a record type of cohort or dataset"
            % entity_result["describe"]["class"]
        )

    try:
        resp = dxpy.DXHTTPRequest(
            "/" + entity_result["id"] + "/visualize",
            {"project": project, "cohortBrowser": False},
        )
    except PermissionDenied:
        err_exit("Insufficient permissions", expected_exceptions=(PermissionDenied,))
    except (InvalidInput, InvalidState):
        err_exit(
            "%s : Invalid cohort or dataset" % entity_result["id"],
            expected_exceptions=(
                InvalidInput,
                InvalidState,
            ),
        )
    except Exception as details:
        err_exit(str(details))

    if resp["datasetVersion"] != "3.0":
        err_exit(
            "%s : Invalid version of cohort or dataset. Version must be 3.0"
            % resp["datasetVersion"]
        )

    if ("Dataset" in resp["recordTypes"]) or ("CohortBrowser" in resp["recordTypes"]):
        dataset_project = resp["datasetRecordProject"]
    else:
        err_exit(
            "%s : Invalid path. The path must point to a record type of cohort or dataset"
            % resp["recordTypes"]
        )

    return project, entity_result, resp, dataset_project


def raw_query_api_call(resp, payload):
    resource_val = resp["url"] + "/viz-query/3.0/" + resp["dataset"] + "/raw-query"
    try:
        resp_raw_query = dxpy.DXHTTPRequest(
            resource=resource_val, data=payload, prepend_srv=False
        )

    except Exception as details:
        err_exit(str(details))
    sql_results = resp_raw_query["sql"] + ";"
    return sql_results


def raw_api_call(resp, payload, sql_message=True):
    resource_val = resp["url"] + "/data/3.0/" + resp["dataset"] + "/raw"
    try:
        resp_raw = dxpy.DXHTTPRequest(
            resource=resource_val, data=payload, prepend_srv=False
        )
        if "error" in resp_raw.keys():
            if resp_raw["error"]["type"] == "InvalidInput":
                err_message = "Insufficient permissions due to the project policy.\n" + resp_raw["error"]["message"]
                
            elif sql_message and resp_raw["error"]["type"] == "QueryTimeOut":

                err_message = "Please consider using `--sql` option to generate the SQL query and query via a private compute cluster.\n" + resp_raw["error"]["message"]        
            elif resp_raw["error"]["type"] == "QueryBuilderError" and resp_raw["error"]["details"] == "rsid exists in request filters without rsid entries in rsid_lookup_table.":
                err_message = "At least one rsID provided in the filter is not present in the provided dataset or cohort"
            else:
                err_message = resp_raw["error"]
            err_exit(str(err_message))
    except Exception as details:
        err_exit(str(details))
    return resp_raw


def extract_dataset(args):
    """
    Retrieves the data or generates SQL to retrieve the data from a dataset or cohort for a set of entity.fields. Additionally, the dataset’s dictionary can be extracted independently or in conjunction with data.
    """
    if (
        not args.dump_dataset_dictionary
        and not args.list_fields
        and not args.list_entities
        and args.fields is None
    ):
        err_exit(
            "Must provide at least one of the following options: --fields, --dump-dataset-dictionary, --list-fields, --list-entities"
        )

    listing_restricted = {
        "dump_dataset_dictionary": False,
        "sql": False,
        "fields": None,
        "output": None,
        "delim": ",",
    }

    def check_options(args, restricted):
        error_list = []
        for option, value in restricted.items():
            if args.__dict__[option] != value:
                error_list.append("--{}".format(option.replace("_", "-")))
        return error_list

    if args.list_fields:
        listing_restricted["list_entities"] = False
        error_list = check_options(args, listing_restricted)
        if error_list:
            err_exit("--list-fields cannot be specified with: {}".format(error_list))

    if args.list_entities:
        listing_restricted["list_fields"] = False
        listing_restricted["entities"] = None
        error_list = check_options(args, listing_restricted)
        if error_list:
            err_exit("--list-entities cannot be specified with: {}".format(error_list))

    delimiter = str(codecs.decode(args.delim, "unicode_escape"))
    if len(delimiter) == 1 and delimiter != '"':
        if delimiter == ",":
            out_extension = ".csv"
        elif delimiter == "\t":
            out_extension = ".tsv"
        else:
            out_extension = ".txt"
    else:
        err_exit("Invalid delimiter specified")

    project, entity_result, resp, dataset_project = resolve_validate_path(args.path)

    dataset_id = resp["dataset"]
    out_directory = ""
    out_file_field = ""
    print_to_stdout = False
    files_to_check = []
    file_already_exist = []

    def _check_system_python_version():
        python_version = sys.version_info[:3]
        # Set python version range
        # python_range = 0 for python_version>="3.7"
        # python_range = 1 for python_version>="3.5.3" and python_version<"3.7"
        # python_range = 2 for python_version<"3.5.3"
        if python_version >= (3, 7):
            python_range = "0"
        elif python_version >= (3, 5, 3):
            python_range = "1"
        else:
            python_range = "2"
        return python_range

    def _check_pandas_version(
        python_range, current_pandas_version, pandas_version_range
    ):
        # Valid pandas versions based on python versions
        # python_range = 0; python_version>="3.7"; Valid pandas version: pandas==1.3.5
        # python_range = 1; python_version>="3.5.3" and python_version<"3.7"; Valid pandas version: pandas>=0.23.3,<=0.25.3
        # python_range = 2; python_version<"3.5.3"; Valid pandas version: pandas>=0.23.3,< 0.25.0
        system_pandas_version = tuple(map(int, current_pandas_version.split(".")))
        if (
            (python_range == "0" and system_pandas_version == (1, 3, 5))
            or (
                python_range == "1"
                and ((0, 25, 3) >= system_pandas_version >= (0, 23, 3))
            )
            or (
                python_range == "2"
                and ((0, 25, 0) > system_pandas_version >= (0, 23, 3))
            )
        ):
            pass
        else:
            print(
                "Warning: For '-ddd' usage, the recommended pandas version is {}. The installed version of pandas is {}. It is recommended to update pandas. For example, 'pip/pip3 install -I pandas==X.X.X' where X.X.X is {}.".format(
                    pandas_version_range, current_pandas_version, pandas_version_range
                )
            )

    if args.dump_dataset_dictionary:
        global pd
        pandas_version_dictionary = {
            "0": "'1.3.5'",
            "1": ">= '0.23.3' and <= '0.25.3'",
            "2": ">= '0.23.3' and < '0.25.0'",
        }
        python_range = _check_system_python_version()
        try:
            import pandas as pd

            current_pandas_version = pd.__version__
            _check_pandas_version(
                python_range,
                current_pandas_version,
                pandas_version_dictionary[python_range],
            )
        except ImportError as e:
            err_exit(
                "'-ddd' requires the use of pandas, which is not currently installed. Please install pandas to a version {}. For example, 'pip/pip3 install -I pandas==X.X.X' where X.X.X is {}.".format(
                    pandas_version_dictionary[python_range],
                    pandas_version_dictionary[python_range],
                )
            )

        if args.output is None:
            out_directory = os.getcwd()
        elif args.output == "-":
            print_to_stdout = True
        elif os.path.exists(args.output):
            if os.path.isdir(args.output):
                out_directory = args.output
            else:
                err_exit(
                    "Error: When using -ddd, --output must be an existing directory"
                )
        else:
            err_exit("Error: When using -ddd, --output must be an existing directory")

        if print_to_stdout:
            output_file_data = sys.stdout
            output_file_coding = sys.stdout
            output_file_entity = sys.stdout
        else:
            output_file_data = os.path.join(
                out_directory, resp["recordName"] + ".data_dictionary" + out_extension
            )
            output_file_coding = os.path.join(
                out_directory, resp["recordName"] + ".codings" + out_extension
            )
            output_file_entity = os.path.join(
                out_directory, resp["recordName"] + ".entity_dictionary" + out_extension
            )
            files_to_check = [output_file_data, output_file_coding, output_file_entity]

    if args.fields:
        if args.sql:
            file_name_suffix = ".data.sql"
        else:
            file_name_suffix = out_extension

        if args.output is None:
            out_directory = os.getcwd()
            out_file_field = os.path.join(
                out_directory, resp["recordName"] + file_name_suffix
            )
            files_to_check.append(out_file_field)
        elif args.output == "-":
            print_to_stdout = True
        elif os.path.exists(args.output):
            if os.path.isdir(args.output):
                out_directory = args.output
                out_file_field = os.path.join(
                    out_directory, resp["recordName"] + file_name_suffix
                )
                files_to_check.append(out_file_field)
            else:
                file_already_exist.append(args.output)
        elif os.path.exists(os.path.dirname(args.output)) or not os.path.dirname(
            args.output
        ):
            out_file_field = args.output
        else:
            err_exit(
                "Error: {path} could not be found".format(
                    path=os.path.dirname(args.output)
                )
            )

    for file in files_to_check:
        if os.path.exists(file):
            file_already_exist.append(file)

    if file_already_exist:
        err_exit("Error: path already exists {path}".format(path=file_already_exist))

    rec_descriptor = DXDataset(dataset_id, project=dataset_project).get_descriptor()
    if args.fields is not None:
        fields_list = "".join(args.fields).split(",")
        error_list = []
        for entry in fields_list:
            entity_field = entry.split(".")
            if len(entity_field) < 2:
                error_list.append(entry)
            elif (
                entity_field[0] not in rec_descriptor.model["entities"].keys()
                or entity_field[1]
                not in rec_descriptor.model["entities"][entity_field[0]][
                    "fields"
                ].keys()
            ):
                error_list.append(entry)

        if error_list:
            err_exit("The following fields cannot be found: %s" % error_list)

        payload = {
            "project_context": project,
            "fields": [{item: "$".join(item.split("."))} for item in fields_list],
        }
        if "CohortBrowser" in resp["recordTypes"]:
            if resp.get("baseSql"):
                payload["base_sql"] = resp.get("baseSql")
            payload["filters"] = resp["filters"]

        if args.sql:
            sql_results = raw_query_api_call(resp, payload)
            if print_to_stdout:
                print(sql_results)
            else:
                with open(out_file_field, "w") as f:
                    print(sql_results, file=f)
        else:
            resp_raw = raw_api_call(resp, payload)
            csv_from_json(
                out_file_name=out_file_field,
                print_to_stdout=print_to_stdout,
                sep=delimiter,
                raw_results=resp_raw["results"],
                column_names=fields_list,
            )

    elif args.sql:
        err_exit("`--sql` passed without `--fields`")

    if args.dump_dataset_dictionary:
        rec_dict = rec_descriptor.get_dictionary()
        write_ot = rec_dict.write(
            output_file_data=output_file_data,
            output_file_entity=output_file_entity,
            output_file_coding=output_file_coding,
            sep=delimiter,
        )

    # Listing section
    if args.list_entities or args.list_fields:
        # Retrieve entity names, titles and main entity
        entity_names_and_titles, _main_entity = retrieve_entities(rec_descriptor.model)
        # List entities
        if args.list_entities:
            print("\n".join(entity_names_and_titles))
        # List fields
        if args.list_fields:
            list_fields(rec_descriptor.model, _main_entity, args)


def get_assay_info(rec_descriptor, assay_type):
    assay_list = rec_descriptor.assays
    selected_type_assays = []
    other_assays = []
    if not assay_list:
        err_exit("No valid assays in the dataset.")
    else:
        for a in assay_list:
            if a["generalized_assay_model"] == assay_type:
                selected_type_assays.append(a)
            else:
                other_assays.append(a)
    return (selected_type_assays, other_assays)


#### Validate json filters ####
def json_validation_function(filter_type, args):
    filter_arg = "args.retrieve_" + filter_type
    filter_value = str(vars(args)["retrieve_" + filter_type])
    filter = {}
    if filter_value.endswith(".json"):
        if os.path.isfile(filter_value):
            if os.stat(filter_value).st_size == 0:
                err_exit(
                    'No filter given for --retrieve-{filter_type} or JSON for "--retrieve-{filter_type}" does not contain valid filter information.'.format(
                        filter_type=filter_type
                    )
                )
            else:
                with open(filter_value, "r") as json_file:
                    try:
                        filter = json.load(json_file)
                    except Exception as json_error:
                        err_exit(
                            "JSON for variant filters is malformatted.",
                            expected_exceptions=default_expected_exceptions,
                        )
        else:
            err_exit(
                "JSON file {filter_json} provided does not exist".format(
                    filter_json=filter_value
                )
            )
    else:
        if filter_value == "{}":
            err_exit(
                'No filter given for --retrieve-{filter_type} or JSON for "--retrieve-{filter_type}" does not contain valid filter information.'.format(
                    filter_type=filter_type
                )
            )
        else:
            try:
                filter = json.loads(filter_value)
            except Exception as json_error:
                err_exit(
                    "JSON for variant filters is malformatted.",
                    expected_exceptions=default_expected_exceptions,
                )

    if filter_type in ["allele", "annotation", "genotype"]:
        validate_JSON(filter, filter_type)
    elif filter_type in ["variant"]:
        validate_somatic_filter(filter, filter_type)

    return filter
   

def retrieve_meta_info(resp, project_id, assay_id, assay_name, print_to_stdout, out_file_name):
    table = "vcf_meta_information_unique"
    columns = ["Field", "ID", "Type", "Number", "Description"]
    payload = {
        "project_context": project_id,
        "fields": [
            {column: "$".join((table, column))} for column in columns
        ],
        "is_cohort": False,
        "variant_browser": {
            "name": assay_name,
            "id": assay_id,
        },
    }
    resp_raw = raw_api_call(resp, payload, sql_message=False)

    csv_from_json(
        out_file_name=out_file_name,
        print_to_stdout=print_to_stdout,
        sep="\t",
        raw_results=resp_raw["results"],
        column_names=columns,
    )


def assign_output_method(args, record_name, friendly_assay_type):
    #### Decide output method based on --output and --sql ####
    if args.sql:
        file_name_suffix = ".data.sql"
    elif friendly_assay_type == 'somatic' and args.retrieve_meta_info:
        file_name_suffix = ".vcf_meta_info.txt"
    else:
        file_name_suffix = ".tsv"
    file_already_exist = []
    files_to_check = []
    out_file = ""

    print_to_stdout = False
    if args.output is None:
        out_directory = os.getcwd()
        out_file = os.path.join(out_directory, record_name + file_name_suffix)
        files_to_check.append(out_file)
    elif args.output == "-":
        print_to_stdout = True
    elif os.path.exists(args.output):
        if os.path.isdir(args.output):
            err_exit("--output should be a file, not a directory.")
        else:
            file_already_exist.append(args.output)
    elif os.path.exists(os.path.dirname(args.output)) or not os.path.dirname(
        args.output
    ):
        out_file = args.output
    else:
        err_exit(
            "Error: {path} could not be found".format(path=os.path.dirname(args.output))
        )

    for file in files_to_check:
        if os.path.exists(file):
            file_already_exist.append(file)

    if file_already_exist:
        err_exit("Cannot specify the output to be an existing file.")
    return out_file, print_to_stdout

def get_assay_name_info(
    list_assays, assay_name, path, friendly_assay_type, rec_descriptor
):
    """
    Generalized function for determining assay name and reference genome
    """
    if friendly_assay_type == "germline":
        assay_type = "genetic_variant"
    elif friendly_assay_type == "somatic":
        assay_type = "somatic_variant"

    #### Get names of genetic assays ####
    if list_assays:
        (target_assays, other_assays) = get_assay_info(
            rec_descriptor, assay_type=assay_type
        )
        if not target_assays:
            err_exit("There's no {} assay in the dataset provided.").format(assay_type)
        else:
            for a in target_assays:
                print(a["name"])
            sys.exit(0)

    #### Decide which assay is to be queried and which ref genome is to be used ####
    (target_assays, other_assays) = get_assay_info(
        rec_descriptor, assay_type=assay_type
    )

    target_assay_names = [ga["name"] for ga in target_assays]
    target_assay_ids = [ga["uuid"] for ga in target_assays]
    other_assay_names = [oa["name"] for oa in other_assays]
    # other_assay_ids = [oa["uuid"] for oa in other_assays]

    if target_assay_names and target_assay_ids:
        selected_assay_name = target_assay_names[0]
        selected_assay_id = target_assay_ids[0]
    else:
        err_exit("There's no {} assay in the dataset provided.").format(
            friendly_assay_type
        )
    if assay_name:
        if assay_name not in list(target_assay_names):
            if assay_name in list(other_assay_names):
                err_exit(
                    "This is not a valid assay. For valid assays accepted by the function, `extract_assay {}`, please use the --list-assays flag.".format(
                        friendly_assay_type
                    )
                )
            else:
                err_exit(
                    "Assay {assay_name} does not exist in the {path}.".format(
                        assay_name=assay_name, path=path
                    )
                )
        else:
            selected_assay_name = assay_name
            for ga in target_assays:
                if ga["name"] == assay_name:
                    selected_assay_id = ga["uuid"]
    
    if friendly_assay_type == "germline":
        selected_ref_genome = "GRCh38.92"
        for a in target_assays:
            if a["name"] == selected_assay_name and a["reference_genome"]:
                selected_ref_genome = a["reference_genome"]["name"].split(".", 1)[1]
    elif friendly_assay_type == "somatic":
        selected_ref_genome = ""
        for a in target_assays:
            if a["name"] == selected_assay_name and a["reference"]:
                selected_ref_genome = a["reference"]["name"] + "." + a["reference"]["annotation_source_version"]

    return(selected_assay_name, selected_assay_id, selected_ref_genome)


def comment_fill(string, comment_string='#  ', **kwargs):
    width_adjustment = kwargs.pop('width_adjustment', 0) - len(comment_string)
    return re.sub('^', comment_string, fill(string, width_adjustment=width_adjustment, **kwargs), flags=re.MULTILINE)


def extract_assay_germline(args):
    """
    Retrieve the selected data or generate SQL to retrieve the data from an genetic variant assay in a dataset or cohort based on provided rules.
    """
    ######## Input combination validation ########
    filter_given = False
    if args.retrieve_allele or args.retrieve_annotation or args.retrieve_genotype:
        filter_given = True
    #### Check if valid options are passed with the --json-help flag ####
    if args.json_help:
        if not filter_given:
            err_exit(
                'Please specify one of the following: --retrieve-allele, --retrieve-genotype or --retrieve-annotation" for details on the corresponding JSON template and filter definition.'
            )
        elif args.list_assays or args.assay_name or args.sql or args.output:
            err_exit(
                "Please check to make sure the parameters are set properly. --json-help cannot be specified with options other than --retrieve-annotation/--retrieve-allele/--retrieve-genotype."
            )
    #### Validate that other arguments are not passed with --list-assays ####
    if args.list_assays:
        if args.sql:
            err_exit("The flag, --sql, cannot be used with --list-assays.")
        elif args.output:
            err_exit(
                'When --list-assays is specified, output is to STDOUT. "--output" may not be supplied.'
            )
        elif filter_given:
            err_exit("--list-assays cannot be presented with other options.")

    #### Check if the retrieve options are passed correctly, print help if needed ####
    if args.retrieve_allele:
        if args.json_help:
            print(
                comment_fill('Filters and respective definitions', comment_string='# ') + '\n#\n' +
                comment_fill('rsid: rsID associated with an allele or set of alleles. If multiple values are provided, the conditional search will be, "OR." For example, ["rs1111", "rs2222"], will search for alleles which match either "rs1111" or "rs2222". String match is case sensitive.') + '\n#\n' +
                comment_fill('type: Type of allele. Accepted values are "SNP", "Ins", "Del", "Mixed". If multiple values are provided, the conditional search will be, "OR." For example, ["SNP", "Ins"], will search for variants which match either "SNP" or "Ins". String match is case sensitive.') + '\n#\n' +
                comment_fill('dataset_alt_af: Dataset alternate allele frequency, a json object with empty content or two sets of key/value pair: {min: 0.1, max:0.5}. Accepted numeric value for each key is between and including 0 and 1.  If a user does not want to apply this filter but still wants this information in the output, an empty json object should be provided.') + '\n#\n' +
                comment_fill('gnomad_alt_af: gnomAD alternate allele frequency. a json object with empty content or two sets of key/value pair: {min: 0.1, max:0.5}. Accepted value for each key is between 0 and 1. If a user does not want to apply this filter but still wants this information in the output, an empty json object should be provided.') + '\n#\n' +
                comment_fill('location: Genomic range in the reference genome where the starting position of alleles fall into. If multiple values are provided in the list, the conditional search will be, "OR." String match is case sensitive.') + '\n#\n' +
                comment_fill('JSON filter template for --retrieve-allele', comment_string='# ') + '\n' +
'{\n  "rsid": ["rs11111", "rs22222"],\n  "type": ["SNP", "Del", "Ins"],\n  "dataset_alt_af": {"min": 0.001, "max": 0.05},\n  "gnomad_alt_af": {"min": 0.001, "max": 0.05},\n  "location": [\n    {\n      "chromosome": "1",\n      "starting_position": "10000",\n      "ending_position": "20000"\n    },\n    {\n      "chromosome": "X",\n      "starting_position": "500",\n      "ending_position": "1700"\n    }\n  ]\n}'
            )
            sys.exit(0)
    elif args.retrieve_annotation:
        if args.json_help:
            print(
                comment_fill('Filters and respective definitions', comment_string='# ') + '\n#\n' +
                comment_fill('allele_id: ID of an allele for which annotations should be returned. If multiple values are provided, annotations for any alleles that match one of the values specified will be listed. For example, ["1_1000_A_T", "1_1010_C_T"], will search for annotations of alleles which match either "1_1000_A_T" or ""1_1010_C_T". String match is case insensitive.') + '\n#\n' +
                comment_fill('gene_name: Gene name of the annotation. A list of gene names whose annotations will be returned. If multiple values are provided, the conditional search will be, "OR." For example, ["BRCA2", "ASPM"], will search for annotations which match either "BRCA2" or "ASPM". String match is case insensitive.') + '\n#\n' +
                comment_fill('gene_id: Ensembl gene ID (ENSG) of the annotation. If multiple values are provided, the conditional search will be, "OR." For example, ["ENSG00000302118", "ENSG00004000504"], will search for annotations which match either "ENSG00000302118" or "ENSG00004000504". String match is case insensitive.') + '\n#\n' +
                comment_fill('feature_id: Ensembl feature id (ENST) where the range overlaps with the variant. Currently, only  coding transcript IDs are searched. If multiple values are provided, the conditional search will be, "OR." For example, ["ENST00000302118.5", "ENST00004000504.1"], will search for annotations which match either "ENST00000302118.5" or "ENST00004000504.1". String match is case insensitive.') + '\n#\n' +
                comment_fill('consequences: Consequence as recorded in the annotation. If multiple values are provided, the conditional search will be, "OR." For example, ["5_prime_UTR_variant", "3_prime_UTR_variant"], will search for annotations which match either "5 prime UTR variant" or "3 prime UTR variant". String match is case sensitive. For all supported consequences terms, please refer to snpeff: http://pcingola.github.io/SnpEff/se_inputoutput/#effect-prediction-details (Effect Seq. Ontology column). This filter cannot be specified by itself, and must be included with at least one of the following filters: "gene_id", "gene_name",or "feature_id".') + '\n#\n' +
                comment_fill('putative_impact: Putative impact as recorded in the annotation. Possible values are [ "HIGH", "MODERATE", "LOW", "MODIFIER"]. If multiple values are provided, the conditional search will be, "OR." For example, ["MODIFIER", "HIGH"], will search for annotations which match either "MODIFIER" or "HIGH". String match is case insensitive. For all supported terms, please refer to snpeff: http://pcingola.github.io/SnpEff/se_inputoutput/#impact-prediction. This filter cannot be specified by itself, and must be included with at least one of the following filters: "gene_id", "gene_name", or "transcript_id".') + '\n#\n' +
                comment_fill('hgvs_c: HGVS (DNA) code of the annotation. If multiple values are provided, the conditional search will be, "OR." For example, ["c.-49A>G", "c.-20T>G"], will search for annotations which match either "c.-49A>G" or "c.-20T>G". String match is case sensitive.') + '\n#\n' +
                comment_fill('hgvs_p: HGVS (Protein) code of the annotation. If multiple values are provided, the conditional search will be, "OR." For example, ["p.Gly2Asp", "p.Aps2Gly"], will search for annotations which match either "p.Gly2Asp" or "p.Aps2Gly". String match is case sensitive.') + '\n#\n' +
                comment_fill('JSON filter template for --retrieve-annotation', comment_string='# ') + '\n' +
                '{\n  "allele_id":["1_1000_A_T","2_1000_G_C"],\n  "gene_name": ["BRCA2"],\n  "gene_id": ["ENST00000302118"],\n  "feature_id": ["ENST00000302118.5"],\n  "consequences": ["5 prime UTR variant"],\n  "putative_impact": ["MODIFIER"],\n  "hgvs_c": ["c.-49A>G"],\n  "hgvs_p": ["p.Gly2Asp"]\n}'
            )
            sys.exit(0)
    elif args.retrieve_genotype:
        if args.json_help:
            print(
                comment_fill('Filters and respective definitions', comment_string='# ') + '\n#\n' +
                comment_fill('allele_id: ID(s) of one or more alleles for which sample genotypes will be returned. If multiple values are provided, any samples having at least one allele that match any of the values specified will be listed. For example, ["1_1000_A_T", "1_1010_C_T"], will search for samples with at least one allele matching either "1_1000_A_T" or "1_1010_C_T". String match is case insensitive.') + '\n#\n' +
                comment_fill('sample_id: Optional, one or more sample IDs for which sample genotypes will be returned. If the provided object is a cohort, this further intersects the sample ids. If a user has a list of samples more than 1,000, it is recommended to use a cohort id containing all the samples.') + '\n#\n' +
                comment_fill('genotype_type: Optional, one or more genotype types for which sample genotype types will be returned. One of: hom-alt (homozygous for the non-ref allele), het-ref (heterozygous with a ref allele and alt allele), het-alt (heterozygous with two distinct alt alleles), half (only one alt allele is known, second allele is unknown).') + '\n#\n' +
                comment_fill('JSON filter template for --retrieve-genotype', comment_string='# ') + '\n' +
                '{\n  "sample_id": ["s1", "s2"],\n  "allele_id": ["1_1000_A_T","2_1000_G_C"],\n  "genotype_type": ["het-ref", "hom-alt"]\n}'
            )
            sys.exit(0)

    if args.retrieve_allele:
        filter_dict = json_validation_function("allele", args)
    elif args.retrieve_annotation:
        filter_dict = json_validation_function("annotation", args)
    elif args.retrieve_genotype:
        filter_dict = json_validation_function("genotype", args)

    #### Validate that a retrieve option is passed with --assay-name ####
    if args.assay_name:
        if not filter_given:
            err_exit(
                "--assay-name must be used with one of --retrieve-allele,--retrieve-annotation, --retrieve-genotype."
            )

    #### Validate that a retrieve option is passed with --sql ####
    if args.sql:
        if not filter_given:
            err_exit(
                "When --sql provided, must also provide at least one of the three options: --retrieve-allele <JSON>; --retrieve-genotype <JSON>; --retrieve-annotation <JSON>."
            )

    ######## Data Processing ########
    project, entity_result, resp, dataset_project = resolve_validate_path(args.path)

    if "CohortBrowser" in resp["recordTypes"] and any(
        [args.list_assays, args.assay_name]
    ):
        err_exit(
            "Currently --assay-name and --list-assays may not be used with a CohortBrowser record (Cohort Object) as input. To select a specific assay or to list assays, please use a Dataset Object as input."
        )
    dataset_id = resp["dataset"]
    rec_descriptor = DXDataset(dataset_id, project=dataset_project).get_descriptor()

    selected_assay_name, selected_assay_id, selected_ref_genome = get_assay_name_info(
        args.list_assays, args.assay_name, args.path, "germline", rec_descriptor
    )

    out_file, print_to_stdout = assign_output_method(args, resp["recordName"], "germline")

    payload = {}
    if args.retrieve_allele:
        payload, fields_list = final_payload(
            full_input_dict=filter_dict,
            name=selected_assay_name,
            id=selected_assay_id,
            project_context=project,
            genome_reference=selected_ref_genome,
            filter_type="allele",
        )
    elif args.retrieve_annotation:
        payload, fields_list = final_payload(
            full_input_dict=filter_dict,
            name=selected_assay_name,
            id=selected_assay_id,
            project_context=project,
            genome_reference=selected_ref_genome,
            filter_type="annotation",
        )
    elif args.retrieve_genotype:
        payload, fields_list = final_payload(
            full_input_dict=filter_dict,
            name=selected_assay_name,
            id=selected_assay_id,
            project_context=project,
            genome_reference=selected_ref_genome,
            filter_type="genotype",
        )

    if "CohortBrowser" in resp["recordTypes"]:
        if resp.get("baseSql"):
            payload["base_sql"] = resp.get("baseSql")
        payload["filters"] = resp["filters"]

    #### Run api call to get sql or extract data ####
    if filter_given:
        if args.sql:
            sql_results = raw_query_api_call(resp, payload)
            if args.retrieve_genotype:
                geno_table = re.search(
                    r"\bgenotype_alt_read_optimized\w+", sql_results
                ).group()
                substr = "`" + geno_table + "`.`type`"
                sql_results = sql_results.replace(
                    substr, "REPLACE(`" + geno_table + "`.`type`, 'hom', 'hom-alt')", 1
                )

            if print_to_stdout:
                print(sql_results)
            else:
                with open(out_file, "w") as sql_file:
                    print(sql_results, file=sql_file)
        else:
            resp_raw = raw_api_call(resp, payload)
            if args.retrieve_genotype:
                for r in resp_raw["results"]:
                    if r["genotype_type"] == "hom":
                        r["genotype_type"] = "hom-alt"

            csv_from_json(
                out_file_name=out_file,
                print_to_stdout=print_to_stdout,
                sep="\t",
                raw_results=resp_raw["results"],
                column_names=fields_list,
                quote_char=str("|"),
            )


def retrieve_entities(model):
    """
    Retrieves the entities in form of <entity_name>\t<entity_title> and identifies main entity
    """
    entity_names_and_titles = []
    for entity in sorted(model["entities"].keys()):
        entity_names_and_titles.append(
            "{}\t{}".format(entity, model["entities"][entity]["entity_title"])
        )
        if model["entities"][entity]["is_main_entity"] is True:
            main_entity = entity
    return entity_names_and_titles, main_entity


def list_fields(model, main_entity, args):
    """
    Listing fileds in the model in form at <entity>.<field_name>\t<field_title> for specified list of entities
    """
    present_entities = model["entities"].keys()
    entities_to_list_fields = [model["entities"][main_entity]]
    if args.entities:
        entities_to_list_fields = []
        error_list = []
        for entity in sorted(args.entities.split(",")):
            if entity in present_entities:
                entities_to_list_fields.append(model["entities"][entity])
            else:
                error_list.append(entity)
        if error_list:
            err_exit("The following entity/entities cannot be found: %s" % error_list)
    fields = []
    for entity in entities_to_list_fields:
        for field in sorted(entity["fields"].keys()):
            fields.append(
                "{}.{}\t{}".format(
                    entity["name"], field, entity["fields"][field]["title"]
                )
            )
    print("\n".join(fields))


def csv_from_json(
    out_file_name="",
    print_to_stdout=False,
    sep=",",
    raw_results=[],
    column_names=[],
    quote_char=str('"'),
    quoting=csv.QUOTE_MINIMAL,
):
    if print_to_stdout:
        fields_output = sys.stdout
    else:
        fields_output = open(out_file_name, "w")

    csv_writer = csv.DictWriter(
        fields_output,
        delimiter=str(sep),
        doublequote=True,
        escapechar=None,
        lineterminator="\n",
        quotechar=quote_char,
        quoting=quoting,
        skipinitialspace=False,
        strict=False,
        fieldnames=column_names,
    )
    csv_writer.writeheader()
    for entry in raw_results:
        csv_writer.writerow(entry)

    if not print_to_stdout:
        fields_output.close()


def extract_assay_somatic(args):
    """
    Retrieve the selected data or generate SQL to retrieve the data from an somatic variant assay in a dataset or cohort based on provided rules.
    """
    
    ######## Input combination validation and print help########
    invalid_combo_args = any([args.include_normal_sample, args.additional_fields, args.json_help, args.sql])

    if args.retrieve_meta_info and invalid_combo_args:
        err_exit(
            "The flag, --retrieve-meta-info cannot be used with arguments other than --assay-name, --output."
        )

    if args.list_assays and any([args.assay_name, args.output, invalid_combo_args]):
        err_exit(
            '--list-assays cannot be presented with other options.'
        )

    if args.json_help:
        if any([args.assay_name, args.output, args.include_normal_sample, args.additional_fields, args.sql]):
            err_exit(
                "--json-help cannot be passed with any of --assay-name, --sql, --additional-fields, --additional-fields-help, --output."
            )
        elif args.retrieve_variant is None:
            err_exit("--json-help cannot be passed without --retrieve-variant.")
        else:
            print(
                comment_fill('Filters and respective definitions', comment_string='# ') + '\n#\n' +
                comment_fill('location: "location" filters variants based on having an allele_id which has a corresponding annotation row which matches the supplied "chromosome" with CHROM and where the start position (POS) of the allele_id is between and including the supplied "starting_position" and "ending_position". If multiple values are provided in the list, the conditional search will be, "OR". String match is case sensitive.') + '\n#\n' +
               comment_fill('symbol: "symbol" filters variants based on having an allele_id which has a corresponding annotation row which has a matching symbol (gene) name. If multiple values are provided, the conditional search will be, "OR". For example, ["BRCA2", "ASPM"], will search for variants which match either "BRCA2" or "ASPM". String match is case sensitive.') + '\n#\n' +
               comment_fill('gene: "gene" filters variants based on having an allele_id which has a corresponding annotation row which has a matching gene ID of the variant. If multiple values are provided, the conditional search will be, "OR". For example, ["ENSG00000302118", "ENSG00004000504"], will search for variants which match either "ENSG00000302118" or "ENSG00004000504". String match is case insensitive.') + '\n#\n' +
               comment_fill('feature: "feature" filters variants based on having an allele_id which has a corresponding annotation row which has a matching feature ID. The most common Feature ID is a transcript_id. If multiple values are provided, the conditional search will be, "OR". For example, ["ENST00000302118", "ENST00004000504"], will search for variants which match either "ENST00000302118" or "ENST00004000504". String match is case insensitive.') + '\n#\n' +
               comment_fill('hgvsc: "hgvsc" filters variants based on having an allele_id which has a corresponding annotation row which has a matching HGVSc. If multiple values are provided, the conditional search will be, "OR". For example, ["c.-49A>G", "c.-20T>G"], will search for alleles which match either "c.-49A>G" or "c.-20T>G". String match is case sensitive.') + '\n#\n' +
               comment_fill('hgvsp: "hgvsp" filters variants based on having an allele_id which has a corresponding annotation row which has a matching HGVSp. If multiple values are provided, the conditional search will be, "OR". For example, ["p.Gly2Asp", "p.Aps2Gly"], will search for variants which match either "p.Gly2Asp" or "p.Aps2Gly". String match is case sensitive.') + '\n#\n' +
               comment_fill('allele_id: "allele_id" filters variants based on allele_id match. If multiple values are provided, anymatch will be returned. For example, ["1_1000_A_T", "1_1010_C_T"], will search for allele_ids which match either "1_1000_A_T" or ""1_1010_C_T". String match is case sensitive/exact match.') + '\n#\n' +
               comment_fill('variant_type: Type of allele. Accepted values are "SNP", "INS", "DEL", "DUP", "INV", "CNV", "CNV:TR", "BND", "DUP:TANDEM", "DEL:ME", "INS:ME", "MISSING", "MISSING:DEL", "UNSPECIFIED", "REF" or "OTHER". If multiple values are provided, the conditional search will be, "OR". For example, ["SNP", "INS"], will search for variants which match either "SNP" or ""INS". String match is case insensitive.') + '\n#\n' +
               comment_fill('sample_id: "sample_id" filters either a pair of tumor-normal samples based on having sample_id which has a corresponding sample row which has a matching sample_id. If a user has more than 500 IDs, it is recommended to either retrieve multiple times, or use a cohort id containing all desired individuals, providing the full set of sample_ids.') + '\n#\n' +
               comment_fill('assay_sample_id: "assay_sample_id" filters either a tumor or normal sample based on having an assay_sample_id which has a corresponding sample row which has a matching assay_sample_id. If a user has a list of more than 1,000 IDs, it is recommended to either retrieve multiple times, or use a cohort id containing all desired individuals, providing the full set of assay_sample_ids.') + '\n#\n' +
               comment_fill('JSON filter template for --retrieve-variant', comment_string='# ') + '\n' +
                               '{\n  "location": [\n    {\n      "chromosome": "1",\n      "starting_position": "10000",\n      "ending_position": "20000"\n    },\n    {\n      "chromosome": "X",\n      "starting_position": "500",\n      "ending_position": "1700"\n    }\n  ],\n  "annotation": {\n    "symbol": ["BRCA2"],\n    "gene": ["ENST00000302118"],\n    "feature": ["ENST00000302118.5"],\n    "hgvsc": ["c.-49A>G"],\n    "hgvsp": ["p.Gly2Asp"]\n  },\n  "allele" : {\n    "allele_id":["1_1000_A_T","2_1000_G_C"],\n    "variant_type" : ["SNP", "INS"]\n  },\n  "sample": {\n    "sample_id": ["Sample1", "Sample2"],\n    "assay_sample_id" : ["Sample1_tumt", "Sample1_nor"]\n  }\n}'
            )
            sys.exit(0)

    if args.additional_fields_help:
        if any([args.assay_name, args.output, invalid_combo_args]):
            err_exit(
                '--additional-fields-help cannot be presented with other options.'
            )
        else:
            def print_fields(fields):
                for row in fields:
                    fields_string = "{: <22} {: <22} ".format(*row[:2])
                    width = len(fields_string)
                    fields_string += re.sub('\n', '\n' + ' ' * width, fill(row[2], width_adjustment=-width))
                    print(fields_string)
            print(fill('The following fields will always be returned by default:') + '\n')
            fixed_fields = [['NAME', 'TITLE', 'DESCRIPTION'], 
                            ['assay_sample_id', 'Assay Sample ID', 'A unique identifier for the tumor or normal sample. Populated from the sample columns of the VCF header.'], 
                            ['allele_id', 'Allele ID', 'An unique identification of the allele'], 
                            ['CHROM', 'Chromosome', 'Chromosome of variant, verbatim from original VCF'], 
                            ['POS', 'Position', 'Starting position of variant, verbatim from original VCF'], 
                            ['REF', 'Reference Allele', 'Reference allele of locus, verbatim from original VCF'], 
                            ['allele', 'Allele', 'Sequence of the allele']]
            print_fields(fixed_fields)
            print('\n' + fill('The following fields may be added to the output by using option --additional-fields. If multiple fields are specified, use a comma to separate each entry. For example, "sample_id,tumor_normal"') + '\n')
            additional_fields = [['NAME', 'TITLE', 'DESCRIPTION'], 
                                 ['sample_id', 'Sample ID', 'Unique ID of the pair of tumor-normal samples'], 
                                 ['tumor_normal', 'Tumor-Normal', 'One of ["tumor", "normal"] to describe source sample type'], 
                                 ['ID', 'ID', 'Comma separated list of associated IDs for the variant from the original VCF'], 
                                 ['QUAL', 'QUAL', 'Quality of locus, verbatim from original VCF'], 
                                 ['FILTER', 'FILTER', 'Comma separated list of filters for locus from the original VCF'], 
                                 ['reference_source', 'Reference Source', 'One of ["GRCh37", "GRCh38"] or the allele_sample_id of the respective normal sample'], 
                                 ['variant_type', 'Variant Type', 'The type of allele, with respect to reference'], 
                                 ['symbolic_type', 'Symbolic Type', 'One of ["precise", "imprecise"]. Non-symbolic alleles are always "precise'], 
                                 ['file_id', 'Source File ID', 'DNAnexus platform file-id of original source file'], 
                                 ['INFO', 'INFO', 'INFO section, verbatim from original VCF'], 
                                 ['FORMAT', 'FORMAT', 'FORMAT section, verbatim from original VCF'], 
                                 ['SYMBOL', 'Symbol', 'A list of gene name associated with the variant'], 
                                 ['GENOTYPE', 'GENOTYPE', 'GENOTYPE section, as described by FORMAT section, verbatim from original VCF'],
                                 ['normal_assay_sample_id', 'Normal Assay Sample ID', 'Assay Sample ID of respective "normal" sample, if exists'],
                                 ['normal_allele_ids', 'Normal Allele IDs', 'Allele ID(s) of respective "normal" sample, if exists'],
                                 ['Gene', 'Gene ID', 'A list of gene IDs, associated with the variant'], 
                                 ['Feature', 'Feature ID', 'A list of feature IDs, associated with the variant'], 
                                 ['HGVSc', 'HGVSc', 'A list of sequence variants in HGVS nomenclature, for DNA'], 
                                 ['HGVSp', 'HGVSp', 'A list of sequence variants in HGVS nomenclature, for protein'], 
                                 ['CLIN_SIG', 'Clinical Significance', 'A list of allele specific clinical significance terms']]
            print_fields(additional_fields)
            sys.exit(0)

    # Validate additional fields
    if args.additional_fields:
        additional_fields_input = "".join(args.additional_fields).split(",")
        accepted_additional_fields = ['sample_id', 'tumor_normal', 'ID', 'QUAL', 'FILTER', 'reference_source', 'variant_type', 'symbolic_type', 'file_id', 'INFO', 'FORMAT', 'SYMBOL', 'GENOTYPE', 'normal_assay_sample_id', 'normal_allele_ids', 'Gene', 'Feature', 'HGVSc', 'HGVSp', 'CLIN_SIG']
        for field in additional_fields_input:
            if field not in accepted_additional_fields:
                err_exit("One or more of the supplied fields using --additional-fields are invalid. Please run --additional-fields-help for a list of valid fields")
            
    ######## Data Processing ########
    project, entity_result, resp, dataset_project = resolve_validate_path(args.path)
    if "CohortBrowser" in resp["recordTypes"] and any([args.list_assays,args.assay_name]):
        err_exit(
            "Currently --assay-name and --list-assays may not be used with a CohortBrowser record (Cohort Object) as input. To select a specific assay or to list assays, please use a Dataset Object as input."
        )
    dataset_id = resp["dataset"]
    rec_descriptor = DXDataset(dataset_id, project=dataset_project).get_descriptor()

    selected_assay_name, selected_assay_id, selected_ref_genome = get_assay_name_info(
        args.list_assays, args.assay_name, args.path, "somatic", rec_descriptor
    )

    out_file, print_to_stdout = assign_output_method(args, resp["recordName"], "somatic")

    if args.retrieve_meta_info:
        retrieve_meta_info(resp, project, selected_assay_id, selected_assay_name, print_to_stdout, out_file)
        sys.exit(0)

    if args.retrieve_variant:
        filter_dict = json_validation_function("variant", args)
       
        if args.additional_fields:
            payload, fields_list = somatic_final_payload(
                full_input_dict=filter_dict,
                name=selected_assay_name,
                id=selected_assay_id,
                project_context=project,
                genome_reference=selected_ref_genome,
                additional_fields=additional_fields_input,
                include_normal=args.include_normal_sample,
            )
        else:
            payload, fields_list = somatic_final_payload(
                full_input_dict=filter_dict,
                name=selected_assay_name,
                id=selected_assay_id,
                project_context=project,
                genome_reference=selected_ref_genome,
                include_normal=args.include_normal_sample,
            )

        if "CohortBrowser" in resp["recordTypes"]:
            if resp.get("baseSql"):
                payload["base_sql"] = resp.get("baseSql")
            payload["filters"] = resp["filters"]

        #### Run api call to get sql or extract data ####

        if args.sql:
            sql_results = raw_query_api_call(resp, payload)
            if print_to_stdout:
                print(sql_results)
            else:
                with open(out_file, "w") as sql_file:
                    print(sql_results, file=sql_file)
        else:
            resp_raw = raw_api_call(resp, payload)

            csv_from_json(
                out_file_name=out_file,
                print_to_stdout=print_to_stdout,
                sep="\t",
                raw_results=resp_raw["results"],
                column_names=fields_list,
                quote_char=str("\t"),
                quoting=csv.QUOTE_NONE,
            )

def extract_assay_expression(args):
    """
    Retrieve the selected data or generate SQL to retrieve the data from an expression assay in a dataset or cohort based on provided rules.
    """

    # Validating input combinations
    parser_dict = vars(args)
    input_validator = ValidateArgsBySchema(parser_dict=parser_dict, schema=EXTRACT_ASSAY_EXPRESSION_INPUT_ARGS_SCHEMA, error_handler=err_exit)
    input_validator.validate_input_combination()

    # Validating Assay Path
<<<<<<< HEAD
    assay_path = parser_dict.get("path")
    project_id, folder_path, entity_result = resolve_existing_path(
                assay_path
            )
    if entity_result is None:
        err_exit('Unable to resolve "{}" to a data object in {}.'.format(
                    assay_path, project_id))
    else:
        entity_describe = entity_result.get("describe")

    path_validator = PathValidator(input_dict=parser_dict, project=project_id, entity_describe=entity_describe, error_handler=err_exit)
    path_validator.validate(check_list_assays_invalid_combination=True)
=======
    if args.path:
        project, folder_path, entity_result = resolve_existing_path(
                    args.path
                )
        if entity_result is None:
            err_exit('Unable to resolve "{}" to a data object in {}.'.format(
                        args.path, project))
        else:
            entity_describe = entity_result.get("describe")

        path_validator = PathValidator(input_dict=parser_dict, project=project, entity_describe=entity_describe, error_handler=err_exit)
        path_validator.validate(check_list_assays_invalid_combination=True)

    if args.json_help:
        print(EXTRACT_ASSAY_EXPRESSION_JSON_HELP)
        sys.exit(0)
>>>>>>> 43072152

    # Dataset handling
    record_id = entity_describe["id"]
    dataset_handler = Dataset(record_id = record_id, project_id = project_id)


    # assay names listing
    dataset_descriptor = DXDataset(dataset_handler.dataset_id, project=dataset_handler.dataset_project_id).get_descriptor()
    dataset_handler.populate_dx_dataset_descriptor(dataset_descriptor)
    assay_names_list = dataset_handler.get_assay_names("molecular_expression")

    if args.list_assays:
        print(*assay_names_list, sep="\n")
        sys.exit(0)

    # possible assay picking
    assay_index = dataset_handler.get_assay_indice_in_list(assay_names_list, args.assay_name) if args.assay_name else 0
    
    print(dataset_handler.get_assay_uuid(assay_index))
    print(dataset_handler.get_assay_name(assay_index))
    print(dataset_handler.get_assay_reference(assay_index))
    print(dataset_handler.get_assay_generalized_assay_model(assay_index))

    # Validating input JSON
    if args.input_json:
        user_filters_json = json.loads(args.input_json)

    elif args.input_json_file:
        with open(args.input_json_file) as f:
            user_filters_json = json.load(f)

    input_json_validator = JSONValidator(schema=EXTRACT_ASSAY_EXPRESSION_JSON_SCHEMA, error_handler=err_exit)
    input_json_validator.validate(input_json=user_filters_json)
    
    if "location" in user_filters_json:
        if args.sql:
            EXTRACT_ASSAY_EXPRESSION_FILTERING_CONDITIONS["filtering_conditions"]["location"]["max_item_limit"] = None

        else:
            input_json_validator.are_list_items_within_range(input_json=user_filters_json,
                                                            key="location", 
                                                            start_subkey="starting_position", 
                                                            end_subkey="ending_position", 
                                                            window_width=250000000, 
                                                            check_each_separately=False)
        
    input_json_parser = JSONFiltersValidator(input_json=user_filters_json,
                                             schema=EXTRACT_ASSAY_EXPRESSION_FILTERING_CONDITIONS, 
                                             error_handler=err_exit)
    vizserver_raw_filters = input_json_parser.parse()

    BASE_SQL = None ### TODO: To be determined by the Dataset class
    IS_COHORT = False ### TODO: To be determined by the Dataset class

    vizserver_payload = VizPayloadBuilder(
        project_context=project,
        ### TODO -- additionally .get("additional") below if args.additional_fields is True
        output_fields_mapping=EXTRACT_ASSAY_EXPRESSION_FILTERING_CONDITIONS["output_fields_mapping"].get("default"),
        # limit=100_000_000, ### TODO -- update later
        base_sql=BASE_SQL,
        is_cohort=IS_COHORT,
        error_handler=err_exit
    )

    ### TODO -- temporary -- to be replaced by DatasetAssay class response
    DATASET_DESCRIPTOR = DXDataset(entity_describe["id"],project).get_descriptor()
    ASSAY_NAME = DATASET_DESCRIPTOR.assays[0]["name"]
    ASSAY_ID = DATASET_DESCRIPTOR.assays[0]["uuid"]

    vizserver_payload.assemble_assay_raw_filters(assay_name=ASSAY_NAME, assay_id=ASSAY_ID, filters=vizserver_raw_filters)
    vizserver_full_payload = vizserver_payload.build()

    ### TODO -- remove later -- only for testing
    #print(vizserver_full_payload)
    viz_url = dxpy.DXHTTPRequest("/" + entity_describe["id"] + "/visualize",{"project": project})['url']
    print(dxpy.DXHTTPRequest("{}/viz-query/3.0/{}/raw-query".format(viz_url, entity_describe["id"]), vizserver_full_payload, prepend_srv=False))
    ### TODO --- remove the above code -- only for testing



class DXDataset(DXRecord):
    """
    A class to handle record objects of type Dataset.
    Inherits from DXRecord, but automatically populates default fields, details and properties.

    Attributes:
        All the same as DXRecord
        name - from record details
        description - from record details
        schema - from record details
        version - from record details
        descriptor - DXDatasetDescriptor object
    Functions
        get_descriptor - calls DXDatasetDescriptor(descriptor_dxfile) if descriptor is None
        get_dictionary - calls descriptor.get_dictionary

    """

    _record_type = "Dataset"

    def __init__(self, dxid=None, project=None):
        super(DXDataset, self).__init__(dxid, project)
        self.describe(default_fields=True, fields={"properties", "details"})
        assert self._record_type in self.types
        assert "descriptor" in self.details
        if is_dxlink(self.details["descriptor"]):
            self.descriptor_dxfile = DXFile(self.details["descriptor"], mode="rb")
        else:
            err_exit("%s : Invalid cohort or dataset" % self.details["descriptor"])
        self.descriptor = None
        self.name = self.details.get("name")
        self.description = self.details.get("description")
        self.schema = self.details.get("schema")
        self.version = self.details.get("version")

    def get_descriptor(self):
        if self.descriptor is None:
            self.descriptor = DXDatasetDescriptor(
                self.descriptor_dxfile, schema=self.schema
            )
        return self.descriptor

    def get_dictionary(self):
        if self.descriptor is None:
            self.get_descriptor()
        return self.descriptor.get_dictionary()


class DXDatasetDescriptor:
    """
    A class to represent a parsed descriptor of a Dataset record object.

    Attributes
        Representation of JSON object stored in descriptor file
    Functions
        get_dictionary - calls DXDatasetDictionary(descriptor)

    """

    def __init__(self, dxfile, **kwargs):
        python3_5_x = sys.version_info.major == 3 and sys.version_info.minor == 5

        with as_handle(dxfile, is_gzip=True, **kwargs) as f:
            if python3_5_x:
                jsonstr = f.read()
                if type(jsonstr) != str:
                    jsonstr = jsonstr.decode("utf-8")

                obj = json.loads(jsonstr, object_pairs_hook=collections.OrderedDict)
            else:
                obj = json.load(f, object_pairs_hook=collections.OrderedDict)

        for key in obj:
            setattr(self, key, obj[key])
        self.schema = kwargs.get("schema")

    def get_dictionary(self):
        return DXDatasetDictionary(self)


class DXDatasetDictionary:
    """
    A class to represent data, coding and entity dictionaries based on the descriptor.
    All 3 dictionaries will have the same internal representation as dictionaries of string to pandas dataframe.
    Attributes
        data - dictionary of entity name to pandas dataframe representing entity with fields, relationships, etc.
        entity - dictionary of entity name to pandas dataframe representing entity title, etc.
        coding - dictionary of coding name to pandas dataframe representing codes, their hierarchy (if applicable) and their meanings
    """

    def __init__(self, descriptor):
        self.data_dictionary = self.load_data_dictionary(descriptor)
        self.coding_dictionary = self.load_coding_dictionary(descriptor)
        self.entity_dictionary = self.load_entity_dictionary(descriptor)

    def load_data_dictionary(self, descriptor):
        """
        Processes data dictionary from descriptor
        """
        eblocks = collections.OrderedDict()
        join_path_to_entity_field = collections.OrderedDict()
        for entity_name in descriptor.model["entities"]:
            eblocks[entity_name] = self.create_entity_dframe(
                descriptor.model["entities"][entity_name],
                is_primary_entity=(
                    entity_name == descriptor.model["global_primary_key"]["entity"]
                ),
                global_primary_key=(descriptor.model["global_primary_key"]),
            )

            join_path_to_entity_field.update(
                self.get_join_path_to_entity_field_map(
                    descriptor.model["entities"][entity_name]
                )
            )

        edges = []
        for ji in descriptor.join_info:
            skip_edge = False

            for path in [ji["joins"][0]["to"], ji["joins"][0]["from"]]:
                if path not in join_path_to_entity_field:
                    skip_edge = True
                    break

            if not skip_edge:
                edges.append(self.create_edge(ji, join_path_to_entity_field))

        for edge in edges:
            source_eblock = eblocks.get(edge["source_entity"])
            if not source_eblock.empty:
                eb_row_idx = source_eblock["name"] == edge["source_field"]
                if eb_row_idx.sum() != 1:
                    raise ValueError("Invalid edge: " + str(edge))

                ref = source_eblock["referenced_entity_field"].values
                rel = source_eblock["relationship"].values
                ref[eb_row_idx] = "{}:{}".format(
                    edge["destination_entity"], edge["destination_field"]
                )
                rel[eb_row_idx] = edge["relationship"]

                source_eblock = source_eblock.assign(
                    relationship=rel, referenced_entity_field=ref
                )

        return eblocks

    def create_entity_dframe(self, entity, is_primary_entity, global_primary_key):
        """
        Returns DataDictionary pandas DataFrame for an entity.
        """
        required_columns = ["entity", "name", "type", "primary_key_type"]

        extra_cols = [
            "coding_name",
            "concept",
            "description",
            "folder_path",
            "is_multi_select",
            "is_sparse_coding",
            "linkout",
            "longitudinal_axis_type",
            "referenced_entity_field",
            "relationship",
            "title",
            "units",
        ]
        dataset_datatype_dict = {
            "integer": "integer",
            "double": "float",
            "date": "date",
            "datetime": "datetime",
            "string": "string",
        }
        dcols = {col: [] for col in required_columns + extra_cols}
        dcols["entity"] = [entity["name"]] * len(entity["fields"])
        dcols["referenced_entity_field"] = [""] * len(entity["fields"])
        dcols["relationship"] = [""] * len(entity["fields"])

        for field in entity["fields"]:
            # Field-level parameters
            field_dict = entity["fields"][field]
            dcols["name"].append(field_dict["name"])
            dcols["type"].append(dataset_datatype_dict[field_dict["type"]])
            dcols["primary_key_type"].append(
                ("global" if is_primary_entity else "local")
                if (
                    entity["primary_key"]
                    and field_dict["name"] == entity["primary_key"]
                )
                else ""
            )
            # Optional cols to be filled in with blanks regardless
            dcols["coding_name"].append(
                field_dict["coding_name"] if field_dict["coding_name"] else ""
            )
            dcols["concept"].append(field_dict["concept"])
            dcols["description"].append(field_dict["description"])
            dcols["folder_path"].append(
                " > ".join(field_dict["folder_path"])
                if ("folder_path" in field_dict.keys() and field_dict["folder_path"])
                else ""
            )
            dcols["is_multi_select"].append(
                "yes" if field_dict["is_multi_select"] else ""
            )
            dcols["is_sparse_coding"].append(
                "yes" if field_dict["is_sparse_coding"] else ""
            )
            dcols["linkout"].append(field_dict["linkout"])
            dcols["longitudinal_axis_type"].append(
                field_dict["longitudinal_axis_type"]
                if field_dict["longitudinal_axis_type"]
                else ""
            )
            dcols["title"].append(field_dict["title"])
            dcols["units"].append(field_dict["units"])

        try:
            dframe = pd.DataFrame(dcols)
        except ValueError as exc:
            raise exc

        return dframe

    def get_join_path_to_entity_field_map(self, entity):
        """
        Returns map with "database$table$column", "unique_database$table$column",
        as keys and values are (entity, field)
        """
        join_path_to_entity_field = collections.OrderedDict()
        for field in entity["fields"]:
            field_value = entity["fields"][field]["mapping"]
            db_tb_col_path = "{}${}${}".format(
                field_value["database_name"],
                field_value["table"],
                field_value["column"],
            )
            join_path_to_entity_field[db_tb_col_path] = (entity["name"], field)

            if field_value["database_unique_name"] and database_unique_name_regex.match(
                field_value["database_unique_name"]
            ):
                unique_db_tb_col_path = "{}${}${}".format(
                    field_value["database_unique_name"],
                    field_value["table"],
                    field_value["column"],
                )
                join_path_to_entity_field[unique_db_tb_col_path] = (
                    entity["name"],
                    field,
                )
            elif (
                field_value["database_name"]
                and field_value["database_id"]
                and database_id_regex.match(field_value["database_name"])
            ):
                unique_db_name = "{}__{}".format(
                    field_value["database_id"].replace("-", "_").lower(),
                    field_value["database_name"],
                )
                join_path_to_entity_field[unique_db_name] = (entity["name"], field)
        return join_path_to_entity_field

    def create_edge(self, join_info_joins, join_path_to_entity_field):
        """
        Convert an item join_info to an edge. Returns ordereddict.
        """
        edge = collections.OrderedDict()
        column_to = join_info_joins["joins"][0]["to"]
        column_from = join_info_joins["joins"][0]["from"]
        edge["source_entity"], edge["source_field"] = join_path_to_entity_field[
            column_to
        ]
        (
            edge["destination_entity"],
            edge["destination_field"],
        ) = join_path_to_entity_field[column_from]
        edge["relationship"] = join_info_joins["relationship"]
        return edge

    def load_coding_dictionary(self, descriptor):
        """
        Processes coding dictionary from descriptor
        """
        cblocks = collections.OrderedDict()
        for entity in descriptor.model["entities"]:
            for field in descriptor.model["entities"][entity]["fields"]:
                coding_name_value = descriptor.model["entities"][entity]["fields"][
                    field
                ]["coding_name"]
                if coding_name_value and coding_name_value not in cblocks:
                    cblocks[coding_name_value] = self.create_coding_name_dframe(
                        descriptor.model, entity, field, coding_name_value
                    )
        return cblocks

    def create_coding_name_dframe(self, model, entity, field, coding_name_value):
        """
        Returns CodingDictionary pandas DataFrame for a coding_name.
        """
        dcols = {}
        if model["entities"][entity]["fields"][field]["is_hierarchical"]:
            displ_ord = 0

            def unpack_hierarchy(nodes, parent_code, displ_ord):
                """Serialize the node hierarchy by depth-first traversal.

                Yields: tuples of (code, parent_code)
                """
                for node in nodes:
                    if isinstance(node, dict):
                        next_parent_code, child_nodes = next(iter(node.items()))
                        # internal: unpack recursively
                        displ_ord += 1
                        yield next_parent_code, parent_code, displ_ord
                        for deep_node, deep_parent, displ_ord in unpack_hierarchy(
                            child_nodes, next_parent_code, displ_ord
                        ):
                            yield (deep_node, deep_parent, displ_ord)
                    else:
                        # terminal: serialize
                        displ_ord += 1
                        yield (node, parent_code, displ_ord)

            all_codes, parents, displ_ord = zip(
                *unpack_hierarchy(
                    model["codings"][coding_name_value]["display"], "", displ_ord
                )
            )
            dcols.update(
                {
                    "code": all_codes,
                    "parent_code": parents,
                    "meaning": [
                        model["codings"][coding_name_value]["codes_to_meanings"][c]
                        for c in all_codes
                    ],
                    "concept": [
                        model["codings"][coding_name_value]["codes_to_concepts"][c]
                        if (
                            model["codings"][coding_name_value]["codes_to_concepts"]
                            and c
                            in model["codings"][coding_name_value][
                                "codes_to_concepts"
                            ].keys()
                        )
                        else None
                        for c in all_codes
                    ],
                    "display_order": displ_ord,
                }
            )

        else:
            # No hierarchy; just unpack the codes dictionary
            codes, meanings = zip(
                *model["codings"][coding_name_value]["codes_to_meanings"].items()
            )
            if model["codings"][coding_name_value]["codes_to_concepts"]:
                codes, concepts = zip(
                    *model["codings"][coding_name_value]["codes_to_concepts"].items()
                )
            else:
                concepts = [None] * len(codes)
            display_order = [
                int(model["codings"][coding_name_value]["display"].index(c) + 1)
                for c in codes
            ]
            dcols.update(
                {
                    "code": codes,
                    "meaning": meanings,
                    "concept": concepts,
                    "display_order": display_order,
                }
            )

        dcols["coding_name"] = [coding_name_value] * len(dcols["code"])

        try:
            dframe = pd.DataFrame(dcols)
        except ValueError as exc:
            raise exc

        return dframe

    def load_entity_dictionary(self, descriptor):
        """
        Processes entity dictionary from descriptor
        """
        entity_dictionary = collections.OrderedDict()
        for entity_name in descriptor.model["entities"]:
            entity = descriptor.model["entities"][entity_name]
            entity_dictionary[entity_name] = pd.DataFrame.from_dict(
                [
                    {
                        "entity": entity_name,
                        "entity_title": entity.get("entity_title"),
                        "entity_label_singular": entity.get("entity_label_singular"),
                        "entity_label_plural": entity.get("entity_label_plural"),
                        "entity_description": entity.get("entity_description"),
                    }
                ]
            )
        return entity_dictionary

    def write(
        self, output_file_data="", output_file_entity="", output_file_coding="", sep=","
    ):
        """
        Create CSV files with the contents of the dictionaries.
        """
        csv_opts = dict(
            sep=sep,
            header=True,
            index=False,
            na_rep="",
        )

        def sort_dataframe_columns(dframe, required_columns):
            """Sort dataframe columns alphabetically but with `required_columns` first."""
            extra_cols = dframe.columns.difference(required_columns)
            sorted_cols = list(required_columns) + extra_cols.sort_values().tolist()
            return dframe.loc[:, sorted_cols]

        def as_dataframe(ord_dict_of_df, required_columns):
            """Join all blocks into a pandas DataFrame."""
            df = pd.concat([b for b in ord_dict_of_df.values()], sort=False)
            return sort_dataframe_columns(df, required_columns)

        if self.data_dictionary:
            data_dframe = as_dataframe(
                self.data_dictionary,
                required_columns=["entity", "name", "type", "primary_key_type"],
            )
            data_dframe.to_csv(output_file_data, **csv_opts)

        if self.coding_dictionary:
            coding_dframe = as_dataframe(
                self.coding_dictionary,
                required_columns=["coding_name", "code", "meaning"],
            )
            coding_dframe.to_csv(output_file_coding, **csv_opts)

        if self.entity_dictionary:
            entity_dframe = as_dataframe(
                self.entity_dictionary, required_columns=["entity", "entity_title"]
            )
            entity_dframe.to_csv(output_file_entity, **csv_opts)<|MERGE_RESOLUTION|>--- conflicted
+++ resolved
@@ -1070,20 +1070,6 @@
     input_validator.validate_input_combination()
 
     # Validating Assay Path
-<<<<<<< HEAD
-    assay_path = parser_dict.get("path")
-    project_id, folder_path, entity_result = resolve_existing_path(
-                assay_path
-            )
-    if entity_result is None:
-        err_exit('Unable to resolve "{}" to a data object in {}.'.format(
-                    assay_path, project_id))
-    else:
-        entity_describe = entity_result.get("describe")
-
-    path_validator = PathValidator(input_dict=parser_dict, project=project_id, entity_describe=entity_describe, error_handler=err_exit)
-    path_validator.validate(check_list_assays_invalid_combination=True)
-=======
     if args.path:
         project, folder_path, entity_result = resolve_existing_path(
                     args.path
@@ -1100,7 +1086,6 @@
     if args.json_help:
         print(EXTRACT_ASSAY_EXPRESSION_JSON_HELP)
         sys.exit(0)
->>>>>>> 43072152
 
     # Dataset handling
     record_id = entity_describe["id"]
