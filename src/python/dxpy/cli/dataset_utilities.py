--- conflicted
+++ resolved
@@ -779,7 +779,6 @@
     if not print_to_stdout:
         fields_output.close()
 
-<<<<<<< HEAD
 def extract_assay_somatic(args):
     """
     Retrieve the selected data or generate SQL to retrieve the data from an somatic variant assay in a dataset or cohort based on provided rules.
@@ -865,8 +864,6 @@
     #project, entity_result, resp, dataset_project = resolve_validate_path(args.path)
     #dataset_id = resp["dataset"]
     #rec_descriptor = DXDataset(dataset_id, project=dataset_project).get_descriptor()
-=======
->>>>>>> 782c4670
 
 class DXDataset(DXRecord):
     """
