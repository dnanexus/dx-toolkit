#!/usr/bin/env python
# -*- coding: utf-8 -*-
#
# Copyright (C) 2022 DNAnexus, Inc.
#
# This file is part of dx-toolkit (DNAnexus platform client libraries).
#
#   Licensed under the Apache License, Version 2.0 (the "License"); you may not
#   use this file except in compliance with the License. You may obtain a copy
#   of the License at
#
#       http://www.apache.org/licenses/LICENSE-2.0
#
#   Unless required by applicable law or agreed to in writing, software
#   distributed under the License is distributed on an "AS IS" BASIS, WITHOUT
#   WARRANTIES OR CONDITIONS OF ANY KIND, either express or implied. See the
#   License for the specific language governing permissions and limitations
#   under the License.

from __future__ import print_function, unicode_literals, division, absolute_import

import sys
import collections
import json
import os
import re
import csv
import dxpy
import codecs
import subprocess
from ..utils.printing import fill
from ..bindings import DXRecord
from ..bindings.dxdataobject_functions import is_dxlink, describe
from ..bindings.dxfile import DXFile
from ..utils.resolver import resolve_existing_path, is_hashid, ResolutionError, resolve_path, check_folder_exists
from ..utils.file_handle import as_handle
from ..exceptions import (
    err_exit,
    PermissionDenied,
    InvalidInput,
    InvalidState,
    ResourceNotFound,
    default_expected_exceptions,
)

from ..dx_extract_utils.filter_to_payload import validate_JSON, final_payload
from ..dx_extract_utils.input_validation_somatic import validate_somatic_filter
from ..dx_extract_utils.somatic_filter_payload import somatic_final_payload
from ..dx_extract_utils.cohort_filter_payload import cohort_final_payload

database_unique_name_regex = re.compile("^database_\w{24}__\w+$")
database_id_regex = re.compile("^database-\\w{24}$")


def resolve_validate_record_path(path):

    project, folder_path, entity_result = resolve_existing_path(path)

    if project is None:
        raise ResolutionError(
            'Unable to resolve "'
            + path
            + '" to a data object or folder name in a project'
        )
    elif project != entity_result["describe"]["project"]:
        raise ResolutionError(
            'Unable to resolve "'
            + path
            + "\" to a data object or folder name in '"
            + project
            + "'"
        )

    if entity_result["describe"]["class"] != "record":
        err_exit(
            "{}: Invalid path. The path must point to a record type of cohort or dataset".format(path)
            
        )

    try:
        resp = dxpy.DXHTTPRequest(
            "/" + entity_result["id"] + "/visualize",
            {"project": project, "cohortBrowser": False},
        )
    except PermissionDenied:
        err_exit("Insufficient permissions", expected_exceptions=(PermissionDenied,))
    except (InvalidInput, InvalidState):
        err_exit(
            "%s : Invalid cohort or dataset" % entity_result["id"],
            expected_exceptions=(
                InvalidInput,
                InvalidState,
            ),
        )
    except Exception as details:
        err_exit(str(details))

    if resp["datasetVersion"] != "3.0":
        err_exit(
            "%s : Invalid version of cohort or dataset. Version must be 3.0"
            % resp["datasetVersion"]
        )

    if ("Dataset" in resp["recordTypes"]) or ("CohortBrowser" in resp["recordTypes"]):
        dataset_project = resp["datasetRecordProject"]
    else:
        err_exit(
            "%s : Invalid path. The path must point to a record type of cohort or dataset"
            % resp["recordTypes"]
        )

    return project, entity_result, resp, dataset_project


def viz_query_api_call(resp, payload, route):
    resource_val = resp["url"] + "/viz-query/3.0/" + resp["dataset"] + "/" + route
    try:
        resp_query = dxpy.DXHTTPRequest(
            resource=resource_val, data=payload, prepend_srv=False
        )

    except Exception as details:
        err_exit(str(details))
    sql_results = resp_query["sql"] + ";"
    return sql_results


def raw_query_api_call(resp, payload):
    return viz_query_api_call(resp, payload, 'raw-query')


def cohort_query_api_call(resp, payload):
    # TODO: use updated "cohort-query" route
    return viz_query_api_call(resp, payload, 'cohort-query')


def raw_api_call(resp, payload, sql_message=True):
    resource_val = resp["url"] + "/data/3.0/" + resp["dataset"] + "/raw"
    try:
        resp_raw = dxpy.DXHTTPRequest(
            resource=resource_val, data=payload, prepend_srv=False
        )
        if "error" in resp_raw.keys():
            if resp_raw["error"]["type"] == "InvalidInput":
                err_message = "Insufficient permissions due to the project policy.\n" + resp_raw["error"]["message"]
            elif sql_message and resp_raw["error"]["type"] == "QueryTimeOut":
                err_message = "Please consider using `--sql` option to generate the SQL query and query via a private compute cluster.\n" + resp_raw["error"]["message"]        
            elif resp_raw["error"]["type"] == "QueryBuilderError" and resp_raw["error"]["details"] == "rsid exists in request filters without rsid entries in rsid_lookup_table.":
                err_message = "At least one rsID provided in the filter is not present in the provided dataset or cohort"
            elif resp_raw["error"]["type"] == "DxApiError":
                err_message = resp_raw["error"]["message"]
            else:
                err_message = resp_raw["error"]
            err_exit(str(err_message))
    except Exception as details:
        err_exit(str(details))
    return resp_raw


def extract_dataset(args):
    """
    Retrieves the data or generates SQL to retrieve the data from a dataset or cohort for a set of entity.fields. Additionally, the dataset's dictionary can be extracted independently or in conjunction with data.
    """
    if (
        not args.dump_dataset_dictionary
        and not args.list_fields
        and not args.list_entities
        and args.fields is None
    ):
        err_exit(
            "Must provide at least one of the following options: --fields, --dump-dataset-dictionary, --list-fields, --list-entities"
        )

    listing_restricted = {
        "dump_dataset_dictionary": False,
        "sql": False,
        "fields": None,
        "output": None,
        "delim": ",",
    }

    def check_options(args, restricted):
        error_list = []
        for option, value in restricted.items():
            if args.__dict__[option] != value:
                error_list.append("--{}".format(option.replace("_", "-")))
        return error_list

    if args.list_fields:
        listing_restricted["list_entities"] = False
        error_list = check_options(args, listing_restricted)
        if error_list:
            err_exit("--list-fields cannot be specified with: {}".format(error_list))

    if args.list_entities:
        listing_restricted["list_fields"] = False
        listing_restricted["entities"] = None
        error_list = check_options(args, listing_restricted)
        if error_list:
            err_exit("--list-entities cannot be specified with: {}".format(error_list))

    delimiter = str(codecs.decode(args.delim, "unicode_escape"))
    if len(delimiter) == 1 and delimiter != '"':
        if delimiter == ",":
            out_extension = ".csv"
        elif delimiter == "\t":
            out_extension = ".tsv"
        else:
            out_extension = ".txt"
    else:
        err_exit("Invalid delimiter specified")

    project, entity_result, resp, dataset_project = resolve_validate_record_path(args.path)

    dataset_id = resp["dataset"]
    out_directory = ""
    out_file_field = ""
    print_to_stdout = False
    files_to_check = []
    file_already_exist = []

    def _check_system_python_version():
        python_version = sys.version_info[:3]
        # Set python version range
        # python_range = 0 for python_version>="3.7"
        # python_range = 1 for python_version>="3.5.3" and python_version<"3.7"
        # python_range = 2 for python_version<"3.5.3"
        if python_version >= (3, 7):
            python_range = "0"
        elif python_version >= (3, 5, 3):
            python_range = "1"
        else:
            python_range = "2"
        return python_range

    def _check_pandas_version(
        python_range, current_pandas_version, pandas_version_range
    ):
        # Valid pandas versions based on python versions
        # python_range = 0; python_version>="3.7"; Valid pandas version: pandas==1.3.5
        # python_range = 1; python_version>="3.5.3" and python_version<"3.7"; Valid pandas version: pandas>=0.23.3,<=0.25.3
        # python_range = 2; python_version<"3.5.3"; Valid pandas version: pandas>=0.23.3,< 0.25.0
        system_pandas_version = tuple(map(int, current_pandas_version.split(".")))
        if (
            (python_range == "0" and system_pandas_version == (1, 3, 5))
            or (
                python_range == "1"
                and ((0, 25, 3) >= system_pandas_version >= (0, 23, 3))
            )
            or (
                python_range == "2"
                and ((0, 25, 0) > system_pandas_version >= (0, 23, 3))
            )
        ):
            pass
        else:
            print(
                "Warning: For '-ddd' usage, the recommended pandas version is {}. The installed version of pandas is {}. It is recommended to update pandas. For example, 'pip/pip3 install -I pandas==X.X.X' where X.X.X is {}.".format(
                    pandas_version_range, current_pandas_version, pandas_version_range
                )
            )

    if args.dump_dataset_dictionary:
        global pd
        pandas_version_dictionary = {
            "0": "'1.3.5'",
            "1": ">= '0.23.3' and <= '0.25.3'",
            "2": ">= '0.23.3' and < '0.25.0'",
        }
        python_range = _check_system_python_version()
        try:
            import pandas as pd

            current_pandas_version = pd.__version__
            _check_pandas_version(
                python_range,
                current_pandas_version,
                pandas_version_dictionary[python_range],
            )
        except ImportError as e:
            err_exit(
                "'-ddd' requires the use of pandas, which is not currently installed. Please install pandas to a version {}. For example, 'pip/pip3 install -I pandas==X.X.X' where X.X.X is {}.".format(
                    pandas_version_dictionary[python_range],
                    pandas_version_dictionary[python_range],
                )
            )

        if args.output is None:
            out_directory = os.getcwd()
        elif args.output == "-":
            print_to_stdout = True
        elif os.path.exists(args.output):
            if os.path.isdir(args.output):
                out_directory = args.output
            else:
                err_exit(
                    "Error: When using -ddd, --output must be an existing directory"
                )
        else:
            err_exit("Error: When using -ddd, --output must be an existing directory")

        if print_to_stdout:
            output_file_data = sys.stdout
            output_file_coding = sys.stdout
            output_file_entity = sys.stdout
        else:
            output_file_data = os.path.join(
                out_directory, resp["recordName"] + ".data_dictionary" + out_extension
            )
            output_file_coding = os.path.join(
                out_directory, resp["recordName"] + ".codings" + out_extension
            )
            output_file_entity = os.path.join(
                out_directory, resp["recordName"] + ".entity_dictionary" + out_extension
            )
            files_to_check = [output_file_data, output_file_coding, output_file_entity]

    if args.fields:
        if args.sql:
            file_name_suffix = ".data.sql"
        else:
            file_name_suffix = out_extension

        if args.output is None:
            out_directory = os.getcwd()
            out_file_field = os.path.join(
                out_directory, resp["recordName"] + file_name_suffix
            )
            files_to_check.append(out_file_field)
        elif args.output == "-":
            print_to_stdout = True
        elif os.path.exists(args.output):
            if os.path.isdir(args.output):
                out_directory = args.output
                out_file_field = os.path.join(
                    out_directory, resp["recordName"] + file_name_suffix
                )
                files_to_check.append(out_file_field)
            else:
                file_already_exist.append(args.output)
        elif os.path.exists(os.path.dirname(args.output)) or not os.path.dirname(
            args.output
        ):
            out_file_field = args.output
        else:
            err_exit(
                "Error: {path} could not be found".format(
                    path=os.path.dirname(args.output)
                )
            )

    for file in files_to_check:
        if os.path.exists(file):
            file_already_exist.append(file)

    if file_already_exist:
        err_exit("Error: path already exists {path}".format(path=file_already_exist))

    rec_descriptor = DXDataset(dataset_id, project=dataset_project).get_descriptor()
    if args.fields is not None:
        fields_list = "".join(args.fields).split(",")
        error_list = []
        for entry in fields_list:
            entity_field = entry.split(".")
            if len(entity_field) < 2:
                error_list.append(entry)
            elif (
                entity_field[0] not in rec_descriptor.model["entities"].keys()
                or entity_field[1]
                not in rec_descriptor.model["entities"][entity_field[0]][
                    "fields"
                ].keys()
            ):
                error_list.append(entry)

        if error_list:
            err_exit("The following fields cannot be found: %s" % error_list)

        payload = {
            "project_context": project,
            "fields": [{item: "$".join(item.split("."))} for item in fields_list],
        }
        if "CohortBrowser" in resp["recordTypes"]:
            if resp.get("baseSql"):
                payload["base_sql"] = resp.get("baseSql")
            payload["filters"] = resp["filters"]

        if args.sql:
            sql_results = raw_query_api_call(resp, payload)
            if print_to_stdout:
                print(sql_results)
            else:
                with open(out_file_field, "w") as f:
                    print(sql_results, file=f)
        else:
            resp_raw = raw_api_call(resp, payload)
            csv_from_json(
                out_file_name=out_file_field,
                print_to_stdout=print_to_stdout,
                sep=delimiter,
                raw_results=resp_raw["results"],
                column_names=fields_list,
            )

    elif args.sql:
        err_exit("`--sql` passed without `--fields`")

    if args.dump_dataset_dictionary:
        rec_dict = rec_descriptor.get_dictionary()
        write_ot = rec_dict.write(
            output_file_data=output_file_data,
            output_file_entity=output_file_entity,
            output_file_coding=output_file_coding,
            sep=delimiter,
        )

    # Listing section
    if args.list_entities or args.list_fields:
        # Retrieve entity names, titles and main entity
        entity_names_and_titles, _main_entity = retrieve_entities(rec_descriptor.model)
        # List entities
        if args.list_entities:
            print("\n".join(entity_names_and_titles))
        # List fields
        if args.list_fields:
            list_fields(rec_descriptor.model, _main_entity, args)


def get_assay_info(rec_descriptor, assay_type):
    assay_list = rec_descriptor.assays
    selected_type_assays = []
    other_assays = []
    if not assay_list:
        err_exit("No valid assays in the dataset.")
    else:
        for a in assay_list:
            if a["generalized_assay_model"] == assay_type:
                selected_type_assays.append(a)
            else:
                other_assays.append(a)
    return (selected_type_assays, other_assays)


#### Validate json filters ####
def json_validation_function(filter_type, args):
    filter_arg = "args.retrieve_" + filter_type
    filter_value = str(vars(args)["retrieve_" + filter_type])
    filter = {}
    if filter_value.endswith(".json"):
        if os.path.isfile(filter_value):
            if os.stat(filter_value).st_size == 0:
                err_exit(
                    'No filter given for --retrieve-{filter_type} or JSON for "--retrieve-{filter_type}" does not contain valid filter information.'.format(
                        filter_type=filter_type
                    )
                )
            else:
                with open(filter_value, "r") as json_file:
                    try:
                        filter = json.load(json_file)
                    except Exception as json_error:
                        err_exit(
                            "JSON for variant filters is malformatted.",
                            expected_exceptions=default_expected_exceptions,
                        )
        else:
            err_exit(
                "JSON file {filter_json} provided does not exist".format(
                    filter_json=filter_value
                )
            )
    else:
        if filter_value == "{}":
            err_exit(
                'No filter given for --retrieve-{filter_type} or JSON for "--retrieve-{filter_type}" does not contain valid filter information.'.format(
                    filter_type=filter_type
                )
            )
        else:
            try:
                filter = json.loads(filter_value)
            except Exception as json_error:
                err_exit(
                    "JSON for variant filters is malformatted.",
                    expected_exceptions=default_expected_exceptions,
                )

    if filter_type in ["allele", "annotation", "genotype"]:
        validate_JSON(filter, filter_type)
    elif filter_type in ["variant"]:
        validate_somatic_filter(filter, filter_type)

    return filter
   

def retrieve_meta_info(resp, project_id, assay_id, assay_name, print_to_stdout, out_file_name):
    table = "vcf_meta_information_unique"
    columns = ["Field", "ID", "Type", "Number", "Description"]
    payload = {
        "project_context": project_id,
        "fields": [
            {column: "$".join((table, column))} for column in columns
        ],
        "is_cohort": False,
        "variant_browser": {
            "name": assay_name,
            "id": assay_id,
        },
    }
    resp_raw = raw_api_call(resp, payload, sql_message=False)

    csv_from_json(
        out_file_name=out_file_name,
        print_to_stdout=print_to_stdout,
        sep="\t",
        raw_results=resp_raw["results"],
        column_names=columns,
    )


def assign_output_method(args, record_name, friendly_assay_type):
    #### Decide output method based on --output and --sql ####
    if args.sql:
        file_name_suffix = ".data.sql"
    elif friendly_assay_type == 'somatic' and args.retrieve_meta_info:
        file_name_suffix = ".vcf_meta_info.txt"
    else:
        file_name_suffix = ".tsv"
    file_already_exist = []
    files_to_check = []
    out_file = ""

    print_to_stdout = False
    if args.output is None:
        out_directory = os.getcwd()
        out_file = os.path.join(out_directory, record_name + file_name_suffix)
        files_to_check.append(out_file)
    elif args.output == "-":
        print_to_stdout = True
    elif os.path.exists(args.output):
        if os.path.isdir(args.output):
            err_exit("--output should be a file, not a directory.")
        else:
            file_already_exist.append(args.output)
    elif os.path.exists(os.path.dirname(args.output)) or not os.path.dirname(
        args.output
    ):
        out_file = args.output
    else:
        err_exit(
            "Error: {path} could not be found".format(path=os.path.dirname(args.output))
        )

    for file in files_to_check:
        if os.path.exists(file):
            file_already_exist.append(file)

    if file_already_exist:
        err_exit("Cannot specify the output to be an existing file.")
    return out_file, print_to_stdout

def get_assay_name_info(
    list_assays, assay_name, path, friendly_assay_type, rec_descriptor
):
    """
    Generalized function for determining assay name and reference genome
    """
    if friendly_assay_type == "germline":
        assay_type = "genetic_variant"
    elif friendly_assay_type == "somatic":
        assay_type = "somatic_variant"

    #### Get names of genetic assays ####
    if list_assays:
        (target_assays, other_assays) = get_assay_info(
            rec_descriptor, assay_type=assay_type
        )
        if not target_assays:
            err_exit("There's no {} assay in the dataset provided.").format(assay_type)
        else:
            for a in target_assays:
                print(a["name"])
            sys.exit(0)

    #### Decide which assay is to be queried and which ref genome is to be used ####
    (target_assays, other_assays) = get_assay_info(
        rec_descriptor, assay_type=assay_type
    )

    target_assay_names = [ga["name"] for ga in target_assays]
    target_assay_ids = [ga["uuid"] for ga in target_assays]
    other_assay_names = [oa["name"] for oa in other_assays]
    # other_assay_ids = [oa["uuid"] for oa in other_assays]

    if target_assay_names and target_assay_ids:
        selected_assay_name = target_assay_names[0]
        selected_assay_id = target_assay_ids[0]
    else:
        err_exit("There's no {} assay in the dataset provided.").format(
            friendly_assay_type
        )
    if assay_name:
        if assay_name not in list(target_assay_names):
            if assay_name in list(other_assay_names):
                err_exit(
                    "This is not a valid assay. For valid assays accepted by the function, `extract_assay {}`, please use the --list-assays flag.".format(
                        friendly_assay_type
                    )
                )
            else:
                err_exit(
                    "Assay {assay_name} does not exist in the {path}.".format(
                        assay_name=assay_name, path=path
                    )
                )
        else:
            selected_assay_name = assay_name
            for ga in target_assays:
                if ga["name"] == assay_name:
                    selected_assay_id = ga["uuid"]

    selected_ref_genome = "GRCh38.92"
    
    if friendly_assay_type == "germline":
        for a in target_assays:
            if a["name"] == selected_assay_name and a["reference_genome"]:
                selected_ref_genome = a["reference_genome"]["name"]

    return(selected_assay_name, selected_assay_id, selected_ref_genome)


def comment_fill(string, comment_string='#  ', **kwargs):
    width_adjustment = kwargs.pop('width_adjustment', 0) - len(comment_string)
    return re.sub('^', comment_string, fill(string, width_adjustment=width_adjustment, **kwargs), flags=re.MULTILINE)


def extract_assay_germline(args):
    """
    Retrieve the selected data or generate SQL to retrieve the data from an genetic variant assay in a dataset or cohort based on provided rules.
    """
    ######## Input combination validation ########
    filter_given = False
    if args.retrieve_allele or args.retrieve_annotation or args.retrieve_genotype:
        filter_given = True
    #### Check if valid options are passed with the --json-help flag ####
    if args.json_help:
        if not filter_given:
            err_exit(
                'Please specify one of the following: --retrieve-allele, --retrieve-genotype or --retrieve-annotation" for details on the corresponding JSON template and filter definition.'
            )
        elif args.list_assays or args.assay_name or args.sql or args.output:
            err_exit(
                "Please check to make sure the parameters are set properly. --json-help cannot be specified with options other than --retrieve-annotation/--retrieve-allele/--retrieve-genotype."
            )
    #### Validate that other arguments are not passed with --list-assays ####
    if args.list_assays:
        if args.sql:
            err_exit("The flag, --sql, cannot be used with --list-assays.")
        elif args.output:
            err_exit(
                'When --list-assays is specified, output is to STDOUT. "--output" may not be supplied.'
            )
        elif filter_given:
            err_exit("--list-assays cannot be presented with other options.")

    #### Check if the retrieve options are passed correctly, print help if needed ####
    if args.retrieve_allele:
        if args.json_help:
            print(
                comment_fill('Filters and respective definitions', comment_string='# ') + '\n#\n' +
                comment_fill('rsid: rsID associated with an allele or set of alleles. If multiple values are provided, the conditional search will be, "OR." For example, ["rs1111", "rs2222"], will search for alleles which match either "rs1111" or "rs2222". String match is case sensitive.') + '\n#\n' +
                comment_fill('type: Type of allele. Accepted values are "SNP", "Ins", "Del", "Mixed". If multiple values are provided, the conditional search will be, "OR." For example, ["SNP", "Ins"], will search for variants which match either "SNP" or "Ins". String match is case sensitive.') + '\n#\n' +
                comment_fill('dataset_alt_af: Dataset alternate allele frequency, a json object with empty content or two sets of key/value pair: {min: 0.1, max:0.5}. Accepted numeric value for each key is between and including 0 and 1.  If a user does not want to apply this filter but still wants this information in the output, an empty json object should be provided.') + '\n#\n' +
                comment_fill('gnomad_alt_af: gnomAD alternate allele frequency. a json object with empty content or two sets of key/value pair: {min: 0.1, max:0.5}. Accepted value for each key is between 0 and 1. If a user does not want to apply this filter but still wants this information in the output, an empty json object should be provided.') + '\n#\n' +
                comment_fill('location: Genomic range in the reference genome where the starting position of alleles fall into. If multiple values are provided in the list, the conditional search will be, "OR." String match is case sensitive.') + '\n#\n' +
                comment_fill('JSON filter template for --retrieve-allele', comment_string='# ') + '\n' +
'{\n  "rsid": ["rs11111", "rs22222"],\n  "type": ["SNP", "Del", "Ins"],\n  "dataset_alt_af": {"min": 0.001, "max": 0.05},\n  "gnomad_alt_af": {"min": 0.001, "max": 0.05},\n  "location": [\n    {\n      "chromosome": "1",\n      "starting_position": "10000",\n      "ending_position": "20000"\n    },\n    {\n      "chromosome": "X",\n      "starting_position": "500",\n      "ending_position": "1700"\n    }\n  ]\n}'
            )
            sys.exit(0)
    elif args.retrieve_annotation:
        if args.json_help:
            print(
                comment_fill('Filters and respective definitions', comment_string='# ') + '\n#\n' +
                comment_fill('allele_id: ID of an allele for which annotations should be returned. If multiple values are provided, annotations for any alleles that match one of the values specified will be listed. For example, ["1_1000_A_T", "1_1010_C_T"], will search for annotations of alleles which match either "1_1000_A_T" or ""1_1010_C_T". String match is case insensitive.') + '\n#\n' +
                comment_fill('gene_name: Gene name of the annotation. A list of gene names whose annotations will be returned. If multiple values are provided, the conditional search will be, "OR." For example, ["BRCA2", "ASPM"], will search for annotations which match either "BRCA2" or "ASPM". String match is case insensitive.') + '\n#\n' +
                comment_fill('gene_id: Ensembl gene ID (ENSG) of the annotation. If multiple values are provided, the conditional search will be, "OR." For example, ["ENSG00000302118", "ENSG00004000504"], will search for annotations which match either "ENSG00000302118" or "ENSG00004000504". String match is case insensitive.') + '\n#\n' +
                comment_fill('feature_id: Ensembl feature id (ENST) where the range overlaps with the variant. Currently, only  coding transcript IDs are searched. If multiple values are provided, the conditional search will be, "OR." For example, ["ENST00000302118.5", "ENST00004000504.1"], will search for annotations which match either "ENST00000302118.5" or "ENST00004000504.1". String match is case insensitive.') + '\n#\n' +
                comment_fill('consequences: Consequence as recorded in the annotation. If multiple values are provided, the conditional search will be, "OR." For example, ["5_prime_UTR_variant", "3_prime_UTR_variant"], will search for annotations which match either "5 prime UTR variant" or "3 prime UTR variant". String match is case sensitive. For all supported consequences terms, please refer to snpeff: http://pcingola.github.io/SnpEff/se_inputoutput/#effect-prediction-details (Effect Seq. Ontology column). This filter cannot be specified by itself, and must be included with at least one of the following filters: "gene_id", "gene_name",or "feature_id".') + '\n#\n' +
                comment_fill('putative_impact: Putative impact as recorded in the annotation. Possible values are [ "HIGH", "MODERATE", "LOW", "MODIFIER"]. If multiple values are provided, the conditional search will be, "OR." For example, ["MODIFIER", "HIGH"], will search for annotations which match either "MODIFIER" or "HIGH". String match is case insensitive. For all supported terms, please refer to snpeff: http://pcingola.github.io/SnpEff/se_inputoutput/#impact-prediction. This filter cannot be specified by itself, and must be included with at least one of the following filters: "gene_id", "gene_name", or "transcript_id".') + '\n#\n' +
                comment_fill('hgvs_c: HGVS (DNA) code of the annotation. If multiple values are provided, the conditional search will be, "OR." For example, ["c.-49A>G", "c.-20T>G"], will search for annotations which match either "c.-49A>G" or "c.-20T>G". String match is case sensitive.') + '\n#\n' +
                comment_fill('hgvs_p: HGVS (Protein) code of the annotation. If multiple values are provided, the conditional search will be, "OR." For example, ["p.Gly2Asp", "p.Aps2Gly"], will search for annotations which match either "p.Gly2Asp" or "p.Aps2Gly". String match is case sensitive.') + '\n#\n' +
                comment_fill('JSON filter template for --retrieve-annotation', comment_string='# ') + '\n' +
                '{\n  "allele_id":["1_1000_A_T","2_1000_G_C"],\n  "gene_name": ["BRCA2"],\n  "gene_id": ["ENST00000302118"],\n  "feature_id": ["ENST00000302118.5"],\n  "consequences": ["5 prime UTR variant"],\n  "putative_impact": ["MODIFIER"],\n  "hgvs_c": ["c.-49A>G"],\n  "hgvs_p": ["p.Gly2Asp"]\n}'
            )
            sys.exit(0)
    elif args.retrieve_genotype:
        if args.json_help:
            print(
                comment_fill('Filters and respective definitions', comment_string='# ') + '\n#\n' +
                comment_fill('allele_id: ID(s) of one or more alleles for which sample genotypes will be returned. If multiple values are provided, any samples having at least one allele that match any of the values specified will be listed. For example, ["1_1000_A_T", "1_1010_C_T"], will search for samples with at least one allele matching either "1_1000_A_T" or "1_1010_C_T". String match is case insensitive.') + '\n#\n' +
                comment_fill('sample_id: Optional, one or more sample IDs for which sample genotypes will be returned. If the provided object is a cohort, this further intersects the sample ids. If a user has a list of samples more than 1,000, it is recommended to use a cohort id containing all the samples.') + '\n#\n' +
                comment_fill('genotype_type: Optional, one or more genotype types for which sample genotype types will be returned. One of: hom-alt (homozygous for the non-ref allele), het-ref (heterozygous with a ref allele and alt allele), het-alt (heterozygous with two distinct alt alleles), half (only one alt allele is known, second allele is unknown).') + '\n#\n' +
                comment_fill('JSON filter template for --retrieve-genotype', comment_string='# ') + '\n' +
                '{\n  "sample_id": ["s1", "s2"],\n  "allele_id": ["1_1000_A_T","2_1000_G_C"],\n  "genotype_type": ["het-ref", "hom-alt"]\n}'
            )
            sys.exit(0)

    if args.retrieve_allele:
        filter_dict = json_validation_function("allele", args)
    elif args.retrieve_annotation:
        filter_dict = json_validation_function("annotation", args)
    elif args.retrieve_genotype:
        filter_dict = json_validation_function("genotype", args)

    #### Validate that a retrieve option is passed with --assay-name ####
    if args.assay_name:
        if not filter_given:
            err_exit(
                "--assay-name must be used with one of --retrieve-allele,--retrieve-annotation, --retrieve-genotype."
            )

    #### Validate that a retrieve option is passed with --sql ####
    if args.sql:
        if not filter_given:
            err_exit(
                "When --sql provided, must also provide at least one of the three options: --retrieve-allele <JSON>; --retrieve-genotype <JSON>; --retrieve-annotation <JSON>."
            )

    ######## Data Processing ########
    project, entity_result, resp, dataset_project = resolve_validate_record_path(args.path)

    if "CohortBrowser" in resp["recordTypes"] and any(
        [args.list_assays, args.assay_name]
    ):
        err_exit(
            "Currently --assay-name and --list-assays may not be used with a CohortBrowser record (Cohort Object) as input. To select a specific assay or to list assays, please use a Dataset Object as input."
        )
    dataset_id = resp["dataset"]
    rec_descriptor = DXDataset(dataset_id, project=dataset_project).get_descriptor()

    selected_assay_name, selected_assay_id, selected_ref_genome = get_assay_name_info(
        args.list_assays, args.assay_name, args.path, "germline", rec_descriptor
    )

    out_file, print_to_stdout = assign_output_method(args, resp["recordName"], "germline")

    payload = {}
    if args.retrieve_allele:
        payload, fields_list = final_payload(
            full_input_dict=filter_dict,
            name=selected_assay_name,
            id=selected_assay_id,
            project_context=project,
            genome_reference=selected_ref_genome,
            filter_type="allele",
        )
    elif args.retrieve_annotation:
        payload, fields_list = final_payload(
            full_input_dict=filter_dict,
            name=selected_assay_name,
            id=selected_assay_id,
            project_context=project,
            genome_reference=selected_ref_genome,
            filter_type="annotation",
        )
    elif args.retrieve_genotype:
        payload, fields_list = final_payload(
            full_input_dict=filter_dict,
            name=selected_assay_name,
            id=selected_assay_id,
            project_context=project,
            genome_reference=selected_ref_genome,
            filter_type="genotype",
        )

    if "CohortBrowser" in resp["recordTypes"]:
        if resp.get("baseSql"):
            payload["base_sql"] = resp.get("baseSql")
        payload["filters"] = resp["filters"]

    #### Run api call to get sql or extract data ####
    if filter_given:
        if args.sql:
            sql_results = raw_query_api_call(resp, payload)
            if args.retrieve_genotype:
                geno_table = re.search(
                    r"\bgenotype_alt_read_optimized\w+", sql_results
                ).group()
                substr = "`" + geno_table + "`.`type`"
                sql_results = sql_results.replace(
                    substr, "REPLACE(`" + geno_table + "`.`type`, 'hom', 'hom-alt')", 1
                )

            if print_to_stdout:
                print(sql_results)
            else:
                with open(out_file, "w") as sql_file:
                    print(sql_results, file=sql_file)
        else:
            resp_raw = raw_api_call(resp, payload)
            if args.retrieve_genotype:
                for r in resp_raw["results"]:
                    if r["genotype_type"] == "hom":
                        r["genotype_type"] = "hom-alt"

            csv_from_json(
                out_file_name=out_file,
                print_to_stdout=print_to_stdout,
                sep="\t",
                raw_results=resp_raw["results"],
                column_names=fields_list,
                quote_char=str("|"),
            )


def retrieve_entities(model):
    """
    Retrieves the entities in form of <entity_name>\t<entity_title> and identifies main entity
    """
    entity_names_and_titles = []
    for entity in sorted(model["entities"].keys()):
        entity_names_and_titles.append(
            "{}\t{}".format(entity, model["entities"][entity]["entity_title"])
        )
        if model["entities"][entity]["is_main_entity"] is True:
            main_entity = entity
    return entity_names_and_titles, main_entity


def list_fields(model, main_entity, args):
    """
    Listing fileds in the model in form at <entity>.<field_name>\t<field_title> for specified list of entities
    """
    present_entities = model["entities"].keys()
    entities_to_list_fields = [model["entities"][main_entity]]
    if args.entities:
        entities_to_list_fields = []
        error_list = []
        for entity in sorted(args.entities.split(",")):
            if entity in present_entities:
                entities_to_list_fields.append(model["entities"][entity])
            else:
                error_list.append(entity)
        if error_list:
            err_exit("The following entity/entities cannot be found: %s" % error_list)
    fields = []
    for entity in entities_to_list_fields:
        for field in sorted(entity["fields"].keys()):
            fields.append(
                "{}.{}\t{}".format(
                    entity["name"], field, entity["fields"][field]["title"]
                )
            )
    print("\n".join(fields))


def csv_from_json(
    out_file_name="",
    print_to_stdout=False,
    sep=",",
    raw_results=[],
    column_names=[],
    quote_char=str('"'),
    quoting=csv.QUOTE_MINIMAL,
):
    if print_to_stdout:
        fields_output = sys.stdout
    else:
        fields_output = open(out_file_name, "w")

    csv_writer = csv.DictWriter(
        fields_output,
        delimiter=str(sep),
        doublequote=True,
        escapechar=None,
        lineterminator="\n",
        quotechar=quote_char,
        quoting=quoting,
        skipinitialspace=False,
        strict=False,
        fieldnames=column_names,
    )
    csv_writer.writeheader()
    for entry in raw_results:
        csv_writer.writerow(entry)

    if not print_to_stdout:
        fields_output.close()


def extract_assay_somatic(args):
    """
    Retrieve the selected data or generate SQL to retrieve the data from an somatic variant assay in a dataset or cohort based on provided rules.
    """
    
    ######## Input combination validation and print help########
    invalid_combo_args = any([args.include_normal_sample, args.additional_fields, args.json_help, args.sql])

    if args.retrieve_meta_info and invalid_combo_args:
        err_exit(
            "The flag, --retrieve-meta-info cannot be used with arguments other than --assay-name, --output."
        )

    if args.list_assays and any([args.assay_name, args.output, invalid_combo_args]):
        err_exit(
            '--list-assays cannot be presented with other options.'
        )

    if args.json_help:
        if any([args.assay_name, args.output, args.include_normal_sample, args.additional_fields, args.sql]):
            err_exit(
                "--json-help cannot be passed with any of --assay-name, --sql, --additional-fields, --additional-fields-help, --output."
            )
        elif args.retrieve_variant is None:
            err_exit("--json-help cannot be passed without --retrieve-variant.")
        else:
            print(
                comment_fill('Filters and respective definitions', comment_string='# ') + '\n#\n' +
                comment_fill('location: "location" filters variants based on having an allele_id which has a corresponding annotation row which matches the supplied "chromosome" with CHROM and where the start position (POS) of the allele_id is between and including the supplied "starting_position" and "ending_position". If multiple values are provided in the list, the conditional search will be, "OR". String match is case sensitive.') + '\n#\n' +
               comment_fill('symbol: "symbol" filters variants based on having an allele_id which has a corresponding annotation row which has a matching symbol (gene) name. If multiple values are provided, the conditional search will be, "OR". For example, ["BRCA2", "ASPM"], will search for variants which match either "BRCA2" or "ASPM". String match is case sensitive.') + '\n#\n' +
               comment_fill('gene: "gene" filters variants based on having an allele_id which has a corresponding annotation row which has a matching gene ID of the variant. If multiple values are provided, the conditional search will be, "OR". For example, ["ENSG00000302118", "ENSG00004000504"], will search for variants which match either "ENSG00000302118" or "ENSG00004000504". String match is case insensitive.') + '\n#\n' +
               comment_fill('feature: "feature" filters variants based on having an allele_id which has a corresponding annotation row which has a matching feature ID. The most common Feature ID is a transcript_id. If multiple values are provided, the conditional search will be, "OR". For example, ["ENST00000302118", "ENST00004000504"], will search for variants which match either "ENST00000302118" or "ENST00004000504". String match is case insensitive.') + '\n#\n' +
               comment_fill('hgvsc: "hgvsc" filters variants based on having an allele_id which has a corresponding annotation row which has a matching HGVSc. If multiple values are provided, the conditional search will be, "OR". For example, ["c.-49A>G", "c.-20T>G"], will search for alleles which match either "c.-49A>G" or "c.-20T>G". String match is case sensitive.') + '\n#\n' +
               comment_fill('hgvsp: "hgvsp" filters variants based on having an allele_id which has a corresponding annotation row which has a matching HGVSp. If multiple values are provided, the conditional search will be, "OR". For example, ["p.Gly2Asp", "p.Aps2Gly"], will search for variants which match either "p.Gly2Asp" or "p.Aps2Gly". String match is case sensitive.') + '\n#\n' +
               comment_fill('allele_id: "allele_id" filters variants based on allele_id match. If multiple values are provided, anymatch will be returned. For example, ["1_1000_A_T", "1_1010_C_T"], will search for allele_ids which match either "1_1000_A_T" or ""1_1010_C_T". String match is case sensitive/exact match.') + '\n#\n' +
               comment_fill('variant_type: Type of allele. Accepted values are "SNP", "INS", "DEL", "DUP", "INV", "CNV", "CNV:TR", "BND", "DUP:TANDEM", "DEL:ME", "INS:ME", "MISSING", "MISSING:DEL", "UNSPECIFIED", "REF" or "OTHER". If multiple values are provided, the conditional search will be, "OR". For example, ["SNP", "INS"], will search for variants which match either "SNP" or ""INS". String match is case insensitive.') + '\n#\n' +
               comment_fill('sample_id: "sample_id" filters either a pair of tumor-normal samples based on having sample_id which has a corresponding sample row which has a matching sample_id. If a user has more than 500 IDs, it is recommended to either retrieve multiple times, or use a cohort id containing all desired individuals, providing the full set of sample_ids.') + '\n#\n' +
               comment_fill('assay_sample_id: "assay_sample_id" filters either a tumor or normal sample based on having an assay_sample_id which has a corresponding sample row which has a matching assay_sample_id. If a user has a list of more than 1,000 IDs, it is recommended to either retrieve multiple times, or use a cohort id containing all desired individuals, providing the full set of assay_sample_ids.') + '\n#\n' +
               comment_fill('JSON filter template for --retrieve-variant', comment_string='# ') + '\n' +
                               '{\n  "location": [\n    {\n      "chromosome": "1",\n      "starting_position": "10000",\n      "ending_position": "20000"\n    },\n    {\n      "chromosome": "X",\n      "starting_position": "500",\n      "ending_position": "1700"\n    }\n  ],\n  "annotation": {\n    "symbol": ["BRCA2"],\n    "gene": ["ENST00000302118"],\n    "feature": ["ENST00000302118.5"],\n    "hgvsc": ["c.-49A>G"],\n    "hgvsp": ["p.Gly2Asp"]\n  },\n  "allele" : {\n    "allele_id":["1_1000_A_T","2_1000_G_C"],\n    "variant_type" : ["SNP", "INS"]\n  },\n  "sample": {\n    "sample_id": ["Sample1", "Sample2"],\n    "assay_sample_id" : ["Sample1_tumt", "Sample1_nor"]\n  }\n}'
            )
            sys.exit(0)

    if args.additional_fields_help:
        if any([args.assay_name, args.output, invalid_combo_args]):
            err_exit(
                '--additional-fields-help cannot be presented with other options.'
            )
        else:
            def print_fields(fields):
                for row in fields:
                    fields_string = "{: <22} {: <22} ".format(*row[:2])
                    width = len(fields_string)
                    fields_string += re.sub('\n', '\n' + ' ' * width, fill(row[2], width_adjustment=-width))
                    print(fields_string)
            print(fill('The following fields will always be returned by default:') + '\n')
            fixed_fields = [['NAME', 'TITLE', 'DESCRIPTION'], 
                            ['assay_sample_id', 'Assay Sample ID', 'A unique identifier for the tumor or normal sample. Populated from the sample columns of the VCF header.'], 
                            ['allele_id', 'Allele ID', 'An unique identification of the allele'], 
                            ['CHROM', 'Chromosome', 'Chromosome of variant, verbatim from original VCF'], 
                            ['POS', 'Position', 'Starting position of variant, verbatim from original VCF'], 
                            ['REF', 'Reference Allele', 'Reference allele of locus, verbatim from original VCF'], 
                            ['allele', 'Allele', 'Sequence of the allele']]
            print_fields(fixed_fields)
            print('\n' + fill('The following fields may be added to the output by using option --additional-fields. If multiple fields are specified, use a comma to separate each entry. For example, "sample_id,tumor_normal"') + '\n')
            additional_fields = [['NAME', 'TITLE', 'DESCRIPTION'], 
                                 ['sample_id', 'Sample ID', 'Unique ID of the pair of tumor-normal samples'], 
                                 ['tumor_normal', 'Tumor-Normal', 'One of ["tumor", "normal"] to describe source sample type'], 
                                 ['ID', 'ID', 'Comma separated list of associated IDs for the variant from the original VCF'], 
                                 ['QUAL', 'QUAL', 'Quality of locus, verbatim from original VCF'], 
                                 ['FILTER', 'FILTER', 'Comma separated list of filters for locus from the original VCF'], 
                                 ['reference_source', 'Reference Source', 'One of ["GRCh37", "GRCh38"] or the allele_sample_id of the respective normal sample'], 
                                 ['variant_type', 'Variant Type', 'The type of allele, with respect to reference'], 
                                 ['symbolic_type', 'Symbolic Type', 'One of ["precise", "imprecise"]. Non-symbolic alleles are always "precise'], 
                                 ['file_id', 'Source File ID', 'DNAnexus platform file-id of original source file'], 
                                 ['INFO', 'INFO', 'INFO section, verbatim from original VCF'], 
                                 ['FORMAT', 'FORMAT', 'FORMAT section, verbatim from original VCF'], 
                                 ['SYMBOL', 'Symbol', 'A list of gene name associated with the variant'], 
                                 ['GENOTYPE', 'GENOTYPE', 'GENOTYPE section, as described by FORMAT section, verbatim from original VCF'],
                                 ['normal_assay_sample_id', 'Normal Assay Sample ID', 'Assay Sample ID of respective "normal" sample, if exists'],
                                 ['normal_allele_ids', 'Normal Allele IDs', 'Allele ID(s) of respective "normal" sample, if exists'],
                                 ['Gene', 'Gene ID', 'A list of gene IDs, associated with the variant'], 
                                 ['Feature', 'Feature ID', 'A list of feature IDs, associated with the variant'], 
                                 ['HGVSc', 'HGVSc', 'A list of sequence variants in HGVS nomenclature, for DNA'], 
                                 ['HGVSp', 'HGVSp', 'A list of sequence variants in HGVS nomenclature, for protein'], 
                                 ['CLIN_SIG', 'Clinical Significance', 'A list of allele specific clinical significance terms']]
            print_fields(additional_fields)
            sys.exit(0)

    # Validate additional fields
    if args.additional_fields:
        additional_fields_input = "".join(args.additional_fields).split(",")
        accepted_additional_fields = ['sample_id', 'tumor_normal', 'ID', 'QUAL', 'FILTER', 'reference_source', 'variant_type', 'symbolic_type', 'file_id', 'INFO', 'FORMAT', 'SYMBOL', 'GENOTYPE', 'normal_assay_sample_id', 'normal_allele_ids', 'Gene', 'Feature', 'HGVSc', 'HGVSp', 'CLIN_SIG']
        for field in additional_fields_input:
            if field not in accepted_additional_fields:
                err_exit("One or more of the supplied fields using --additional-fields are invalid. Please run --additional-fields-help for a list of valid fields")
            
    ######## Data Processing ########
    project, entity_result, resp, dataset_project = resolve_validate_record_path(args.path)
    if "CohortBrowser" in resp["recordTypes"] and any([args.list_assays,args.assay_name]):
        err_exit(
            "Currently --assay-name and --list-assays may not be used with a CohortBrowser record (Cohort Object) as input. To select a specific assay or to list assays, please use a Dataset Object as input."
        )
    dataset_id = resp["dataset"]
    rec_descriptor = DXDataset(dataset_id, project=dataset_project).get_descriptor()

    selected_assay_name, selected_assay_id, selected_ref_genome = get_assay_name_info(
        args.list_assays, args.assay_name, args.path, "somatic", rec_descriptor
    )

    out_file, print_to_stdout = assign_output_method(args, resp["recordName"], "somatic")

    if args.retrieve_meta_info:
        retrieve_meta_info(resp, project, selected_assay_id, selected_assay_name, print_to_stdout, out_file)
        sys.exit(0)

    if args.retrieve_variant:
        filter_dict = json_validation_function("variant", args)
       
        if args.additional_fields:
            payload, fields_list = somatic_final_payload(
                full_input_dict=filter_dict,
                name=selected_assay_name,
                id=selected_assay_id,
                project_context=project,
                genome_reference=selected_ref_genome,
                additional_fields=additional_fields_input,
                include_normal=args.include_normal_sample,
            )
        else:
            payload, fields_list = somatic_final_payload(
                full_input_dict=filter_dict,
                name=selected_assay_name,
                id=selected_assay_id,
                project_context=project,
                genome_reference=selected_ref_genome,
                include_normal=args.include_normal_sample,
            )

        if "CohortBrowser" in resp["recordTypes"]:
            if resp.get("baseSql"):
                payload["base_sql"] = resp.get("baseSql")
            payload["filters"] = resp["filters"]

        #### Run api call to get sql or extract data ####

        if args.sql:
            sql_results = raw_query_api_call(resp, payload)
            if print_to_stdout:
                print(sql_results)
            else:
                with open(out_file, "w") as sql_file:
                    print(sql_results, file=sql_file)
        else:
            resp_raw = raw_api_call(resp, payload)

            csv_from_json(
                out_file_name=out_file,
                print_to_stdout=print_to_stdout,
                sep="\t",
                raw_results=resp_raw["results"],
                column_names=fields_list,
                quote_char=str("\t"),
                quoting=csv.QUOTE_NONE,
            )

#### CREATE COHORT ####
def resolve_validate_dx_path(path):
    """
    Resolves dx path into project, folder and name. Fails if non existing folder is provided.
    """

    project, folder, name = resolve_path(path)
    err_msg = None
    if folder != "/":
        folder_name = "/{}".format(os.path.basename(folder))
        folder_path = os.path.dirname(folder)
        try:
            folder_exists = check_folder_exists(project, folder_path, folder_name)
        except ResolutionError as e:
            err_msg = str(e)
        if not folder_exists:
            err_msg = "The folder: {} could not be found in the project: {}".format(
                folder, project
            )
        

    return project, folder, name, err_msg

class VizserverError(Exception):
    pass

def validate_cohort_ids(descriptor,project,resp,ids):
    # Usually the name of the table
    entity_name = descriptor.model["global_primary_key"]["entity"]
    # The name of the column or field in the table
    field_name = descriptor.model["global_primary_key"]["field"] 

    # Prepare a payload to find entries matching the input ids in the dataset
    table_column_name = "{}${}".format(entity_name, field_name)
    fields_list = [{field_name: table_column_name}]

    # Note that pheno filters do not need name or id fields
    payload = {
        "project_context": project,
        "fields": fields_list,
        "raw_filters":{
            "pheno_filters": {
                "filters": {
                    table_column_name: [
                        {"condition": "in", "values": ids}
                    ]
                }
            }
        }
    }
    

    if "CohortBrowser" in resp["recordTypes"]:
        if resp.get("baseSql"):
            payload["base_sql"] = resp.get("baseSql")
        payload["filters"] = resp["filters"]

    # Use the dxpy raw_api_function to send a POST request to the server with our payload
    try:
        resp_raw = raw_api_call(resp, payload)
    except Exception as exc:
        raise VizserverError("Exception caught while validating cohort ids.  Bad response from Vizserver") from exc
    # Order of samples doesn't matter so using set here
    discovered_ids = set()
    # Parse the results objects for the cohort ids
    for result in resp_raw["results"]:
        discovered_ids.add(result[field_name])

    # Compare the discovered cohort ids to the user-provided cohort ids
    if discovered_ids != set(ids):
        # Find which given samples are not present in the dataset
        missing_ids = set(ids).difference(discovered_ids)
        err_msg = "The following supplied IDs do not match IDs in the main entity of dataset, {dataset_name}: {ids}".format(dataset_name = project,ids = missing_ids)
        raise ValueError(err_msg)

        
def has_access_level(project, access_level):
    """
    Validates that issuing user has required access level.
    Args:
        project: str: tasked project_id
        access_level: str: minimum requested level
    Retuns: boolean
    """
    level_rank = ["VIEW", "UPLOAD", "CONTRIBUTE", "ADMINISTER"]
    access_level_idx = level_rank.index(access_level)
    try:
        project_describe = describe(project)
    except PermissionDenied:
        return False
    if level_rank.index(project_describe["level"]) < access_level_idx:
        return False
    return True


def validate_project_access(project, access_level="UPLOAD"):
    """
    Validates that project has requested access.
    Args:
        project: str: tasked project_id
        access_level: str: minimum requested level Default at least UPLOAD
    Returns:
        Error message

    """
    if not has_access_level(project, access_level):
        return "At least {} permission is required to create a record in a project".format(
            access_level
        )


def create_cohort(args):
    """
    Create a cohort from dataset/cohort and specified list of samples.
    """
    #### Validation ####
    # validate and resolve 'PATH' input
    if args.PATH:
        path_project, path_folder, path_name, err_msg = resolve_validate_dx_path(
            args.PATH
        )
        if err_msg:
            err_exit(err_msg)
        err_msg = validate_project_access(path_project)
        if err_msg:
            err_exit(err_msg)
    # validate and resolve 'from' input
    FROM = args.__dict__.get("from")
    from_project, entity_result, resp, dataset_project = resolve_validate_record_path(FROM)

    #### Reading input sample ids from file or command line ####
    samples=[]
    # from file
    if args.cohort_ids_file:
        with open(args.cohort_ids_file,"r") as infile:
            for line in infile:
                samples.append(line)
    # from string
    if args.cohort_ids:
        samples = args.cohort_ids.split(",")
    
    #### Validate the input cohort IDs ####
    # Get the table/entity and field/column of the dataset from the descriptor
    rec_descriptor = DXDataset(resp["dataset"], project=resp["datasetRecordProject"]).get_descriptor()

    try:
        validate_cohort_ids(rec_descriptor,dataset_project,resp,samples)
    except ValueError as err:
        err_exit(str(err))
    except VizserverError as err:
        err_exit(str(err))
    except Exception as err:
        err_exit(str(err))
    # Input cohort IDs have been succesfully validated    

<<<<<<< HEAD
    #entity = 'ENTITY'
    #field = 'FIELD'
    #cohort_filter = {}
    #cohort_payload = cohort_final_payload(samples, entity, field, cohort_filter, from_project)
    #sql = cohort_query_api_call(resp, payload)
=======
    entity = rec_descriptor.model["global_primary_key"]["entity"]
    field = rec_descriptor.model["global_primary_key"]["field"]
    filters = resp.get("filters", {})
    payload = cohort_final_payload(samples, entity, field, filters, from_project)
    sql = cohort_query_api_call(resp, payload)
>>>>>>> 3edda3e7

    cohort_payload = {
        "folder": "/test_output",
        "project": "project-GXKBVGj09QxjGPkpGjz0BjPJ",
        "types": [
            "DatabaseQuery",
            "CohortBrowser"
        ],
        "details": {
            "databases": [
                "database-GYK2yg00vGPpzj7YGY3VJxb9"
            ],
            "dataset": {
                "$dnanexus_link": "record-GYK2zyQ0g1bx86fBp2X8KpjY"
            },
            "description": "",
            "filters": {
                "pheno_filters": {
                    "compound": [
                        {
                            "name": "phenotype",
                            "logic": "and",
                            "filters": {
                                "patient$patient_id": [
                                    {
                                        "condition": "in",
                                        "values": [
                                            "patient_1",
                                            "patient_2",
                                            "patient_3"
                                        ]
                                    }
                                ]
                            }
                        }
                    ],
                    "logic": "and"
                },  
                "logic": "and"
            },
            "schema": "create_cohort_schema",
            "sql": "SELECT `patient_1`.`patient_id` AS `patient_id` FROM `database_gyk2yg00vgppzj7ygy3vjxb9__create_cohort_pheno_database`.`patient` AS `patient_1` WHERE `patient_1`.`patient_id` IN ('patient_1', 'patient_2', 'patient_3')",
            "version": "3.0"
        },
        "close": True
    }

    
    new_record_response = dxpy.bindings.dxrecord.new_dxrecord(
        details=cohort_payload['details'],
        project=cohort_payload['project'],
        name=None,
        types=cohort_payload['types'],
        folder=cohort_payload['folder'],
        close=cohort_payload['close']
    )
    # Examine the dxrecord object
    print(new_record_response.describe())



class DXDataset(DXRecord):
    """
    A class to handle record objects of type Dataset.
    Inherits from DXRecord, but automatically populates default fields, details and properties.

    Attributes:
        All the same as DXRecord
        name - from record details
        description - from record details
        schema - from record details
        version - from record details
        descriptor - DXDatasetDescriptor object
    Functions
        get_descriptor - calls DXDatasetDescriptor(descriptor_dxfile) if descriptor is None
        get_dictionary - calls descriptor.get_dictionary

    """

    _record_type = "Dataset"

    def __init__(self, dxid=None, project=None):
        super(DXDataset, self).__init__(dxid, project)
        self.describe(default_fields=True, fields={"properties", "details"})
        assert self._record_type in self.types
        assert "descriptor" in self.details
        if is_dxlink(self.details["descriptor"]):
            self.descriptor_dxfile = DXFile(self.details["descriptor"], mode="rb")
        else:
            err_exit("%s : Invalid cohort or dataset" % self.details["descriptor"])
        self.descriptor = None
        self.name = self.details.get("name")
        self.description = self.details.get("description")
        self.schema = self.details.get("schema")
        self.version = self.details.get("version")

    def get_descriptor(self):
        if self.descriptor is None:
            self.descriptor = DXDatasetDescriptor(
                self.descriptor_dxfile, schema=self.schema
            )
        return self.descriptor

    def get_dictionary(self):
        if self.descriptor is None:
            self.get_descriptor()
        return self.descriptor.get_dictionary()


class DXDatasetDescriptor:
    """
    A class to represent a parsed descriptor of a Dataset record object.

    Attributes
        Representation of JSON object stored in descriptor file
    Functions
        get_dictionary - calls DXDatasetDictionary(descriptor)

    """

    def __init__(self, dxfile, **kwargs):
        python3_5_x = sys.version_info.major == 3 and sys.version_info.minor == 5

        with as_handle(dxfile, is_gzip=True, **kwargs) as f:
            if python3_5_x:
                jsonstr = f.read()
                if type(jsonstr) != str:
                    jsonstr = jsonstr.decode("utf-8")

                obj = json.loads(jsonstr, object_pairs_hook=collections.OrderedDict)
            else:
                obj = json.load(f, object_pairs_hook=collections.OrderedDict)

        for key in obj:
            setattr(self, key, obj[key])
        self.schema = kwargs.get("schema")

    def get_dictionary(self):
        return DXDatasetDictionary(self)


class DXDatasetDictionary:
    """
    A class to represent data, coding and entity dictionaries based on the descriptor.
    All 3 dictionaries will have the same internal representation as dictionaries of string to pandas dataframe.
    Attributes
        data - dictionary of entity name to pandas dataframe representing entity with fields, relationships, etc.
        entity - dictionary of entity name to pandas dataframe representing entity title, etc.
        coding - dictionary of coding name to pandas dataframe representing codes, their hierarchy (if applicable) and their meanings
    """

    def __init__(self, descriptor):
        self.data_dictionary = self.load_data_dictionary(descriptor)
        self.coding_dictionary = self.load_coding_dictionary(descriptor)
        self.entity_dictionary = self.load_entity_dictionary(descriptor)

    def load_data_dictionary(self, descriptor):
        """
        Processes data dictionary from descriptor
        """
        eblocks = collections.OrderedDict()
        join_path_to_entity_field = collections.OrderedDict()
        for entity_name in descriptor.model["entities"]:
            eblocks[entity_name] = self.create_entity_dframe(
                descriptor.model["entities"][entity_name],
                is_primary_entity=(
                    entity_name == descriptor.model["global_primary_key"]["entity"]
                ),
                global_primary_key=(descriptor.model["global_primary_key"]),
            )

            join_path_to_entity_field.update(
                self.get_join_path_to_entity_field_map(
                    descriptor.model["entities"][entity_name]
                )
            )

        edges = []
        for ji in descriptor.join_info:
            skip_edge = False

            for path in [ji["joins"][0]["to"], ji["joins"][0]["from"]]:
                if path not in join_path_to_entity_field:
                    skip_edge = True
                    break

            if not skip_edge:
                edges.append(self.create_edge(ji, join_path_to_entity_field))

        for edge in edges:
            source_eblock = eblocks.get(edge["source_entity"])
            if not source_eblock.empty:
                eb_row_idx = source_eblock["name"] == edge["source_field"]
                if eb_row_idx.sum() != 1:
                    raise ValueError("Invalid edge: " + str(edge))

                ref = source_eblock["referenced_entity_field"].values
                rel = source_eblock["relationship"].values
                ref[eb_row_idx] = "{}:{}".format(
                    edge["destination_entity"], edge["destination_field"]
                )
                rel[eb_row_idx] = edge["relationship"]

                source_eblock = source_eblock.assign(
                    relationship=rel, referenced_entity_field=ref
                )

        return eblocks

    def create_entity_dframe(self, entity, is_primary_entity, global_primary_key):
        """
        Returns DataDictionary pandas DataFrame for an entity.
        """
        required_columns = ["entity", "name", "type", "primary_key_type"]

        extra_cols = [
            "coding_name",
            "concept",
            "description",
            "folder_path",
            "is_multi_select",
            "is_sparse_coding",
            "linkout",
            "longitudinal_axis_type",
            "referenced_entity_field",
            "relationship",
            "title",
            "units",
        ]
        dataset_datatype_dict = {
            "integer": "integer",
            "double": "float",
            "date": "date",
            "datetime": "datetime",
            "string": "string",
        }
        dcols = {col: [] for col in required_columns + extra_cols}
        dcols["entity"] = [entity["name"]] * len(entity["fields"])
        dcols["referenced_entity_field"] = [""] * len(entity["fields"])
        dcols["relationship"] = [""] * len(entity["fields"])

        for field in entity["fields"]:
            # Field-level parameters
            field_dict = entity["fields"][field]
            dcols["name"].append(field_dict["name"])
            dcols["type"].append(dataset_datatype_dict[field_dict["type"]])
            dcols["primary_key_type"].append(
                ("global" if is_primary_entity else "local")
                if (
                    entity["primary_key"]
                    and field_dict["name"] == entity["primary_key"]
                )
                else ""
            )
            # Optional cols to be filled in with blanks regardless
            dcols["coding_name"].append(
                field_dict["coding_name"] if field_dict["coding_name"] else ""
            )
            dcols["concept"].append(field_dict["concept"])
            dcols["description"].append(field_dict["description"])
            dcols["folder_path"].append(
                " > ".join(field_dict["folder_path"])
                if ("folder_path" in field_dict.keys() and field_dict["folder_path"])
                else ""
            )
            dcols["is_multi_select"].append(
                "yes" if field_dict["is_multi_select"] else ""
            )
            dcols["is_sparse_coding"].append(
                "yes" if field_dict["is_sparse_coding"] else ""
            )
            dcols["linkout"].append(field_dict["linkout"])
            dcols["longitudinal_axis_type"].append(
                field_dict["longitudinal_axis_type"]
                if field_dict["longitudinal_axis_type"]
                else ""
            )
            dcols["title"].append(field_dict["title"])
            dcols["units"].append(field_dict["units"])

        try:
            dframe = pd.DataFrame(dcols)
        except ValueError as exc:
            raise exc

        return dframe

    def get_join_path_to_entity_field_map(self, entity):
        """
        Returns map with "database$table$column", "unique_database$table$column",
        as keys and values are (entity, field)
        """
        join_path_to_entity_field = collections.OrderedDict()
        for field in entity["fields"]:
            field_value = entity["fields"][field]["mapping"]
            db_tb_col_path = "{}${}${}".format(
                field_value["database_name"],
                field_value["table"],
                field_value["column"],
            )
            join_path_to_entity_field[db_tb_col_path] = (entity["name"], field)

            if field_value["database_unique_name"] and database_unique_name_regex.match(
                field_value["database_unique_name"]
            ):
                unique_db_tb_col_path = "{}${}${}".format(
                    field_value["database_unique_name"],
                    field_value["table"],
                    field_value["column"],
                )
                join_path_to_entity_field[unique_db_tb_col_path] = (
                    entity["name"],
                    field,
                )
            elif (
                field_value["database_name"]
                and field_value["database_id"]
                and database_id_regex.match(field_value["database_name"])
            ):
                unique_db_name = "{}__{}".format(
                    field_value["database_id"].replace("-", "_").lower(),
                    field_value["database_name"],
                )
                join_path_to_entity_field[unique_db_name] = (entity["name"], field)
        return join_path_to_entity_field

    def create_edge(self, join_info_joins, join_path_to_entity_field):
        """
        Convert an item join_info to an edge. Returns ordereddict.
        """
        edge = collections.OrderedDict()
        column_to = join_info_joins["joins"][0]["to"]
        column_from = join_info_joins["joins"][0]["from"]
        edge["source_entity"], edge["source_field"] = join_path_to_entity_field[
            column_to
        ]
        (
            edge["destination_entity"],
            edge["destination_field"],
        ) = join_path_to_entity_field[column_from]
        edge["relationship"] = join_info_joins["relationship"]
        return edge

    def load_coding_dictionary(self, descriptor):
        """
        Processes coding dictionary from descriptor
        """
        cblocks = collections.OrderedDict()
        for entity in descriptor.model["entities"]:
            for field in descriptor.model["entities"][entity]["fields"]:
                coding_name_value = descriptor.model["entities"][entity]["fields"][
                    field
                ]["coding_name"]
                if coding_name_value and coding_name_value not in cblocks:
                    cblocks[coding_name_value] = self.create_coding_name_dframe(
                        descriptor.model, entity, field, coding_name_value
                    )
        return cblocks

    def create_coding_name_dframe(self, model, entity, field, coding_name_value):
        """
        Returns CodingDictionary pandas DataFrame for a coding_name.
        """
        dcols = {}
        if model["entities"][entity]["fields"][field]["is_hierarchical"]:
            displ_ord = 0

            def unpack_hierarchy(nodes, parent_code, displ_ord):
                """Serialize the node hierarchy by depth-first traversal.

                Yields: tuples of (code, parent_code)
                """
                for node in nodes:
                    if isinstance(node, dict):
                        next_parent_code, child_nodes = next(iter(node.items()))
                        # internal: unpack recursively
                        displ_ord += 1
                        yield next_parent_code, parent_code, displ_ord
                        for deep_node, deep_parent, displ_ord in unpack_hierarchy(
                            child_nodes, next_parent_code, displ_ord
                        ):
                            yield (deep_node, deep_parent, displ_ord)
                    else:
                        # terminal: serialize
                        displ_ord += 1
                        yield (node, parent_code, displ_ord)

            all_codes, parents, displ_ord = zip(
                *unpack_hierarchy(
                    model["codings"][coding_name_value]["display"], "", displ_ord
                )
            )
            dcols.update(
                {
                    "code": all_codes,
                    "parent_code": parents,
                    "meaning": [
                        model["codings"][coding_name_value]["codes_to_meanings"][c]
                        for c in all_codes
                    ],
                    "concept": [
                        model["codings"][coding_name_value]["codes_to_concepts"][c]
                        if (
                            model["codings"][coding_name_value]["codes_to_concepts"]
                            and c
                            in model["codings"][coding_name_value][
                                "codes_to_concepts"
                            ].keys()
                        )
                        else None
                        for c in all_codes
                    ],
                    "display_order": displ_ord,
                }
            )

        else:
            # No hierarchy; just unpack the codes dictionary
            codes, meanings = zip(
                *model["codings"][coding_name_value]["codes_to_meanings"].items()
            )
            if model["codings"][coding_name_value]["codes_to_concepts"]:
                codes, concepts = zip(
                    *model["codings"][coding_name_value]["codes_to_concepts"].items()
                )
            else:
                concepts = [None] * len(codes)
            display_order = [
                int(model["codings"][coding_name_value]["display"].index(c) + 1)
                for c in codes
            ]
            dcols.update(
                {
                    "code": codes,
                    "meaning": meanings,
                    "concept": concepts,
                    "display_order": display_order,
                }
            )

        dcols["coding_name"] = [coding_name_value] * len(dcols["code"])

        try:
            dframe = pd.DataFrame(dcols)
        except ValueError as exc:
            raise exc

        return dframe

    def load_entity_dictionary(self, descriptor):
        """
        Processes entity dictionary from descriptor
        """
        entity_dictionary = collections.OrderedDict()
        for entity_name in descriptor.model["entities"]:
            entity = descriptor.model["entities"][entity_name]
            entity_dictionary[entity_name] = pd.DataFrame.from_dict(
                [
                    {
                        "entity": entity_name,
                        "entity_title": entity.get("entity_title"),
                        "entity_label_singular": entity.get("entity_label_singular"),
                        "entity_label_plural": entity.get("entity_label_plural"),
                        "entity_description": entity.get("entity_description"),
                    }
                ]
            )
        return entity_dictionary

    def write(
        self, output_file_data="", output_file_entity="", output_file_coding="", sep=","
    ):
        """
        Create CSV files with the contents of the dictionaries.
        """
        csv_opts = dict(
            sep=sep,
            header=True,
            index=False,
            na_rep="",
        )

        def sort_dataframe_columns(dframe, required_columns):
            """Sort dataframe columns alphabetically but with `required_columns` first."""
            extra_cols = dframe.columns.difference(required_columns)
            sorted_cols = list(required_columns) + extra_cols.sort_values().tolist()
            return dframe.loc[:, sorted_cols]

        def as_dataframe(ord_dict_of_df, required_columns):
            """Join all blocks into a pandas DataFrame."""
            df = pd.concat([b for b in ord_dict_of_df.values()], sort=False)
            return sort_dataframe_columns(df, required_columns)

        if self.data_dictionary:
            data_dframe = as_dataframe(
                self.data_dictionary,
                required_columns=["entity", "name", "type", "primary_key_type"],
            )
            data_dframe.to_csv(output_file_data, **csv_opts)

        if self.coding_dictionary:
            coding_dframe = as_dataframe(
                self.coding_dictionary,
                required_columns=["coding_name", "code", "meaning"],
            )
            coding_dframe.to_csv(output_file_coding, **csv_opts)

        if self.entity_dictionary:
            entity_dframe = as_dataframe(
                self.entity_dictionary, required_columns=["entity", "entity_title"]
            )
            entity_dframe.to_csv(output_file_entity, **csv_opts)<|MERGE_RESOLUTION|>--- conflicted
+++ resolved
@@ -1209,19 +1209,11 @@
         err_exit(str(err))
     # Input cohort IDs have been succesfully validated    
 
-<<<<<<< HEAD
-    #entity = 'ENTITY'
-    #field = 'FIELD'
-    #cohort_filter = {}
-    #cohort_payload = cohort_final_payload(samples, entity, field, cohort_filter, from_project)
-    #sql = cohort_query_api_call(resp, payload)
-=======
     entity = rec_descriptor.model["global_primary_key"]["entity"]
     field = rec_descriptor.model["global_primary_key"]["field"]
     filters = resp.get("filters", {})
     payload = cohort_final_payload(samples, entity, field, filters, from_project)
     sql = cohort_query_api_call(resp, payload)
->>>>>>> 3edda3e7
 
     cohort_payload = {
         "folder": "/test_output",
