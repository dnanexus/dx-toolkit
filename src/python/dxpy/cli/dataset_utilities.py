#!/usr/bin/env python
# -*- coding: utf-8 -*-
#
# Copyright (C) 2022 DNAnexus, Inc.
#
# This file is part of dx-toolkit (DNAnexus platform client libraries).
#
#   Licensed under the Apache License, Version 2.0 (the "License"); you may not
#   use this file except in compliance with the License. You may obtain a copy
#   of the License at
#
#       http://www.apache.org/licenses/LICENSE-2.0
#
#   Unless required by applicable law or agreed to in writing, software
#   distributed under the License is distributed on an "AS IS" BASIS, WITHOUT
#   WARRANTIES OR CONDITIONS OF ANY KIND, either express or implied. See the
#   License for the specific language governing permissions and limitations
#   under the License.

from __future__ import print_function, unicode_literals, division, absolute_import

import sys
import collections
import json
import os
import re
import csv
import dxpy
import codecs
import subprocess
from ..utils.printing import fill
from ..bindings import DXRecord
from ..bindings.dxdataobject_functions import is_dxlink
from ..bindings.dxfile import DXFile
from ..utils.resolver import resolve_existing_path, is_hashid, ResolutionError
from ..utils.file_handle import as_handle
from ..exceptions import (
    err_exit,
    PermissionDenied,
    InvalidInput,
    InvalidState,
    ResourceNotFound,
    default_expected_exceptions,
)

from ..dx_extract_utils.filter_to_payload import validate_JSON, final_payload
from ..dx_extract_utils.input_validation_somatic import validate_somatic_filter
from ..dx_extract_utils.somatic_filter_payload import somatic_final_payload

from ..bindings.apollo.cmd_line_options_validator import ValidateArgsBySchema
from ..bindings.apollo.path_validator import PathValidator
from ..bindings.apollo.dataset import Dataset
from ..bindings.apollo.input_arguments_validation_schemas import EXTRACT_ASSAY_EXPRESSION_INPUT_ARGS_SCHEMA
from ..bindings.apollo.ValidateJSONbySchema import JSONValidator
from ..bindings.apollo.assay_filtering_json_schemas import EXTRACT_ASSAY_EXPRESSION_JSON_SCHEMA
from ..bindings.apollo.assay_filtering_conditions import EXTRACT_ASSAY_EXPRESSION_FILTERING_CONDITIONS
from ..bindings.apollo.vizserver_filters_from_json_parser import JSONFiltersValidator
from ..bindings.apollo.vizserver_payload_builder import VizPayloadBuilder

from .help_messages import EXTRACT_ASSAY_EXPRESSION_JSON_HELP

database_unique_name_regex = re.compile("^database_\w{24}__\w+$")
database_id_regex = re.compile("^database-\\w{24}$")


def resolve_validate_path(path):
    project, folder_path, entity_result = resolve_existing_path(path)

    if project is None:
        raise ResolutionError(
            'Unable to resolve "'
            + path
            + '" to a data object or folder name in a project'
        )
    elif project != entity_result["describe"]["project"]:
        raise ResolutionError(
            'Unable to resolve "'
            + path
            + "\" to a data object or folder name in '"
            + project
            + "'"
        )

    if entity_result["describe"]["class"] != "record":
        err_exit(
            "%s : Invalid path. The path must point to a record type of cohort or dataset"
            % entity_result["describe"]["class"]
        )

    try:
        resp = dxpy.DXHTTPRequest(
            "/" + entity_result["id"] + "/visualize",
            {"project": project, "cohortBrowser": False},
        )
    except PermissionDenied:
        err_exit("Insufficient permissions", expected_exceptions=(PermissionDenied,))
    except (InvalidInput, InvalidState):
        err_exit(
            "%s : Invalid cohort or dataset" % entity_result["id"],
            expected_exceptions=(
                InvalidInput,
                InvalidState,
            ),
        )
    except Exception as details:
        err_exit(str(details))

    if resp["datasetVersion"] != "3.0":
        err_exit(
            "%s : Invalid version of cohort or dataset. Version must be 3.0"
            % resp["datasetVersion"]
        )

    if ("Dataset" in resp["recordTypes"]) or ("CohortBrowser" in resp["recordTypes"]):
        dataset_project = resp["datasetRecordProject"]
    else:
        err_exit(
            "%s : Invalid path. The path must point to a record type of cohort or dataset"
            % resp["recordTypes"]
        )

    return project, entity_result, resp, dataset_project


def raw_query_api_call(resp, payload):
    resource_val = resp["url"] + "/viz-query/3.0/" + resp["dataset"] + "/raw-query"
    try:
        resp_raw_query = dxpy.DXHTTPRequest(
            resource=resource_val, data=payload, prepend_srv=False
        )

    except Exception as details:
        err_exit(str(details))
    sql_results = resp_raw_query["sql"] + ";"
    return sql_results


def raw_api_call(resp, payload, sql_message=True):
    resource_val = resp["url"] + "/data/3.0/" + resp["dataset"] + "/raw"
    try:
        resp_raw = dxpy.DXHTTPRequest(
            resource=resource_val, data=payload, prepend_srv=False
        )
        if "error" in resp_raw.keys():
            if resp_raw["error"]["type"] == "InvalidInput":
                err_message = "Insufficient permissions due to the project policy.\n" + resp_raw["error"]["message"]
                
            elif sql_message and resp_raw["error"]["type"] == "QueryTimeOut":

                err_message = "Please consider using `--sql` option to generate the SQL query and query via a private compute cluster.\n" + resp_raw["error"]["message"]        
            elif resp_raw["error"]["type"] == "QueryBuilderError" and resp_raw["error"]["details"] == "rsid exists in request filters without rsid entries in rsid_lookup_table.":
                err_message = "At least one rsID provided in the filter is not present in the provided dataset or cohort"
            else:
                err_message = resp_raw["error"]
            err_exit(str(err_message))
    except Exception as details:
        err_exit(str(details))
    return resp_raw


def extract_dataset(args):
    """
    Retrieves the data or generates SQL to retrieve the data from a dataset or cohort for a set of entity.fields. Additionally, the dataset’s dictionary can be extracted independently or in conjunction with data.
    """
    if (
        not args.dump_dataset_dictionary
        and not args.list_fields
        and not args.list_entities
        and args.fields is None
    ):
        err_exit(
            "Must provide at least one of the following options: --fields, --dump-dataset-dictionary, --list-fields, --list-entities"
        )

    listing_restricted = {
        "dump_dataset_dictionary": False,
        "sql": False,
        "fields": None,
        "output": None,
        "delim": ",",
    }

    def check_options(args, restricted):
        error_list = []
        for option, value in restricted.items():
            if args.__dict__[option] != value:
                error_list.append("--{}".format(option.replace("_", "-")))
        return error_list

    if args.list_fields:
        listing_restricted["list_entities"] = False
        error_list = check_options(args, listing_restricted)
        if error_list:
            err_exit("--list-fields cannot be specified with: {}".format(error_list))

    if args.list_entities:
        listing_restricted["list_fields"] = False
        listing_restricted["entities"] = None
        error_list = check_options(args, listing_restricted)
        if error_list:
            err_exit("--list-entities cannot be specified with: {}".format(error_list))

    delimiter = str(codecs.decode(args.delim, "unicode_escape"))
    if len(delimiter) == 1 and delimiter != '"':
        if delimiter == ",":
            out_extension = ".csv"
        elif delimiter == "\t":
            out_extension = ".tsv"
        else:
            out_extension = ".txt"
    else:
        err_exit("Invalid delimiter specified")

    project, entity_result, resp, dataset_project = resolve_validate_path(args.path)

    dataset_id = resp["dataset"]
    out_directory = ""
    out_file_field = ""
    print_to_stdout = False
    files_to_check = []
    file_already_exist = []

    def _check_system_python_version():
        python_version = sys.version_info[:3]
        # Set python version range
        # python_range = 0 for python_version>="3.7"
        # python_range = 1 for python_version>="3.5.3" and python_version<"3.7"
        # python_range = 2 for python_version<"3.5.3"
        if python_version >= (3, 7):
            python_range = "0"
        elif python_version >= (3, 5, 3):
            python_range = "1"
        else:
            python_range = "2"
        return python_range

    def _check_pandas_version(
        python_range, current_pandas_version, pandas_version_range
    ):
        # Valid pandas versions based on python versions
        # python_range = 0; python_version>="3.7"; Valid pandas version: pandas==1.3.5
        # python_range = 1; python_version>="3.5.3" and python_version<"3.7"; Valid pandas version: pandas>=0.23.3,<=0.25.3
        # python_range = 2; python_version<"3.5.3"; Valid pandas version: pandas>=0.23.3,< 0.25.0
        system_pandas_version = tuple(map(int, current_pandas_version.split(".")))
        if (
            (python_range == "0" and system_pandas_version == (1, 3, 5))
            or (
                python_range == "1"
                and ((0, 25, 3) >= system_pandas_version >= (0, 23, 3))
            )
            or (
                python_range == "2"
                and ((0, 25, 0) > system_pandas_version >= (0, 23, 3))
            )
        ):
            pass
        else:
            print(
                "Warning: For '-ddd' usage, the recommended pandas version is {}. The installed version of pandas is {}. It is recommended to update pandas. For example, 'pip/pip3 install -I pandas==X.X.X' where X.X.X is {}.".format(
                    pandas_version_range, current_pandas_version, pandas_version_range
                )
            )

    if args.dump_dataset_dictionary:
        global pd
        pandas_version_dictionary = {
            "0": "'1.3.5'",
            "1": ">= '0.23.3' and <= '0.25.3'",
            "2": ">= '0.23.3' and < '0.25.0'",
        }
        python_range = _check_system_python_version()
        try:
            import pandas as pd

            current_pandas_version = pd.__version__
            _check_pandas_version(
                python_range,
                current_pandas_version,
                pandas_version_dictionary[python_range],
            )
        except ImportError as e:
            err_exit(
                "'-ddd' requires the use of pandas, which is not currently installed. Please install pandas to a version {}. For example, 'pip/pip3 install -I pandas==X.X.X' where X.X.X is {}.".format(
                    pandas_version_dictionary[python_range],
                    pandas_version_dictionary[python_range],
                )
            )

        if args.output is None:
            out_directory = os.getcwd()
        elif args.output == "-":
            print_to_stdout = True
        elif os.path.exists(args.output):
            if os.path.isdir(args.output):
                out_directory = args.output
            else:
                err_exit(
                    "Error: When using -ddd, --output must be an existing directory"
                )
        else:
            err_exit("Error: When using -ddd, --output must be an existing directory")

        if print_to_stdout:
            output_file_data = sys.stdout
            output_file_coding = sys.stdout
            output_file_entity = sys.stdout
        else:
            output_file_data = os.path.join(
                out_directory, resp["recordName"] + ".data_dictionary" + out_extension
            )
            output_file_coding = os.path.join(
                out_directory, resp["recordName"] + ".codings" + out_extension
            )
            output_file_entity = os.path.join(
                out_directory, resp["recordName"] + ".entity_dictionary" + out_extension
            )
            files_to_check = [output_file_data, output_file_coding, output_file_entity]

    if args.fields:
        if args.sql:
            file_name_suffix = ".data.sql"
        else:
            file_name_suffix = out_extension

        if args.output is None:
            out_directory = os.getcwd()
            out_file_field = os.path.join(
                out_directory, resp["recordName"] + file_name_suffix
            )
            files_to_check.append(out_file_field)
        elif args.output == "-":
            print_to_stdout = True
        elif os.path.exists(args.output):
            if os.path.isdir(args.output):
                out_directory = args.output
                out_file_field = os.path.join(
                    out_directory, resp["recordName"] + file_name_suffix
                )
                files_to_check.append(out_file_field)
            else:
                file_already_exist.append(args.output)
        elif os.path.exists(os.path.dirname(args.output)) or not os.path.dirname(
            args.output
        ):
            out_file_field = args.output
        else:
            err_exit(
                "Error: {path} could not be found".format(
                    path=os.path.dirname(args.output)
                )
            )

    for file in files_to_check:
        if os.path.exists(file):
            file_already_exist.append(file)

    if file_already_exist:
        err_exit("Error: path already exists {path}".format(path=file_already_exist))

    rec_descriptor = DXDataset(dataset_id, project=dataset_project).get_descriptor()
    if args.fields is not None:
        fields_list = "".join(args.fields).split(",")
        error_list = []
        for entry in fields_list:
            entity_field = entry.split(".")
            if len(entity_field) < 2:
                error_list.append(entry)
            elif (
                entity_field[0] not in rec_descriptor.model["entities"].keys()
                or entity_field[1]
                not in rec_descriptor.model["entities"][entity_field[0]][
                    "fields"
                ].keys()
            ):
                error_list.append(entry)

        if error_list:
            err_exit("The following fields cannot be found: %s" % error_list)

        payload = {
            "project_context": project,
            "fields": [{item: "$".join(item.split("."))} for item in fields_list],
        }
        if "CohortBrowser" in resp["recordTypes"]:
            if resp.get("baseSql"):
                payload["base_sql"] = resp.get("baseSql")
            payload["filters"] = resp["filters"]

        if args.sql:
            sql_results = raw_query_api_call(resp, payload)
            if print_to_stdout:
                print(sql_results)
            else:
                with open(out_file_field, "w") as f:
                    print(sql_results, file=f)
        else:
            resp_raw = raw_api_call(resp, payload)
            csv_from_json(
                out_file_name=out_file_field,
                print_to_stdout=print_to_stdout,
                sep=delimiter,
                raw_results=resp_raw["results"],
                column_names=fields_list,
            )

    elif args.sql:
        err_exit("`--sql` passed without `--fields`")

    if args.dump_dataset_dictionary:
        rec_dict = rec_descriptor.get_dictionary()
        write_ot = rec_dict.write(
            output_file_data=output_file_data,
            output_file_entity=output_file_entity,
            output_file_coding=output_file_coding,
            sep=delimiter,
        )

    # Listing section
    if args.list_entities or args.list_fields:
        # Retrieve entity names, titles and main entity
        entity_names_and_titles, _main_entity = retrieve_entities(rec_descriptor.model)
        # List entities
        if args.list_entities:
            print("\n".join(entity_names_and_titles))
        # List fields
        if args.list_fields:
            list_fields(rec_descriptor.model, _main_entity, args)


def get_assay_info(rec_descriptor, assay_type):
    assay_list = rec_descriptor.assays
    selected_type_assays = []
    other_assays = []
    if not assay_list:
        err_exit("No valid assays in the dataset.")
    else:
        for a in assay_list:
            if a["generalized_assay_model"] == assay_type:
                selected_type_assays.append(a)
            else:
                other_assays.append(a)
    return (selected_type_assays, other_assays)


#### Validate json filters ####
def json_validation_function(filter_type, args):
    filter_arg = "args.retrieve_" + filter_type
    filter_value = str(vars(args)["retrieve_" + filter_type])
    filter = {}
    if filter_value.endswith(".json"):
        if os.path.isfile(filter_value):
            if os.stat(filter_value).st_size == 0:
                err_exit(
                    'No filter given for --retrieve-{filter_type} or JSON for "--retrieve-{filter_type}" does not contain valid filter information.'.format(
                        filter_type=filter_type
                    )
                )
            else:
                with open(filter_value, "r") as json_file:
                    try:
                        filter = json.load(json_file)
                    except Exception as json_error:
                        err_exit(
                            "JSON for variant filters is malformatted.",
                            expected_exceptions=default_expected_exceptions,
                        )
        else:
            err_exit(
                "JSON file {filter_json} provided does not exist".format(
                    filter_json=filter_value
                )
            )
    else:
        if filter_value == "{}":
            err_exit(
                'No filter given for --retrieve-{filter_type} or JSON for "--retrieve-{filter_type}" does not contain valid filter information.'.format(
                    filter_type=filter_type
                )
            )
        else:
            try:
                filter = json.loads(filter_value)
            except Exception as json_error:
                err_exit(
                    "JSON for variant filters is malformatted.",
                    expected_exceptions=default_expected_exceptions,
                )

    if filter_type in ["allele", "annotation", "genotype"]:
        validate_JSON(filter, filter_type)
    elif filter_type in ["variant"]:
        validate_somatic_filter(filter, filter_type)

    return filter
   

def retrieve_meta_info(resp, project_id, assay_id, assay_name, print_to_stdout, out_file_name):
    table = "vcf_meta_information_unique"
    columns = ["Field", "ID", "Type", "Number", "Description"]
    payload = {
        "project_context": project_id,
        "fields": [
            {column: "$".join((table, column))} for column in columns
        ],
        "is_cohort": False,
        "variant_browser": {
            "name": assay_name,
            "id": assay_id,
        },
    }
    resp_raw = raw_api_call(resp, payload, sql_message=False)

    csv_from_json(
        out_file_name=out_file_name,
        print_to_stdout=print_to_stdout,
        sep="\t",
        raw_results=resp_raw["results"],
        column_names=columns,
    )


def assign_output_method(args, record_name, friendly_assay_type):
    #### Decide output method based on --output and --sql ####
    if args.sql:
        file_name_suffix = ".data.sql"
    elif friendly_assay_type == 'somatic' and args.retrieve_meta_info:
        file_name_suffix = ".vcf_meta_info.txt"
    else:
        file_name_suffix = ".tsv"
    file_already_exist = []
    files_to_check = []
    out_file = ""

    print_to_stdout = False
    if args.output is None:
        out_directory = os.getcwd()
        out_file = os.path.join(out_directory, record_name + file_name_suffix)
        files_to_check.append(out_file)
    elif args.output == "-":
        print_to_stdout = True
    elif os.path.exists(args.output):
        if os.path.isdir(args.output):
            err_exit("--output should be a file, not a directory.")
        else:
            file_already_exist.append(args.output)
    elif os.path.exists(os.path.dirname(args.output)) or not os.path.dirname(
        args.output
    ):
        out_file = args.output
    else:
        err_exit(
            "Error: {path} could not be found".format(path=os.path.dirname(args.output))
        )

    for file in files_to_check:
        if os.path.exists(file):
            file_already_exist.append(file)

    if file_already_exist:
        err_exit("Cannot specify the output to be an existing file.")
    return out_file, print_to_stdout

def get_assay_name_info(
    list_assays, assay_name, path, friendly_assay_type, rec_descriptor
):
    """
    Generalized function for determining assay name and reference genome
    """
    if friendly_assay_type == "germline":
        assay_type = "genetic_variant"
    elif friendly_assay_type == "somatic":
        assay_type = "somatic_variant"

    #### Get names of genetic assays ####
    if list_assays:
        (target_assays, other_assays) = get_assay_info(
            rec_descriptor, assay_type=assay_type
        )
        if not target_assays:
            err_exit("There's no {} assay in the dataset provided.").format(assay_type)
        else:
            for a in target_assays:
                print(a["name"])
            sys.exit(0)

    #### Decide which assay is to be queried and which ref genome is to be used ####
    (target_assays, other_assays) = get_assay_info(
        rec_descriptor, assay_type=assay_type
    )

    target_assay_names = [ga["name"] for ga in target_assays]
    target_assay_ids = [ga["uuid"] for ga in target_assays]
    other_assay_names = [oa["name"] for oa in other_assays]
    # other_assay_ids = [oa["uuid"] for oa in other_assays]

    if target_assay_names and target_assay_ids:
        selected_assay_name = target_assay_names[0]
        selected_assay_id = target_assay_ids[0]
    else:
        err_exit("There's no {} assay in the dataset provided.").format(
            friendly_assay_type
        )
    if assay_name:
        if assay_name not in list(target_assay_names):
            if assay_name in list(other_assay_names):
                err_exit(
                    "This is not a valid assay. For valid assays accepted by the function, `extract_assay {}`, please use the --list-assays flag.".format(
                        friendly_assay_type
                    )
                )
            else:
                err_exit(
                    "Assay {assay_name} does not exist in the {path}.".format(
                        assay_name=assay_name, path=path
                    )
                )
        else:
            selected_assay_name = assay_name
            for ga in target_assays:
                if ga["name"] == assay_name:
                    selected_assay_id = ga["uuid"]
    
    if friendly_assay_type == "germline":
        selected_ref_genome = "GRCh38.92"
        for a in target_assays:
            if a["name"] == selected_assay_name and a["reference_genome"]:
                selected_ref_genome = a["reference_genome"]["name"].split(".", 1)[1]
    elif friendly_assay_type == "somatic":
        selected_ref_genome = ""
        for a in target_assays:
            if a["name"] == selected_assay_name and a["reference"]:
                selected_ref_genome = a["reference"]["name"] + "." + a["reference"]["annotation_source_version"]

    return(selected_assay_name, selected_assay_id, selected_ref_genome)


def comment_fill(string, comment_string='#  ', **kwargs):
    width_adjustment = kwargs.pop('width_adjustment', 0) - len(comment_string)
    return re.sub('^', comment_string, fill(string, width_adjustment=width_adjustment, **kwargs), flags=re.MULTILINE)


def extract_assay_germline(args):
    """
    Retrieve the selected data or generate SQL to retrieve the data from an genetic variant assay in a dataset or cohort based on provided rules.
    """
    ######## Input combination validation ########
    filter_given = False
    if args.retrieve_allele or args.retrieve_annotation or args.retrieve_genotype:
        filter_given = True
    #### Check if valid options are passed with the --json-help flag ####
    if args.json_help:
        if not filter_given:
            err_exit(
                'Please specify one of the following: --retrieve-allele, --retrieve-genotype or --retrieve-annotation" for details on the corresponding JSON template and filter definition.'
            )
        elif args.list_assays or args.assay_name or args.sql or args.output:
            err_exit(
                "Please check to make sure the parameters are set properly. --json-help cannot be specified with options other than --retrieve-annotation/--retrieve-allele/--retrieve-genotype."
            )
    #### Validate that other arguments are not passed with --list-assays ####
    if args.list_assays:
        if args.sql:
            err_exit("The flag, --sql, cannot be used with --list-assays.")
        elif args.output:
            err_exit(
                'When --list-assays is specified, output is to STDOUT. "--output" may not be supplied.'
            )
        elif filter_given:
            err_exit("--list-assays cannot be presented with other options.")

    #### Check if the retrieve options are passed correctly, print help if needed ####
    if args.retrieve_allele:
        if args.json_help:
            print(
                comment_fill('Filters and respective definitions', comment_string='# ') + '\n#\n' +
                comment_fill('rsid: rsID associated with an allele or set of alleles. If multiple values are provided, the conditional search will be, "OR." For example, ["rs1111", "rs2222"], will search for alleles which match either "rs1111" or "rs2222". String match is case sensitive.') + '\n#\n' +
                comment_fill('type: Type of allele. Accepted values are "SNP", "Ins", "Del", "Mixed". If multiple values are provided, the conditional search will be, "OR." For example, ["SNP", "Ins"], will search for variants which match either "SNP" or "Ins". String match is case sensitive.') + '\n#\n' +
                comment_fill('dataset_alt_af: Dataset alternate allele frequency, a json object with empty content or two sets of key/value pair: {min: 0.1, max:0.5}. Accepted numeric value for each key is between and including 0 and 1.  If a user does not want to apply this filter but still wants this information in the output, an empty json object should be provided.') + '\n#\n' +
                comment_fill('gnomad_alt_af: gnomAD alternate allele frequency. a json object with empty content or two sets of key/value pair: {min: 0.1, max:0.5}. Accepted value for each key is between 0 and 1. If a user does not want to apply this filter but still wants this information in the output, an empty json object should be provided.') + '\n#\n' +
                comment_fill('location: Genomic range in the reference genome where the starting position of alleles fall into. If multiple values are provided in the list, the conditional search will be, "OR." String match is case sensitive.') + '\n#\n' +
                comment_fill('JSON filter template for --retrieve-allele', comment_string='# ') + '\n' +
'{\n  "rsid": ["rs11111", "rs22222"],\n  "type": ["SNP", "Del", "Ins"],\n  "dataset_alt_af": {"min": 0.001, "max": 0.05},\n  "gnomad_alt_af": {"min": 0.001, "max": 0.05},\n  "location": [\n    {\n      "chromosome": "1",\n      "starting_position": "10000",\n      "ending_position": "20000"\n    },\n    {\n      "chromosome": "X",\n      "starting_position": "500",\n      "ending_position": "1700"\n    }\n  ]\n}'
            )
            sys.exit(0)
    elif args.retrieve_annotation:
        if args.json_help:
            print(
                comment_fill('Filters and respective definitions', comment_string='# ') + '\n#\n' +
                comment_fill('allele_id: ID of an allele for which annotations should be returned. If multiple values are provided, annotations for any alleles that match one of the values specified will be listed. For example, ["1_1000_A_T", "1_1010_C_T"], will search for annotations of alleles which match either "1_1000_A_T" or ""1_1010_C_T". String match is case insensitive.') + '\n#\n' +
                comment_fill('gene_name: Gene name of the annotation. A list of gene names whose annotations will be returned. If multiple values are provided, the conditional search will be, "OR." For example, ["BRCA2", "ASPM"], will search for annotations which match either "BRCA2" or "ASPM". String match is case insensitive.') + '\n#\n' +
                comment_fill('gene_id: Ensembl gene ID (ENSG) of the annotation. If multiple values are provided, the conditional search will be, "OR." For example, ["ENSG00000302118", "ENSG00004000504"], will search for annotations which match either "ENSG00000302118" or "ENSG00004000504". String match is case insensitive.') + '\n#\n' +
                comment_fill('feature_id: Ensembl feature id (ENST) where the range overlaps with the variant. Currently, only  coding transcript IDs are searched. If multiple values are provided, the conditional search will be, "OR." For example, ["ENST00000302118.5", "ENST00004000504.1"], will search for annotations which match either "ENST00000302118.5" or "ENST00004000504.1". String match is case insensitive.') + '\n#\n' +
                comment_fill('consequences: Consequence as recorded in the annotation. If multiple values are provided, the conditional search will be, "OR." For example, ["5_prime_UTR_variant", "3_prime_UTR_variant"], will search for annotations which match either "5 prime UTR variant" or "3 prime UTR variant". String match is case sensitive. For all supported consequences terms, please refer to snpeff: http://pcingola.github.io/SnpEff/se_inputoutput/#effect-prediction-details (Effect Seq. Ontology column). This filter cannot be specified by itself, and must be included with at least one of the following filters: "gene_id", "gene_name",or "feature_id".') + '\n#\n' +
                comment_fill('putative_impact: Putative impact as recorded in the annotation. Possible values are [ "HIGH", "MODERATE", "LOW", "MODIFIER"]. If multiple values are provided, the conditional search will be, "OR." For example, ["MODIFIER", "HIGH"], will search for annotations which match either "MODIFIER" or "HIGH". String match is case insensitive. For all supported terms, please refer to snpeff: http://pcingola.github.io/SnpEff/se_inputoutput/#impact-prediction. This filter cannot be specified by itself, and must be included with at least one of the following filters: "gene_id", "gene_name", or "transcript_id".') + '\n#\n' +
                comment_fill('hgvs_c: HGVS (DNA) code of the annotation. If multiple values are provided, the conditional search will be, "OR." For example, ["c.-49A>G", "c.-20T>G"], will search for annotations which match either "c.-49A>G" or "c.-20T>G". String match is case sensitive.') + '\n#\n' +
                comment_fill('hgvs_p: HGVS (Protein) code of the annotation. If multiple values are provided, the conditional search will be, "OR." For example, ["p.Gly2Asp", "p.Aps2Gly"], will search for annotations which match either "p.Gly2Asp" or "p.Aps2Gly". String match is case sensitive.') + '\n#\n' +
                comment_fill('JSON filter template for --retrieve-annotation', comment_string='# ') + '\n' +
                '{\n  "allele_id":["1_1000_A_T","2_1000_G_C"],\n  "gene_name": ["BRCA2"],\n  "gene_id": ["ENST00000302118"],\n  "feature_id": ["ENST00000302118.5"],\n  "consequences": ["5 prime UTR variant"],\n  "putative_impact": ["MODIFIER"],\n  "hgvs_c": ["c.-49A>G"],\n  "hgvs_p": ["p.Gly2Asp"]\n}'
            )
            sys.exit(0)
    elif args.retrieve_genotype:
        if args.json_help:
            print(
                comment_fill('Filters and respective definitions', comment_string='# ') + '\n#\n' +
                comment_fill('allele_id: ID(s) of one or more alleles for which sample genotypes will be returned. If multiple values are provided, any samples having at least one allele that match any of the values specified will be listed. For example, ["1_1000_A_T", "1_1010_C_T"], will search for samples with at least one allele matching either "1_1000_A_T" or "1_1010_C_T". String match is case insensitive.') + '\n#\n' +
                comment_fill('sample_id: Optional, one or more sample IDs for which sample genotypes will be returned. If the provided object is a cohort, this further intersects the sample ids. If a user has a list of samples more than 1,000, it is recommended to use a cohort id containing all the samples.') + '\n#\n' +
                comment_fill('genotype_type: Optional, one or more genotype types for which sample genotype types will be returned. One of: hom-alt (homozygous for the non-ref allele), het-ref (heterozygous with a ref allele and alt allele), het-alt (heterozygous with two distinct alt alleles), half (only one alt allele is known, second allele is unknown).') + '\n#\n' +
                comment_fill('JSON filter template for --retrieve-genotype', comment_string='# ') + '\n' +
                '{\n  "sample_id": ["s1", "s2"],\n  "allele_id": ["1_1000_A_T","2_1000_G_C"],\n  "genotype_type": ["het-ref", "hom-alt"]\n}'
            )
            sys.exit(0)

    if args.retrieve_allele:
        filter_dict = json_validation_function("allele", args)
    elif args.retrieve_annotation:
        filter_dict = json_validation_function("annotation", args)
    elif args.retrieve_genotype:
        filter_dict = json_validation_function("genotype", args)

    #### Validate that a retrieve option is passed with --assay-name ####
    if args.assay_name:
        if not filter_given:
            err_exit(
                "--assay-name must be used with one of --retrieve-allele,--retrieve-annotation, --retrieve-genotype."
            )

    #### Validate that a retrieve option is passed with --sql ####
    if args.sql:
        if not filter_given:
            err_exit(
                "When --sql provided, must also provide at least one of the three options: --retrieve-allele <JSON>; --retrieve-genotype <JSON>; --retrieve-annotation <JSON>."
            )

    ######## Data Processing ########
    project, entity_result, resp, dataset_project = resolve_validate_path(args.path)

    if "CohortBrowser" in resp["recordTypes"] and any(
        [args.list_assays, args.assay_name]
    ):
        err_exit(
            "Currently --assay-name and --list-assays may not be used with a CohortBrowser record (Cohort Object) as input. To select a specific assay or to list assays, please use a Dataset Object as input."
        )
    dataset_id = resp["dataset"]
    rec_descriptor = DXDataset(dataset_id, project=dataset_project).get_descriptor()

    selected_assay_name, selected_assay_id, selected_ref_genome = get_assay_name_info(
        args.list_assays, args.assay_name, args.path, "germline", rec_descriptor
    )

    out_file, print_to_stdout = assign_output_method(args, resp["recordName"], "germline")

    payload = {}
    if args.retrieve_allele:
        payload, fields_list = final_payload(
            full_input_dict=filter_dict,
            name=selected_assay_name,
            id=selected_assay_id,
            project_context=project,
            genome_reference=selected_ref_genome,
            filter_type="allele",
        )
    elif args.retrieve_annotation:
        payload, fields_list = final_payload(
            full_input_dict=filter_dict,
            name=selected_assay_name,
            id=selected_assay_id,
            project_context=project,
            genome_reference=selected_ref_genome,
            filter_type="annotation",
        )
    elif args.retrieve_genotype:
        payload, fields_list = final_payload(
            full_input_dict=filter_dict,
            name=selected_assay_name,
            id=selected_assay_id,
            project_context=project,
            genome_reference=selected_ref_genome,
            filter_type="genotype",
        )

    if "CohortBrowser" in resp["recordTypes"]:
        if resp.get("baseSql"):
            payload["base_sql"] = resp.get("baseSql")
        payload["filters"] = resp["filters"]

    #### Run api call to get sql or extract data ####
    if filter_given:
        if args.sql:
            sql_results = raw_query_api_call(resp, payload)
            if args.retrieve_genotype:
                geno_table = re.search(
                    r"\bgenotype_alt_read_optimized\w+", sql_results
                ).group()
                substr = "`" + geno_table + "`.`type`"
                sql_results = sql_results.replace(
                    substr, "REPLACE(`" + geno_table + "`.`type`, 'hom', 'hom-alt')", 1
                )

            if print_to_stdout:
                print(sql_results)
            else:
                with open(out_file, "w") as sql_file:
                    print(sql_results, file=sql_file)
        else:
            resp_raw = raw_api_call(resp, payload)
            if args.retrieve_genotype:
                for r in resp_raw["results"]:
                    if r["genotype_type"] == "hom":
                        r["genotype_type"] = "hom-alt"

            csv_from_json(
                out_file_name=out_file,
                print_to_stdout=print_to_stdout,
                sep="\t",
                raw_results=resp_raw["results"],
                column_names=fields_list,
                quote_char=str("|"),
            )


def retrieve_entities(model):
    """
    Retrieves the entities in form of <entity_name>\t<entity_title> and identifies main entity
    """
    entity_names_and_titles = []
    for entity in sorted(model["entities"].keys()):
        entity_names_and_titles.append(
            "{}\t{}".format(entity, model["entities"][entity]["entity_title"])
        )
        if model["entities"][entity]["is_main_entity"] is True:
            main_entity = entity
    return entity_names_and_titles, main_entity


def list_fields(model, main_entity, args):
    """
    Listing fileds in the model in form at <entity>.<field_name>\t<field_title> for specified list of entities
    """
    present_entities = model["entities"].keys()
    entities_to_list_fields = [model["entities"][main_entity]]
    if args.entities:
        entities_to_list_fields = []
        error_list = []
        for entity in sorted(args.entities.split(",")):
            if entity in present_entities:
                entities_to_list_fields.append(model["entities"][entity])
            else:
                error_list.append(entity)
        if error_list:
            err_exit("The following entity/entities cannot be found: %s" % error_list)
    fields = []
    for entity in entities_to_list_fields:
        for field in sorted(entity["fields"].keys()):
            fields.append(
                "{}.{}\t{}".format(
                    entity["name"], field, entity["fields"][field]["title"]
                )
            )
    print("\n".join(fields))


def csv_from_json(
    out_file_name="",
    print_to_stdout=False,
    sep=",",
    raw_results=[],
    column_names=[],
    quote_char=str('"'),
    quoting=csv.QUOTE_MINIMAL,
):
    if print_to_stdout:
        fields_output = sys.stdout
    else:
        fields_output = open(out_file_name, "w")

    csv_writer = csv.DictWriter(
        fields_output,
        delimiter=str(sep),
        doublequote=True,
        escapechar=None,
        lineterminator="\n",
        quotechar=quote_char,
        quoting=quoting,
        skipinitialspace=False,
        strict=False,
        fieldnames=column_names,
    )
    csv_writer.writeheader()
    for entry in raw_results:
        csv_writer.writerow(entry)

    if not print_to_stdout:
        fields_output.close()


def extract_assay_somatic(args):
    """
    Retrieve the selected data or generate SQL to retrieve the data from an somatic variant assay in a dataset or cohort based on provided rules.
    """
    
    ######## Input combination validation and print help########
    invalid_combo_args = any([args.include_normal_sample, args.additional_fields, args.json_help, args.sql])

    if args.retrieve_meta_info and invalid_combo_args:
        err_exit(
            "The flag, --retrieve-meta-info cannot be used with arguments other than --assay-name, --output."
        )

    if args.list_assays and any([args.assay_name, args.output, invalid_combo_args]):
        err_exit(
            '--list-assays cannot be presented with other options.'
        )

    if args.json_help:
        if any([args.assay_name, args.output, args.include_normal_sample, args.additional_fields, args.sql]):
            err_exit(
                "--json-help cannot be passed with any of --assay-name, --sql, --additional-fields, --additional-fields-help, --output."
            )
        elif args.retrieve_variant is None:
            err_exit("--json-help cannot be passed without --retrieve-variant.")
        else:
            print(
                comment_fill('Filters and respective definitions', comment_string='# ') + '\n#\n' +
                comment_fill('location: "location" filters variants based on having an allele_id which has a corresponding annotation row which matches the supplied "chromosome" with CHROM and where the start position (POS) of the allele_id is between and including the supplied "starting_position" and "ending_position". If multiple values are provided in the list, the conditional search will be, "OR". String match is case sensitive.') + '\n#\n' +
               comment_fill('symbol: "symbol" filters variants based on having an allele_id which has a corresponding annotation row which has a matching symbol (gene) name. If multiple values are provided, the conditional search will be, "OR". For example, ["BRCA2", "ASPM"], will search for variants which match either "BRCA2" or "ASPM". String match is case sensitive.') + '\n#\n' +
               comment_fill('gene: "gene" filters variants based on having an allele_id which has a corresponding annotation row which has a matching gene ID of the variant. If multiple values are provided, the conditional search will be, "OR". For example, ["ENSG00000302118", "ENSG00004000504"], will search for variants which match either "ENSG00000302118" or "ENSG00004000504". String match is case insensitive.') + '\n#\n' +
               comment_fill('feature: "feature" filters variants based on having an allele_id which has a corresponding annotation row which has a matching feature ID. The most common Feature ID is a transcript_id. If multiple values are provided, the conditional search will be, "OR". For example, ["ENST00000302118", "ENST00004000504"], will search for variants which match either "ENST00000302118" or "ENST00004000504". String match is case insensitive.') + '\n#\n' +
               comment_fill('hgvsc: "hgvsc" filters variants based on having an allele_id which has a corresponding annotation row which has a matching HGVSc. If multiple values are provided, the conditional search will be, "OR". For example, ["c.-49A>G", "c.-20T>G"], will search for alleles which match either "c.-49A>G" or "c.-20T>G". String match is case sensitive.') + '\n#\n' +
               comment_fill('hgvsp: "hgvsp" filters variants based on having an allele_id which has a corresponding annotation row which has a matching HGVSp. If multiple values are provided, the conditional search will be, "OR". For example, ["p.Gly2Asp", "p.Aps2Gly"], will search for variants which match either "p.Gly2Asp" or "p.Aps2Gly". String match is case sensitive.') + '\n#\n' +
               comment_fill('allele_id: "allele_id" filters variants based on allele_id match. If multiple values are provided, anymatch will be returned. For example, ["1_1000_A_T", "1_1010_C_T"], will search for allele_ids which match either "1_1000_A_T" or ""1_1010_C_T". String match is case sensitive/exact match.') + '\n#\n' +
               comment_fill('variant_type: Type of allele. Accepted values are "SNP", "INS", "DEL", "DUP", "INV", "CNV", "CNV:TR", "BND", "DUP:TANDEM", "DEL:ME", "INS:ME", "MISSING", "MISSING:DEL", "UNSPECIFIED", "REF" or "OTHER". If multiple values are provided, the conditional search will be, "OR". For example, ["SNP", "INS"], will search for variants which match either "SNP" or ""INS". String match is case insensitive.') + '\n#\n' +
               comment_fill('sample_id: "sample_id" filters either a pair of tumor-normal samples based on having sample_id which has a corresponding sample row which has a matching sample_id. If a user has more than 500 IDs, it is recommended to either retrieve multiple times, or use a cohort id containing all desired individuals, providing the full set of sample_ids.') + '\n#\n' +
               comment_fill('assay_sample_id: "assay_sample_id" filters either a tumor or normal sample based on having an assay_sample_id which has a corresponding sample row which has a matching assay_sample_id. If a user has a list of more than 1,000 IDs, it is recommended to either retrieve multiple times, or use a cohort id containing all desired individuals, providing the full set of assay_sample_ids.') + '\n#\n' +
               comment_fill('JSON filter template for --retrieve-variant', comment_string='# ') + '\n' +
                               '{\n  "location": [\n    {\n      "chromosome": "1",\n      "starting_position": "10000",\n      "ending_position": "20000"\n    },\n    {\n      "chromosome": "X",\n      "starting_position": "500",\n      "ending_position": "1700"\n    }\n  ],\n  "annotation": {\n    "symbol": ["BRCA2"],\n    "gene": ["ENST00000302118"],\n    "feature": ["ENST00000302118.5"],\n    "hgvsc": ["c.-49A>G"],\n    "hgvsp": ["p.Gly2Asp"]\n  },\n  "allele" : {\n    "allele_id":["1_1000_A_T","2_1000_G_C"],\n    "variant_type" : ["SNP", "INS"]\n  },\n  "sample": {\n    "sample_id": ["Sample1", "Sample2"],\n    "assay_sample_id" : ["Sample1_tumt", "Sample1_nor"]\n  }\n}'
            )
            sys.exit(0)

    if args.additional_fields_help:
        if any([args.assay_name, args.output, invalid_combo_args]):
            err_exit(
                '--additional-fields-help cannot be presented with other options.'
            )
        else:
            def print_fields(fields):
                for row in fields:
                    fields_string = "{: <22} {: <22} ".format(*row[:2])
                    width = len(fields_string)
                    fields_string += re.sub('\n', '\n' + ' ' * width, fill(row[2], width_adjustment=-width))
                    print(fields_string)
            print(fill('The following fields will always be returned by default:') + '\n')
            fixed_fields = [['NAME', 'TITLE', 'DESCRIPTION'], 
                            ['assay_sample_id', 'Assay Sample ID', 'A unique identifier for the tumor or normal sample. Populated from the sample columns of the VCF header.'], 
                            ['allele_id', 'Allele ID', 'An unique identification of the allele'], 
                            ['CHROM', 'Chromosome', 'Chromosome of variant, verbatim from original VCF'], 
                            ['POS', 'Position', 'Starting position of variant, verbatim from original VCF'], 
                            ['REF', 'Reference Allele', 'Reference allele of locus, verbatim from original VCF'], 
                            ['allele', 'Allele', 'Sequence of the allele']]
            print_fields(fixed_fields)
            print('\n' + fill('The following fields may be added to the output by using option --additional-fields. If multiple fields are specified, use a comma to separate each entry. For example, "sample_id,tumor_normal"') + '\n')
            additional_fields = [['NAME', 'TITLE', 'DESCRIPTION'], 
                                 ['sample_id', 'Sample ID', 'Unique ID of the pair of tumor-normal samples'], 
                                 ['tumor_normal', 'Tumor-Normal', 'One of ["tumor", "normal"] to describe source sample type'], 
                                 ['ID', 'ID', 'Comma separated list of associated IDs for the variant from the original VCF'], 
                                 ['QUAL', 'QUAL', 'Quality of locus, verbatim from original VCF'], 
                                 ['FILTER', 'FILTER', 'Comma separated list of filters for locus from the original VCF'], 
                                 ['reference_source', 'Reference Source', 'One of ["GRCh37", "GRCh38"] or the allele_sample_id of the respective normal sample'], 
                                 ['variant_type', 'Variant Type', 'The type of allele, with respect to reference'], 
                                 ['symbolic_type', 'Symbolic Type', 'One of ["precise", "imprecise"]. Non-symbolic alleles are always "precise'], 
                                 ['file_id', 'Source File ID', 'DNAnexus platform file-id of original source file'], 
                                 ['INFO', 'INFO', 'INFO section, verbatim from original VCF'], 
                                 ['FORMAT', 'FORMAT', 'FORMAT section, verbatim from original VCF'], 
                                 ['SYMBOL', 'Symbol', 'A list of gene name associated with the variant'], 
                                 ['GENOTYPE', 'GENOTYPE', 'GENOTYPE section, as described by FORMAT section, verbatim from original VCF'],
                                 ['normal_assay_sample_id', 'Normal Assay Sample ID', 'Assay Sample ID of respective "normal" sample, if exists'],
                                 ['normal_allele_ids', 'Normal Allele IDs', 'Allele ID(s) of respective "normal" sample, if exists'],
                                 ['Gene', 'Gene ID', 'A list of gene IDs, associated with the variant'], 
                                 ['Feature', 'Feature ID', 'A list of feature IDs, associated with the variant'], 
                                 ['HGVSc', 'HGVSc', 'A list of sequence variants in HGVS nomenclature, for DNA'], 
                                 ['HGVSp', 'HGVSp', 'A list of sequence variants in HGVS nomenclature, for protein'], 
                                 ['CLIN_SIG', 'Clinical Significance', 'A list of allele specific clinical significance terms']]
            print_fields(additional_fields)
            sys.exit(0)

    # Validate additional fields
    if args.additional_fields:
        additional_fields_input = "".join(args.additional_fields).split(",")
        accepted_additional_fields = ['sample_id', 'tumor_normal', 'ID', 'QUAL', 'FILTER', 'reference_source', 'variant_type', 'symbolic_type', 'file_id', 'INFO', 'FORMAT', 'SYMBOL', 'GENOTYPE', 'normal_assay_sample_id', 'normal_allele_ids', 'Gene', 'Feature', 'HGVSc', 'HGVSp', 'CLIN_SIG']
        for field in additional_fields_input:
            if field not in accepted_additional_fields:
                err_exit("One or more of the supplied fields using --additional-fields are invalid. Please run --additional-fields-help for a list of valid fields")
            
    ######## Data Processing ########
    project, entity_result, resp, dataset_project = resolve_validate_path(args.path)
    if "CohortBrowser" in resp["recordTypes"] and any([args.list_assays,args.assay_name]):
        err_exit(
            "Currently --assay-name and --list-assays may not be used with a CohortBrowser record (Cohort Object) as input. To select a specific assay or to list assays, please use a Dataset Object as input."
        )
    dataset_id = resp["dataset"]
    rec_descriptor = DXDataset(dataset_id, project=dataset_project).get_descriptor()

    selected_assay_name, selected_assay_id, selected_ref_genome = get_assay_name_info(
        args.list_assays, args.assay_name, args.path, "somatic", rec_descriptor
    )

    out_file, print_to_stdout = assign_output_method(args, resp["recordName"], "somatic")

    if args.retrieve_meta_info:
        retrieve_meta_info(resp, project, selected_assay_id, selected_assay_name, print_to_stdout, out_file)
        sys.exit(0)

    if args.retrieve_variant:
        filter_dict = json_validation_function("variant", args)
       
        if args.additional_fields:
            payload, fields_list = somatic_final_payload(
                full_input_dict=filter_dict,
                name=selected_assay_name,
                id=selected_assay_id,
                project_context=project,
                genome_reference=selected_ref_genome,
                additional_fields=additional_fields_input,
                include_normal=args.include_normal_sample,
            )
        else:
            payload, fields_list = somatic_final_payload(
                full_input_dict=filter_dict,
                name=selected_assay_name,
                id=selected_assay_id,
                project_context=project,
                genome_reference=selected_ref_genome,
                include_normal=args.include_normal_sample,
            )

        if "CohortBrowser" in resp["recordTypes"]:
            if resp.get("baseSql"):
                payload["base_sql"] = resp.get("baseSql")
            payload["filters"] = resp["filters"]

        #### Run api call to get sql or extract data ####

        if args.sql:
            sql_results = raw_query_api_call(resp, payload)
            if print_to_stdout:
                print(sql_results)
            else:
                with open(out_file, "w") as sql_file:
                    print(sql_results, file=sql_file)
        else:
            resp_raw = raw_api_call(resp, payload)

            csv_from_json(
                out_file_name=out_file,
                print_to_stdout=print_to_stdout,
                sep="\t",
                raw_results=resp_raw["results"],
                column_names=fields_list,
                quote_char=str("\t"),
                quoting=csv.QUOTE_NONE,
            )

def extract_assay_expression(args):
    """
    Retrieve the selected data or generate SQL to retrieve the data from an expression assay in a dataset or cohort based on provided rules.
    """

    # Validating input combinations
    parser_dict = vars(args)
    input_validator = ValidateArgsBySchema(parser_dict=parser_dict, schema=EXTRACT_ASSAY_EXPRESSION_INPUT_ARGS_SCHEMA, error_handler=err_exit)
    input_validator.validate_input_combination()

    # Validating Assay Path
    if args.path:
        project, folder_path, entity_result = resolve_existing_path(
                    args.path
                )
        if entity_result is None:
            err_exit('Unable to resolve "{}" to a data object in {}.'.format(
                        args.path, project))
        else:
            entity_describe = entity_result.get("describe")

        path_validator = PathValidator(input_dict=parser_dict, project=project, entity_describe=entity_describe, error_handler=err_exit)
        path_validator.validate(check_list_assays_invalid_combination=True)

    if args.json_help:
        print(EXTRACT_ASSAY_EXPRESSION_JSON_HELP)
        sys.exit(0)

    cohort_info = Dataset.cohort_object_information(entity_describe["id"])
    dataset_id = cohort_info.get(("dataset_id"))

    # Dataset handling
    dataset_handler = Dataset(dataset_id)

    # assay names listing
    dataset_descriptor = DXDataset(dataset_handler.dataset_id, project=dataset_handler.dataset_project_id).get_descriptor()
    dataset_handler.populate_dx_dataset_descriptor(dataset_descriptor)
    assay_names_list = dataset_handler.get_assay_names("molecular_expression")

    if args.list_assays:
        print(*assay_names_list, sep="\n")
        sys.exit(0)

    # # possible assay picking
    # assay_index = dataset_handler.get_assay_indice_in_list(assay_names_list, args.assay_name) if args.assay_name else 0
    
    # print(dataset_handler.get_assay_uuid(assay_index))
    # print(dataset_handler.get_assay_name(assay_index))
    # print(dataset_handler.get_assay_reference(assay_index))
    # print(dataset_handler.get_assay_generalized_assay_model(assay_index))

    # # Validating input JSON
    # if args.input_json:
    #     user_filters_json = json.loads(args.input_json)

    # elif args.input_json_file:
    #     with open(args.input_json_file) as f:
    #         user_filters_json = json.load(f)

    # input_json_validator = JSONValidator(schema=EXTRACT_ASSAY_EXPRESSION_JSON_SCHEMA, error_handler=err_exit)
    # input_json_validator.validate(input_json=user_filters_json)
    
<<<<<<< HEAD
    # if "location" in user_filters_json:
    #     if args.sql:
    #         EXTRACT_ASSAY_EXPRESSION_FILTERING_CONDITIONS["filtering_conditions"]["location"]["max_item_limit"] = None

    #     else:
    #         input_json_validator.are_list_items_within_range(input_json=user_filters_json,
    #                                                         key="location", 
    #                                                         start_subkey="starting_position", 
    #                                                         end_subkey="ending_position", 
    #                                                         window_width=250_000_000, 
    #                                                         check_each_separately=False)
=======
    if "location" in user_filters_json:
        if args.sql:
            EXTRACT_ASSAY_EXPRESSION_FILTERING_CONDITIONS["filtering_conditions"]["location"]["max_item_limit"] = None

        else:
            input_json_validator.are_list_items_within_range(input_json=user_filters_json,
                                                            key="location", 
                                                            start_subkey="starting_position", 
                                                            end_subkey="ending_position", 
                                                            window_width=250000000, 
                                                            check_each_separately=False)
>>>>>>> e0bf8733
        
    # input_json_parser = JSONFiltersValidator(input_json=user_filters_json,
    #                                          schema=EXTRACT_ASSAY_EXPRESSION_FILTERING_CONDITIONS, 
    #                                          error_handler=err_exit)
    # vizserver_raw_filters = input_json_parser.parse()

    # BASE_SQL = None ### TODO: To be determined by the Dataset class
    # IS_COHORT = False ### TODO: To be determined by the Dataset class

    # vizserver_payload = VizPayloadBuilder(
    #     project_context=project,
    #     ### TODO -- additionally .get("additional") below if args.additional_fields is True
    #     output_fields_mapping=EXTRACT_ASSAY_EXPRESSION_FILTERING_CONDITIONS["output_fields_mapping"].get("default"),
    #     # limit=100_000_000, ### TODO -- update later
    #     base_sql=BASE_SQL,
    #     is_cohort=IS_COHORT,
    #     error_handler=err_exit
    # )

    # ### TODO -- temporary -- to be replaced by DatasetAssay class response
    # DATASET_DESCRIPTOR = DXDataset(entity_describe["id"],project).get_descriptor()
    # ASSAY_NAME = DATASET_DESCRIPTOR.assays[0]["name"]
    # ASSAY_ID = DATASET_DESCRIPTOR.assays[0]["uuid"]

    # vizserver_payload.assemble_assay_raw_filters(assay_name=ASSAY_NAME, assay_id=ASSAY_ID, filters=vizserver_raw_filters)
    # vizserver_full_payload = vizserver_payload.build()

    # ### TODO -- remove later -- only for testing
    # #print(vizserver_full_payload)
    # viz_url = dxpy.DXHTTPRequest("/" + entity_describe["id"] + "/visualize",{"project": project})['url']
    # print(dxpy.DXHTTPRequest("{}/viz-query/3.0/{}/raw-query".format(viz_url, entity_describe["id"]), vizserver_full_payload, prepend_srv=False))
    # ### TODO --- remove the above code -- only for testing



class DXDataset(DXRecord):
    """
    A class to handle record objects of type Dataset.
    Inherits from DXRecord, but automatically populates default fields, details and properties.

    Attributes:
        All the same as DXRecord
        name - from record details
        description - from record details
        schema - from record details
        version - from record details
        descriptor - DXDatasetDescriptor object
    Functions
        get_descriptor - calls DXDatasetDescriptor(descriptor_dxfile) if descriptor is None
        get_dictionary - calls descriptor.get_dictionary

    """

    _record_type = "Dataset"

    def __init__(self, dxid=None, project=None):
        super(DXDataset, self).__init__(dxid, project)
        self.describe(default_fields=True, fields={"properties", "details"})
        assert self._record_type in self.types
        assert "descriptor" in self.details
        if is_dxlink(self.details["descriptor"]):
            self.descriptor_dxfile = DXFile(self.details["descriptor"], mode="rb")
        else:
            err_exit("%s : Invalid cohort or dataset" % self.details["descriptor"])
        self.descriptor = None
        self.name = self.details.get("name")
        self.description = self.details.get("description")
        self.schema = self.details.get("schema")
        self.version = self.details.get("version")

    def get_descriptor(self):
        if self.descriptor is None:
            self.descriptor = DXDatasetDescriptor(
                self.descriptor_dxfile, schema=self.schema
            )
        return self.descriptor

    def get_dictionary(self):
        if self.descriptor is None:
            self.get_descriptor()
        return self.descriptor.get_dictionary()


class DXDatasetDescriptor:
    """
    A class to represent a parsed descriptor of a Dataset record object.

    Attributes
        Representation of JSON object stored in descriptor file
    Functions
        get_dictionary - calls DXDatasetDictionary(descriptor)

    """

    def __init__(self, dxfile, **kwargs):
        python3_5_x = sys.version_info.major == 3 and sys.version_info.minor == 5

        with as_handle(dxfile, is_gzip=True, **kwargs) as f:
            if python3_5_x:
                jsonstr = f.read()
                if type(jsonstr) != str:
                    jsonstr = jsonstr.decode("utf-8")

                obj = json.loads(jsonstr, object_pairs_hook=collections.OrderedDict)
            else:
                obj = json.load(f, object_pairs_hook=collections.OrderedDict)

        for key in obj:
            setattr(self, key, obj[key])
        self.schema = kwargs.get("schema")

    def get_dictionary(self):
        return DXDatasetDictionary(self)


class DXDatasetDictionary:
    """
    A class to represent data, coding and entity dictionaries based on the descriptor.
    All 3 dictionaries will have the same internal representation as dictionaries of string to pandas dataframe.
    Attributes
        data - dictionary of entity name to pandas dataframe representing entity with fields, relationships, etc.
        entity - dictionary of entity name to pandas dataframe representing entity title, etc.
        coding - dictionary of coding name to pandas dataframe representing codes, their hierarchy (if applicable) and their meanings
    """

    def __init__(self, descriptor):
        self.data_dictionary = self.load_data_dictionary(descriptor)
        self.coding_dictionary = self.load_coding_dictionary(descriptor)
        self.entity_dictionary = self.load_entity_dictionary(descriptor)

    def load_data_dictionary(self, descriptor):
        """
        Processes data dictionary from descriptor
        """
        eblocks = collections.OrderedDict()
        join_path_to_entity_field = collections.OrderedDict()
        for entity_name in descriptor.model["entities"]:
            eblocks[entity_name] = self.create_entity_dframe(
                descriptor.model["entities"][entity_name],
                is_primary_entity=(
                    entity_name == descriptor.model["global_primary_key"]["entity"]
                ),
                global_primary_key=(descriptor.model["global_primary_key"]),
            )

            join_path_to_entity_field.update(
                self.get_join_path_to_entity_field_map(
                    descriptor.model["entities"][entity_name]
                )
            )

        edges = []
        for ji in descriptor.join_info:
            skip_edge = False

            for path in [ji["joins"][0]["to"], ji["joins"][0]["from"]]:
                if path not in join_path_to_entity_field:
                    skip_edge = True
                    break

            if not skip_edge:
                edges.append(self.create_edge(ji, join_path_to_entity_field))

        for edge in edges:
            source_eblock = eblocks.get(edge["source_entity"])
            if not source_eblock.empty:
                eb_row_idx = source_eblock["name"] == edge["source_field"]
                if eb_row_idx.sum() != 1:
                    raise ValueError("Invalid edge: " + str(edge))

                ref = source_eblock["referenced_entity_field"].values
                rel = source_eblock["relationship"].values
                ref[eb_row_idx] = "{}:{}".format(
                    edge["destination_entity"], edge["destination_field"]
                )
                rel[eb_row_idx] = edge["relationship"]

                source_eblock = source_eblock.assign(
                    relationship=rel, referenced_entity_field=ref
                )

        return eblocks

    def create_entity_dframe(self, entity, is_primary_entity, global_primary_key):
        """
        Returns DataDictionary pandas DataFrame for an entity.
        """
        required_columns = ["entity", "name", "type", "primary_key_type"]

        extra_cols = [
            "coding_name",
            "concept",
            "description",
            "folder_path",
            "is_multi_select",
            "is_sparse_coding",
            "linkout",
            "longitudinal_axis_type",
            "referenced_entity_field",
            "relationship",
            "title",
            "units",
        ]
        dataset_datatype_dict = {
            "integer": "integer",
            "double": "float",
            "date": "date",
            "datetime": "datetime",
            "string": "string",
        }
        dcols = {col: [] for col in required_columns + extra_cols}
        dcols["entity"] = [entity["name"]] * len(entity["fields"])
        dcols["referenced_entity_field"] = [""] * len(entity["fields"])
        dcols["relationship"] = [""] * len(entity["fields"])

        for field in entity["fields"]:
            # Field-level parameters
            field_dict = entity["fields"][field]
            dcols["name"].append(field_dict["name"])
            dcols["type"].append(dataset_datatype_dict[field_dict["type"]])
            dcols["primary_key_type"].append(
                ("global" if is_primary_entity else "local")
                if (
                    entity["primary_key"]
                    and field_dict["name"] == entity["primary_key"]
                )
                else ""
            )
            # Optional cols to be filled in with blanks regardless
            dcols["coding_name"].append(
                field_dict["coding_name"] if field_dict["coding_name"] else ""
            )
            dcols["concept"].append(field_dict["concept"])
            dcols["description"].append(field_dict["description"])
            dcols["folder_path"].append(
                " > ".join(field_dict["folder_path"])
                if ("folder_path" in field_dict.keys() and field_dict["folder_path"])
                else ""
            )
            dcols["is_multi_select"].append(
                "yes" if field_dict["is_multi_select"] else ""
            )
            dcols["is_sparse_coding"].append(
                "yes" if field_dict["is_sparse_coding"] else ""
            )
            dcols["linkout"].append(field_dict["linkout"])
            dcols["longitudinal_axis_type"].append(
                field_dict["longitudinal_axis_type"]
                if field_dict["longitudinal_axis_type"]
                else ""
            )
            dcols["title"].append(field_dict["title"])
            dcols["units"].append(field_dict["units"])

        try:
            dframe = pd.DataFrame(dcols)
        except ValueError as exc:
            raise exc

        return dframe

    def get_join_path_to_entity_field_map(self, entity):
        """
        Returns map with "database$table$column", "unique_database$table$column",
        as keys and values are (entity, field)
        """
        join_path_to_entity_field = collections.OrderedDict()
        for field in entity["fields"]:
            field_value = entity["fields"][field]["mapping"]
            db_tb_col_path = "{}${}${}".format(
                field_value["database_name"],
                field_value["table"],
                field_value["column"],
            )
            join_path_to_entity_field[db_tb_col_path] = (entity["name"], field)

            if field_value["database_unique_name"] and database_unique_name_regex.match(
                field_value["database_unique_name"]
            ):
                unique_db_tb_col_path = "{}${}${}".format(
                    field_value["database_unique_name"],
                    field_value["table"],
                    field_value["column"],
                )
                join_path_to_entity_field[unique_db_tb_col_path] = (
                    entity["name"],
                    field,
                )
            elif (
                field_value["database_name"]
                and field_value["database_id"]
                and database_id_regex.match(field_value["database_name"])
            ):
                unique_db_name = "{}__{}".format(
                    field_value["database_id"].replace("-", "_").lower(),
                    field_value["database_name"],
                )
                join_path_to_entity_field[unique_db_name] = (entity["name"], field)
        return join_path_to_entity_field

    def create_edge(self, join_info_joins, join_path_to_entity_field):
        """
        Convert an item join_info to an edge. Returns ordereddict.
        """
        edge = collections.OrderedDict()
        column_to = join_info_joins["joins"][0]["to"]
        column_from = join_info_joins["joins"][0]["from"]
        edge["source_entity"], edge["source_field"] = join_path_to_entity_field[
            column_to
        ]
        (
            edge["destination_entity"],
            edge["destination_field"],
        ) = join_path_to_entity_field[column_from]
        edge["relationship"] = join_info_joins["relationship"]
        return edge

    def load_coding_dictionary(self, descriptor):
        """
        Processes coding dictionary from descriptor
        """
        cblocks = collections.OrderedDict()
        for entity in descriptor.model["entities"]:
            for field in descriptor.model["entities"][entity]["fields"]:
                coding_name_value = descriptor.model["entities"][entity]["fields"][
                    field
                ]["coding_name"]
                if coding_name_value and coding_name_value not in cblocks:
                    cblocks[coding_name_value] = self.create_coding_name_dframe(
                        descriptor.model, entity, field, coding_name_value
                    )
        return cblocks

    def create_coding_name_dframe(self, model, entity, field, coding_name_value):
        """
        Returns CodingDictionary pandas DataFrame for a coding_name.
        """
        dcols = {}
        if model["entities"][entity]["fields"][field]["is_hierarchical"]:
            displ_ord = 0

            def unpack_hierarchy(nodes, parent_code, displ_ord):
                """Serialize the node hierarchy by depth-first traversal.

                Yields: tuples of (code, parent_code)
                """
                for node in nodes:
                    if isinstance(node, dict):
                        next_parent_code, child_nodes = next(iter(node.items()))
                        # internal: unpack recursively
                        displ_ord += 1
                        yield next_parent_code, parent_code, displ_ord
                        for deep_node, deep_parent, displ_ord in unpack_hierarchy(
                            child_nodes, next_parent_code, displ_ord
                        ):
                            yield (deep_node, deep_parent, displ_ord)
                    else:
                        # terminal: serialize
                        displ_ord += 1
                        yield (node, parent_code, displ_ord)

            all_codes, parents, displ_ord = zip(
                *unpack_hierarchy(
                    model["codings"][coding_name_value]["display"], "", displ_ord
                )
            )
            dcols.update(
                {
                    "code": all_codes,
                    "parent_code": parents,
                    "meaning": [
                        model["codings"][coding_name_value]["codes_to_meanings"][c]
                        for c in all_codes
                    ],
                    "concept": [
                        model["codings"][coding_name_value]["codes_to_concepts"][c]
                        if (
                            model["codings"][coding_name_value]["codes_to_concepts"]
                            and c
                            in model["codings"][coding_name_value][
                                "codes_to_concepts"
                            ].keys()
                        )
                        else None
                        for c in all_codes
                    ],
                    "display_order": displ_ord,
                }
            )

        else:
            # No hierarchy; just unpack the codes dictionary
            codes, meanings = zip(
                *model["codings"][coding_name_value]["codes_to_meanings"].items()
            )
            if model["codings"][coding_name_value]["codes_to_concepts"]:
                codes, concepts = zip(
                    *model["codings"][coding_name_value]["codes_to_concepts"].items()
                )
            else:
                concepts = [None] * len(codes)
            display_order = [
                int(model["codings"][coding_name_value]["display"].index(c) + 1)
                for c in codes
            ]
            dcols.update(
                {
                    "code": codes,
                    "meaning": meanings,
                    "concept": concepts,
                    "display_order": display_order,
                }
            )

        dcols["coding_name"] = [coding_name_value] * len(dcols["code"])

        try:
            dframe = pd.DataFrame(dcols)
        except ValueError as exc:
            raise exc

        return dframe

    def load_entity_dictionary(self, descriptor):
        """
        Processes entity dictionary from descriptor
        """
        entity_dictionary = collections.OrderedDict()
        for entity_name in descriptor.model["entities"]:
            entity = descriptor.model["entities"][entity_name]
            entity_dictionary[entity_name] = pd.DataFrame.from_dict(
                [
                    {
                        "entity": entity_name,
                        "entity_title": entity.get("entity_title"),
                        "entity_label_singular": entity.get("entity_label_singular"),
                        "entity_label_plural": entity.get("entity_label_plural"),
                        "entity_description": entity.get("entity_description"),
                    }
                ]
            )
        return entity_dictionary

    def write(
        self, output_file_data="", output_file_entity="", output_file_coding="", sep=","
    ):
        """
        Create CSV files with the contents of the dictionaries.
        """
        csv_opts = dict(
            sep=sep,
            header=True,
            index=False,
            na_rep="",
        )

        def sort_dataframe_columns(dframe, required_columns):
            """Sort dataframe columns alphabetically but with `required_columns` first."""
            extra_cols = dframe.columns.difference(required_columns)
            sorted_cols = list(required_columns) + extra_cols.sort_values().tolist()
            return dframe.loc[:, sorted_cols]

        def as_dataframe(ord_dict_of_df, required_columns):
            """Join all blocks into a pandas DataFrame."""
            df = pd.concat([b for b in ord_dict_of_df.values()], sort=False)
            return sort_dataframe_columns(df, required_columns)

        if self.data_dictionary:
            data_dframe = as_dataframe(
                self.data_dictionary,
                required_columns=["entity", "name", "type", "primary_key_type"],
            )
            data_dframe.to_csv(output_file_data, **csv_opts)

        if self.coding_dictionary:
            coding_dframe = as_dataframe(
                self.coding_dictionary,
                required_columns=["coding_name", "code", "meaning"],
            )
            coding_dframe.to_csv(output_file_coding, **csv_opts)

        if self.entity_dictionary:
            entity_dframe = as_dataframe(
                self.entity_dictionary, required_columns=["entity", "entity_title"]
            )
            entity_dframe.to_csv(output_file_entity, **csv_opts)<|MERGE_RESOLUTION|>--- conflicted
+++ resolved
@@ -1080,15 +1080,15 @@
         else:
             entity_describe = entity_result.get("describe")
 
-        path_validator = PathValidator(input_dict=parser_dict, project=project, entity_describe=entity_describe, error_handler=err_exit)
-        path_validator.validate(check_list_assays_invalid_combination=True)
+    path_validator = PathValidator(input_dict=parser_dict, project=project_id, entity_describe=entity_describe, error_handler=err_exit)
+    path_validator.validate(check_list_assays_invalid_combination=True)
+
+    cohort_info = Dataset.cohort_object_information(entity_describe["id"])
+    dataset_id = cohort_info.get(("dataset_id"))
 
     if args.json_help:
         print(EXTRACT_ASSAY_EXPRESSION_JSON_HELP)
         sys.exit(0)
-
-    cohort_info = Dataset.cohort_object_information(entity_describe["id"])
-    dataset_id = cohort_info.get(("dataset_id"))
 
     # Dataset handling
     dataset_handler = Dataset(dataset_id)
@@ -1121,7 +1121,6 @@
     # input_json_validator = JSONValidator(schema=EXTRACT_ASSAY_EXPRESSION_JSON_SCHEMA, error_handler=err_exit)
     # input_json_validator.validate(input_json=user_filters_json)
     
-<<<<<<< HEAD
     # if "location" in user_filters_json:
     #     if args.sql:
     #         EXTRACT_ASSAY_EXPRESSION_FILTERING_CONDITIONS["filtering_conditions"]["location"]["max_item_limit"] = None
@@ -1133,19 +1132,6 @@
     #                                                         end_subkey="ending_position", 
     #                                                         window_width=250_000_000, 
     #                                                         check_each_separately=False)
-=======
-    if "location" in user_filters_json:
-        if args.sql:
-            EXTRACT_ASSAY_EXPRESSION_FILTERING_CONDITIONS["filtering_conditions"]["location"]["max_item_limit"] = None
-
-        else:
-            input_json_validator.are_list_items_within_range(input_json=user_filters_json,
-                                                            key="location", 
-                                                            start_subkey="starting_position", 
-                                                            end_subkey="ending_position", 
-                                                            window_width=250000000, 
-                                                            check_each_separately=False)
->>>>>>> e0bf8733
         
     # input_json_parser = JSONFiltersValidator(input_json=user_filters_json,
     #                                          schema=EXTRACT_ASSAY_EXPRESSION_FILTERING_CONDITIONS, 
