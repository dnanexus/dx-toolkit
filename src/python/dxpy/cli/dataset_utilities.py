--- conflicted
+++ resolved
@@ -477,10 +477,8 @@
     elif filter_type in ["variant"]:
         validate_somatic_filter(filter, filter_type)
 
-<<<<<<< HEAD
     return filter
     
-=======
 def get_assay_name_info(list_assays,assay_name,path,friendly_assay_type,rec_descriptor):
     """
     Generalized function for determining assay name and reference genome
@@ -541,7 +539,6 @@
     return(selected_assay_name, selected_assay_id, selected_ref_genome)
 
 
->>>>>>> 0493bc80
 def extract_assay_germline(args):
     """
     Retrieve the selected data or generate SQL to retrieve the data from an genetic variant assay in a dataset or cohort based on provided rules.
