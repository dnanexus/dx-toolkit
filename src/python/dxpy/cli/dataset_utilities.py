#!/usr/bin/env python
# -*- coding: utf-8 -*-
#
# Copyright (C) 2022 DNAnexus, Inc.
#
# This file is part of dx-toolkit (DNAnexus platform client libraries).
#
#   Licensed under the Apache License, Version 2.0 (the "License"); you may not
#   use this file except in compliance with the License. You may obtain a copy
#   of the License at
#
#       http://www.apache.org/licenses/LICENSE-2.0
#
#   Unless required by applicable law or agreed to in writing, software
#   distributed under the License is distributed on an "AS IS" BASIS, WITHOUT
#   WARRANTIES OR CONDITIONS OF ANY KIND, either express or implied. See the
#   License for the specific language governing permissions and limitations
#   under the License.

from __future__ import print_function, unicode_literals, division, absolute_import

import sys
import collections
import json
import os
import re
import csv
import dxpy
import codecs
import subprocess
from ..utils.printing import fill
from ..bindings import DXRecord
from ..bindings.dxdataobject_functions import is_dxlink
from ..bindings.dxfile import DXFile
from ..utils.resolver import resolve_existing_path, is_hashid, ResolutionError
from ..utils.file_handle import as_handle
from ..exceptions import (
    err_exit,
    PermissionDenied,
    InvalidInput,
    InvalidState,
    ResourceNotFound,
    default_expected_exceptions,
)

from ..dx_extract_utils.filter_to_payload import validate_JSON, final_payload

database_unique_name_regex = re.compile("^database_\w{24}__\w+$")
database_id_regex = re.compile("^database-\\w{24}$")


def resolve_validate_path(path):
    project, folder_path, entity_result = resolve_existing_path(path)

    if project is None:
        raise ResolutionError(
            'Unable to resolve "'
            + path
            + '" to a data object or folder name in a project'
        )
    elif project != entity_result["describe"]["project"]:
        raise ResolutionError(
            'Unable to resolve "'
            + path
            + "\" to a data object or folder name in '"
            + project
            + "'"
        )

    if entity_result["describe"]["class"] != "record":
        err_exit(
            "%s : Invalid path. The path must point to a record type of cohort or dataset"
            % entity_result["describe"]["class"]
        )

    try:
        resp = dxpy.DXHTTPRequest(
            "/" + entity_result["id"] + "/visualize",
            {"project": project, "cohortBrowser": False},
        )
    except PermissionDenied:
        err_exit("Insufficient permissions", expected_exceptions=(PermissionDenied,))
    except (InvalidInput, InvalidState):
        err_exit(
            "%s : Invalid cohort or dataset" % entity_result["id"],
            expected_exceptions=(
                InvalidInput,
                InvalidState,
            ),
        )
    except Exception as details:
        err_exit(str(details))

    if resp["datasetVersion"] != "3.0":
        err_exit(
            "%s : Invalid version of cohort or dataset. Version must be 3.0"
            % resp["datasetVersion"]
        )

    if ("Dataset" in resp["recordTypes"]) or ("CohortBrowser" in resp["recordTypes"]):
        dataset_project = resp["datasetRecordProject"]
    else:
        err_exit(
            "%s : Invalid path. The path must point to a record type of cohort or dataset"
            % resp["recordTypes"]
        )

    return project, entity_result, resp, dataset_project


def raw_query_api_call(resp, payload):
    resource_val = resp["url"] + "/viz-query/3.0/" + resp["dataset"] + "/raw-query"
    try:
        resp_raw_query = dxpy.DXHTTPRequest(
            resource=resource_val, data=payload, prepend_srv=False
        )

    except Exception as details:
        err_exit(str(details))
    sql_results = resp_raw_query["sql"] + ";"
    return sql_results


def raw_api_call(resp, payload):
    resource_val = resp["url"] + "/data/3.0/" + resp["dataset"] + "/raw"
    try:
        resp_raw = dxpy.DXHTTPRequest(
            resource=resource_val, data=payload, prepend_srv=False
        )
        if "error" in resp_raw.keys():
            if resp_raw["error"]["type"] == "InvalidInput":
                print("Insufficient permissions due to the project policy.")
                print(resp_raw["error"]["message"])
            elif resp_raw["error"]["type"] == "QueryTimeOut":
                print(resp_raw["error"]["message"])
                print(
                    "Please consider using `--sql` option to generate the SQL query and query via a private compute cluster."
                )
            else:
                print(resp_raw["error"])
            sys.exit(1)
    except Exception as details:
        err_exit(str(details))
    return resp_raw


def extract_dataset(args):
    """
    Retrieves the data or generates SQL to retrieve the data from a dataset or cohort for a set of entity.fields. Additionally, the dataset’s dictionary can be extracted independently or in conjunction with data.
    """
    if (
        not args.dump_dataset_dictionary
        and not args.list_fields
        and not args.list_entities
        and args.fields is None
    ):
        err_exit(
            "Must provide at least one of the following options: --fields, --dump-dataset-dictionary, --list-fields, --list-entities"
        )

    listing_restricted = {
        "dump_dataset_dictionary": False,
        "sql": False,
        "fields": None,
        "output": None,
        "delim": ",",
    }

    def check_options(args, restricted):
        error_list = []
        for option, value in restricted.items():
            if args.__dict__[option] != value:
                error_list.append("--{}".format(option.replace("_", "-")))
        return error_list

    if args.list_fields:
        listing_restricted["list_entities"] = False
        error_list = check_options(args, listing_restricted)
        if error_list:
            err_exit("--list-fields cannot be specified with: {}".format(error_list))

    if args.list_entities:
        listing_restricted["list_fields"] = False
        listing_restricted["entities"] = None
        error_list = check_options(args, listing_restricted)
        if error_list:
            err_exit("--list-entities cannot be specified with: {}".format(error_list))

    delimiter = str(codecs.decode(args.delim, "unicode_escape"))
    if len(delimiter) == 1 and delimiter != '"':
        if delimiter == ",":
            out_extension = ".csv"
        elif delimiter == "\t":
            out_extension = ".tsv"
        else:
            out_extension = ".txt"
    else:
        err_exit("Invalid delimiter specified")

    project, entity_result, resp, dataset_project = resolve_validate_path(args.path)

    dataset_id = resp["dataset"]
    out_directory = ""
    out_file_field = ""
    print_to_stdout = False
    files_to_check = []
    file_already_exist = []

    def _check_system_python_version():
        python_version = sys.version_info[:3]
        # Set python version range
        # python_range = 0 for python_version>="3.7"
        # python_range = 1 for python_version>="3.5.3" and python_version<"3.7"
        # python_range = 2 for python_version<"3.5.3"
        if python_version >= (3, 7):
            python_range = "0"
        elif python_version >= (3, 5, 3):
            python_range = "1"
        else:
            python_range = "2"
        return python_range

    def _check_pandas_version(
        python_range, current_pandas_version, pandas_version_range
    ):
        # Valid pandas versions based on python versions
        # python_range = 0; python_version>="3.7"; Valid pandas version: pandas==1.3.5
        # python_range = 1; python_version>="3.5.3" and python_version<"3.7"; Valid pandas version: pandas>=0.23.3,<=0.25.3
        # python_range = 2; python_version<"3.5.3"; Valid pandas version: pandas>=0.23.3,< 0.25.0
        system_pandas_version = tuple(map(int, current_pandas_version.split(".")))
        if (
            (python_range == "0" and system_pandas_version == (1, 3, 5))
            or (
                python_range == "1"
                and ((0, 25, 3) >= system_pandas_version >= (0, 23, 3))
            )
            or (
                python_range == "2"
                and ((0, 25, 0) > system_pandas_version >= (0, 23, 3))
            )
        ):
            pass
        else:
            print(
                "Warning: For '-ddd' usage, the recommended pandas version is {}. The installed version of pandas is {}. It is recommended to update pandas. For example, 'pip/pip3 install -I pandas==X.X.X' where X.X.X is {}.".format(
                    pandas_version_range, current_pandas_version, pandas_version_range
                )
            )

    if args.dump_dataset_dictionary:
        global pd
        pandas_version_dictionary = {
            "0": "'1.3.5'",
            "1": ">= '0.23.3' and <= '0.25.3'",
            "2": ">= '0.23.3' and < '0.25.0'",
        }
        python_range = _check_system_python_version()
        try:
            import pandas as pd

            current_pandas_version = pd.__version__
            _check_pandas_version(
                python_range,
                current_pandas_version,
                pandas_version_dictionary[python_range],
            )
        except ImportError as e:
            err_exit(
                "'-ddd' requires the use of pandas, which is not currently installed. Please install pandas to a version {}. For example, 'pip/pip3 install -I pandas==X.X.X' where X.X.X is {}.".format(
                    pandas_version_dictionary[python_range],
                    pandas_version_dictionary[python_range],
                )
            )

        if args.output is None:
            out_directory = os.getcwd()
        elif args.output == "-":
            print_to_stdout = True
        elif os.path.exists(args.output):
            if os.path.isdir(args.output):
                out_directory = args.output
            else:
                err_exit(
                    "Error: When using -ddd, --output must be an existing directory"
                )
        else:
            err_exit("Error: When using -ddd, --output must be an existing directory")

        if print_to_stdout:
            output_file_data = sys.stdout
            output_file_coding = sys.stdout
            output_file_entity = sys.stdout
        else:
            output_file_data = os.path.join(
                out_directory, resp["recordName"] + ".data_dictionary" + out_extension
            )
            output_file_coding = os.path.join(
                out_directory, resp["recordName"] + ".codings" + out_extension
            )
            output_file_entity = os.path.join(
                out_directory, resp["recordName"] + ".entity_dictionary" + out_extension
            )
            files_to_check = [output_file_data, output_file_coding, output_file_entity]

    if args.fields:
        if args.sql:
            file_name_suffix = ".data.sql"
        else:
            file_name_suffix = out_extension

        if args.output is None:
            out_directory = os.getcwd()
            out_file_field = os.path.join(
                out_directory, resp["recordName"] + file_name_suffix
            )
            files_to_check.append(out_file_field)
        elif args.output == "-":
            print_to_stdout = True
        elif os.path.exists(args.output):
            if os.path.isdir(args.output):
                out_directory = args.output
                out_file_field = os.path.join(
                    out_directory, resp["recordName"] + file_name_suffix
                )
                files_to_check.append(out_file_field)
            else:
                file_already_exist.append(args.output)
        elif os.path.exists(os.path.dirname(args.output)) or not os.path.dirname(
            args.output
        ):
            out_file_field = args.output
        else:
            err_exit(
                "Error: {path} could not be found".format(
                    path=os.path.dirname(args.output)
                )
            )

    for file in files_to_check:
        if os.path.exists(file):
            file_already_exist.append(file)

    if file_already_exist:
        err_exit("Error: path already exists {path}".format(path=file_already_exist))

    rec_descriptor = DXDataset(dataset_id, project=dataset_project).get_descriptor()
    if args.fields is not None:
        fields_list = "".join(args.fields).split(",")
        error_list = []
        for entry in fields_list:
            entity_field = entry.split(".")
            if len(entity_field) < 2:
                error_list.append(entry)
            elif (
                entity_field[0] not in rec_descriptor.model["entities"].keys()
                or entity_field[1]
                not in rec_descriptor.model["entities"][entity_field[0]][
                    "fields"
                ].keys()
            ):
                error_list.append(entry)

        if error_list:
            err_exit("The following fields cannot be found: %s" % error_list)

        payload = {
            "project_context": project,
            "fields": [{item: "$".join(item.split("."))} for item in fields_list],
        }
        if "CohortBrowser" in resp["recordTypes"]:
            if resp.get("baseSql"):
                payload["base_sql"] = resp.get("baseSql")
            payload["filters"] = resp["filters"]

        if args.sql:
            sql_results = raw_query_api_call(resp, payload)
            if print_to_stdout:
                print(sql_results)
            else:
                with open(out_file_field, "w") as f:
                    print(sql_results, file=f)
        else:
            resp_raw = raw_api_call(resp, payload)
            csv_from_json(
                out_file_name=out_file_field,
                print_to_stdout=print_to_stdout,
                sep=delimiter,
                raw_results=resp_raw["results"],
                column_names=fields_list,
            )

    elif args.sql:
        err_exit("`--sql` passed without `--fields`")

    if args.dump_dataset_dictionary:
        rec_dict = rec_descriptor.get_dictionary()
        write_ot = rec_dict.write(
            output_file_data=output_file_data,
            output_file_entity=output_file_entity,
            output_file_coding=output_file_coding,
            sep=delimiter,
        )

    # Listing section
    if args.list_entities or args.list_fields:
        # Retrieve entity names, titles and main entity
        entity_names_and_titles, _main_entity = retrieve_entities(rec_descriptor.model)
        # List entities
        if args.list_entities:
            print("\n".join(entity_names_and_titles))
        # List fields
        if args.list_fields:
            list_fields(rec_descriptor.model, _main_entity, args)


def get_assay_info(rec_descriptor, assay_type):
    assay_list = rec_descriptor.assays
    selected_type_assays = []
    other_assays = []
    if not assay_list:
        err_exit("No valid assays in the dataset.")
    else:
        for a in assay_list:
            if a["generalized_assay_model"] == assay_type:
                selected_type_assays.append(a)
            else:
                other_assays.append(a)
    return (selected_type_assays, other_assays)


<<<<<<< HEAD
def retrieve_meta_info(url, project_id, dataset_id, assay_id, assay_name, print_to_stdout, out_file_name):
    table, column = "vcf_meta_information_unique", "info_format_fields"
    payload = {
        "project_context": project_id,
        "fields": [
            {column: "$".join((table, column))},
        ],
        "is_cohort": False,
        "variant_browser": {
            "name": assay_name,
            "id": assay_id,
        },
    }
    resource = url + "/data/3.0/" + dataset_id + "/raw"
    try:
        resp_raw = dxpy.DXHTTPRequest(
            resource=resource, data=payload, prepend_srv=False
        )
        if "error" in resp_raw.keys():
            print(resp_raw["error"])
            sys.exit(1)
    except Exception as details:
        err_exit(str(details))

    if print_to_stdout:
        fields_output = sys.stdout
    else:
        fields_output = open(out_file_name, "w")

    for entry in resp_raw["results"]:
        fields_output.write(entry[column] + '\n')

    if not print_to_stdout:
        fields_output.close()
=======
def get_assay_name_info(list_assays,assay_name,path,friendly_assay_type,rec_descriptor):
    """
    Generalized function for determining assay name and reference genome
    """
    if friendly_assay_type == "germline":
        assay_type = "genetic_variant"
    elif friendly_assay_type == "somatic":
        assay_type = "somatic_variant"

    #### Get names of genetic assays ####
    if list_assays:
        (target_assays, other_assays) = get_assay_info(
            rec_descriptor, assay_type=assay_type
        )
        if not target_assays:
            err_exit("There's no {} assay in the dataset provided.").format(assay_type)
        else:
            for a in target_assays:
                print(a["name"])
            sys.exit(0)

    #### Decide which assay is to be queried and which ref genome is to be used ####
    (target_assays, other_assays) = get_assay_info(
        rec_descriptor, assay_type=assay_type
    )
    target_assay_names = [ga["name"] for ga in target_assays]
    target_assay_ids = [ga["uuid"] for ga in target_assays]
    other_assay_names = [oa["name"] for oa in other_assays]
    #other_assay_ids = [oa["uuid"] for oa in other_assays]
    if target_assay_names and target_assay_ids:
           selected_assay_name = target_assay_names[0]
           selected_assay_id = target_assay_ids[0]
    else:
           err_exit("There's no {} assay in the dataset provided.").format(friendly_assay_type)
    if assay_name:
        if assay_name not in list(target_assay_names):
            if assay_name in list(other_assay_names):
                err_exit(
                    "This is not a valid assay. For valid assays accepted by the function, `extract_assay {}`, please use the --list-assays flag.".format(friendly_assay_type)
                )
            else:
                err_exit(
                    "Assay {assay_name} does not exist in the {path}.".format(
                        assay_name=assay_name, path=path
                    )
                )
        else:
            selected_assay_name = assay_name
            for ga in target_assays:
                if ga["name"] == assay_name:
                    selected_assay_id = ga["uuid"]

    selected_ref_genome = "GRCh38.92"
    for a in target_assays:
        if a["name"] == selected_assay_name and a["reference_genome"]:
            selected_ref_genome = a["reference_genome"]["name"]
    
    return(selected_assay_name, selected_assay_id, selected_ref_genome)
>>>>>>> 5d9b1402


def extract_assay_germline(args):
    """
    Retrieve the selected data or generate SQL to retrieve the data from an genetic variant assay in a dataset or cohort based on provided rules.
    """
    ######## Input combination validation ########
    filter_given = False
    if args.retrieve_allele or args.retrieve_annotation or args.retrieve_genotype:
        filter_given = True
    #### Check if valid options are passed with the --json-help flag ####
    if args.json_help:
        if not filter_given:
            err_exit(
                'Please specify one of the following: --retrieve-allele, --retrieve-genotype or --retrieve-annotation" for details on the corresponding JSON template and filter definition.'
            )
        elif args.list_assays or args.assay_name or args.sql or args.output:
            err_exit(
                "Please check to make sure the parameters are set properly. --json-help cannot be specified with options other than --retrieve-annotation/--retrieve-allele/--retrieve-genotype."
            )
    #### Validate that other arguments are not passed with --list-assays ####
    if args.list_assays:
        if args.sql:
            err_exit("The flag, --sql, cannot be used with --list-assays.")
        elif args.output:
            err_exit(
                'When --list-assays is specified, output is to STDOUT. "--output" may not be supplied.'
            )
        elif filter_given:
            err_exit("--list-assays cannot be presented with other options.")

    #### Check if the retrieve options are passed correctly, print help if needed ####
    if args.retrieve_allele:
        if args.json_help:
            print(
                '# Filters and respective definitions\n#\n#  rsid: rsID associated with an allele or set of alleles. If multiple values are provided, the conditional search will be, "OR." For example, ["rs1111", "rs2222"], will search for alleles which match either "rs1111" or "rs2222". String match is case sensitive.\n#  type: Type of allele. Accepted values are "SNP", "Ins", "Del", "Mixed". If multiple values are provided, the conditional search will be, "OR." For example, ["SNP", "Ins"], will search for variants which match either "SNP" or "Ins". String match is case sensitive.\n#  dataset_alt_af: Dataset alternate allele frequency, a json object with empty content or two sets of key/value pair: {min: 0.1, max:0.5}. Accepted numeric value for each key is between and including 0 and 1.  If a user does not want to apply this filter but still wants this information in the output, an empty json object should be provided.\n#  gnomad_alt_af: gnomAD alternate allele frequency. a json object with empty content or two sets of key/value pair: {min: 0.1, max:0.5}. Accepted value for each key is between 0 and 1. If a user does not want to apply this filter but still wants this information in the output, an empty json object should be provided.\n#  location: Genomic range in the reference genome where the starting position of alleles fall into. If multiple values are provided in the list, the conditional search will be, "OR." String match is case sensitive.\n# JSON filter template for --retrieve-allele\n{\n  "rsid": ["rs11111", "rs22222"],\n  "type": ["SNP", "Del", "Ins"],\n  "dataset_alt_af": {"min": 0.001, "max": 0.05},\n  "gnomad_alt_af": {"min": 0.001, "max": 0.05},\n  "location": [\n    {\n      "chromosome": "1",\n      "starting_position": "10000",\n      "ending_position": "20000"\n    },\n    {\n      "chromosome": "X",\n      "starting_position": "500",\n      "ending_position": "1700"\n    }\n  ]\n}'
            )
            sys.exit(0)
    elif args.retrieve_annotation:
        if args.json_help:
            print(
                '# Filters and respective definitions\n#\n#  allele_id: ID of an allele for which annotations should be returned. If multiple values are provided, annotations for any alleles that match one of the values specified will be listed. For example, ["1_1000_A_T", "1_1010_C_T"], will search for annotations of alleles which match either "1_1000_A_T" or ""1_1010_C_T". String match is case insensitive.\n#  gene_name: Gene name of the annotation. A list of gene names whose annotations will be returned. If multiple values are provided, the conditional search will be, "OR." For example, ["BRCA2", "ASPM"], will search for annotations which match either "BRCA2" or "ASPM". String match is case insensitive.\n#  gene_id: Ensembl gene ID (ENSG) of the annotation. If multiple values are provided, the conditional search will be, "OR." For example, ["ENSG00000302118", "ENSG00004000504"], will search for annotations which match either "ENSG00000302118" or "ENSG00004000504". String match is case insensitive.\n#  feature_id: Ensembl feature id (ENST) where the range overlaps with the variant. Currently, only  coding transcript IDs are searched. If multiple values are provided, the conditional search will be, "OR." For example, ["ENST00000302118.5", "ENST00004000504.1"], will search for annotations which match either "ENST00000302118.5" or "ENST00004000504.1". String match is case insensitive.\n#  consequences: Consequence as recorded in the annotation. If multiple values are provided, the conditional search will be, "OR." For example, ["5_prime_UTR_variant", "3_prime_UTR_variant"], will search for annotations which match either "5 prime UTR variant" or "3 prime UTR variant". String match is case sensitive. For all supported consequences terms, please refer to snpeff: http://pcingola.github.io/SnpEff/se_inputoutput/#effect-prediction-details (Effect Seq. Ontology column). This filter cannot be specified by itself, and must be included with at least one of the following filters: "gene_id", "gene_name",or "feature_id".\n#  putative_impact: Putative impact as recorded in the annotation. Possible values are [ "HIGH", "MODERATE", "LOW", "MODIFIER"]. If multiple values are provided, the conditional search will be, "OR." For example, ["MODIFIER", "HIGH"], will search for annotations which match either "MODIFIER" or "HIGH". String match is case insensitive. For all supported terms, please refer to snpeff: http://pcingola.github.io/SnpEff/se_inputoutput/#impact-prediction. This filter cannot be specified by itself, and must be included with at least one of the following filters: "gene_id", "gene_name", or "transcript_id".\n#  hgvs_c: HGVS (DNA) code of the annotation. If multiple values are provided, the conditional search will be, "OR." For example, ["c.-49A>G", "c.-20T>G"], will search for annotations which match either "c.-49A>G" or "c.-20T>G". String match is case sensitive.\n#  hgvs_p: HGVS (Protein) code of the annotation. If multiple values are provided, the conditional search will be, "OR." For example, ["p.Gly2Asp", "p.Aps2Gly"], will search for annotations which match either "p.Gly2Asp" or "p.Aps2Gly". String match is case sensitive.\n# JSON filter template for --retrieve-annotation\n{\n  "allele_id":["1_1000_A_T","2_1000_G_C"],\n  "gene_name": ["BRCA2"],\n  "gene_id": ["ENST00000302118"],\n  "feature_id": ["ENST00000302118.5"],\n  "consequences": ["5 prime UTR variant"],\n  "putative_impact": ["MODIFIER"],\n  "hgvs_c": ["c.-49A>G"],\n  "hgvs_p": ["p.Gly2Asp"]\n}'
            )
            sys.exit(0)
    elif args.retrieve_genotype:
        if args.json_help:
            print(
                '# Filters and respective definitions\n#  allele_id: ID(s) of one or more alleles for which sample genotypes will be returned. If multiple values are provided, any samples having at least one allele that match any of the values specified will be listed. For example, ["1_1000_A_T", "1_1010_C_T"], will search for samples with at least one allele matching either "1_1000_A_T" or "1_1010_C_T". String match is case insensitive.\n#  sample_id: Optional, one or more sample IDs for which sample genotypes will be returned. If the provided object is a cohort, this further intersects the sample ids. If a user has a list of samples more than 1,000, it is recommended to use a cohort id containing all the samples.\n#  genotype_type: Optional, one or more genotype types for which sample genotype types will be returned. One of: hom-alt (homozygous for the non-ref allele), het-ref (heterozygous with a ref allele and alt allele), het-alt (heterozygous with two distinct alt alleles), half (only one alt allele is known, second allele is unknown).\n# JSON filter template for --retrieve-genotype\n{\n  "sample_id": ["s1", "s2"],\n  "allele_id": ["1_1000_A_T","2_1000_G_C"],\n  "genotype_type": ["het-ref", "hom-alt"]\n}'
            )
            sys.exit(0)

    #### Validate json filters ####
    def json_validation_function(filter_type, args):
        filter_arg = "args.retrieve_" + filter_type
        filter_value = str(vars(args)["retrieve_" + filter_type])
        filter = {}
        if filter_value.endswith(".json"):
            if os.path.isfile(filter_value):
                if os.stat(filter_value).st_size == 0:
                    err_exit(
                        'No filter given for --retrieve-{filter_type} or JSON for "--retrieve-{filter_type}" does not contain valid filter information.'.format(
                            filter_type=filter_type
                        )
                    )
                else:
                    with open(filter_value, "r") as json_file:
                        try:
                            filter = json.load(json_file)
                        except Exception as json_error:
                            err_exit(
                                "JSON for variant filters is malformatted.",
                                expected_exceptions=default_expected_exceptions,
                            )
            else:
                err_exit(
                    "JSON file {filter_json} provided does not exist".format(
                        filter_json=filter_value
                    )
                )
        else:
            if filter_value == "{}":
                err_exit(
                    'No filter given for --retrieve-{filter_type} or JSON for "--retrieve-{filter_type}" does not contain valid filter information.'.format(
                        filter_type=filter_type
                    )
                )
            else:
                try:
                    filter = json.loads(filter_value)
                except Exception as json_error:
                    err_exit(
                        "JSON for variant filters is malformatted.",
                        expected_exceptions=default_expected_exceptions,
                    )

        validate_JSON(filter, filter_type)

        return filter

    if args.retrieve_allele:
        filter_dict = json_validation_function("allele", args)
    elif args.retrieve_annotation:
        filter_dict = json_validation_function("annotation", args)
    elif args.retrieve_genotype:
        filter_dict = json_validation_function("genotype", args)

    #### Validate that a retrieve option is passed with --assay-name ####
    if args.assay_name:
        if not filter_given:
            err_exit(
                "--assay-name must be used with one of --retrieve-allele,--retrieve-annotation, --retrieve-genotype."
            )

    #### Validate that a retrieve option is passed with --sql ####
    if args.sql:
        if not filter_given:
            err_exit(
                "When --sql provided, must also provide at least one of the three options: --retrieve-allele <JSON>; --retrieve-genotype <JSON>; --retrieve-annotation <JSON>."
            )

    ######## Data Processing ########
    project, entity_result, resp, dataset_project = resolve_validate_path(args.path)

    if "CohortBrowser" in resp["recordTypes"] and any([args.list_assays,args.assay_name]):
        err_exit(
            "Currently --assay-name and --list-assays may not be used with a CohortBrowser record (Cohort Object) as input. To select a specific assay or to list assays, please use a Dataset Object as input."
        )
    dataset_id = resp["dataset"]
    rec_descriptor = DXDataset(dataset_id, project=dataset_project).get_descriptor()
    
    selected_assay_name, selected_assay_id, selected_ref_genome = get_assay_name_info(args.list_assays,args.assay_name,args.path,"germline",rec_descriptor)

    #### Decide output method based on --output and --sql ####
    if args.sql:
        file_name_suffix = ".data.sql"
    else:
        file_name_suffix = ".tsv"
    file_already_exist = []
    files_to_check = []
    out_file = ""

    print_to_stdout = False
    if args.output is None:
        out_directory = os.getcwd()
        out_file = os.path.join(out_directory, resp["recordName"] + file_name_suffix)
        files_to_check.append(out_file)
    elif args.output == "-":
        print_to_stdout = True
    elif os.path.exists(args.output):
        if os.path.isdir(args.output):
            err_exit("--output should be a file, not a directory.")
        else:
            file_already_exist.append(args.output)
    elif os.path.exists(os.path.dirname(args.output)) or not os.path.dirname(
        args.output
    ):
        out_file = args.output
    else:
        err_exit(
            "Error: {path} could not be found".format(path=os.path.dirname(args.output))
        )

    for file in files_to_check:
        if os.path.exists(file):
            file_already_exist.append(file)

    if file_already_exist:
        err_exit("Cannot specify the output to be an existing file.")

    payload = {}
    if args.retrieve_allele:
        payload, fields_list = final_payload(
            full_input_dict=filter_dict,
            name=selected_assay_name,
            id=selected_assay_id,
            project_context=project,
            genome_reference=selected_ref_genome,
            filter_type="allele",
        )
    elif args.retrieve_annotation:
        payload, fields_list = final_payload(
            full_input_dict=filter_dict,
            name=selected_assay_name,
            id=selected_assay_id,
            project_context=project,
            genome_reference=selected_ref_genome,
            filter_type="annotation",
        )
    elif args.retrieve_genotype:
        payload, fields_list = final_payload(
            full_input_dict=filter_dict,
            name=selected_assay_name,
            id=selected_assay_id,
            project_context=project,
            genome_reference=selected_ref_genome,
            filter_type="genotype",
        )

    if "CohortBrowser" in resp["recordTypes"]:
        if resp.get("baseSql"):
            payload["base_sql"] = resp.get("baseSql")
        payload["filters"] = resp["filters"]

    #### Run api call to get sql or extract data ####
    if filter_given:
        if args.sql:
            sql_results = raw_query_api_call(resp, payload)
            if args.retrieve_genotype:
                geno_table = re.search(
                    r"\bgenotype_alt_read_optimized\w+", sql_results
                ).group()
                substr = "`" + geno_table + "`.`type`"
                sql_results = sql_results.replace(
                    substr, "REPLACE(`" + geno_table + "`.type`, 'hom', 'hom-alt')"
                )

            if print_to_stdout:
                print(sql_results)
            else:
                with open(out_file, "w") as sql_file:
                    print(sql_results, file=sql_file)
        else:
            resp_raw = raw_api_call(resp, payload)
            if args.retrieve_genotype:
                for r in resp_raw["results"]:
                    if r["genotype_type"] == "hom":
                        r["genotype_type"] = "hom-alt"

            csv_from_json(
                out_file_name=out_file,
                print_to_stdout=print_to_stdout,
                sep="\t",
                raw_results=resp_raw["results"],
                column_names=fields_list,
                quote_char=str("|"),
            )


def retrieve_entities(model):
    """
    Retrieves the entities in form of <entity_name>\t<entity_title> and identifies main entity
    """
    entity_names_and_titles = []
    for entity in sorted(model["entities"].keys()):
        entity_names_and_titles.append(
            "{}\t{}".format(entity, model["entities"][entity]["entity_title"])
        )
        if model["entities"][entity]["is_main_entity"] is True:
            main_entity = entity
    return entity_names_and_titles, main_entity


def list_fields(model, main_entity, args):
    """
    Listing fileds in the model in form at <entity>.<field_name>\t<field_title> for specified list of entities
    """
    present_entities = model["entities"].keys()
    entities_to_list_fields = [model["entities"][main_entity]]
    if args.entities:
        entities_to_list_fields = []
        error_list = []
        for entity in sorted(args.entities.split(",")):
            if entity in present_entities:
                entities_to_list_fields.append(model["entities"][entity])
            else:
                error_list.append(entity)
        if error_list:
            err_exit("The following entity/entities cannot be found: %s" % error_list)
    fields = []
    for entity in entities_to_list_fields:
        for field in sorted(entity["fields"].keys()):
            fields.append(
                "{}.{}\t{}".format(
                    entity["name"], field, entity["fields"][field]["title"]
                )
            )
    print("\n".join(fields))


def csv_from_json(
    out_file_name="",
    print_to_stdout=False,
    sep=",",
    raw_results=[],
    column_names=[],
    quote_char=str('"'),
):
    if print_to_stdout:
        fields_output = sys.stdout
    else:
        fields_output = open(out_file_name, "w")

    csv_writer = csv.DictWriter(
        fields_output,
        delimiter=str(sep),
        doublequote=True,
        escapechar=None,
        lineterminator="\n",
        quotechar=quote_char,
        quoting=csv.QUOTE_MINIMAL,
        skipinitialspace=False,
        strict=False,
        fieldnames=column_names,
    )
    csv_writer.writeheader()
    for entry in raw_results:
        csv_writer.writerow(entry)

    if not print_to_stdout:
        fields_output.close()

def extract_assay_somatic(args):
    """
    Retrieve the selected data or generate SQL to retrieve the data from an somatic variant assay in a dataset or cohort based on provided rules.
    """
    invalid_retrieve_meta_info_args = any([
        args.include_normal_sample,
        args.additional_fields,
        args.additional_fields_help,
        args.sql,
        args.list_assays,
        args.retrieve_variant,
        args.json_help,
    ])
    if args.retrieve_meta_info and invalid_retrieve_meta_info_args:
        err_exit(
            'The flag, --retrieve-meta-info cannot be used with arguments other than --assay-name, --output.'
        )

    ######## Input combination validation and print help########
    invalid_combo_args = any([args.include_normal_sample, args.additional_fields, args.additional_fields_help, args.output, args.sql])

    if args.list_assays and any([args.assay_name, args.retrieve_variant, args.json_help, invalid_combo_args]):
        err_exit(
            '--list-assays cannot be presented with other options.'
        )

    if args.json_help:
        if any([args.assay_name, invalid_combo_args]):
            err_exit(
                '--json-help cannot be passed with any of --assay-name, --sql, --additional-fields, --additional-fields-help, --output.'
            )
        elif args.retrieve_variant is None:
            err_exit(
                '--json-help cannot be passed without --retrieve-variant.'
            )
        else:
            print(
                '# Filters and respective definitions\n#\n#  location: Genomic range in the reference genome where the alleles overlap with. If multiple values are provided in the list, the conditional search will be, "OR." String match is case sensitive.\n#  gene_name: Gene name for the variant. A list of gene names whose coordinates defines the genome range where the alleles overlap with. If multiple values are provided, the conditional search will be, "OR." For example, ["BRCA2", "ASPM"], will search for variants which match either "BRCA2" or "ASPM". String match is case sensitive.\n#  gene_id: Gene ID of the variant. If multiple values are provided, the conditional search will be, "OR." For example, ["ENSG00000302118", "ENSG00004000504"], will search for variants which match either "ENSG00000302118" or "ENSG00004000504". String match is case insensitive.\n#  feature_id: Feature id where the range overlaps with the variant. The most common one is transcript_id. If multiple values are provided, the conditional search will be, "OR." For example, ["ENST00000302118.5", "ENST00004000504.1"], will search for variants which match either "ENST00000302118.5" or "ENST00004000504.1". String match is case insensitive.\n#  hgvs_c: HGVS (DNA) code of the variant. If multiple values are provided, the conditional search will be, "OR." For example, ["c.-49A>G", "c.-20T>G"], will search for alleles which match either "c.-49A>G" or "c.-20T>G". String match is case sensitive.\n#  hgvs_p: HGVS (Protein) code of the variant. If multiple values are provided, the conditional search will be, "OR." For example, ["p.Gly2Asp", "p.Aps2Gly"], will search for variants which match either "p.Gly2Asp" or "p.Aps2Gly". String match is case sensitive.\n#  allele_id: ID of an allele. If multiple values are provided, any alleles that match one of the values specified will be listed. For example, ["1_1000_A_T", "1_1010_C_T"], will search for alleles which match either "1_1000_A_T" or "1_1010_C_T". String match is case sensitive/exact match.\n#  type: Type of allele. Accepted values are “SNP”, “INS”, “DEL”, “DUP”, “INV”, “CNV”, “CNV:TR”, “BND”, “DUP:TANDEM”, “DEL:ME”, “INS:ME”, “MISSING”, “MISSING:DEL”, “UNSPECIFIED”, or “OTHER”. If multiple values are provided, the conditional search will be, “OR.” For example, [“SNP”, “INS”], will search for variants which match either “SNP” or ““INS”. String match is case insensitive.\n#  assay_sample_id: ID of samples where to look for alleles. If a user has a list of samples more than 1,000, it is recommended to either retrieve multiple times, or use a cohort id containing all the samples.\n# JSON filter template for --retrieve-variant\n{\n  "location": [\n    {\n      "chromosome": "1",\n      "starting_position": "10000",\n      "ending_position": "20000"\n    },\n    {\n      "chromosome": "X",\n      "starting_position": "500",\n      "ending_position": "1700"\n    }\n  ],\n  "annotation": {\n    "gene_name": ["BRCA2"],\n    "gene_id": ["ENST00000302118],\n    "feature_id": ["ENST00000302118.5"],\n    "hgvs_c": ["c.-49A>G"],\n    "hgvs_p": ["p.Gly2Asp"]\n  },\n  "allele" : {\n    "allele_id":["1_1000_A_T","2_1000_G_C"],\n    "type" : ["SNP", "INS"]\n  },\n  "assay_sample_id" : ["SampleA", "SampleB", "SampleC"]\n}'
            )
            sys.exit(0)

    if args.additional_fields_help:
        if any([args.assay_name, args.retrieve_variant, args.include_normal_sample, args.output, args.sql]):
            err_exit(
                '--additional-fields-help cannot be passed with any of --assay-name, --retrieve-variant, --sql, --output.'
            )
        elif args.additional_fields is None:
            err_exit(
                '--additional-fields-help cannot be passed without --additional-fields.'
            )
        else:
            print('The following fields will always be returned by default:\n')
            fixed_fields = [['NAME', 'TITLE', 'DESCRIPTION'], 
                            ['assay_sample_id', 'Assay Sample ID', 'A unique identifier for the tumor or normal sample. Populated from the sample columns of the VCF header.'], 
                            ['allele_id', 'Allele ID', 'An unique identification of the allele'], 
                            ['chrom', 'Chromosome', 'Chromosome of variant, verbatim from original VCF'], 
                            ['pos', 'Position', 'Starting position of variant, verbatim from original VCF'], 
                            ['ref', 'Reference Allele', 'Reference allele of locus, verbatim from original VCF'], 
                            ['allele', 'Allele', 'Sequence of the allele']]
            for row in fixed_fields:
                print("{: <17} {: <22} {: <25}".format(*row))
            print('\nThe following fields may be added to the output by using option --additional-fields. If multiple fields are specified, use a comma to separate each entry. For example, "sample_id,tumor_normal"\n')
            additional_fields = [['NAME', 'TITLE', 'DESCRIPTION'], 
                                 ['sample_id', 'Sample ID', 'Unique ID of the pair of tumor-normal samples'], 
                                 ['tumor_normal', 'Tumor-Normal', 'One a ["tumor", "normal"] to describe source sample type'], 
                                 ['id', 'ID', 'Comma separated list of associated IDs for the variant from the original VCF'], 
                                 ['qual', 'QUAL', 'Quality of locus, verbatim from original VCF'], 
                                 ['filter', 'FILTER', 'Comma separated list of filters for locus from the original VCF'], 
                                 ['reference_source', 'Reference source', 'One of ["GRCh37", "GRCh38"] or the allele_sample_id of the respective normal sample'], 
                                 ['variant_type', 'Variant Type', 'The type of allele, with respect to reference'], 
                                 ['symbolic_type', 'Symbolic Type', 'One of ["precise", "imprecise"]. Non-symbolic alleles are always "precise'], 
                                 ['file_id', 'Source File ID', 'DNAnexus platform file-id of original source file'], 
                                 ['INFO_<ID>', 'INFO:<ID>', '<A dynamic set of fields>'], 
                                 ['FORMAT_<ID>', 'FORMAT:<ID>', '<A dynamic set of fields>'], 
                                 ['gene_name', 'Gene Name', 'A list of gene name associated with the variant'], 
                                 ['gene_id', 'Gene ID', 'A list of gene IDs, associated with the variant'], 
                                 ['feature_id', 'Feature ID', 'A list of feature IDs, associated with the variant'], 
                                 ['hgvs_c', 'HGVSc', 'A list of sequence variants in HGVS nomenclature, for DNA'], 
                                 ['hgvs_p', 'HGVSp', 'A list of sequence variants in HGVS nomenclature, for protein'], 
                                 ['clin_sig', 'Clinical Significance', 'A list of allele specific clinical significance terms']]
            for row in additional_fields:
                print("{: <17} {: <22} {: <25}".format(*row))
            sys.exit(0)

    ######## Data Processing ########
    project, entity_result, resp, dataset_project = resolve_validate_path(args.path)
    dataset_id = resp["dataset"]
    rec_descriptor = DXDataset(dataset_id, project=dataset_project).get_descriptor()

    selected_assay_name, selected_assay_id, selected_ref_genome = get_assay_name_info(args.list_assays,args.assay_name,args.path,"somatic",rec_descriptor)

    #### Decide which assay is to be queried and which ref genome is to be used ####
    (somatic_assays, other_assays) = get_assay_info(
        rec_descriptor, assay_type="somatic_variant"
    )
    if not somatic_assays:
        err_exit("There’s no somatic assay in the dataset provided.")
    somatic_assay_names = [ga["name"] for ga in somatic_assays]
    somatic_assay_ids = [ga["uuid"] for ga in somatic_assays]
    other_assay_names = [oa["name"] for oa in other_assays]
    other_assay_ids = [oa["uuid"] for oa in other_assays]
    selected_assay_name = somatic_assay_names[0]
    selected_assay_id = somatic_assay_ids[0]
    if args.assay_name:
        if args.assay_name not in list(somatic_assay_names):
            if args.assay_name in list(other_assay_names):
                err_exit(
                    "This is not a valid assay. For valid assays accepted by the function, `extract_assay somatic`, please use the --list-assays flag."
                )
            else:
                err_exit(
                    "Assay {assay_name} does not exist in the {path}.".format(
                        assay_name=args.assay_name, path=args.path
                    )
                )
        else:
            selected_assay_name = args.assay_name
            for ga in somatic_assays:
                if ga["name"] == args.assay_name:
                    selected_assay_id = ga["uuid"]

    #### Decide output method based on --output and --sql ####
    if args.sql:
        file_name_suffix = ".data.sql"
    else:
        file_name_suffix = ".tsv"
    file_already_exist = []
    files_to_check = []
    out_file = ""

    print_to_stdout = False
    if args.output is None:
        if args.retrieve_meta_info:
            print_to_stdout = True
        else:
            out_directory = os.getcwd()
            out_file = os.path.join(out_directory, resp["recordName"] + file_name_suffix)
            files_to_check.append(out_file)
    elif args.output == "-":
        print_to_stdout = True
    elif os.path.exists(args.output):
        if os.path.isdir(args.output):
            err_exit("--output should be a file, not a directory.")
        else:
            file_already_exist.append(args.output)
    elif os.path.exists(os.path.dirname(args.output)) or not os.path.dirname(
        args.output
    ):
        out_file = args.output
    else:
        err_exit(
            "Error: {path} could not be found".format(path=os.path.dirname(args.output))
        )

    for file in files_to_check:
        if os.path.exists(file):
            file_already_exist.append(file)

    if file_already_exist:
        err_exit("Cannot specify the output to be an existing file.")

    if args.retrieve_meta_info:
        retrieve_meta_info(
            resp["url"],
            project,
            resp["dataset"],
            selected_assay_id,
            selected_assay_name,
            print_to_stdout,
            out_file,
        )


class DXDataset(DXRecord):
    """
    A class to handle record objects of type Dataset.
    Inherits from DXRecord, but automatically populates default fields, details and properties.

    Attributes:
        All the same as DXRecord
        name - from record details
        description - from record details
        schema - from record details
        version - from record details
        descriptor - DXDatasetDescriptor object
    Functions
        get_descriptor - calls DXDatasetDescriptor(descriptor_dxfile) if descriptor is None
        get_dictionary - calls descriptor.get_dictionary

    """

    _record_type = "Dataset"

    def __init__(self, dxid=None, project=None):
        super(DXDataset, self).__init__(dxid, project)
        self.describe(default_fields=True, fields={"properties", "details"})
        assert self._record_type in self.types
        assert "descriptor" in self.details
        if is_dxlink(self.details["descriptor"]):
            self.descriptor_dxfile = DXFile(self.details["descriptor"], mode="rb")
        else:
            err_exit("%s : Invalid cohort or dataset" % self.details["descriptor"])
        self.descriptor = None
        self.name = self.details.get("name")
        self.description = self.details.get("description")
        self.schema = self.details.get("schema")
        self.version = self.details.get("version")

    def get_descriptor(self):
        if self.descriptor is None:
            self.descriptor = DXDatasetDescriptor(
                self.descriptor_dxfile, schema=self.schema
            )
        return self.descriptor

    def get_dictionary(self):
        if self.descriptor is None:
            self.get_descriptor()
        return self.descriptor.get_dictionary()


class DXDatasetDescriptor:
    """
    A class to represent a parsed descriptor of a Dataset record object.

    Attributes
        Representation of JSON object stored in descriptor file
    Functions
        get_dictionary - calls DXDatasetDictionary(descriptor)

    """

    def __init__(self, dxfile, **kwargs):
        python3_5_x = sys.version_info.major == 3 and sys.version_info.minor == 5

        with as_handle(dxfile, is_gzip=True, **kwargs) as f:
            if python3_5_x:
                jsonstr = f.read()
                if type(jsonstr) != str:
                    jsonstr = jsonstr.decode("utf-8")

                obj = json.loads(jsonstr, object_pairs_hook=collections.OrderedDict)
            else:
                obj = json.load(f, object_pairs_hook=collections.OrderedDict)

        for key in obj:
            setattr(self, key, obj[key])
        self.schema = kwargs.get("schema")

    def get_dictionary(self):
        return DXDatasetDictionary(self)


class DXDatasetDictionary:
    """
    A class to represent data, coding and entity dictionaries based on the descriptor.
    All 3 dictionaries will have the same internal representation as dictionaries of string to pandas dataframe.
    Attributes
        data - dictionary of entity name to pandas dataframe representing entity with fields, relationships, etc.
        entity - dictionary of entity name to pandas dataframe representing entity title, etc.
        coding - dictionary of coding name to pandas dataframe representing codes, their hierarchy (if applicable) and their meanings
    """

    def __init__(self, descriptor):
        self.data_dictionary = self.load_data_dictionary(descriptor)
        self.coding_dictionary = self.load_coding_dictionary(descriptor)
        self.entity_dictionary = self.load_entity_dictionary(descriptor)

    def load_data_dictionary(self, descriptor):
        """
        Processes data dictionary from descriptor
        """
        eblocks = collections.OrderedDict()
        join_path_to_entity_field = collections.OrderedDict()
        for entity_name in descriptor.model["entities"]:
            eblocks[entity_name] = self.create_entity_dframe(
                descriptor.model["entities"][entity_name],
                is_primary_entity=(
                    entity_name == descriptor.model["global_primary_key"]["entity"]
                ),
                global_primary_key=(descriptor.model["global_primary_key"]),
            )

            join_path_to_entity_field.update(
                self.get_join_path_to_entity_field_map(
                    descriptor.model["entities"][entity_name]
                )
            )

        edges = []
        for ji in descriptor.join_info:
            skip_edge = False

            for path in [ji["joins"][0]["to"], ji["joins"][0]["from"]]:
                if path not in join_path_to_entity_field:
                    skip_edge = True
                    break

            if not skip_edge:
                edges.append(self.create_edge(ji, join_path_to_entity_field))

        for edge in edges:
            source_eblock = eblocks.get(edge["source_entity"])
            if not source_eblock.empty:
                eb_row_idx = source_eblock["name"] == edge["source_field"]
                if eb_row_idx.sum() != 1:
                    raise ValueError("Invalid edge: " + str(edge))

                ref = source_eblock["referenced_entity_field"].values
                rel = source_eblock["relationship"].values
                ref[eb_row_idx] = "{}:{}".format(
                    edge["destination_entity"], edge["destination_field"]
                )
                rel[eb_row_idx] = edge["relationship"]

                source_eblock = source_eblock.assign(
                    relationship=rel, referenced_entity_field=ref
                )

        return eblocks

    def create_entity_dframe(self, entity, is_primary_entity, global_primary_key):
        """
        Returns DataDictionary pandas DataFrame for an entity.
        """
        required_columns = ["entity", "name", "type", "primary_key_type"]

        extra_cols = [
            "coding_name",
            "concept",
            "description",
            "folder_path",
            "is_multi_select",
            "is_sparse_coding",
            "linkout",
            "longitudinal_axis_type",
            "referenced_entity_field",
            "relationship",
            "title",
            "units",
        ]
        dataset_datatype_dict = {
            "integer": "integer",
            "double": "float",
            "date": "date",
            "datetime": "datetime",
            "string": "string",
        }
        dcols = {col: [] for col in required_columns + extra_cols}
        dcols["entity"] = [entity["name"]] * len(entity["fields"])
        dcols["referenced_entity_field"] = [""] * len(entity["fields"])
        dcols["relationship"] = [""] * len(entity["fields"])

        for field in entity["fields"]:
            # Field-level parameters
            field_dict = entity["fields"][field]
            dcols["name"].append(field_dict["name"])
            dcols["type"].append(dataset_datatype_dict[field_dict["type"]])
            dcols["primary_key_type"].append(
                ("global" if is_primary_entity else "local")
                if (
                    entity["primary_key"]
                    and field_dict["name"] == entity["primary_key"]
                )
                else ""
            )
            # Optional cols to be filled in with blanks regardless
            dcols["coding_name"].append(
                field_dict["coding_name"] if field_dict["coding_name"] else ""
            )
            dcols["concept"].append(field_dict["concept"])
            dcols["description"].append(field_dict["description"])
            dcols["folder_path"].append(
                " > ".join(field_dict["folder_path"])
                if ("folder_path" in field_dict.keys() and field_dict["folder_path"])
                else ""
            )
            dcols["is_multi_select"].append(
                "yes" if field_dict["is_multi_select"] else ""
            )
            dcols["is_sparse_coding"].append(
                "yes" if field_dict["is_sparse_coding"] else ""
            )
            dcols["linkout"].append(field_dict["linkout"])
            dcols["longitudinal_axis_type"].append(
                field_dict["longitudinal_axis_type"]
                if field_dict["longitudinal_axis_type"]
                else ""
            )
            dcols["title"].append(field_dict["title"])
            dcols["units"].append(field_dict["units"])

        try:
            dframe = pd.DataFrame(dcols)
        except ValueError as exc:
            raise exc

        return dframe

    def get_join_path_to_entity_field_map(self, entity):
        """
        Returns map with "database$table$column", "unique_database$table$column",
        as keys and values are (entity, field)
        """
        join_path_to_entity_field = collections.OrderedDict()
        for field in entity["fields"]:
            field_value = entity["fields"][field]["mapping"]
            db_tb_col_path = "{}${}${}".format(
                field_value["database_name"],
                field_value["table"],
                field_value["column"],
            )
            join_path_to_entity_field[db_tb_col_path] = (entity["name"], field)

            if field_value["database_unique_name"] and database_unique_name_regex.match(
                field_value["database_unique_name"]
            ):
                unique_db_tb_col_path = "{}${}${}".format(
                    field_value["database_unique_name"],
                    field_value["table"],
                    field_value["column"],
                )
                join_path_to_entity_field[unique_db_tb_col_path] = (
                    entity["name"],
                    field,
                )
            elif (
                field_value["database_name"]
                and field_value["database_id"]
                and database_id_regex.match(field_value["database_name"])
            ):
                unique_db_name = "{}__{}".format(
                    field_value["database_id"].replace("-", "_").lower(),
                    field_value["database_name"],
                )
                join_path_to_entity_field[unique_db_name] = (entity["name"], field)
        return join_path_to_entity_field

    def create_edge(self, join_info_joins, join_path_to_entity_field):
        """
        Convert an item join_info to an edge. Returns ordereddict.
        """
        edge = collections.OrderedDict()
        column_to = join_info_joins["joins"][0]["to"]
        column_from = join_info_joins["joins"][0]["from"]
        edge["source_entity"], edge["source_field"] = join_path_to_entity_field[
            column_to
        ]
        (
            edge["destination_entity"],
            edge["destination_field"],
        ) = join_path_to_entity_field[column_from]
        edge["relationship"] = join_info_joins["relationship"]
        return edge

    def load_coding_dictionary(self, descriptor):
        """
        Processes coding dictionary from descriptor
        """
        cblocks = collections.OrderedDict()
        for entity in descriptor.model["entities"]:
            for field in descriptor.model["entities"][entity]["fields"]:
                coding_name_value = descriptor.model["entities"][entity]["fields"][
                    field
                ]["coding_name"]
                if coding_name_value and coding_name_value not in cblocks:
                    cblocks[coding_name_value] = self.create_coding_name_dframe(
                        descriptor.model, entity, field, coding_name_value
                    )
        return cblocks

    def create_coding_name_dframe(self, model, entity, field, coding_name_value):
        """
        Returns CodingDictionary pandas DataFrame for a coding_name.
        """
        dcols = {}
        if model["entities"][entity]["fields"][field]["is_hierarchical"]:
            displ_ord = 0

            def unpack_hierarchy(nodes, parent_code, displ_ord):
                """Serialize the node hierarchy by depth-first traversal.

                Yields: tuples of (code, parent_code)
                """
                for node in nodes:
                    if isinstance(node, dict):
                        next_parent_code, child_nodes = next(iter(node.items()))
                        # internal: unpack recursively
                        displ_ord += 1
                        yield next_parent_code, parent_code, displ_ord
                        for deep_node, deep_parent, displ_ord in unpack_hierarchy(
                            child_nodes, next_parent_code, displ_ord
                        ):
                            yield (deep_node, deep_parent, displ_ord)
                    else:
                        # terminal: serialize
                        displ_ord += 1
                        yield (node, parent_code, displ_ord)

            all_codes, parents, displ_ord = zip(
                *unpack_hierarchy(
                    model["codings"][coding_name_value]["display"], "", displ_ord
                )
            )
            dcols.update(
                {
                    "code": all_codes,
                    "parent_code": parents,
                    "meaning": [
                        model["codings"][coding_name_value]["codes_to_meanings"][c]
                        for c in all_codes
                    ],
                    "concept": [
                        model["codings"][coding_name_value]["codes_to_concepts"][c]
                        if (
                            model["codings"][coding_name_value]["codes_to_concepts"]
                            and c
                            in model["codings"][coding_name_value][
                                "codes_to_concepts"
                            ].keys()
                        )
                        else None
                        for c in all_codes
                    ],
                    "display_order": displ_ord,
                }
            )

        else:
            # No hierarchy; just unpack the codes dictionary
            codes, meanings = zip(
                *model["codings"][coding_name_value]["codes_to_meanings"].items()
            )
            if model["codings"][coding_name_value]["codes_to_concepts"]:
                codes, concepts = zip(
                    *model["codings"][coding_name_value]["codes_to_concepts"].items()
                )
            else:
                concepts = [None] * len(codes)
            display_order = [
                int(model["codings"][coding_name_value]["display"].index(c) + 1)
                for c in codes
            ]
            dcols.update(
                {
                    "code": codes,
                    "meaning": meanings,
                    "concept": concepts,
                    "display_order": display_order,
                }
            )

        dcols["coding_name"] = [coding_name_value] * len(dcols["code"])

        try:
            dframe = pd.DataFrame(dcols)
        except ValueError as exc:
            raise exc

        return dframe

    def load_entity_dictionary(self, descriptor):
        """
        Processes entity dictionary from descriptor
        """
        entity_dictionary = collections.OrderedDict()
        for entity_name in descriptor.model["entities"]:
            entity = descriptor.model["entities"][entity_name]
            entity_dictionary[entity_name] = pd.DataFrame.from_dict(
                [
                    {
                        "entity": entity_name,
                        "entity_title": entity.get("entity_title"),
                        "entity_label_singular": entity.get("entity_label_singular"),
                        "entity_label_plural": entity.get("entity_label_plural"),
                        "entity_description": entity.get("entity_description"),
                    }
                ]
            )
        return entity_dictionary

    def write(
        self, output_file_data="", output_file_entity="", output_file_coding="", sep=","
    ):
        """
        Create CSV files with the contents of the dictionaries.
        """
        csv_opts = dict(
            sep=sep,
            header=True,
            index=False,
            na_rep="",
        )

        def sort_dataframe_columns(dframe, required_columns):
            """Sort dataframe columns alphabetically but with `required_columns` first."""
            extra_cols = dframe.columns.difference(required_columns)
            sorted_cols = list(required_columns) + extra_cols.sort_values().tolist()
            return dframe.loc[:, sorted_cols]

        def as_dataframe(ord_dict_of_df, required_columns):
            """Join all blocks into a pandas DataFrame."""
            df = pd.concat([b for b in ord_dict_of_df.values()], sort=False)
            return sort_dataframe_columns(df, required_columns)

        if self.data_dictionary:
            data_dframe = as_dataframe(
                self.data_dictionary,
                required_columns=["entity", "name", "type", "primary_key_type"],
            )
            data_dframe.to_csv(output_file_data, **csv_opts)

        if self.coding_dictionary:
            coding_dframe = as_dataframe(
                self.coding_dictionary,
                required_columns=["coding_name", "code", "meaning"],
            )
            coding_dframe.to_csv(output_file_coding, **csv_opts)

        if self.entity_dictionary:
            entity_dframe = as_dataframe(
                self.entity_dictionary, required_columns=["entity", "entity_title"]
            )
            entity_dframe.to_csv(output_file_entity, **csv_opts)<|MERGE_RESOLUTION|>--- conflicted
+++ resolved
@@ -428,7 +428,6 @@
     return (selected_type_assays, other_assays)
 
 
-<<<<<<< HEAD
 def retrieve_meta_info(url, project_id, dataset_id, assay_id, assay_name, print_to_stdout, out_file_name):
     table, column = "vcf_meta_information_unique", "info_format_fields"
     payload = {
@@ -463,7 +462,8 @@
 
     if not print_to_stdout:
         fields_output.close()
-=======
+
+
 def get_assay_name_info(list_assays,assay_name,path,friendly_assay_type,rec_descriptor):
     """
     Generalized function for determining assay name and reference genome
@@ -522,7 +522,6 @@
             selected_ref_genome = a["reference_genome"]["name"]
     
     return(selected_assay_name, selected_assay_id, selected_ref_genome)
->>>>>>> 5d9b1402
 
 
 def extract_assay_germline(args):
@@ -925,36 +924,6 @@
 
     selected_assay_name, selected_assay_id, selected_ref_genome = get_assay_name_info(args.list_assays,args.assay_name,args.path,"somatic",rec_descriptor)
 
-    #### Decide which assay is to be queried and which ref genome is to be used ####
-    (somatic_assays, other_assays) = get_assay_info(
-        rec_descriptor, assay_type="somatic_variant"
-    )
-    if not somatic_assays:
-        err_exit("There’s no somatic assay in the dataset provided.")
-    somatic_assay_names = [ga["name"] for ga in somatic_assays]
-    somatic_assay_ids = [ga["uuid"] for ga in somatic_assays]
-    other_assay_names = [oa["name"] for oa in other_assays]
-    other_assay_ids = [oa["uuid"] for oa in other_assays]
-    selected_assay_name = somatic_assay_names[0]
-    selected_assay_id = somatic_assay_ids[0]
-    if args.assay_name:
-        if args.assay_name not in list(somatic_assay_names):
-            if args.assay_name in list(other_assay_names):
-                err_exit(
-                    "This is not a valid assay. For valid assays accepted by the function, `extract_assay somatic`, please use the --list-assays flag."
-                )
-            else:
-                err_exit(
-                    "Assay {assay_name} does not exist in the {path}.".format(
-                        assay_name=args.assay_name, path=args.path
-                    )
-                )
-        else:
-            selected_assay_name = args.assay_name
-            for ga in somatic_assays:
-                if ga["name"] == args.assay_name:
-                    selected_assay_id = ga["uuid"]
-
     #### Decide output method based on --output and --sql ####
     if args.sql:
         file_name_suffix = ".data.sql"
