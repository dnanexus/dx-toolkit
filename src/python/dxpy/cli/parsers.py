--- conflicted
+++ resolved
@@ -236,43 +236,30 @@
 
 class PrintInstanceTypeHelp(argparse.Action):
     def __call__(self, parser, namespace, values, option_string=None):
-<<<<<<< HEAD
-        print "Help: Specifying instance types for " + parser.prog
-        print
-        print fill('A single instance type can be requested to be used by all entry points by providing the instance type name.  Different instance types can also be requested for different entry points of an app or applet by providing a JSON string mapping from function names to instance types, e.g.')
-        print
-        print '    {"main": "dx_m1.large", "other_function": "dx_m1.medium"}'
+        print("Help: Specifying instance types for " + parser.prog)
+        print()
+        print(fill('A single instance type can be requested to be used by all entry points by providing the instance type name.  Different instance types can also be requested for different entry points of an app or applet by providing a JSON string mapping from function names to instance types, e.g.'))
+        print()
+        print('    {"main": "dx_m1.large", "other_function": "dx_m1.medium"}')
         if parser.prog == 'dx run':
-            print
-            print fill('If running a workflow, different stages can have different instance type ' +
+            print()
+            print(fill('If running a workflow, different stages can have different instance type ' +
                        'requests by prepending the request with "<stage identifier>=" (where a ' +
                        'stage identifier is an ID, a numeric index, or a unique stage name) and ' +
                        'repeating the argument for as many stages as desired.  If no stage ' +
-                       'identifier is provided, the value is applied as a default for all stages.')
-            print
-            print fill('The following example runs all entry points of the first stage with ' +
+                       'identifier is provided, the value is applied as a default for all stages.'))
+            print()
+            print(fill('The following example runs all entry points of the first stage with ' +
                        'dx_m1.large, the stage named "BWA" with dx_m1.medium, and all other ' +
-                       'stages with dx_m1.xlarge')
-            print
-            print '    Example: dx run workflow --instance-type 0=dx_m1.large \\'
-            print '               --instance-type BWA=dx_m1.medium --instance-type dx_m1.xlarge'
-        print
-        print 'Available instance types:'
-        print
-        print format_table(InstanceTypesCompleter.instance_types.values(),
-                           column_names=InstanceTypesCompleter.instance_types.values()[0]._fields)
-=======
-        print("Help: Specifying instance types for " + parser.prog)
-        print()
-        print(fill('You can either provide a single instance type to be used by all entry points, or a JSON string mapping from function names to instance types, e.g.'))
-        print()
-        print('    {"main": "dx_m1.large", "other_function": "dx_m1.medium"}')
+                       'stages with dx_m1.xlarge'))
+            print()
+            print('    Example: dx run workflow --instance-type 0=dx_m1.large \\')
+            print('               --instance-type BWA=dx_m1.medium --instance-type dx_m1.xlarge')
         print()
         print('Available instance types:')
         print()
         print(format_table(InstanceTypesCompleter.instance_types.values(),
                            column_names=InstanceTypesCompleter.instance_types.values()[0]._fields))
->>>>>>> d1afc4a6
         parser.exit(0)
 
 instance_type_arg = argparse.ArgumentParser(add_help=False)
