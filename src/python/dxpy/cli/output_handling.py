import sys
import csv
import os
from ..exceptions import err_exit


def write_expression_output(
    arg_output,
    arg_delim,
    arg_sql,
    output_listdict_or_string,
    save_uncommon_delim_to_txt=True,
    output_file_name=None,
    error_handler=err_exit,
<<<<<<< HEAD
    colnames = None
=======
    colnames=None,
>>>>>>> 0b2527e4
):
    """
    arg_output: str
    A string representing the output file path.
    When it's "-", output is written to stdout.
    This can be directly set as args.output from argparse when calling the function (e.g within dataset_utilities)

    arg_delim: str
    A string representing the delimiter. Defaults to "," when not specified.
    It also determines the file suffix when writing to file.
    This can be set to args.delimiter from argparse when the method is called

    arg_sql: bool
    A boolean representing whether the output_listdict_or_string is a SQL query (string) or not.
    This can be args.sql from argparse

    output_listdict_or_string: 'list of dicts' or 'str' depending on whether arg_sql is False or True, respectively
    This is expected to be the response from vizserver
    if arg_sql is True, this is expected to be a string representing the SQL query
    if arg_sql is False, this is expected to be a list of dicts representing the output of a SQL query
    if output_listdict_or_string is a list of dicts, all dicts must have the same keys which will be used as column names

    save_uncommon_delim_to_txt: bool
    Set this to False if you want to error out when any delimiter other than "," or "\t" is specified

    output_file_name: str
    This is expected to be a record_name which will be used when arg_output is not specified
    Do not append a suffix to this string
    output_file_name is mandatory when arg_output is not specified

    By default delimiter is set "," and file suffix is csv (when writing to file)

    None values are written as empty strings by default (csv.DictWriter behavior)

    """

    IS_OS_WINDOWS = os.name == "nt"
    OS_SPECIFIC_LINE_SEPARATOR = os.linesep
    IS_PYTHON_2 = sys.version_info.major == 2
    IS_PYTHON_3 = sys.version_info.major == 3

    if arg_sql:
        SUFFIX = ".sql"
        if not isinstance(output_listdict_or_string, str):
            error_handler("Expected SQL query to be a string")
    elif arg_delim:
        if arg_delim == ",":
            SUFFIX = ".csv"
        elif arg_delim == "\t":
            SUFFIX = ".tsv"
        else:
            if save_uncommon_delim_to_txt:
                SUFFIX = ".txt"
            else:
                error_handler("Unsupported delimiter: {}".format(arg_delim))
    else:
        SUFFIX = ".csv"

    if arg_output:
        if arg_output == "-":
            WRITE_METHOD = "STDOUT"
        else:
            WRITE_METHOD = "FILE"
            output_file_name = arg_output

    else:
        OUTPUT_DIR = os.getcwd()

        if output_file_name is None:
            error_handler(
                "No output filename specified"
            )  # Developer expected to provide record_name upstream when calling this function

        else:
            WRITE_METHOD = "FILE"
            output_file_name = os.path.join(OUTPUT_DIR, output_file_name + SUFFIX)

    if WRITE_METHOD == "FILE":
        # error out if file already exists or output_file_name is a directory
        if os.path.exists(output_file_name):
            if os.path.isfile(output_file_name):
                error_handler(
                    "{} already exists. Please specify a new file path".format(
                        output_file_name
                    )
                )
            if os.path.isdir(output_file_name):
                error_handler(
                    "{} is a directory. Please specify a new file path".format(
                        output_file_name
                    )
                )

    if arg_sql:
        if WRITE_METHOD == "STDOUT":
            print(output_listdict_or_string)
        elif WRITE_METHOD == "FILE":
            with open(output_file_name, "w") as f:
                f.write(output_listdict_or_string)
        else:
            error_handler("Unexpected error occurred while writing SQL query output")

    else:
        if colnames:
            COLUMN_NAMES = colnames
        else:
            COLUMN_NAMES = output_listdict_or_string[0].keys()

            if not all(
                set(i.keys()) == set(COLUMN_NAMES) for i in output_listdict_or_string
            ):
                error_handler("All rows must have the same column names")

        WRITE_MODE = "wb" if IS_PYTHON_2 or IS_OS_WINDOWS else "w"
        NEWLINE = "" if IS_PYTHON_3 else None
        DELIMITER = str(arg_delim) if arg_delim else ","
        QUOTING = csv.QUOTE_MINIMAL
        QUOTE_CHAR = '"'

        write_args = {
            "mode": WRITE_MODE,
        }

        if IS_PYTHON_3:
            write_args["newline"] = NEWLINE

        dictwriter_params = {
            "fieldnames": COLUMN_NAMES,
            "delimiter": DELIMITER,
            "lineterminator": OS_SPECIFIC_LINE_SEPARATOR,
            "quoting": QUOTING,
            "quotechar": QUOTE_CHAR,\
            "restval":"None"
        }

        if WRITE_METHOD == "FILE":
            with open(output_file_name, **write_args) as f:
                w = csv.DictWriter(f, **dictwriter_params)
                w.writeheader()
                w.writerows(output_listdict_or_string)

        elif WRITE_METHOD == "STDOUT":
            w = csv.DictWriter(sys.stdout, **dictwriter_params)
            w.writeheader()
            w.writerows(output_listdict_or_string)

        else:
            error_handler("Unexpected error occurred while writing output")<|MERGE_RESOLUTION|>--- conflicted
+++ resolved
@@ -12,11 +12,7 @@
     save_uncommon_delim_to_txt=True,
     output_file_name=None,
     error_handler=err_exit,
-<<<<<<< HEAD
-    colnames = None
-=======
     colnames=None,
->>>>>>> 0b2527e4
 ):
     """
     arg_output: str
@@ -125,10 +121,10 @@
         else:
             COLUMN_NAMES = output_listdict_or_string[0].keys()
 
-            if not all(
-                set(i.keys()) == set(COLUMN_NAMES) for i in output_listdict_or_string
-            ):
-                error_handler("All rows must have the same column names")
+        if not all(
+            set(i.keys()) == set(COLUMN_NAMES) for i in output_listdict_or_string
+        ):
+            error_handler("All rows must have the same column names")
 
         WRITE_MODE = "wb" if IS_PYTHON_2 or IS_OS_WINDOWS else "w"
         NEWLINE = "" if IS_PYTHON_3 else None
@@ -148,8 +144,7 @@
             "delimiter": DELIMITER,
             "lineterminator": OS_SPECIFIC_LINE_SEPARATOR,
             "quoting": QUOTING,
-            "quotechar": QUOTE_CHAR,\
-            "restval":"None"
+            "quotechar": QUOTE_CHAR,
         }
 
         if WRITE_METHOD == "FILE":
