#!/usr/bin/env bash

set -f

on_exit() {
  ret=$?
  # upload log file only when it has content
  if [[ -s $LOG_NAME ]]; then
    dx upload $LOG_NAME --path $DX_LOG --wait --brief --no-progress --parents || true
  fi

  set +x
  if [[ $debug == true ]]; then
    # DEVEX-1943 Wait up to 30 seconds for log forwarders to terminate
    set +e
    i=0
    while [[ $i -lt 30 ]];
    do
        if kill -0 "$LOG_MONITOR_PID" 2>/dev/null; then
            sleep 1
        else
            break
        fi
        ((i++))
    done
    kill $LOG_MONITOR_PID 2>/dev/null || true
    set -xe
  fi

  # backup cache
  echo "=== Execution complete — uploading Nextflow cache metadata files"
  dx rm -r "$DX_PROJECT_CONTEXT_ID:/.nextflow/cache/$NXF_UUID/*" 2>&1 >/dev/null || true
  dx upload ".nextflow/cache/$NXF_UUID" --path "$DX_PROJECT_CONTEXT_ID:/.nextflow/cache/$NXF_UUID" --no-progress --brief --wait -p -r || true
  # done
  exit $ret
}

dx_path() {
  local str=${1#"dx://"}
  local tmp=$(mktemp -t nf-XXXXXXXXXX)
  case $str in
    project-*)
      dx download $str -o $tmp --no-progress --recursive -f
      echo file://$tmp
      ;;
    container-*)
      dx download $str -o $tmp --no-progress --recursive -f
      echo file://$tmp
      ;;
    *)
      echo "Invalid $2 path: $1"
      return 1
      ;;
  esac
}
    
main() {
<<<<<<< HEAD
    set -f

    if [[ $debug == true ]]; then
      export NXF_DEBUG=2
      TRACE_CMD="-trace nextflow.plugin"
      set -x && env | sort
=======
    if $debug ; then
      set -x && env | sort
      export NXF_DEBUG=2
>>>>>>> 476ff49b
    fi
    
    if [ -n "$docker_creds" ]; then
        dx download "$docker_creds" -o /home/dnanexus/credentials
        source /.dx.nextflow/resources/usr/local/bin/dx-registry-login
    fi

    LOG_NAME="nextflow-$(date +"%y%m%d-%H%M%S").log"
    DX_WORK=${work_dir:-$DX_WORKSPACE_ID:/scratch/}
    DX_LOG=${log_file:-$DX_PROJECT_CONTEXT_ID:$LOG_NAME}
    export NXF_WORK=dx://$DX_WORK
    export NXF_HOME=/opt/nextflow
    export NXF_UUID=$(uuidgen)
    export NXF_ANSI_LOG=false
    export NXF_EXECUTOR=dnanexus
    export NXF_PLUGINS_DEFAULT=nextaur@1.0.0
    export NXF_DOCKER_LEGACY=true
    #export NXF_DOCKER_CREDS_FILE=$docker_creds_file
    #[[ $scm_file ]] && export NXF_SCM_FILE=$(dx_path $scm_file 'Nextflow CSM file')
    trap on_exit EXIT
    echo "============================================================="
    echo "=== NF work-dir : ${DX_WORK}"
    echo "=== NF log file : ${DX_LOG}"
    echo "=== NF cache    : $DX_PROJECT_CONTEXT_ID:/.nextflow/cache/$NXF_UUID"
    echo "============================================================="

    filtered_inputs=()

    @@RUN_INPUTS@@
    nextflow ${TRACE_CMD} $nf_advanced_opts -log ${LOG_NAME} run @@RESOURCES_SUBPATH@@ @@PROFILE_ARG@@ -name run-${NXF_UUID} $nf_run_args_and_pipeline_params "${filtered_inputs[@]}" & NXF_EXEC_PID=$!
    
    # forwarding nextflow log file to job monitor
    set +x
    if [[ $debug == true ]] ; then
      touch $LOG_NAME
      tail --follow -n 0 $LOG_NAME -s 60 >&2 & LOG_MONITOR_PID=$!
      disown $LOG_MONITOR_PID
      set -x
    fi
    
    wait $NXF_EXEC_PID
    ret=$?
    exit $ret
}


nf_task_exit() {
  ret=$?
  if [ -f .command.log ]; then
    dx upload .command.log --path "${cmd_log_file}" --brief --wait --no-progress || true
  else
    >&2 echo "Missing Nextflow .command.log file"
  fi
  # mark the job as successful in any case, real task
  # error code is managed by nextflow via .exitcode file
  dx-jobutil-add-output exit_code "0" --class=int
}

nf_task_entry() {
  # enable debugging mode
  [[ $NXF_DEBUG ]] && set -x
  # capture the exit code
  trap nf_task_exit EXIT
  # run the task
  dx cat "${cmd_launcher_file}" > .command.run
  bash .command.run > >(tee .command.log) 2>&1 || true
}<|MERGE_RESOLUTION|>--- conflicted
+++ resolved
@@ -55,18 +55,10 @@
 }
     
 main() {
-<<<<<<< HEAD
-    set -f
-
     if [[ $debug == true ]]; then
       export NXF_DEBUG=2
       TRACE_CMD="-trace nextflow.plugin"
       set -x && env | sort
-=======
-    if $debug ; then
-      set -x && env | sort
-      export NXF_DEBUG=2
->>>>>>> 476ff49b
     fi
     
     if [ -n "$docker_creds" ]; then
