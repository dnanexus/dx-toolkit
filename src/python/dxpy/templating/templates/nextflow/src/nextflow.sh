#!/usr/bin/env bash

set -f

dx-registry-login() {
CREDENTIALS=${HOME}/credentials
dx download "${docker_creds}" -o $CREDENTIALS

command -v docker >/dev/null 2>&1 || (echo "ERROR: docker is required when running with the Docker credentials."; exit 1)

export REGISTRY=$(jq '.docker_registry.registry' "$CREDENTIALS" | tr -d '"')
export REGISTRY_USERNAME=$(jq '.docker_registry.username' "$CREDENTIALS" | tr -d '"')
export REGISTRY_ORGANIZATION=$(jq '.docker_registry.organization' "$CREDENTIALS" | tr -d '"')
if [[  -z $REGISTRY_ORGANIZATION || $REGISTRY_ORGANIZATION == "null" ]]; then
    export REGISTRY_ORGANIZATION=$REGISTRY_USERNAME
fi

if [[ -z $REGISTRY || $REGISTRY == "null" \
      || -z $REGISTRY_USERNAME  || $REGISTRY_USERNAME == "null" ]]; then
    echo "Error parsing the credentials file. The expected format to specify a Docker registry is: "
    echo "{"
    echo "    docker_registry: {"
    echo "        registry": "<Docker registry name, e.g. quay.io or docker.io>",
    echo "        username": "<registry login name>",
    echo "        organization": "<(optional, default value equals username) organization as defined by DockerHub or Quay.io>",
    echo "        token": "<API token>"
    echo "    }"
    echo "}"
    exit 1
fi

jq '.docker_registry.token' "$CREDENTIALS" -r | docker login $REGISTRY --username $REGISTRY_USERNAME --password-stdin 2> >(grep -v -E "WARNING! Your password will be stored unencrypted in |Configure a credential helper to remove this warning. See|https://docs.docker.com/engine/reference/commandline/login/#credentials-store")
}

on_exit() {
  ret=$?
<<<<<<< HEAD
=======
  # upload log file only when it has content
  if [[ -s $LOG_NAME ]]; then
    dx upload $LOG_NAME --path $DX_LOG --wait --brief --no-progress --parents || true
  fi

  set +x
  if [[ $debug == true ]]; then
    # DEVEX-1943 Wait up to 30 seconds for log forwarders to terminate
    set +e
    i=0
    while [[ $i -lt 30 ]];
    do
        if kill -0 "$LOG_MONITOR_PID" 2>/dev/null; then
            sleep 1
        else
            break
        fi
        ((i++))
    done
    kill $LOG_MONITOR_PID 2>/dev/null || true
    set -xe
  fi

>>>>>>> 125a512d
  # backup cache
  echo "=== Execution complete — uploading Nextflow cache metadata files"
  dx rm -r "$DX_PROJECT_CONTEXT_ID:/.nextflow/cache/$NXF_UUID/*" 2>&1 >/dev/null || true

  if [[ -d .nextflow/cache/$NXF_UUID ]]; then
    dx upload ".nextflow/cache/$NXF_UUID" --path "$DX_PROJECT_CONTEXT_ID:/.nextflow/cache/$NXF_UUID" --no-progress --brief --wait -p -r || true
  else
    echo "No nextflow cache has been generated."
  fi

  # parse dnanexus-job.json to get job output destination
  OUT_PROJECT=$(jq -r .project /home/dnanexus/dnanexus-job.json)
  OUT_FOLDER=$(jq -r .folder /home/dnanexus/dnanexus-job.json)
  OUTDIR="$OUT_PROJECT:${OUT_FOLDER#/}"

  # publish output files
  rm -rf .nextflow
  if [[ -s $LOG_NAME ]]; then
    mkdir ../nextflow_log
    mv $LOG_NAME ../nextflow_log/$LOG_NAME || true
  else
    echo "No nextflow log file available."
  fi
  
  cd ..
  if [[ -d ./nextflow_log || -n "$(ls -A ./output_files)" ]]; then
    dx-upload-all-outputs --parallel || true
  else
    echo "No log file or output files has been generated."
  fi
  # done
  exit $ret
}

dx_path() {
  local str=${1#"dx://"}
  local tmp=$(mktemp -t nf-XXXXXXXXXX)
  case $str in
    project-*)
      dx download $str -o $tmp --no-progress --recursive -f
      echo file://$tmp
      ;;
    container-*)
      dx download $str -o $tmp --no-progress --recursive -f
      echo file://$tmp
      ;;
    *)
      echo "Invalid $2 path: $1"
      return 1
      ;;
  esac
}
    
main() {
    if [[ $debug == true ]]; then
      export NXF_DEBUG=2
      TRACE_CMD="-trace nextflow.plugin"
      set -x && env | sort
    fi
    
    if [ -n "$docker_creds" ]; then
        dx-registry-login
    fi

    LOG_NAME="nextflow-$(date +"%y%m%d-%H%M%S").log"
    DX_WORK=${work_dir:-$DX_WORKSPACE_ID:/scratch/}
    DX_LOG=${log_file:-$DX_PROJECT_CONTEXT_ID:$LOG_NAME}
    export NXF_WORK=dx://$DX_WORK
    export NXF_HOME=/opt/nextflow
    export NXF_UUID=$(uuidgen)
    export NXF_ANSI_LOG=false
    export NXF_EXECUTOR=dnanexus
    export NXF_PLUGINS_DEFAULT=nextaur@1.0.0
    export NXF_DOCKER_LEGACY=true
    #export NXF_DOCKER_CREDS_FILE=$docker_creds_file
    #[[ $scm_file ]] && export NXF_SCM_FILE=$(dx_path $scm_file 'Nextflow CSM file')
    trap on_exit EXIT
    echo "============================================================="
    echo "=== NF work-dir : ${DX_WORK}"
    echo "=== NF log file : ${DX_LOG}"
    echo "=== NF cache    : $DX_PROJECT_CONTEXT_ID:/.nextflow/cache/$NXF_UUID"
    echo "============================================================="

    filtered_inputs=()

    @@RUN_INPUTS@@
<<<<<<< HEAD

    mkdir -p /home/dnanexus/out/output_files
    cd /home/dnanexus/out/output_files
    nextflow -trace nextflow.plugin $nf_advanced_opts -log ${LOG_NAME} run @@RESOURCES_SUBPATH@@ @@PROFILE_ARG@@ -name run-${NXF_UUID} $nf_run_args_and_pipeline_params "${filtered_inputs[@]}"
=======
    nextflow ${TRACE_CMD} $nf_advanced_opts -log ${LOG_NAME} run @@RESOURCES_SUBPATH@@ @@PROFILE_ARG@@ -name run-${NXF_UUID} $nf_run_args_and_pipeline_params "${filtered_inputs[@]}" & NXF_EXEC_PID=$!
    
    # forwarding nextflow log file to job monitor
    set +x
    if [[ $debug == true ]] ; then
      touch $LOG_NAME
      tail --follow -n 0 $LOG_NAME -s 60 >&2 & LOG_MONITOR_PID=$!
      disown $LOG_MONITOR_PID
      set -x
    fi
    
    wait $NXF_EXEC_PID
    ret=$?
    exit $ret
>>>>>>> 125a512d
}


nf_task_exit() {
  ret=$?
  if [ -f .command.log ]; then
    dx upload .command.log --path "${cmd_log_file}" --brief --wait --no-progress || true
  else
    >&2 echo "Missing Nextflow .command.log file"
  fi
  # mark the job as successful in any case, real task
  # error code is managed by nextflow via .exitcode file
  dx-jobutil-add-output exit_code "0" --class=int
}

nf_task_entry() {
  # enable debugging mode
  [[ $NXF_DEBUG ]] && set -x
  if [ -n "$docker_creds" ]; then
    dx-registry-login
  fi
  # capture the exit code
  trap nf_task_exit EXIT
  # run the task
  dx cat "${cmd_launcher_file}" > .command.run
  bash .command.run > >(tee .command.log) 2>&1 || true
}<|MERGE_RESOLUTION|>--- conflicted
+++ resolved
@@ -34,8 +34,6 @@
 
 on_exit() {
   ret=$?
-<<<<<<< HEAD
-=======
   # upload log file only when it has content
   if [[ -s $LOG_NAME ]]; then
     dx upload $LOG_NAME --path $DX_LOG --wait --brief --no-progress --parents || true
@@ -59,7 +57,6 @@
     set -xe
   fi
 
->>>>>>> 125a512d
   # backup cache
   echo "=== Execution complete — uploading Nextflow cache metadata files"
   dx rm -r "$DX_PROJECT_CONTEXT_ID:/.nextflow/cache/$NXF_UUID/*" 2>&1 >/dev/null || true
@@ -146,12 +143,9 @@
     filtered_inputs=()
 
     @@RUN_INPUTS@@
-<<<<<<< HEAD
 
     mkdir -p /home/dnanexus/out/output_files
     cd /home/dnanexus/out/output_files
-    nextflow -trace nextflow.plugin $nf_advanced_opts -log ${LOG_NAME} run @@RESOURCES_SUBPATH@@ @@PROFILE_ARG@@ -name run-${NXF_UUID} $nf_run_args_and_pipeline_params "${filtered_inputs[@]}"
-=======
     nextflow ${TRACE_CMD} $nf_advanced_opts -log ${LOG_NAME} run @@RESOURCES_SUBPATH@@ @@PROFILE_ARG@@ -name run-${NXF_UUID} $nf_run_args_and_pipeline_params "${filtered_inputs[@]}" & NXF_EXEC_PID=$!
     
     # forwarding nextflow log file to job monitor
@@ -166,7 +160,6 @@
     wait $NXF_EXEC_PID
     ret=$?
     exit $ret
->>>>>>> 125a512d
 }
 
 
