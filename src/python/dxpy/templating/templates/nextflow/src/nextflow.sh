--- conflicted
+++ resolved
@@ -80,14 +80,13 @@
     echo "=== NF cache    : $DX_PROJECT_CONTEXT_ID:/.nextflow/cache/$NXF_UUID"
     echo "============================================================="
 
-<<<<<<< HEAD
-    filtered_inputs=""
+    filtered_inputs=()
 
     @@RUN_INPUTS@@
     
     [[ $debug ]] && TRACE_CMD="-trace nextflow.plugin"
 
-    nextflow $TRACE_CMD $nf_advanced_opts -log ${LOG_NAME} run /home/dnanexus/nfp @@PROFILE_ARG@@ -name run-${NXF_UUID} $nf_run_args_and_pipeline_params ${filtered_inputs} & NXF_EXEC_PID=$!
+    nextflow -trace nextflow.plugin $nf_advanced_opts -log ${LOG_NAME} run @@RESOURCES_SUBPATH@@ @@PROFILE_ARG@@ -name run-${NXF_UUID} $nf_run_args_and_pipeline_params "${filtered_inputs[@]}" & NXF_EXEC_PID=$!
     set +x
     if [[ $debug ]] ; then
       touch $LOG_NAME
@@ -99,12 +98,6 @@
     wait $NXF_EXEC_PID
     ret=$?
     exit $ret
-=======
-    filtered_inputs=()
-
-    @@RUN_INPUTS@@
-    nextflow -trace nextflow.plugin $nf_advanced_opts -log ${LOG_NAME} run @@RESOURCES_SUBPATH@@ @@PROFILE_ARG@@ -name run-${NXF_UUID} $nf_run_args_and_pipeline_params "${filtered_inputs[@]}"
->>>>>>> 40ea8118
 }
 
 
