--- conflicted
+++ resolved
@@ -158,10 +158,7 @@
       -name run-${NXF_UUID} \
       $nextflow_run_opts \
       $nextflow_pipeline_params \
-<<<<<<< HEAD
       $required_inputs & NXF_EXEC_PID=$!
-=======
-      @@REQUIRED_RUNTIME_PARAMS@@
       "
 
     trap on_exit EXIT
@@ -173,7 +170,6 @@
     echo "============================================================="
 
     $NEXTFLOW_CMD & NXF_EXEC_PID=$!
->>>>>>> 0e84d7c1
     
     # forwarding nextflow log file to job monitor
     set +x
