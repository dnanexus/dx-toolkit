#!/usr/bin/env bash

on_exit() {
  ret=$?
  # upload log file
  dx upload $LOG_NAME --path $DX_LOG --wait --brief --no-progress --parents || true
  # backup cache
  echo "=== Execution complete — uploading Nextflow cache metadata files"
  dx rm -r "$DX_PROJECT_CONTEXT_ID:/.nextflow/cache/$NXF_UUID/*" 2>&1 >/dev/null || true
  dx upload ".nextflow/cache/$NXF_UUID" --path "$DX_PROJECT_CONTEXT_ID:/.nextflow/cache/$NXF_UUID" --no-progress --brief --wait -p -r || true
  # done
  exit $ret
}

  dx_path() {
  local str=${1#"dx://"}
  local tmp=$(mktemp -t nf-XXXXXXXXXX)
  case $str in
    project-*)
      dx download $str -o $tmp --no-progress --recursive -f
      echo file://$tmp
      ;;
    container-*)
      dx download $str -o $tmp --no-progress --recursive -f
      echo file://$tmp
      ;;
    *)
      echo "Invalid $2 path: $1"
      return 1
      ;;
  esac
}
    
main() {
    set -f

    [[ $debug ]] && set -x && env | sort
    [[ $debug ]] && export NXF_DEBUG=2
    
    if [ -n "$docker_creds" ]; then
        dx download "$docker_creds" -o /home/dnanexus/credentials
        source /.dx.nextflow/resources/usr/local/bin/dx-registry-login
    fi

    LOG_NAME="nextflow-$(date +"%y%m%d-%H%M%S").log"
    DX_WORK=${work_dir:-$DX_WORKSPACE_ID:/scratch/}
    DX_LOG=${log_file:-$DX_PROJECT_CONTEXT_ID:$LOG_NAME}
    export NXF_WORK=dx://$DX_WORK
    export NXF_HOME=/opt/nextflow
    export NXF_UUID=$(uuidgen)
    export NXF_ANSI_LOG=false
    export NXF_EXECUTOR=dnanexus
    export NXF_PLUGINS_DEFAULT=nextaur@1.0.0
    export NXF_DOCKER_LEGACY=true
    #export NXF_DOCKER_CREDS_FILE=$docker_creds_file
    #[[ $scm_file ]] && export NXF_SCM_FILE=$(dx_path $scm_file 'Nextflow CSM file')
    trap on_exit EXIT
    echo "============================================================="
    echo "=== NF work-dir : ${DX_WORK}"
    echo "=== NF log file : ${DX_LOG}"
    echo "=== NF cache    : $DX_PROJECT_CONTEXT_ID:/.nextflow/cache/$NXF_UUID"
    echo "============================================================="

    filtered_inputs=()

    @@RUN_INPUTS@@
<<<<<<< HEAD

    # parse dnanexus-job.json to get job output destination
    # and use that dxpath as the nextflow params.outdir
    # TODO: override publishDir in user's main.nf to `publishDir=params.outdir`
    OUT_PROJECT=$(jq -r .project /home/dnanexus/dnanexus-job.json)
    OUT_FOLDER=$(jq -r .folder /home/dnanexus/dnanexus-job.json)
    OUTDIR="dx://$OUT_PROJECT:$OUT_FOLDER"
    
    nextflow -trace nextflow.plugin $nf_advanced_opts -log ${LOG_NAME} run /home/dnanexus/nfp @@PROFILE_ARG@@ -name test-${NXF_UUID} --outdir $OUTDIR $nf_run_args_and_pipeline_params ${filtered_inputs}
=======
    nextflow -trace nextflow.plugin $nf_advanced_opts -log ${LOG_NAME} run @@RESOURCES_SUBPATH@@ @@PROFILE_ARG@@ -name run-${NXF_UUID} $nf_run_args_and_pipeline_params "${filtered_inputs[@]}"
>>>>>>> 40ea8118
}


nf_task_exit() {
  ret=$?
  if [ -f .command.log ]; then
    dx upload .command.log --path "${cmd_log_file}" --brief --wait --no-progress || true
  else
    >&2 echo "Missing Nextflow .command.log file"
  fi
  # mark the job as successful in any case, real task
  # error code is managed by nextflow via .exitcode file
  dx-jobutil-add-output exit_code "0" --class=int
}

nf_task_entry() {
  # enable debugging mode
  [[ $NXF_DEBUG ]] && set -x
  # capture the exit code
  trap nf_task_exit EXIT
  # run the task
  dx cat "${cmd_launcher_file}" > .command.run
  bash .command.run > >(tee .command.log) 2>&1 || true
}<|MERGE_RESOLUTION|>--- conflicted
+++ resolved
@@ -64,7 +64,6 @@
     filtered_inputs=()
 
     @@RUN_INPUTS@@
-<<<<<<< HEAD
 
     # parse dnanexus-job.json to get job output destination
     # and use that dxpath as the nextflow params.outdir
@@ -73,10 +72,7 @@
     OUT_FOLDER=$(jq -r .folder /home/dnanexus/dnanexus-job.json)
     OUTDIR="dx://$OUT_PROJECT:$OUT_FOLDER"
     
-    nextflow -trace nextflow.plugin $nf_advanced_opts -log ${LOG_NAME} run /home/dnanexus/nfp @@PROFILE_ARG@@ -name test-${NXF_UUID} --outdir $OUTDIR $nf_run_args_and_pipeline_params ${filtered_inputs}
-=======
     nextflow -trace nextflow.plugin $nf_advanced_opts -log ${LOG_NAME} run @@RESOURCES_SUBPATH@@ @@PROFILE_ARG@@ -name run-${NXF_UUID} $nf_run_args_and_pipeline_params "${filtered_inputs[@]}"
->>>>>>> 40ea8118
 }
 
 
