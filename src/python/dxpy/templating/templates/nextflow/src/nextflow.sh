--- conflicted
+++ resolved
@@ -127,17 +127,6 @@
   rm $LOG_NAME || true
 
   if [[ $ret -ne 0 ]]; then
-<<<<<<< HEAD
-    echo "=== Execution failed — upload log file to job output destination as ${DX_JOB_OUTDIR%/}/${LOG_NAME}"
-    FAILED_LOG_ID=$(dx upload "/home/dnanexus/out/nextflow_log/$LOG_NAME" --path "${DX_JOB_OUTDIR%/}/${LOG_NAME}" --wait --brief --no-progress --parents) &&
-      echo "Upload nextflow log as file: $FAILED_LOG_ID" ||
-      echo "Failed to upload log file of current session $NXF_UUID"
-  else
-    echo "=== Execution succeeded — upload log file and published files to job output destination ${DX_JOB_OUTDIR%/}"
-    mkdir -p /home/dnanexus/out/published_files
-    find . -type f -newermt "$BEGIN_TIME" -exec cp --parents {} /home/dnanexus/out/published_files/ \; -delete
-    dx-upload-all-outputs --parallel --wait-on-close || echo "No log file or published files has been generated."
-=======
     echo "=== Execution failed — skip uploading published files to job output destination ${DX_JOB_OUTDIR%/}/"
 
   else
@@ -145,7 +134,6 @@
     mkdir -p /home/dnanexus/out/published_files
     find . -type f -newermt "$BEGIN_TIME" -exec cp --parents {} /home/dnanexus/out/published_files/ \; -delete
     dx-upload-all-outputs --parallel --wait-on-close || echo "No published files has been generated."
->>>>>>> 3df57d7a
     # done
   fi
   exit $ret
