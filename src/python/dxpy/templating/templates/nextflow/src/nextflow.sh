--- conflicted
+++ resolved
@@ -392,46 +392,30 @@
   setup_workdir
   export NXF_WORK
 
+  # download default applet file type inputs
+  dx-download-all-inputs --parallel @@EXCLUDE_INPUT_DOWNLOAD@@
+  RUNTIME_CONFIG_CMD=''
+  if [ -n "$nextflow_soft_confs" ]; then
+    RUNTIME_CONFIG_CMD=$(find $HOME/in/nextflow_soft_confs/ -name "*.config" -printf "-c %p ")
+  fi
+
   # set beginning timestamp
   BEGIN_TIME="$(date +"%Y-%m-%d %H:%M:%S")"
 
-<<<<<<< HEAD
-  profile_arg="@@PROFILE_ARG@@"
-  if [ -n "$profile_arg" ]; then
-    if [[ "$nextflow_run_opts" == *"-profile "* ]]; then
-      echo "Profile was given in run options... overriding the default profile ($profile_arg)"
-      profile_arg=""
-    fi
-  fi
-
-  dx-download-all-inputs --parallel @@EXCLUDE_INPUT_DOWNLOAD@@
-  custom_config_arg=''
-  if [ -n "$nextflow_soft_confs" ]; then
-    custom_config_arg=$(find $HOME/in/nextflow_soft_confs/ -name "*.config" -printf "-c %p ")
-  fi
-
-=======
->>>>>>> de608d46
   # execution starts
   declare -a NEXTFLOW_CMD="(nextflow \
     ${TRACE_CMD} \
     $nextflow_top_level_opts \
+    ${RUNTIME_CONFIG_CMD} \
     -log ${LOG_NAME} \
     run @@RESOURCES_SUBPATH@@ \
     $profile_arg \
     -name $DX_JOB_ID \
     $RESUME_CMD \
     $nextflow_run_opts \
-<<<<<<< HEAD
-    $nextflow_pipeline_params \
-    $required_inputs
-    $custom_config_arg
-      "
-=======
     $nextflow_pipeline_params)"
 
   NEXTFLOW_CMD+=("${applet_runtime_inputs[@]}")
->>>>>>> de608d46
 
   trap on_exit EXIT
   echo "============================================================="
@@ -441,14 +425,7 @@
   if [[ $preserve_cache == true ]]; then
     echo "=== NF cache folder : dx://${DX_CACHEDIR}/${NXF_UUID}/"
   fi
-<<<<<<< HEAD
-  if [[ $preserve_cache == true ]]; then
-    echo "=== NF config       :" cat nxf_runtime.config
-  fi
-  echo "=== NF command      :" $NEXTFLOW_CMD
-=======
   echo "=== NF command      :" "${NEXTFLOW_CMD[@]}"
->>>>>>> de608d46
   echo "=== Built with dxpy : @@DXPY_BUILD_VERSION@@"
   echo "============================================================="
 
