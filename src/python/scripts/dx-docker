#!/usr/bin/env python2.7

"""dx-docker Run Docker images in your DNAnexus app."""

import argparse
import sys
import os
import subprocess
import pprint
import json
import multiprocessing.dummy
import tempfile
import glob
import datetime
import dateutil.parser
import dxpy.utils.printing
import dxpy
import urllib
import tarfile
import shutil

CACHE_DIR = '/tmp/dx-docker-cache'

def shell(cmd, ignore_error=False):
    try:
        subprocess.check_call(cmd)
    except subprocess.CalledProcessError as e:
        if ignore_error:
            return
        else:
            sys.exit(e.returncode)

def shell_suppress(cmd, ignore_error=False):
    out = ""
    try:
        out = subprocess.check_output(cmd, stderr=subprocess.STDOUT)
    except subprocess.CalledProcessError as e:
        if ignore_error:
            pass
        else:
            print e.output
            raise
    return out

def makedirs(path):
    try:
        os.makedirs(path)
    except:  # If the directory already exists, continue gracefully
        pass

parser = argparse.ArgumentParser()
subparsers = parser.add_subparsers()

def get_aci_fname(image):
    matching_files = glob.glob("{cachedir}/{image}.aci".format(cachedir=CACHE_DIR, image=urllib.quote_plus(image)))
    if len(matching_files) == 0:
        return None
    elif len(matching_files) == 1:
        return matching_files[0]
    else:
        raise Exception("dx-docker cache error: Exactly one aci archive should correspond to an image name: {} found archives".format(len(matching_files)))

def extract_aci(acifile):
    tmpdir = tempfile.mkdtemp()
    shell_suppress(["tar", "-xf", acifile, "--exclude", "rootfs/dev/*", "-C", tmpdir], ignore_error=True)
    return tmpdir

def get_aci(image, imgname, prefix="", quiet=False):
    def docker2aci_line(cmd):
        popen = subprocess.Popen(cmd, stderr=subprocess.PIPE, stdout=open(os.devnull, "w"), universal_newlines=True)
        stderr_lines = iter(popen.stderr.readline, "")
        for stderr_line in stderr_lines:
            yield stderr_line

        popen.stderr.close()
        return_code = popen.wait()
        if return_code != 0:
            raise subprocess.CalledProcessError(return_code, cmd)
    tmpdir = tempfile.mkdtemp()
    os.chdir(tmpdir)
    cmd = ["docker2aci", "-compression", "none", imgname]
    try:
        if quiet:
            shell_suppress(cmd)
        else:
            layers = {}
            for line in docker2aci_line(cmd):
                fields = line.rstrip().split()
                if len(fields) == 7 and fields[0] == "Downloading":
                    _, imghash, downloaded, unita, _, total, unitb = line.rstrip().split()
                else:
                    sys.stderr.write(line)
                    continue
                percent = round(float(downloaded)/float(total),1)
                def print_progress():
                    sys.stderr.write(dxpy.utils.printing.BLUE(imghash)+": "+dxpy.utils.printing.YELLOW("{} {}/{} {}\n".format(downloaded, unita, total, unitb)))
                if imghash not in layers:
                    layers[imghash] = percent
                    if percent == 1:
                        print_progress()
                elif layers[imghash] != percent and percent > 0:
                    print_progress()
                    layers[imghash] = percent
    except Exception as e:
        raise Exception("Failed to obtain image {}.  Does this image exist in the specified repository?\n\n{}".format(image, e))

    img_dirname = prefix+CACHE_DIR
    makedirs(img_dirname)
    os.rename(glob.glob(tmpdir+"/*.aci")[0], img_dirname+"/"+urllib.quote_plus(image)+".aci")
    shutil.rmtree(tmpdir)


def register_docker_subcommand(cmd):
    orig_user_agent = dxpy.USER_AGENT
    dxpy.USER_AGENT += " dx-docker {}".format(cmd)
    dxpy.api.system_greet()
    dxpy.USER_AGENT = orig_user_agent

parser_pull = subparsers.add_parser('pull', help="Pulls a docker image for use in DNAnexus")
parser_pull.add_argument("image", help="image name")
parser_pull.add_argument("-q", "--quiet", action='store_true', help="Suppress printing pull progress to stderr")
def pull(args):
    if not os.path.isdir(CACHE_DIR):
        makedirs(CACHE_DIR)

    get_aci(args.image, "docker://"+args.image, quiet=args.quiet)
parser_pull.set_defaults(func=pull)

parser_run = subparsers.add_parser('run', help="Runs a docker image in a container")
parser_run.add_argument("-v", "--volume", help="Directory to mount inside the container. Can be supplied multiple times (e.g. -v /mnt/data:/mnt/data -v /host:/guest", action='append', default=[])
parser_run.add_argument("-e", "--env", help="Environment variables to set within container. Can be supplied multiple times (e.g. -e foo=bar -e pizza=pie", action='append', default=[])
parser_run.add_argument("--entrypoint",  help="Overwrite default entry point for image")
parser_run.add_argument("-w", "--workdir",  help="Working directory")
parser_run.add_argument("-q", "--quiet",  action='store_true', help="Suppress printing of image metadata")
parser_run.add_argument("--rootfs",  help="Use directory pointed to here for rootfs instead of extracting the image (for expert use/development purposes)")
parser_run.add_argument("--rm",  action="store_true", help="Automatically remove the container when it exits")
parser_run.add_argument("image", help="image name")
parser_run.add_argument("command", help="command to run within container", nargs=argparse.REMAINDER, default=[])
def run(args):
    register_docker_subcommand("run")
    acifile = get_aci_fname(args.image)
    if not acifile:
        pull(parser_pull.parse_args([args.image]))
        acifile = get_aci_fname(args.image)

    if args.rootfs:
        tmpdir = args.rootfs
    else:
        tmpdir = extract_aci(acifile)

    with open("{tmpdir}/manifest".format(tmpdir=tmpdir)) as f:
        imagemeta = json.loads(f.read())

    annotations = {a['name'].split("/")[-1]: a['value'] for a in imagemeta['annotations']}
    labels = {a['name'].split("/")[-1]: a['value'] for a in imagemeta['labels']}
    if not args.quiet:
        def print_annotation(name, key, data=annotations):
            if key in data:
                sys.stderr.write(dxpy.utils.printing.BLUE(name)+"\t"+dxpy.utils.printing.YELLOW(data[key])+"\n")

        stats = {
            'size': shell_suppress(["du", "-sh", tmpdir]).split()[0]
        }

        if 'created' in annotations:
            created_time = dateutil.parser.parse(annotations['created'])
            current_time = datetime.datetime.now(dateutil.tz.tzutc())
            time_since_creation = current_time - created_time
            if (time_since_creation.days == 0 and time_since_creation.seconds < 10*60):
               human_readable_delta = "(just now)"
            else:
               human_readable_delta = "({}d {}h ago)".format(time_since_creation.days, time_since_creation.seconds/3600)
            stats['created'] = annotations['created'] + ' ' + human_readable_delta

        print_annotation("Image Repo", 'repository')
        print_annotation("Image Tag", 'version', data=labels)
        print_annotation("Image Size", 'size', data=stats)
        print_annotation("Image ID", 'imageid')
        print_annotation("Parent ID", 'parentimageid')
        print_annotation("Last Updated", 'created', data=stats)
        print_annotation("Registry", 'registryurl')
        print_annotation("ENTRYPOINT", 'entrypoint')
        if 'app' in imagemeta:
            print_annotation("Working Dir", 'workingDirectory', data=imagemeta['app'])
        print_annotation("Default CMD", 'cmd')
        sys.stderr.write("\n\n")

    vols = ["/run/shm/:/dev/shm"] + args.volume
    volume = []
    for v in vols:
       volume.append("-b")
       volume.append(v)

    entrypoint = []
    if args.entrypoint:
        entrypoint = [args.entrypoint]
    elif 'entrypoint' in annotations:
        entrypoint = json.loads(annotations['entrypoint'])

    cmd = []
    if args.command:
         cmd = args.command
    elif 'cmd' in annotations and not args.entrypoint:
         cmd = json.loads(annotations['cmd'])

    container_cmd = entrypoint + cmd

    workdir = "/"
    if 'app' in imagemeta and 'workingDirectory' in imagemeta['app']:
       workdir = imagemeta['app']['workingDirectory']
    if args.workdir:
       workdir = args.workdir

    default_homedir_env = "HOME=/root"
    env = ["env", "-i", default_homedir_env]
    if 'app' in imagemeta and 'environment' in imagemeta['app']:
        env.extend(args.env + [var['name'] +"="+var['value']  for var in imagemeta['app']['environment']])

    if args.rm and not args.quiet:
        sys.stderr.write(dxpy.utils.printing.YELLOW("--rm: Note that by default the container is not preserved after execution\n"))

    # TODO: implement some form of nested subprocesses to avoid quoting command array if possible
    proot_cmd =  ["proot", "-R", "{tmpdir}/rootfs".format(tmpdir=tmpdir)] + volume + ["-w", workdir] + env + ["/bin/sh", "-c"] + [" ".join(("'"+x+"'" for x in container_cmd))]
    shell(proot_cmd)
    if not args.rootfs:
        shutil.rmtree(tmpdir)
parser_run.set_defaults(func=run)

def local_image_to_aci(image, tmpdir, dirprefix, alternative_export=False):
    # Ensure core utilities are available on local host
    shell_suppress(["which", "docker"])
    shell_suppress(["which", "docker2aci"])

    # Perform the operations to save and subsequently cache Docker image to the platform

    # We have observed an instance where the Docker CLI and docker2aci do not properly export a rootfs.  Here is a hopefully temporary workaround
    if alternative_export:
        # TODO: Do obvious things to make the following steps more efficient (e.g. no re-untarring rootfs, ...)
        print("Running alternative export")
        shell_suppress(["docker", "run", "--entrypoint", "tar", "-w", "/tmp", "-v", "{}:/tmp".format(tmpdir), image, "-cf", "rootfs.tar", "/"], ignore_error=True)
        print("Extracting rootfs")
        shell(["mkdir", "-p", tmpdir+"/new-aci-template/rootfs"])
        shell_suppress(["tar", "-xf", tmpdir+"/rootfs.tar", "--exclude", "dev/*", "-C", tmpdir+"/new-aci-template/rootfs/"], ignore_error=True)
        shell_suppress(["rm", tmpdir+"/rootfs.tar"])
        # We do not have a manifest file so we must create one on our own from 'docker inspect'
        print("Creating manifest")
        inspect_out = json.loads(shell_suppress(["docker", "inspect", image]))[0]
        imsplit = inspect_out["RepoTags"][0].split(':')
        dictifiedenv = [{"name": var.split("=")[0], "value": var.split("=")[1]} for var in inspect_out["Config"]["Env"]]
        entrypoint = inspect_out["Config"]["Entrypoint"]
        if not entrypoint:
            entrypoint = []
        workdir = inspect_out["Config"]["WorkingDir"]
        if not workdir or workdir == "":
            workdir = "/"

        # TODO if this needs to be kept longer-term: resolve simultaneous CMD + ENTRYPOINT and whether it goes in exec field (ignoring user/group ...)
        manifest={"acKind":"ImageManifest",
                  "acVersion":"0.8.5",
                  "name":imsplit[0],
                  "labels":[{"name":"version","value":imsplit[1]},
                            {"name":"os","value":inspect_out["Os"]},
                            {"name":"arch","value":inspect_out["Architecture"]}],
                             "app":{"exec":entrypoint,"user":"0","group":"0","workingDirectory":workdir,"environment":dictifiedenv},
                             "annotations":[{"name":"created","value":inspect_out["Created"]},
                                            {"name":"appc.io/docker/repository","value":imsplit[0]},
                                            {"name":"appc.io/docker/imageid","value":inspect_out["Id"]},
                                            {"name":"appc.io/docker/parentimageid","value":inspect_out["Parent"]},
                                            {"name":"appc.io/docker/entrypoint","value":json.dumps(entrypoint)},
                                            {"name":"appc.io/docker/tag","value":imsplit[1]}]}
        with open(tmpdir+"/new-aci-template/manifest", "w") as f:
            f.write(json.dumps(manifest))
        shell(["mkdir", "-p", dirprefix+CACHE_DIR])
        shell(["tar", "-C", tmpdir+"/new-aci-template", "-cf", dirprefix+CACHE_DIR+"/"+urllib.quote_plus(image)+".aci", "."])
    # Use Docker and docker2aci to generate an aci
    else:
        sys.stderr.write(dxpy.utils.printing.YELLOW("Exporting Docker image {}\n".format(image)))
        docker_tarball = tmpdir+"/image.docker.tgz"
        shell(["docker", "save", "-o", docker_tarball, image])
        get_aci(image, docker_tarball, prefix=dirprefix)

parser_add_to_applet = subparsers.add_parser('add-to-applet', help="Adds a local Docker image to an applet")
parser_add_to_applet.add_argument("image", help="image name")
parser_add_to_applet.add_argument("applet", help="directory corresponding to applet")
parser_add_to_applet.add_argument("--alternative_export", help="EXPERT ONLY: Use alternative method to export Docker image since Docker CLI export sometimes doesn't create the root filesystem properly.", action="store_true")
def add_to_applet(args):
    register_docker_subcommand("add-to-applet")
    try:
        with open(args.applet+"/dxapp.json") as f:
            json.loads(f.read())
    except Exception as e:
        raise Exception("{} does not appear to have a dxapp.json that parses. Please make sure you have selected a working DNAnexus applet directory\n\n{}.".format(args.applet, e))
    tmpdir = tempfile.mkdtemp()
    local_image_to_aci(args.image, tmpdir, os.path.abspath(args.applet)+"/resources", args.alternative_export)
    shutil.rmtree(tmpdir)
parser_add_to_applet.set_defaults(func=add_to_applet)

<<<<<<< HEAD
parser_create_asset = subparsers.add_parser('create-asset', help="Caches a local Docker image as an asset in the DNAnexus platform (subject to change)")
=======
def _upload_file(filename, project_id=None, folder_path=None, wait_on_close=True, hidden=True):
    kwargs = {'project': project_id, 'folder': folder_path}
    try:
        return dxpy.upload_local_file(filename, wait_on_close=wait_on_close, hidden=hidden, **kwargs).get_id()
    except Exception as e:
        print "Unable to upload file {}.\n{}.".format(filename, e)
        sys.exit(1)

parser_create_asset = subparsers.add_parser('create-asset', help="EXPERIMENTAL: Caches a local Docker image as an asset in the DNAnexus platform (subject to change)")
>>>>>>> 5a8cbfcb
parser_create_asset.add_argument("--output_path", "-o", help="Project ID and path in project to upload image to (defaults to project root)")
parser_create_asset.add_argument("image", help="image name")
parser_create_asset.add_argument("--alternative_export", help="EXPERT ONLY: Use alternative method to export Docker image since Docker CLI export sometimes doesn't create the root filesystem properly.", action="store_true")
def create_asset(args):
    register_docker_subcommand("create-asset")
    # Create asset
    tmpdir = tempfile.mkdtemp()
    asset_path = tmpdir+"/resources/usr/bin"
    makedirs(asset_path)

    local_image_to_aci(args.image, tmpdir, tmpdir+"/resources", args.alternative_export)

    imagename = args.image.replace("/", "%").replace(":","#")
    # Create the asset configuration
    dxasset = { 'name': imagename }
    dxasset['title'] = "DNAnexus asset for Docker image "+args.image
    dxasset['description'] = dxasset['title']
    dxasset['version'] = "0.0.1"
    dxasset['distribution'] = "Ubuntu"
    dxasset['release'] = "14.04"
    dxasset['instanceType'] = "mem2_ssd1_x4"
    with open("{}/dxasset.json".format(tmpdir), "w") as f:
        f.write(json.dumps(dxasset))

    project_id = ""
    folder_path = ""
    if args.output_path:
        if ":" in args.output_path:
            project_id, folder_path = args.output_path.split(":")
        else:
            project_id = dxpy.PROJECT_CONTEXT_ID
            folder_path = args.output_path
    else:
        project_id = dxpy.PROJECT_CONTEXT_ID
        folder_path = ""
    if not folder_path.startswith("/"):
        folder_path = "/" + folder_path

    sys.stderr.write(dxpy.utils.printing.YELLOW("Building DNAnexus asset for {}\n".format(args.image)))
    escaped_image_name = args.image.replace("/","\\/").replace(":", "\\:")
    image_tarball = imagename+".tar.gz"
    os.chdir(tmpdir)
    with tarfile.open(image_tarball, "w:gz") as tar:
        tar.add(tmpdir+"/resources", "/")
    asset_tarball_id = _upload_file(image_tarball, project_id, folder_path)
    record_name = args.image
    record_details = {"archiveFileId": {"$dnanexus_link": asset_tarball_id}}
    record_properties = {
                          "title": dxasset["title"],
                          "description": dxasset["description"],
                          "version": "0.0.1",
                          "distribution": dxasset["distribution"],
                          "release": dxasset["release"]
                        }
    asset_bundle = dxpy.new_dxrecord(name=record_name, 
                                     project=project_id, folder=folder_path, 
                                     types=["AssetBundle"], details=record_details,
                                     properties=record_properties, close=True)

    # Add a property called {"AssetBundle": record-xxx} to the hidden tarball
    asset_file = dxpy.DXFile(asset_tarball_id, project=project_id)
    asset_file.set_properties({"AssetBundle": asset_bundle.get_id()})

    # Print output message for successful building of asset
    sys.stderr.write(dxpy.utils.printing.YELLOW("Image {} successfully cached in DNAnexus platform.\n".format(args.image)))
    sys.stderr.write("To include this cached image in an application, please include the following within the runspec/assetDepends list in your dxapp.json.\n")
    sys.stderr.write("    {"+dxpy.utils.printing.BLUE("""
        "project": \"{}\",
        "folder": \"{}\",
        "name": \"{}\",
        "version": "0.0.1"
    """).format(project_id, folder_path, args.image)+"}\n")

    # Remove the temporary directory
    shutil.rmtree(tmpdir)

parser_create_asset.set_defaults(func=create_asset)


if __name__ == "__main__":
    args = parser.parse_args()
    args.func(args)<|MERGE_RESOLUTION|>--- conflicted
+++ resolved
@@ -295,9 +295,7 @@
     shutil.rmtree(tmpdir)
 parser_add_to_applet.set_defaults(func=add_to_applet)
 
-<<<<<<< HEAD
 parser_create_asset = subparsers.add_parser('create-asset', help="Caches a local Docker image as an asset in the DNAnexus platform (subject to change)")
-=======
 def _upload_file(filename, project_id=None, folder_path=None, wait_on_close=True, hidden=True):
     kwargs = {'project': project_id, 'folder': folder_path}
     try:
@@ -306,8 +304,6 @@
         print "Unable to upload file {}.\n{}.".format(filename, e)
         sys.exit(1)
 
-parser_create_asset = subparsers.add_parser('create-asset', help="EXPERIMENTAL: Caches a local Docker image as an asset in the DNAnexus platform (subject to change)")
->>>>>>> 5a8cbfcb
 parser_create_asset.add_argument("--output_path", "-o", help="Project ID and path in project to upload image to (defaults to project root)")
 parser_create_asset.add_argument("image", help="image name")
 parser_create_asset.add_argument("--alternative_export", help="EXPERT ONLY: Use alternative method to export Docker image since Docker CLI export sometimes doesn't create the root filesystem properly.", action="store_true")
@@ -362,8 +358,8 @@
                           "distribution": dxasset["distribution"],
                           "release": dxasset["release"]
                         }
-    asset_bundle = dxpy.new_dxrecord(name=record_name, 
-                                     project=project_id, folder=folder_path, 
+    asset_bundle = dxpy.new_dxrecord(name=record_name,
+                                     project=project_id, folder=folder_path,
                                      types=["AssetBundle"], details=record_details,
                                      properties=record_properties, close=True)
 
