#!/usr/bin/env python
# -*- coding: utf-8 -*-
#
# Copyright (C) 2013-2016 DNAnexus, Inc.
#
# This file is part of dx-toolkit (DNAnexus platform client libraries).
#
#   Licensed under the Apache License, Version 2.0 (the "License"); you may not
#   use this file except in compliance with the License. You may obtain a copy
#   of the License at
#
#       http://www.apache.org/licenses/LICENSE-2.0
#
#   Unless required by applicable law or agreed to in writing, software
#   distributed under the License is distributed on an "AS IS" BASIS, WITHOUT
#   WARRANTIES OR CONDITIONS OF ANY KIND, either express or implied. See the
#   License for the specific language governing permissions and limitations
#   under the License.

from __future__ import print_function, unicode_literals, division, absolute_import

import os, unittest, tempfile, filecmp, time, json, sys
import shutil
import string
import subprocess
import platform

import requests
from requests.packages.urllib3.exceptions import SSLError

import dxpy
import dxpy_testutil as testutil
from dxpy.exceptions import (DXAPIError, DXFileError, DXError, DXJobFailureError, ResourceNotFound)
from dxpy.utils import pretty_print, warn
from dxpy.utils.resolver import resolve_path, resolve_existing_path, ResolutionError, is_project_explicit

def get_objects_from_listf(listf):
    objects = []
    for result in listf["objects"]:
        objects.append(result["id"])
    return objects

def remove_all(proj_id, folder="/"):
    dxproject = dxpy.DXProject(proj_id)
    dxproject.remove_folder(folder, recurse=True)

def setUpTempProjects(thing):
    thing.old_workspace_id = dxpy.WORKSPACE_ID
    thing.proj_id = dxpy.api.project_new({'name': 'test project 1'})['id']
    thing.second_proj_id = dxpy.api.project_new({'name': 'test project 2'})['id']
    dxpy.set_workspace_id(thing.proj_id)

def tearDownTempProjects(thing):
    dxpy.api.project_destroy(thing.proj_id, {'terminateJobs': True})
    dxpy.api.project_destroy(thing.second_proj_id, {'terminateJobs': True})
    dxpy.set_workspace_id(thing.old_workspace_id)

class TestDXProject(unittest.TestCase):
    # Also test DXContainer here
    def setUp(self):
        setUpTempProjects(self)

    def tearDown(self):
        tearDownTempProjects(self)

    def test_init_and_set_id(self):
        for good_value in ["project-aB3456789012345678901234", None]:
            dxproject = dxpy.DXProject(good_value)
            dxproject.set_id(good_value)
        for bad_value in ["foo",
                          "container-123456789012345678901234",
                          3,
                          {},
                          "project-aB34567890123456789012345",
                          "project-aB345678901234567890123"]:
            with self.assertRaises(DXError):
                dxpy.DXProject(bad_value)
            with self.assertRaises(DXError):
                dxproject = dxpy.DXProject()
                dxproject.set_id(bad_value)

    def test_dxcontainer_init_and_set_id(self):
        for good_value in ["container-aB3456789012345678901234"]:
            # Note: None is actually not a valid value if the current
            # project context is a project
            dxcontainer = dxpy.DXContainer(good_value)
            dxcontainer.set_id(good_value)
        for bad_value in ["foo",
                          "project-123456789012345678901234",
                          3,
                          {},
                          "container-aB34567890123456789012345",
                          "container-aB345678901234567890123"]:
            with self.assertRaises(DXError):
                dxpy.DXContainer(bad_value)
            with self.assertRaises(DXError):
                dxcontainer = dxpy.DXContainer()
                dxcontainer.set_id(bad_value)

    @unittest.skipUnless(testutil.TEST_ISOLATED_ENV, 'skipping test that requires presence of test user')
    def test_invite_without_email(self):
        user_id = 'user-000000000000000000000001'
        dxproject = dxpy.DXProject(self.proj_id)

        # Check that user is not already invited to project
        project_members = dxpy.api.project_describe(dxproject.get_id(),
                                                    {'fields': {'permissions': True}})['permissions']
        self.assertNotIn(user_id, project_members.keys())

        dxproject.invite(user_id, 'VIEW', send_email=False)
        res = dxpy.api.project_describe(dxproject.get_id(), {'fields': {'permissions': True}})['permissions']
        self.assertEquals(res[user_id], 'VIEW')

    def test_new(self):
        dxproject = dxpy.DXProject()
        with self.assertRaises(TypeError):
            # Must be initialized with a name
            dxproject.new()
        default_proj_id = dxproject.new(name="newprojname")
        desc = dxproject.describe()
        # New ID must be different then the automatically assigned workspace id
        self.assertNotEqual(desc["id"], self.proj_id)
        self.assertEqual(desc["id"], default_proj_id)
        self.assertEqual(desc["name"], "newprojname")
        self.assertEqual(desc["summary"], "")
        self.assertEqual(desc["description"], "")
        self.assertEqual(desc["protected"], False)
        self.assertEqual(desc["restricted"], False)
        self.assertEqual(desc["containsPHI"], False)
        self.assertEqual(desc["tags"], [])
        prop = dxpy.api.project_describe(dxproject.get_id(),
                                         {'fields': {'properties': True}})
        self.assertEqual(prop['properties'], {})
        modified_proj_id = dxproject.new(name="newprojname2",
                                         protected=True,
                                         restricted=True,
                                         description="new description",
                                         properties={"prop1": "val1"},
                                         tags=["tag1", "tag2", "tag3"])
        desc2 = dxproject.describe()
        self.assertNotEqual(desc2["id"], self.proj_id)
        self.assertNotEqual(desc2["id"], desc["id"])
        self.assertEqual(desc2["id"], modified_proj_id)
        self.assertEqual(desc2["name"], "newprojname2")
        self.assertEqual(desc2["restricted"], True)
        self.assertEqual(desc2["protected"], True)
        self.assertEqual(desc2["description"], "new description")
        self.assertEqual(desc2["tags"], ["tag1", "tag2", "tag3"])
        prop2 = dxpy.api.project_describe(dxproject.get_id(),
                                          {'fields': {'properties': True}})
        self.assertEqual(prop2['properties'], {"prop1": "val1"})

        dxpy.WORKSPACE_ID = None
        dxproject = dxpy.DXProject()
        self.assertIsNone(dxproject._dxid)
        with self.assertRaises(ResourceNotFound):
            # Cannot describe() because _dxid does not exist
            dxproject.describe()
        dxproject.new(name="newprojname3")
        self.assertNotEqual(dxproject._dxid, None)
        # Now we can describe because _dxid is generated by project/new
        valid_desc = dxproject.describe()
        self.assertEqual(valid_desc, dxproject._desc)

    def test_update_describe(self):
        dxproject = dxpy.DXProject()
        dxproject.update(name="newprojname", protected=True, restricted=True, description="new description")
        desc = dxproject.describe()
        self.assertEqual(desc["id"], self.proj_id)
        self.assertEqual(desc["class"], "project")
        self.assertEqual(desc["name"], "newprojname")
        self.assertEqual(desc["protected"], True)
        self.assertEqual(desc["restricted"], True)
        self.assertEqual(desc["description"], "new description")
        self.assertTrue("created" in desc)
        dxproject.update(restricted=False)
        desc = dxproject.describe()
        self.assertEqual(desc["restricted"], False)

    def test_new_list_remove_folders(self):
        dxproject = dxpy.DXProject()
        listf = dxproject.list_folder()
        self.assertEqual(listf["folders"], [])
        self.assertEqual(listf["objects"], [])

        dxrecord = dxpy.new_dxrecord()
        dxproject.new_folder("/a/b/c/d", parents=True)
        listf = dxproject.list_folder()
        self.assertEqual(listf["folders"], ["/a"])
        self.assertEqual(listf["objects"], [{"id": dxrecord.get_id()}])
        listf = dxproject.list_folder("/a")
        self.assertEqual(listf["folders"], ["/a/b"])
        self.assertEqual(listf["objects"], [])
        listf = dxproject.list_folder("/a/b")
        self.assertEqual(listf["folders"], ["/a/b/c"])
        listf = dxproject.list_folder("/a/b/c")
        self.assertEqual(listf["folders"], ["/a/b/c/d"])
        listf = dxproject.list_folder("/a/b/c/d")
        self.assertEqual(listf["folders"], [])

        with self.assertRaises(DXAPIError):
            dxproject.remove_folder("/a")
        dxproject.remove_folder("/a/b/c/d")
        dxproject.remove_folder("/a//b////c/")
        dxproject.remove_folder("/a/b")
        dxproject.remove_folder("/a")
        dxrecord.remove()
        listf = dxproject.list_folder()
        self.assertEqual(listf["objects"], [])

    def test_move(self):
        dxproject = dxpy.DXProject()
        dxproject.new_folder("/a/b/c/d", parents=True)
        dxrecords = []
        for i in range(4):
            dxrecords.append(dxpy.new_dxrecord(name=("record-%d" % i)))
        dxproject.move(destination="/a",
                       objects=[dxrecords[0].get_id(), dxrecords[1].get_id()],
                       folders=["/a/b/c/d"])
        listf = dxproject.list_folder()
        self.assertEqual(get_objects_from_listf(listf).sort(),
                         [dxrecords[2].get_id(), dxrecords[3].get_id()].sort())
        self.assertEqual(listf["folders"], ["/a"])

        listf = dxproject.list_folder("/a")
        self.assertEqual(get_objects_from_listf(listf).sort(),
                         [dxrecords[0].get_id(), dxrecords[1].get_id()].sort())
        self.assertEqual(listf["folders"], ["/a/b", "/a/d"])

        desc = dxrecords[0].describe()
        self.assertEqual(desc["folder"], "/a")

    def test_clone(self):
        dxproject = dxpy.DXProject()
        dxproject.new_folder("/a/b/c/d", parents=True)
        dxrecords = []
        for i in range(4):
            dxrecords.append(dxpy.new_dxrecord(name=("record-%d" % i)))

        with self.assertRaises(DXAPIError):
            dxproject.clone(self.second_proj_id,
                            destination="/",
                            objects=[dxrecords[0].get_id(), dxrecords[1].get_id()],
                            folders=["/a/b/c/d"])

        dxrecords[0].close()
        dxrecords[1].close()
        dxproject.clone(self.second_proj_id,
                        destination="/",
                        objects=[dxrecords[0].get_id(), dxrecords[1].get_id()],
                        folders=["/a/b/c/d"])

        second_proj = dxpy.DXProject(self.second_proj_id)
        listf = second_proj.list_folder()
        self.assertEqual(get_objects_from_listf(listf).sort(),
                         [dxrecords[0].get_id(), dxrecords[1].get_id()].sort())
        self.assertEqual(listf["folders"], ["/d"])

    def test_remove_objects(self):
        dxproject = dxpy.DXProject()
        dxrecord = dxpy.new_dxrecord()
        listf = dxproject.list_folder()
        self.assertEqual(get_objects_from_listf(listf), [dxrecord.get_id()])
        dxproject.remove_objects([dxrecord.get_id()])
        listf = dxproject.list_folder()
        self.assertEqual(listf["objects"], [])
        with self.assertRaises(DXAPIError):
            dxrecord.describe()


class TestDXFileFunctions(unittest.TestCase):
    def test_readable_part_size(self):
        self.assertEqual(dxpy.dxfile._readable_part_size(0), "0 bytes")
        self.assertEqual(dxpy.dxfile._readable_part_size(1), "1 byte")
        self.assertEqual(dxpy.dxfile._readable_part_size(2), "2 bytes")
        self.assertEqual(dxpy.dxfile._readable_part_size(2.5 * 1024), "2.50 KB")
        self.assertEqual(dxpy.dxfile._readable_part_size(1024 * 1024), "1.00 MB")
        self.assertEqual(dxpy.dxfile._readable_part_size(31415926535), "29.26 GB")

    def test_get_buffer_size(self):
        amazon = {
            "maximumPartSize": 5368709120,
            "minimumPartSize": 5242880,
            "maximumFileSize": 5497558138880,
            "maximumNumParts": 10000,
            "emptyLastPartAllowed": True
        }

        azure = {
            "maximumPartSize": 4194304,
            "minimumPartSize": 1,
            "maximumFileSize": 209715200000,
            "maximumNumParts": 50000,
            "emptyLastPartAllowed": False
        }

        MB = 1024 * 1024
        GB = 1024 * 1024 * 1024

        self.assertEqual(dxpy.dxfile._get_write_buf_size(16 * MB, amazon, 1024 * MB), 16 * MB)
        self.assertEqual(dxpy.dxfile._get_write_buf_size(1 * MB, amazon, 500 * MB), 5 * MB)
        self.assertEqual(dxpy.dxfile._get_write_buf_size(16 * MB, amazon, 200000 * MB), 20 * MB)
        self.assertEqual(dxpy.dxfile._get_write_buf_size(6 * GB, amazon, 200000 * MB), 5 * GB)

        with self.assertRaises(DXFileError):
            dxpy.dxfile._get_write_buf_size(16 * MB, amazon, 5121 * GB)

        self.assertEqual(dxpy.dxfile._get_write_buf_size(5 * MB, azure, 35000 * MB), 4 * MB)
        self.assertEqual(dxpy.dxfile._get_write_buf_size(1 * MB, azure, 500 * MB), 1 * MB)
        self.assertEqual(dxpy.dxfile._get_write_buf_size(3 * MB, azure, 30000 * MB), 3 * MB)

        with self.assertRaises(DXFileError):
            dxpy.dxfile._get_write_buf_size(16 * MB, azure, 200001 * MB)

    def test_job_detection(self):
        if platform.system()=='Windows':
            import nt
            env = dict(nt.environ, DX_JOB_ID=b'job-00000000000000000000')
        else:
            env = dict(os.environ, DX_JOB_ID=b'job-00000000000000000000')
        buffer_size = subprocess.check_output(
            "python -c 'import dxpy; print dxpy.bindings.dxfile.DEFAULT_BUFFER_SIZE'", shell=True, env=env)
        self.assertEqual(int(buffer_size), 96 * 1024 * 1024)
        del env['DX_JOB_ID']
        buffer_size = subprocess.check_output(
            "python -c 'import dxpy; print dxpy.bindings.dxfile.DEFAULT_BUFFER_SIZE'", shell=True, env=env)
        self.assertEqual(int(buffer_size), 16 * 1024 * 1024)

    def test_generate_read_requests(self):
        with testutil.temporary_project() as host:
            dxfile = dxpy.upload_string("foo", project=host.get_id(), wait_on_close=True)
            with testutil.temporary_project() as p, self.assertRaises(ResourceNotFound):
                # The file doesn't exist in this project
                list(dxfile._generate_read_requests(project=p.get_id()))
            with self.assertRaises(ResourceNotFound):
                # This project doesn't even exist
                list(dxfile._generate_read_requests(project="project-012301230123012301230123"))

            # Without a project argument, the function call should succeed
            l = list(dxfile._generate_read_requests())
            self.assertTrue(type(l) == list and len(l) > 0)


class TestDXFile(unittest.TestCase):

    '''
    Creates a temporary file containing "foo\n" once for all tests.
    It should not be modified by any of the tests.

    For each test, both local and remote empty file handles are
    created and are destroyed after the test, no matter if it fails.
    '''

    foo_str = "foo\n"

    @classmethod
    def setUpClass(cls):
        cls.foo_file = tempfile.NamedTemporaryFile(delete=False)
        cls.foo_file.write(cls.foo_str)
        cls.foo_file.close()

    @classmethod
    def tearDownClass(cls):
        os.remove(cls.foo_file.name)

    def setUp(self):
        setUpTempProjects(self)

        self.new_file = tempfile.NamedTemporaryFile(delete=False)
        self.new_file.close()

        self.dxfile = dxpy.DXFile()

    def tearDown(self):
        os.remove(self.new_file.name)

        tearDownTempProjects(self)

    def test_init_and_set_ids(self):
        for good_dxid, good_project in [
                ("file-aB3456789012345678901234", None),
                (None, "project-aB3456789012345678901234"),
                (None, "container-aB3456789012345678901234"),
                (None, None),
                ({"$dnanexus_link": {"id" : "file-aB3456789012345678901234"}}, None),
                ({"$dnanexus_link": {"id" : "file-aB3456789012345678901234",
                                     "project": "project-aB3456789012345678901234"}}, None),
                ({"$dnanexus_link": {"id" : "file-aB3456789012345678901234",
                                     "project": "container-aB3456789012345678901234"}}, None)
        ]:
            dxfile = dxpy.DXFile(good_dxid, project=good_project)
            dxfile.set_ids(good_dxid, project=good_project)
        for bad_dxid, bad_project in [
                ("foo", None),
                ("record-123456789012345678901234", None),
                (3, None),
                ({}, None),
                ({"$dnanexus_link": {"id": "foo"}}, None),
                ({"$dnanexus_link": {"id": "file-aB3456789012345678901234",
                                     "project": "foo"}}, None)
        ]:
            with self.assertRaises(DXError):
                dxpy.DXFile(bad_dxid, project=bad_project)
            with self.assertRaises(DXError):
                dxfile = dxpy.DXFile()
                dxfile.set_ids(bad_dxid, project=bad_project)

        # test logic
        dxfile = dxpy.DXFile({"$dnanexus_link": {"id" : "file-aB3456789012345678901234",
                                                 "project": "container-aB3456789012345678901234"}},
                             project="project-aB3456789012345678901234")
        self.assertEqual(dxfile.get_proj_id(), "project-aB3456789012345678901234")

    def test_upload_download_files_dxfile(self):
        self.dxfile = dxpy.upload_local_file(self.foo_file.name)

        self.dxfile.wait_on_close()
        self.assertTrue(self.dxfile.closed())

        self.assertEqual(self.dxfile.describe()["name"],
                         os.path.basename(self.foo_file.name))

        dxpy.download_dxfile(self.dxfile.get_id(), self.new_file.name)
        self.assertTrue(filecmp.cmp(self.foo_file.name, self.new_file.name))

        dxpy.download_dxfile(filename=self.new_file.name, dxid=self.dxfile.get_id())
        self.assertTrue(filecmp.cmp(self.foo_file.name, self.new_file.name))

        dxpy.download_dxfile(dxid=self.dxfile, filename=self.new_file.name)
        self.assertTrue(filecmp.cmp(self.foo_file.name, self.new_file.name))

        dxpy.download_dxfile(self.dxfile, filename=self.new_file.name)
        self.assertTrue(filecmp.cmp(self.foo_file.name, self.new_file.name))

    @unittest.skipUnless(testutil.TEST_MULTIPLE_USERS, 'skipping test that would require multiple users')
    def test_upload_file_with_custom_auth(self):
        tempdir = tempfile.mkdtemp()
        try:
            second_user_auth = dxpy.DXHTTPOAuth2(json.loads(testutil.as_second_user()['DX_SECURITY_CONTEXT']))
            templocalfile = os.path.join(tempdir, "foo.txt")
            with open(templocalfile, "w") as f:
                f.write("mydata")
            with testutil.temporary_project(auth=second_user_auth) as p1:
                fh = dxpy.upload_local_file(filename=templocalfile, project=p1.get_id(), wait_on_close=True,
                                            auth=second_user_auth)
                self.assertEqual(fh.describe(auth=second_user_auth)['project'], p1.get_id())
            with self.assertRaises(ResourceNotFound):
                fh.describe()
        finally:
            shutil.rmtree(tempdir)

    def test_upload_string_dxfile(self):
        self.dxfile = dxpy.upload_string(self.foo_str)

        self.dxfile.wait_on_close()
        self.assertTrue(self.dxfile.closed())

        dxpy.download_dxfile(self.dxfile.get_id(), self.new_file.name)

        self.assertTrue(filecmp.cmp(self.foo_file.name, self.new_file.name))

    def test_write_read_dxfile(self):
        dxid = ""
        with dxpy.new_dxfile() as self.dxfile:
            dxid = self.dxfile.get_id()
            self.dxfile.write(self.foo_str)

        with dxpy.open_dxfile(dxid) as same_dxfile:
            same_dxfile.wait_on_close()
            self.assertTrue(same_dxfile.closed())

            buf = same_dxfile.read(len(self.foo_str))
            self.assertEqual(self.foo_str, buf)

            buf = same_dxfile.read()
            self.assertEqual(len(buf), 0)

            same_dxfile.seek(1)
            buf = same_dxfile.read()
            self.assertEqual(self.foo_str[1:], buf)

            same_dxfile.seek(1, 0)
            buf = same_dxfile.read()
            self.assertEqual(self.foo_str[1:], buf)

            same_dxfile.seek(2)
            same_dxfile.seek(-1, 1)
            buf = same_dxfile.read()
            self.assertEqual(self.foo_str[1:], buf)

            same_dxfile.seek(0, 2)
            buf = same_dxfile.read()
            self.assertEqual(b"", buf)

            same_dxfile.seek(-1, 2)
            buf = same_dxfile.read()
            self.assertEqual(self.foo_str[-1:], buf)

    def test_download_project_selection(self):
        with testutil.temporary_project() as p, testutil.temporary_project() as p2:
            # Same file is available in both projects
            f = dxpy.upload_string(self.foo_str, project=p.get_id(), wait_on_close=True)
            dxpy.api.project_clone(p.get_id(), {"objects": [f.get_id()], "project": p2.get_id()})

            # Project specified in handler: bill that project for download
            with testutil.TemporaryFile(close=True) as tmp:
                os.environ['_DX_DUMP_BILLED_PROJECT'] = tmp.name
                f1 = dxpy.DXFile(dxid=f.get_id(), project=p.get_id())
                f1.read(4)
                with open(tmp.name, "r") as fd:
                    self.assertEqual(fd.read(), p.get_id())

            # Project specified in read() call: overrides project specified in
            # handler
            with testutil.TemporaryFile(close=True) as tmp:
                os.environ['_DX_DUMP_BILLED_PROJECT'] = tmp.name
                f2 = dxpy.DXFile(dxid=f.get_id(), project=p.get_id())
                f2.read(4, project=p2.get_id())
                with open(tmp.name, "r") as fd:
                    self.assertEqual(fd.read(), p2.get_id())

            # Project specified in neither handler nor read() call: set no hint
            # when making API call
            with testutil.TemporaryFile(close=True) as tmp:
                os.environ['_DX_DUMP_BILLED_PROJECT'] = tmp.name
                f3 = dxpy.DXFile(dxid=f.get_id())  # project defaults to project context
                f3.read(4)
                with open(tmp.name, "r") as fd:
                    self.assertEqual(fd.read(), "")

            # Project specified in read() that doesn't contain the file.
            # The call should fail.
            del os.environ['_DX_DUMP_BILLED_PROJECT']
            dxpy.api.project_remove_objects(p2.get_id(), {"objects": [f.get_id()]})
            f4 = dxpy.DXFile(dxid=f.get_id())
            with self.assertRaises(ResourceNotFound):
                f4.read(4, project=p2.get_id())

            # Project specified in handler that doesn't contain the file. The
            # call must succeed for backward compatibility (and bill no project
            # in particular).
            with testutil.TemporaryFile(close=True) as tmp:
                os.environ['_DX_DUMP_BILLED_PROJECT'] = tmp.name
                f5 = dxpy.DXFile(dxid=f.get_id(), project=p2.get_id())
                f5.read(4)
                with open(tmp.name, "r") as fd:
                    self.assertEqual(fd.read(), "")

            del os.environ['_DX_DUMP_BILLED_PROJECT']

    def test_read_with_invalid_project(self):
        dxfile = dxpy.upload_string(self.foo_str, wait_on_close=True)
        with testutil.temporary_project() as p, self.assertRaises(ResourceNotFound):
            # The file doesn't exist in this project
            dxfile.read(project=p.get_id())
        # Try the same thing again, just to make sure read() doesn't have the
        # side effect of wedging the DXFile when it fails
        with testutil.temporary_project() as p, self.assertRaises(ResourceNotFound):
            dxfile.read(project=p.get_id())
        # Try the same thing again, now we should be able to succeed
        self.assertEqual(dxfile.read(), self.foo_str)

        dxfile = dxpy.upload_string(self.foo_str, wait_on_close=True)
        with self.assertRaises(ResourceNotFound):
            # This project doesn't even exist
            dxfile.read(project="project-012301230123012301230123")
        # Try the same thing again, now we should be able to succeed
        self.assertEqual(dxfile.read(), self.foo_str)

    def test_dxfile_sequential_optimization(self):
        # Make data longer than 128k to trigger the
        # first-sequential-read optimization
        data = (string.ascii_letters + string.digits + '._+') * 2017
        previous_job_id = dxpy.JOB_ID
        # Optimization is only applied within a job environment
        dxpy.set_job_id('job-000000000000000000000000')
        try:
            file_id = dxpy.upload_string(data, wait_on_close=True).get_id()
            for first_read_length in [65498, 120001, 230001]:
                fh = dxpy.DXFile(file_id)
                first_read = fh.read(first_read_length)
                cptr = fh.tell()
                self.assertEqual(cptr, min(first_read_length, len(data)))
                next_read = fh.read(2 ** 16)
                fh.seek(cptr)
                read_after_seek = fh.read(2 ** 16)
                self.assertEqual(next_read, read_after_seek)
                self.assertEqual(next_read, data[first_read_length:first_read_length + 2 ** 16].encode('utf-8'))
        finally:
            dxpy.set_job_id(previous_job_id)

    def test_iter_dxfile(self):
        dxid = ""
        with dxpy.new_dxfile() as self.dxfile:
            dxid = self.dxfile.get_id()
            self.dxfile.write("Line 1\nLine 2\nLine 3\n")

        with dxpy.open_dxfile(dxid) as same_dxfile:
            same_dxfile.wait_on_close()
            self.assertTrue(same_dxfile.closed())

            lineno = 1
            for line in same_dxfile:
                self.assertEqual(line, "Line " + str(lineno))
                lineno += 1

    def test_dxfile_errors(self):
        self.dxfile = dxpy.new_dxfile()
        self.dxfile.write("Line 1\nLine 2\nLine 3\n")

        with self.assertRaises(DXFileError):
            self.dxfile.read(3)
        with self.assertRaises(DXFileError):
            for line in self.dxfile:
                pass

    def test_file_context_manager(self):
        with dxpy.new_dxfile(mode='w') as self.dxfile:
            file_id = self.dxfile.get_id()
            self.dxfile.write("Haha")
        file2 = dxpy.open_dxfile(file_id)
        state = file2._get_state()
        self.assertTrue(state in ['closing', 'closed'])
        file2._wait_on_close()
        self.assertEqual(file2.describe()["size"], 4)

    def test_file_context_manager_destructor(self):
        dxfile = dxpy.new_dxfile(mode='w')
        dxfile.write("Haha")
        # No assertion here, but this should print an error

    def test_download_url_helper(self):
        dxfile = dxpy.upload_string(self.foo_str, wait_on_close=True)
        opts = {"preauthenticated": True, "filename": "foo"}
        # File download token/URL is cached
        dxfile = dxpy.open_dxfile(dxfile.get_id())
        url1 = dxfile.get_download_url(**opts)
        url2 = dxfile.get_download_url(**opts)
        self.assertEqual(url1, url2)
        # Cache is invalidated when the client knows the token has expired
        # (subject to clock skew allowance of 60s)
        dxfile = dxpy.open_dxfile(dxfile.get_id())
        url3 = dxfile.get_download_url(duration=60, **opts)
        url4 = dxfile.get_download_url(**opts)
        self.assertNotEqual(url3, url4)

    def test_download_url_rejects_invalid_project(self):
        dxfile = dxpy.upload_string(self.foo_str, wait_on_close=True)
        with testutil.temporary_project() as p, self.assertRaises(ResourceNotFound):
            # The file doesn't exist in this project
            dxfile.get_download_url(project=p.get_id())
        with self.assertRaises(ResourceNotFound):
            # This project doesn't even exist
            dxfile.get_download_url(project="project-012301230123012301230123")

    def test_get_download_url_from_handler(self):
        dxfile = dxpy.upload_string(self.foo_str, wait_on_close=True)
        url = dxfile.get_download_url()

        # Create a new DXFile handler with the correct project id.
        dxfile1 = dxpy.DXFile(dxfile.get_id(), project=dxfile.get_proj_id())
        url1 = dxfile1.get_download_url()
        self.assertEqual(url, url1)

        with testutil.temporary_project() as p:
            # Create a new DXFile handler with a project that does not correspond to the file.
            dxfile2 = dxpy.DXFile(dxfile.get_id(), project=p.get_id())
            url1 = dxfile2.get_download_url()
            # Verify that url1 is a tuple with a url and header
            self.assertTrue(len(url1) == 2)
            # Verify that the url contains the file id.
            self.assertTrue(dxfile2.get_id() in url1[0])
            # Verify that the url does not contain the project id from the wrong project.
            self.assertFalse(p.get_id() in url1[0])

    def test_part_splitting(self):
        with dxpy.new_dxfile(write_buffer_size=4 * 1024 * 1024, mode='w', project=self.proj_id) as myfile:
            myfile.write("0" * 8195384)
        myfile.wait_on_close()
        self.assertTrue(myfile.closed())

        # Check file was split up into parts appropriately
        parts = myfile.describe(fields={"parts": True})['parts']
        self.assertEquals(parts['1']['size'], 5242880)
        self.assertEquals(parts['2']['size'], 2952504)

<<<<<<< HEAD
class TestFolder(unittest.TestCase):

    def setUp(self):
        setUpTempProjects(self)
        self.temp_dir = tempfile.mkdtemp(prefix="test.dx-toolkit.dxpy.TestFolder.")
        self.temp_file_fd, self.temp_file_path = tempfile.mkstemp(prefix="test.dx-toolkit.dxpy.TestFile.")
        with os.fdopen(self.temp_file_fd, 'w') as temp_file:
            temp_file.write('42')

    def tearDown(self):
        shutil.rmtree(self.temp_dir)
        os.remove(self.temp_file_path)
        tearDownTempProjects(self)

    def test_download_folder(self):
        dxproject = dxpy.DXProject(self.proj_id)

        # Creating remote folders
        dxproject.new_folder("/a/b/c/d", parents=True)
        dxproject.new_folder("/a/e/f/g", parents=True)
        dxproject.new_folder("/h/i/j/k", parents=True)

        # Filling remote folders with objects
        for i, folder in enumerate(["/", "/a", "/a/b", "/a/b/c", "/a/b/c/d"]):
            dxpy.upload_string("{}-th\n file\n content\n".format(i + 1), wait_on_close=True,
                    name="file_{}.txt".format(i + 1), folder=folder)
            dxrecord = dxpy.new_dxrecord(name="record_{}".format(i + 1), folder=folder)

        # Checking root directory download
        root_dest_dir = os.path.join(self.temp_dir, "root")
        print("temp_dir: '{}', root_dest_dir: '{}'".format(self.temp_dir, root_dest_dir));
        dxpy.download_folder(self.proj_id, root_dest_dir)
        path = []
        for i, f in enumerate([root_dest_dir, "a", "b", "c", "d"]):
            path.append(f)
            filename = os.path.join(os.path.join(*path), "file_{}.txt".format(i + 1))
            self.assertTrue(os.path.isfile(filename))
            self.assertEquals("{}-th\n file\n content\n".format(i + 1), open(filename, "r").read())
        self.assertTrue(os.path.isdir(os.path.join(root_dest_dir, "a", "e", "f", "g")))
        self.assertTrue(os.path.isdir(os.path.join(root_dest_dir, "h", "i", "j", "k")))

        # Checking non-root directory download
        a_dest_dir = os.path.join(self.temp_dir, "a")
        dxpy.download_folder(self.proj_id, a_dest_dir, folder="/a/")
        path = []
        for i, f in enumerate([a_dest_dir, "b", "c", "d"]):
            path.append(f)
            filename = os.path.join(os.path.join(*path), "file_{}.txt".format(i + 2))
            self.assertTrue(os.path.isfile(filename))
            self.assertEquals("{}-th\n file\n content\n".format(i + 2), open(filename, "r").read())

        # Checking 2-nd level subdirectory download
        ag = os.path.join(self.temp_dir, "b")
        dxpy.download_folder(self.proj_id, ag, folder="/a/b/")
        path = []
        for i, f in enumerate([ag, "c", "d"]):
            path.append(f)
            filename = os.path.join(os.path.join(*path), "file_{}.txt".format(i + 3))
            self.assertTrue(os.path.isfile(filename))
            self.assertEquals("{}-th\n file\n content\n".format(i + 3), open(filename, "r").read())

        # Checking download to existing structure
        dxpy.download_folder(self.proj_id, a_dest_dir, folder="/a", overwrite=True)
        path = []
        for i, f in enumerate([a_dest_dir, "b", "c", "d"]):
            path.append(f)
            filename = os.path.join(os.path.join(*path), "file_{}.txt".format(i + 2))
            self.assertTrue(os.path.isfile(filename))
            self.assertEquals("{}-th\n file\n content\n".format(i + 2), open(filename, "r").read())

        # Checking download to existing structure fails w/o overwrite flag
        with self.assertRaises(DXFileError):
            dxpy.download_folder(self.proj_id, a_dest_dir, folder="/a")

        # Checking download to existing file fails
        with self.assertRaises(DXFileError):
            dxpy.download_folder(self.proj_id, self.temp_file_path)

        # Checking download to file instead of subdir fails
        a1_dest_dir = os.path.join(self.temp_dir, "a1")
        os.mkdir(a1_dest_dir)
        with open(os.path.join(a1_dest_dir, "b"), "w") as f:
            f.write("42")
        with self.assertRaises(DXFileError):
            dxpy.download_folder(self.proj_id, a1_dest_dir, folder="/a")

        # Checking download to non-writable location fails
        if sys.platform != "win32":
            with self.assertRaises(OSError):
                dxpy.download_folder(self.proj_id, "/usr/bin/a", folder="/a")

        # Checking download to empty location fails
        with self.assertRaises(DXFileError):
            dxpy.download_folder(self.proj_id, " ", folder="/a")

        # Checking download from empty location fails
        with self.assertRaises(DXFileError):
            dxpy.download_folder(self.proj_id, os.path.join(self.temp_dir, "foobar"), folder="\t")

        # Checking download from non-existent location fails
        with self.assertRaises(DXFileError):
            dxpy.download_folder(self.proj_id, os.path.join(self.temp_dir, "foobar"), folder="/non_existent")

        # Checking download from invalid location fails
        with self.assertRaises(DXFileError):
            dxpy.download_folder(self.proj_id, os.path.join(self.temp_dir, "foobar"), folder="a/b")
=======
    def test_download_in_job_env(self):
        os.environ['DX_JOB_ID'] = "fake_job_id"
        dxfile = dxpy.upload_string(self.foo_str, wait_on_close=True)

        with testutil.temporary_project() as p:
            with self.assertRaises(ResourceNotFound):
                dxfile.get_download_url(project=p.get_id())

            # The call should succeed if no project is specified
            url = dxfile.get_download_url()
            # Verify that url1 is a tuple with a url and header
            self.assertTrue(len(url) == 2)
            # Verify that the url contains the file id.
            self.assertTrue(dxfile.get_id() in url[0])
            # Verify that the url does not contain the project id from the wrong project.
            self.assertFalse(p.get_id() in url[0])

            # Getting the url by specifying the wrong project should fail in a job environment
            with self.assertRaises(ResourceNotFound):
                dxfile2 = dxpy.DXFile(dxid=dxfile.get_id(), project=p.get_id())
                dxfile2.get_download_url(project=dxfile2.get_proj_id())

            url2 = dxfile2.get_download_url()
            self.assertEqual(url, url2)

            # Change the current workspace to a project that does not contain the file
            workspace_id = dxpy.WORKSPACE_ID
            dxpy.WORKSPACE_ID = p.get_id()
            dxfile3 = dxpy.DXFile(dxid=dxfile.get_id())
            url3 = dxfile3.get_download_url()
            self.assertEqual(url, url3)
            dxpy.WORKSPACE_ID = workspace_id

        del os.environ['DX_JOB_ID']

>>>>>>> d264f0d4

@unittest.skipUnless(testutil.TEST_GTABLE, 'skipping test that would create a GTable')
class TestDXGTable(unittest.TestCase):
    """
    TODO: Test iterators, gri, and other queries
    """
    def setUp(self):
        setUpTempProjects(self)

    def tearDown(self):
        try:
            self.dxgtable.flush()
        except:
            pass
        tearDownTempProjects(self)

    def test_col_desc(self):
        columns = [dxpy.DXGTable.make_column_desc("a", "string"),
                   dxpy.DXGTable.make_column_desc("b", "int32")]
        self.assertEqual(columns, [{"name": "a", "type": "string"},
                                   {"name": "b", "type": "int32"}])
        columns = [dxpy.DXGTable.make_column_desc("c", "int32"),
                   dxpy.DXGTable.make_column_desc("d", "string")]

    def test_create_table(self):
        self.dxgtable = dxpy.new_dxgtable(
            [dxpy.DXGTable.make_column_desc("a", "string"),
             dxpy.DXGTable.make_column_desc("b", "int32")])
        self.dxgtable.close(block=True)
        desc = self.dxgtable.describe()
        self.assertEqual(desc["columns"],
                         [dxpy.DXGTable.make_column_desc("a", "string"),
                          dxpy.DXGTable.make_column_desc("b", "int32")])

    def get_col_names(self):
        self.dxgtable = dxpy.new_dxgtable(
            [dxpy.DXGTable.make_column_desc("a", "string"),
             dxpy.DXGTable.make_column_desc("b", "int32")])
        self.dxgtable.close(block=True)
        col_names = self.dxgtable.get_col_names()
        self.assertEqual(col_names, ["__id__", "a", "b"])

    def test_add_rows(self):
        self.dxgtable = dxpy.new_dxgtable(
            [dxpy.DXGTable.make_column_desc("a", "string"),
             dxpy.DXGTable.make_column_desc("b", "int32")])
        self.dxgtable.add_rows(data=[], part=9999)
        # Wrong number of columns
        with self.assertRaises(ValueError):
            self.dxgtable.add_rows(data=[[]], part=9997)

        for i in range(64):
            self.dxgtable.add_rows(data=[["row"+str(i), i]], part=i+1)
        self.dxgtable.close(block=True)

        with self.assertRaises(DXAPIError):
            self.dxgtable.close(block=True)

    def test_add_rows_bad_data(self):
        self.dxgtable = dxpy.new_dxgtable([
                dxpy.DXGTable.make_column_desc("a", "string"),
                dxpy.DXGTable.make_column_desc("b", "float"),
                dxpy.DXGTable.make_column_desc("c", "int32"),
                dxpy.DXGTable.make_column_desc("d", "boolean"),
                ])
        # Wrong column types
        with self.assertRaises(ValueError):
            self.dxgtable.add_rows(data=[[303, 1.248, 123, True]], part=1) # Bad column 0
        with self.assertRaises(ValueError):
            self.dxgtable.add_rows(data=[["303", "1.248", 123, True]], part=2) # Bad column 1
        with self.assertRaises(ValueError):
            self.dxgtable.add_rows(data=[["303", 1.248, 123.5, True]], part=3) # Bad column 2
        with self.assertRaises(ValueError):
            self.dxgtable.add_rows(data=[["303", 1.248, 123, "True"]], part=4) # Bad column 3
        # Correct column types
        self.dxgtable.add_rows(data=[["303", 1.248, 123, True]], part=5)
        self.dxgtable.close(block=True)

    def test_add_rows_no_index(self):
        self.dxgtable = dxpy.new_dxgtable(
            [dxpy.DXGTable.make_column_desc("a", "string"),
             dxpy.DXGTable.make_column_desc("b", "int32")])
        for i in range(64):
            self.dxgtable.add_rows(data=[["row"+str(i), i]])

        self.dxgtable.flush()
        desc = self.dxgtable.describe()
        self.assertEqual(len(desc["parts"]), 1)

        self.dxgtable.close(block=True)

        desc = self.dxgtable.describe()
        self.assertEqual(desc["length"], 64)

    def test_table_context_manager(self):
        # Writing a new_dxgtable with parts
        with dxpy.new_dxgtable(
            [dxpy.DXGTable.make_column_desc("a", "string"),
             dxpy.DXGTable.make_column_desc("b", "int32")], mode='w') as dxgtable:
            for i in range(64):
                dxgtable.add_rows(data=[["row"+str(i), i]], part=i+1)

        # Writing a new_dxgtable without parts
        with dxpy.new_dxgtable([dxpy.DXGTable.make_column_desc("a", "string"),
                                dxpy.DXGTable.make_column_desc("b", "int32")], mode='w') as table2:
            table2_id = table2.get_id()
            for i in range(64):
                table2.add_rows(data=[["row"+str(i), i]])
        table2 = dxpy.open_dxgtable(table2_id)
        self.assertEqual(table2.describe()["length"], 64)
        table2.remove()

        # Writing an open_dxgtable
        table3_id = dxpy.new_dxgtable([dxpy.DXGTable.make_column_desc("a", "string"),
                                       dxpy.DXGTable.make_column_desc("b", "int32")]).get_id()
        with dxpy.open_dxgtable(table3_id, mode='a') as table3:
            for i in range(64):
                table3.add_rows(data=[["row"+str(i), i]])
        with dxpy.open_dxgtable(table3_id, mode='w') as table3:
            for i in range(64):
                table3.add_rows(data=[["row"+str(i), i]])
        table3 = dxpy.open_dxgtable(table3_id)
        state = table3._get_state()
        self.assertTrue(state in ['closing', 'closed'])
        table3._wait_on_close()
        self.assertEqual(table3.describe()["length"], 128)
        table3.remove()

    def test_table_context_manager_destructor(self):
        self.dxgtable = dxpy.new_dxgtable([dxpy.DXGTable.make_column_desc("a", "string"),
                                           dxpy.DXGTable.make_column_desc("b", "int32")])
        for i in range(64):
            self.dxgtable.add_rows(data=[["row"+str(i), i]])
        # No assertion here, but this should print an error

    def test_table_context_manager_error_handling(self):
        # In each case, the flush that happens at the close of the context handler should wait for
        # the asynchronous requests and then raise the resulting error.

        # Note that this test assumes that the error is a semantic error in the add_row data that
        # is NOT caught by any local error checking.

        # Use new_dxgtable
        with self.assertRaises(DXAPIError):
            with dxpy.new_dxgtable([dxpy.DXGTable.make_column_desc("a", "string"),
                                    dxpy.DXGTable.make_column_desc("b", "int32")], mode='w') as table1:
                table1.add_row(["", 68719476736]) # Not in int32 range

        # Use open_dxgtable and close table
        table2_id = dxpy.new_dxgtable([dxpy.DXGTable.make_column_desc("a", "string"),
                                       dxpy.DXGTable.make_column_desc("b", "int32")], mode='w').get_id()
        with self.assertRaises(DXAPIError):
            with dxpy.open_dxgtable(table2_id) as table2:
                table2.add_row(["", 68719476736]) # Not in int32 range
        # TODO: why does the flush in this table's destructor fail? Nothing should be getting
        # flushed then...

        # Use open_dxgtable and leave table open
        table3_id = dxpy.new_dxgtable([dxpy.DXGTable.make_column_desc("a", "string"),
                                       dxpy.DXGTable.make_column_desc("b", "int32")]).get_id()
        with self.assertRaises(DXAPIError):
            with dxpy.open_dxgtable(table3_id, mode='a') as table3:
                table3.add_row(["", 68719476736]) # Not in int32 range

    def test_create_table_with_invalid_spec(self):
        with self.assertRaises(DXAPIError):
            dxpy.new_dxgtable([dxpy.DXGTable.make_column_desc("a", "string"),
                              dxpy.DXGTable.make_column_desc("b", "muffins")])

    def test_get_rows(self):
        self.dxgtable = dxpy.new_dxgtable(
            [dxpy.DXGTable.make_column_desc("a", "string"),
             dxpy.DXGTable.make_column_desc("b", "int32")])
        for i in range(64):
            self.dxgtable.add_rows(data=[["row"+str(i), i]], part=i+1)
        with self.assertRaises(DXAPIError):
            rows = self.dxgtable.get_rows()
        self.dxgtable.close(block=True)
        rows = self.dxgtable.get_rows()['data']
        assert(len(rows) == 64)

        # TODO: test get_rows parameters, genomic range index when
        # implemented

    def test_iter_table(self):
        self.dxgtable = dxpy.new_dxgtable(
            [dxpy.DXGTable.make_column_desc("a", "string"),
             dxpy.DXGTable.make_column_desc("b", "int32")])
        for i in range(64):
            self.dxgtable.add_rows(data=[["row"+str(i), i]], part=i+1)
        self.dxgtable.close(block=True)

        counter = 0
        for row in self.dxgtable:
            self.assertEqual(row[2], counter)
            counter += 1
        self.assertEqual(counter, 64)

        counter = 0
        for row in self.dxgtable.iterate_rows(start=1):
            self.assertEqual(row[2], counter+1)
            counter += 1
        self.assertEqual(counter, 63)

        counter = 0
        for row in self.dxgtable.iterate_rows(end=2):
            self.assertEqual(row[2], counter)
            counter += 1
        self.assertEqual(counter, 2)

        counter = 0
        for row in self.dxgtable.iterate_rows(start=1, end=63):
            self.assertEqual(row[2], counter+1)
            counter += 1
        self.assertEqual(counter, 62)

        counter = 0
        for row in self.dxgtable.iterate_rows(columns=['a'], start=1, end=63):
            counter += 1
        self.assertEqual(counter, 62)

    def test_gri(self):
        data10 = [['chr2', 22, 28, 'j'],
                  ['chr1',  0,  3, 'a'],
                  ['chr1',  5,  8, 'b'],
                  ['chr1', 25, 30, 'i'],
                  ['chr1',  6, 10, 'c'],
                  ['chr1', 19, 20, 'h'],
                  ['chr1',  8,  9, 'd'],
                  ['chr1', 17, 19, 'g'],
                  ['chr1', 15, 23, 'e'],
                  ['chr1', 16, 21, 'f']];
        columns = [{ "name": 'foo', "type": 'string' },
                   { "name": 'bar', "type": 'int32' },
                   { "name": 'baz', "type": 'int32' },
                   { "name": 'quux', "type": 'string' }];
        genomic_index = dxpy.DXGTable.genomic_range_index('foo', 'bar', 'baz')
        self.assertEqual(genomic_index, {"name": "gri", "type": "genomic",
                                         "chr": "foo", "lo": "bar", "hi": "baz"})

        self.dxgtable = dxpy.new_dxgtable(columns, indices=[genomic_index])
        desc = self.dxgtable.describe()
        self.assertEqual(desc["indices"], [genomic_index]);

        self.dxgtable.add_rows(data10[:3], 1)
        self.dxgtable.add_rows(data10[3:6], 10)
        self.dxgtable.add_rows(data10[6:9], 100)
        self.dxgtable.add_rows(data10[9:], 1000)

        self.dxgtable.close(True)

        desc = self.dxgtable.describe()
        self.assertEqual(desc["length"], 10)

        # Offset + limit queries
        result = self.dxgtable.get_rows(starting=0, limit=1);
        self.assertEqual(result["data"],
                         [[0, 'chr1',  0,  3, 'a']]);
        self.assertEqual(result["next"], 1);
        self.assertEqual(result["length"], 1);

        result = self.dxgtable.get_rows(starting=4, limit=3);
        self.assertEqual(result["data"],
                         [[4, 'chr1', 15, 23, 'e'],
                          [5, 'chr1', 16, 21, 'f'],
                          [6, 'chr1', 17, 19, 'g']]);
        self.assertEqual(result["next"], 7);
        self.assertEqual(result["length"], 3);

        # Range query
        genomic_query = dxpy.DXGTable.genomic_range_query('chr1', 22, 25)
        result = self.dxgtable.get_rows(query=genomic_query)
        self.assertEqual(result["data"],
                         [[4, 'chr1', 15, 23, 'e']]);
        self.assertEqual(result["next"], None);
        self.assertEqual(result["length"], 1);

        # Range query with nonconsecutive rows in result
        genomic_query = dxpy.DXGTable.genomic_range_query('chr1', 20, 26)
        result = self.dxgtable.get_rows(query=genomic_query)
        self.assertEqual(result["data"],
                   [[4, 'chr1', 15, 23, 'e'],
                    [5, 'chr1', 16, 21, 'f'],
                    [8, 'chr1', 25, 30, 'i']]);
        self.assertEqual(result["next"], None);
        self.assertEqual(result["length"], 3);

        # Testing iterate_rows
        row_num = 5
        for row in self.dxgtable.iterate_rows(5, 8):
            self.assertEqual(row_num, row[0])
            row_num += 1
        self.assertEqual(row_num, 8)

        # Testing iterate_query_rows
        genomic_query = dxpy.DXGTable.genomic_range_query('chr1', 20, 26)
        result_num = 0
        for row in self.dxgtable.iterate_query_rows(genomic_query):
            if result_num == 0:
                self.assertEqual(4, row[0])
            elif result_num == 1:
                self.assertEqual(5, row[0])
            elif result_num == 2:
                self.assertEqual(8, row[0])
            result_num += 1
        self.assertEqual(3, result_num)

    def test_lexicographic(self):
        lex_index = dxpy.DXGTable.lexicographic_index([
                dxpy.DXGTable.lexicographic_index_column("a", case_sensitive=False),
                dxpy.DXGTable.lexicographic_index_column("b", ascending=False)
                ], "search")
        self.dxgtable = dxpy.new_dxgtable([dxpy.DXGTable.make_column_desc("a", "string"),
                                           dxpy.DXGTable.make_column_desc("b", "int32")],
                                          indices=[lex_index])
        self.dxgtable.close(block=True)
        desc = self.dxgtable.describe()
        self.assertEqual({"name": "search",
                          "type": "lexicographic",
                          "columns": [{"name": "a", "order": "asc", "caseSensitive": False},
                                       {"name": "b", "order": "desc"}]},
                         desc['indices'][0])

    # TODO: Test with > 1 index

class TestDXRecord(unittest.TestCase):
    """
    Most of these tests really are testing DXDataObject methods
    while using DXRecords as the most basic data object.
    """

    def setUp(self):
        setUpTempProjects(self)

    def tearDown(self):
        tearDownTempProjects(self)

    def test_set_id(self):
        dxrecord = dxpy.new_dxrecord()
        second_dxrecord = dxpy.DXRecord()
        second_dxrecord.set_ids(dxrecord.get_id(), dxrecord.get_proj_id())
        self.assertEqual(second_dxrecord.get_id(), dxrecord.get_id())
        self.assertEqual(second_dxrecord.get_proj_id(), self.proj_id)
        dxrecord.remove()

    def test_create_remove_dxrecord(self):
        '''Create a fresh DXRecord object and check that its ID is
        stored and that the record object has been stored.
        '''

        firstDXRecord = dxpy.new_dxrecord(details=["foo"])
        firstID = firstDXRecord.get_id()
        # test if firstDXRecord._dxid has been set to a valid ID
        try:
            self.assertRegexpMatches(firstDXRecord.get_id(), "^record-[0-9A-Za-z]{24}",
                                     'Object ID not of expected form: ' + \
                                         firstDXRecord.get_id())
        except AttributeError:
            self.fail("dxID was not stored in DXRecord creation")
        # test if firstDXRecord._proj has been set to proj_id
        self.assertEqual(firstDXRecord.get_proj_id(), self.proj_id)
        # test if details were set
        self.assertEqual(firstDXRecord.get_details(), ["foo"])

        '''Create a second DXRecord object which should use the first
        object's ID.  Check that its ID is stored and that it can be
        accessed.
        '''
        secondDXRecord = dxpy.DXRecord(firstDXRecord.get_id())
        self.assertEqual(firstDXRecord.get_id(), secondDXRecord.get_id())

        '''Create a new DXRecord object which should generate a new ID
        and in a different project.
        '''
        secondDXRecord.new(project=self.second_proj_id, details=["bar"])
        self.assertNotEqual(firstDXRecord.get_id(), secondDXRecord.get_id())
        # test if secondDXRecord._dxid has been set to a valid ID
        try:
            self.assertRegexpMatches(secondDXRecord.get_id(), "^record-[0-9A-Za-z]{24}",
                                     'Object ID not of expected form: ' + \
                                         secondDXRecord.get_id())
        except AttributeError:
            self.fail("dxID was not stored in DXRecord creation")
        # test if secondDXRecord._proj has been set to second_proj_id
        self.assertEqual(secondDXRecord.get_proj_id(), self.second_proj_id)
        # test if details were set
        self.assertEqual(secondDXRecord.get_details(), ["bar"])

        '''
        Remove the records
        '''
        try:
            firstDXRecord.remove()
        except DXError as error:
            self.fail("Unexpected error when removing record object: " +
                      str(error))

        self.assertIsNone(firstDXRecord.get_id())

        try:
            secondDXRecord.remove()
        except DXError as error:
            self.fail("Unexpected error when removing record object: " +
                      str(error))

        self.assertIsNone(secondDXRecord.get_id())

        third_record = dxpy.DXRecord(firstID)

        with self.assertRaises(DXAPIError) as cm:
            third_record.describe()
            self.assertEqual(cm.exception.name, "ResourceNotFound")

    def test_init_from(self):
        dxrecord = dxpy.new_dxrecord(details={"foo": "bar"}, types=["footype"],
                                     tags=["footag"])
        second_record = dxpy.new_dxrecord(init_from=dxrecord, types=["bartype"])
        first_desc = dxrecord.describe(incl_details=True)
        second_desc = second_record.describe(incl_details=True)
        self.assertEqual(first_desc["details"], second_desc["details"])
        self.assertEqual(first_desc["name"], second_desc["name"])
        self.assertEqual(first_desc["tags"], second_desc["tags"])
        self.assertFalse(first_desc["types"] == second_desc["types"])

    def test_describe_dxrecord(self):
        dxrecord = dxpy.new_dxrecord()
        desc = dxrecord.describe()
        self.assertEqual(desc["project"], self.proj_id)
        self.assertEqual(desc["id"], dxrecord.get_id())
        self.assertEqual(desc["class"], "record")
        self.assertEqual(desc["types"], [])
        self.assertTrue("created" in desc)
        self.assertEqual(desc["state"], "open")
        self.assertEqual(desc["hidden"], False)
        self.assertEqual(desc["links"], [])
        self.assertEqual(desc["name"], dxrecord.get_id())
        self.assertEqual(desc["folder"], "/")
        self.assertEqual(desc["tags"], [])
        self.assertTrue("modified" in desc)
        self.assertFalse("properties" in desc)
        self.assertFalse("details" in desc)

        desc = dxrecord.describe(incl_properties=True)
        self.assertEqual(desc["properties"], {})

        desc = dxrecord.describe(incl_details=True)
        self.assertEqual(desc["details"], {})

        types = ["mapping", "foo"]
        tags = ["bar", "baz"]
        properties = {"project": "cancer"}
        hidden = True
        details = {"$dnanexus_link": dxrecord.get_id()}
        folder = "/a"
        name = "Name"

        second_dxrecord = dxpy.new_dxrecord(types=types,
                                            properties=properties,
                                            hidden=hidden,
                                            details=details,
                                            tags=tags,
                                            folder=folder,
                                            parents=True,
                                            name=name)
        desc = second_dxrecord.describe(True, True)
        self.assertEqual(desc["project"], self.proj_id)
        self.assertEqual(desc["id"], second_dxrecord.get_id())
        self.assertEqual(desc["class"], "record")
        self.assertEqual(desc["types"], types)
        self.assertTrue("created" in desc)
        self.assertEqual(desc["state"], "open")
        self.assertEqual(desc["hidden"], hidden)
        self.assertEqual(desc["links"], [dxrecord.get_id()])
        self.assertEqual(desc["name"], name)
        self.assertEqual(desc["folder"], "/a")
        self.assertEqual(desc["tags"], tags)
        self.assertTrue("modified" in desc)
        self.assertEqual(desc["properties"], properties)
        self.assertEqual(desc["details"], details)

    def test_getattr_dxrecord(self):
        dxrecord = dxpy.new_dxrecord(name='foo')
        record_id = dxrecord.get_id()
        self.assertEqual(dxrecord.name, 'foo')
        with self.assertRaises(AttributeError):
            dxrecord.foo
        dxrecord.remove()
        dxrecord.set_ids(record_id)
        with self.assertRaises(DXAPIError):
            dxrecord.name

    def test_set_properties_of_dxrecord(self):
        dxrecord = dxpy.new_dxrecord()
        properties = {"project": "cancer project", "foo": "bar"}
        dxrecord.set_properties(properties)
        desc = dxrecord.describe(True)
        self.assertEqual(desc["properties"], properties)

        dxrecord.set_properties({"project": None})
        self.assertEqual(dxrecord.describe(True)["properties"], {"foo": "bar"})

    def test_types_of_dxrecord(self):
        dxrecord = dxpy.new_dxrecord()
        types = ["foo", "othertype"]
        dxrecord.add_types(types)
        self.assertEqual(dxrecord.describe()["types"], types)

        dxrecord.remove_types(["foo"])
        self.assertEqual(dxrecord.describe()["types"], ["othertype"])

    def test_tags_of_dxrecord(self):
        dxrecord = dxpy.new_dxrecord()
        tags = ["foo", "othertag"]
        dxrecord.add_tags(tags)
        self.assertEqual(dxrecord.describe()["tags"], tags)

        dxrecord.remove_tags(["foo"])
        self.assertEqual(dxrecord.describe()["tags"], ["othertag"])

    def test_visibility_of_dxrecord(self):
        dxrecord = dxpy.new_dxrecord()
        dxrecord.hide()
        self.assertEqual(dxrecord.describe()["hidden"], True)

        dxrecord.unhide()
        self.assertEqual(dxrecord.describe()["hidden"], False)

    def test_rename_dxrecord(self):
        dxrecord = dxpy.new_dxrecord()
        dxrecord.rename("newname")
        self.assertEqual(dxrecord.describe()["name"], "newname")

        dxrecord.rename("secondname")
        self.assertEqual(dxrecord.describe()["name"], "secondname")

    def test_list_projects_dxrecord(self):
        dxrecord = dxpy.new_dxrecord()
        dxrecord.close()
        second_dxrecord = dxrecord.clone(self.second_proj_id)
        self.assertTrue(self.proj_id in dxrecord.list_projects())
        self.assertTrue(self.second_proj_id in dxrecord.list_projects())

    def test_close_dxrecord(self):
        dxrecord = dxpy.new_dxrecord()
        dxrecord.close()
        with self.assertRaises(DXAPIError):
            dxrecord.hide()
        with self.assertRaises(DXAPIError):
            dxrecord.set_details(["foo"])

        self.assertEqual(dxrecord.get_details(), {})
        dxrecord.rename("newname")
        self.assertEqual(dxrecord.describe()["name"], "newname")

        dxrecord.rename("secondname")
        self.assertEqual(dxrecord.describe()["name"], "secondname")

    def test_get_set_details(self):
        details_no_link = {"foo": "bar"}

        dxrecord = dxpy.new_dxrecord()
        dxrecord.set_details(details_no_link)
        self.assertEqual(dxrecord.get_details(), details_no_link)
        self.assertEqual(dxrecord.describe()["links"], [])

        details_two_links = [{"$dnanexus_link": dxrecord.get_id()},
                             {"$dnanexus_link": dxrecord.get_id()}]

        dxrecord.set_details(details_two_links)
        self.assertEqual(dxrecord.get_details(), details_two_links)
        self.assertEqual(dxrecord.describe()["links"], [dxrecord.get_id()])

    def test_clone(self):
        dxrecord = dxpy.new_dxrecord(name="firstname", tags=["tag"])

        with self.assertRaises(DXAPIError):
            second_dxrecord = dxrecord.clone(self.second_proj_id)
        dxrecord.close()

        second_dxrecord = dxrecord.clone(self.second_proj_id)
        second_dxrecord.rename("newname")

        first_desc = dxrecord.describe()
        second_desc = second_dxrecord.describe()

        self.assertEqual(first_desc["id"], dxrecord.get_id())
        self.assertEqual(second_desc["id"], dxrecord.get_id())
        self.assertEqual(first_desc["project"], self.proj_id)
        self.assertEqual(second_desc["project"], self.second_proj_id)
        self.assertEqual(first_desc["name"], "firstname")
        self.assertEqual(second_desc["name"], "newname")
        self.assertEqual(first_desc["tags"], ["tag"])
        self.assertEqual(second_desc["tags"], ["tag"])
        self.assertEqual(first_desc["created"], second_desc["created"])
        self.assertEqual(first_desc["state"], "closed")
        self.assertEqual(second_desc["state"], "closed")

    def test_move(self):
        dxproject = dxpy.DXProject()
        dxproject.new_folder("/a/b/c/d", parents=True)
        dxrecord = dxpy.new_dxrecord()
        dxrecord.move("/a/b/c")
        listf = dxproject.list_folder()
        self.assertEqual(listf["objects"], [])
        listf = dxproject.list_folder("/a/b/c")
        self.assertEqual(get_objects_from_listf(listf), [dxrecord.get_id()])
        desc = dxrecord.describe()
        self.assertEqual(desc["folder"], "/a/b/c")

    def test_passthrough_args(self):
        dxrecord = dxpy.new_dxrecord(auth=dxpy.AUTH_HELPER)
        with self.assertRaises(TypeError):
            dxrecord = dxpy.new_dxrecord(foo=1)

    def test_custom_describe_fields(self):
        dxrecord = dxpy.new_dxrecord(name="recordname", tags=["tag"], details={}, folder="/")
        self.assertEqual(dxrecord.describe(fields={"name", "tags"}),
                         {"id": dxrecord.get_id(), "name": "recordname", "tags": ["tag"]})
        self.assertEqual(dxrecord.describe(fields={"name", "tags"}, default_fields=False),
                         {"id": dxrecord.get_id(), "name": "recordname", "tags": ["tag"]})
        describe_with_custom_fields = dxrecord.describe(fields={"name", "properties"}, default_fields=True)
        self.assertIn('name', describe_with_custom_fields)
        self.assertIn('modified', describe_with_custom_fields)
        self.assertIn('properties', describe_with_custom_fields)
        self.assertNotIn('details', describe_with_custom_fields)


@unittest.skipUnless(testutil.TEST_RUN_JOBS, 'skipping test that would run a job')
class TestDXAppletJob(unittest.TestCase):
    def setUp(self):
        setUpTempProjects(self)

    def tearDown(self):
        tearDownTempProjects(self)

    def test_dxjob_init_and_set_id(self):
        for good_value in ["job-aB3456789012345678901234",
                           "localjob-1",
                           None]:
            dxjob = dxpy.DXJob(good_value)
            dxjob.set_id(good_value)
        for bad_value in ["foo",
                          "project-123456789012345678901234",
                          3,
                          {},
                          "job-aB34567890123456789012345",
                          "job-aB345678901234567890123"]:
            with self.assertRaises(DXError):
                dxpy.DXJob(bad_value)
            with self.assertRaises(DXError):
                dxjob = dxpy.DXJob()
                dxjob.set_id(bad_value)

    def test_run_dxapplet_and_job_metadata(self):
        dxapplet = dxpy.DXApplet()
        dxapplet.new(name="test_applet",
                     dxapi="1.04",
                     inputSpec=[{"name": "chromosomes", "class": "record"},
                                {"name": "rowFetchChunk", "class": "int"}
                            ],
                     outputSpec=[{"name": "mappings", "class": "record"}],
                     runSpec={"code": '''
@dxpy.entry_point('main')
def main():
    pass
''',
                              "interpreter": "python2.7",
                              "execDepends": [{"name": "python-numpy"}]})
        dxrecord = dxpy.new_dxrecord()
        dxrecord.close()
        prog_input = {"chromosomes": {"$dnanexus_link": dxrecord.get_id()},
                      "rowFetchChunk": 100}
        dxjob = dxapplet.run(applet_input=prog_input, details={"$dnanexus_link": "hello world"},
                             tags=['foo', '$foo.bar'], properties={'$dnanexus_link.foo': 'barbaz'},
                             priority="normal")
        jobdesc = dxjob.describe()
        self.assertEqual(jobdesc["class"], "job")
        self.assertEqual(jobdesc["function"], "main")
        self.assertEqual(jobdesc["originalInput"], prog_input)
        self.assertEqual(jobdesc["originJob"], jobdesc["id"])
        self.assertEqual(jobdesc["parentJob"], None)
        self.assertEqual(jobdesc["applet"], dxapplet.get_id())
        self.assertEqual(jobdesc["project"], dxapplet.get_proj_id())
        self.assertTrue("state" in jobdesc)
        self.assertTrue("created" in jobdesc)
        self.assertTrue("modified" in jobdesc)
        self.assertTrue("launchedBy" in jobdesc)
        self.assertTrue("output" in jobdesc)
        self.assertTrue("$dnanexus_link" in jobdesc["details"])
        self.assertEqual(jobdesc["details"]["$dnanexus_link"], "hello world")
        self.assertEqual(jobdesc["tags"].sort(), ['foo', '$foo.bar'].sort())
        self.assertEqual(len(jobdesc["properties"]), 1)
        self.assertEqual(jobdesc["properties"]["$dnanexus_link.foo"], "barbaz")
        self.assertEqual(jobdesc["priority"], "normal")

        # Test setting tags and properties on job
        dxjob.add_tags(["foo", "bar", "foo"])
        dxjob.set_properties({"foo": "bar", "$dnanexus.link": "thing"})
        jobdesc = dxjob.describe()
        self.assertEqual(set(jobdesc["tags"]), set(["foo", "bar", "$foo.bar"]))
        self.assertEqual(jobdesc["properties"], {"foo": "bar",
                                                 "$dnanexus.link": "thing",
                                                 "$dnanexus_link.foo": "barbaz"})
        dxjob.remove_tags(["bar", "baz"])
        dxjob.set_properties({"$dnanexus.link": None})
        jobdesc = dxjob.describe()
        self.assertEqual(set(jobdesc["tags"]), set(["foo", "$foo.bar"]))
        self.assertEqual(jobdesc["properties"], {"foo": "bar", "$dnanexus_link.foo": "barbaz"})

        # Test with fields parameter
        smaller_jobdesc = dxjob.describe(fields={"id": True, "state": True, "parentJob": True})
        self.assertEqual(len(smaller_jobdesc), 3)
        self.assertEqual(smaller_jobdesc['id'], dxjob.get_id())
        self.assertIsInstance(smaller_jobdesc['state'], basestring)
        self.assertIsNone(smaller_jobdesc['parentJob'])

        with self.assertRaises(DXError):
            dxjob.describe(fields={"id": True}, io=False)
        with self.assertRaises(DXError):
            dxjob.describe(fields={"id": True}, io=True)

        dxjob.terminate()

class TestDXWorkflow(unittest.TestCase):
    default_inst_type = "mem2_hdd2_x2"

    def setUp(self):
        setUpTempProjects(self)

    def tearDown(self):
        tearDownTempProjects(self)

    def test_dxanalysis_init_and_set_id(self):
        for good_value in ["analysis-aB3456789012345678901234", None]:
            dxanalysis = dxpy.DXAnalysis(good_value)
            dxanalysis.set_id(good_value)
        for bad_value in ["foo",
                          "project-123456789012345678901234",
                          3,
                          {},
                          "analysis-aB34567890123456789012345",
                          "analysis-aB345678901234567890123"]:
            with self.assertRaises(DXError):
                dxpy.DXAnalysis(bad_value)
            with self.assertRaises(DXError):
                dxanalysis = dxpy.DXAnalysis()
                dxanalysis.set_id(bad_value)

    @unittest.skipUnless(testutil.TEST_RUN_JOBS,
                         'skipping test that would run a job')
    def test_run_workflow_and_analysis_metadata(self):
        dxworkflow = dxpy.DXWorkflow(dxpy.api.workflow_new({"project": self.proj_id,
                                                            "outputFolder": "/output"})['id'])
        dxapplet = dxpy.DXApplet()
        dxapplet.new(name="test_applet",
                     dxapi="1.04",
                     inputSpec=[{"name": "number", "class": "int"},
                                {"name": "othernumber", "class": "int"}],
                     outputSpec=[{"name": "number", "class": "int"}],
                     runSpec={"code": '''
@dxpy.entry_point('main')
def main(number):
    raise # Ensure that the applet fails
''',
                               "interpreter": "python2.7"})
        stage_id = dxpy.api.workflow_add_stage(dxworkflow.get_id(),
                                               {"editVersion": 0,
                                                "name": "stagename",
                                                "executable": dxapplet.get_id()})['stage']
        dxanalysis = dxworkflow.run({"0.number": 32,
                                     "stagename.othernumber": 42})
        dxanalysis.terminate()
        with self.assertRaises(DXJobFailureError):
            dxanalysis.wait_on_done(timeout=20)
        analysis_desc = dxanalysis.describe()
        self.assertEqual(analysis_desc['folder'], '/output')
        self.assertEqual(analysis_desc['input'].get(stage_id + '.number'), 32)
        self.assertEqual(analysis_desc['input'].get(stage_id + '.othernumber'), 42)
        dxjob = dxpy.DXJob(analysis_desc['stages'][0]['execution']['id'])
        self.assertEqual(dxjob.describe()['input'].get("number"), 32)

        # Test setting tags and properties on analysis
        dxanalysis.add_tags(["foo", "bar", "foo"])
        dxanalysis.set_properties({"foo": "bar", "$dnanexus.link": "thing"})
        analysis_desc = dxanalysis.describe()
        self.assertEqual(set(analysis_desc["tags"]), set(["foo", "bar"]))
        self.assertEqual(analysis_desc["properties"], {"foo": "bar", "$dnanexus.link": "thing"})
        dxanalysis.remove_tags(["bar", "baz"])
        dxanalysis.set_properties({"$dnanexus.link": None})
        analysis_desc = dxanalysis.describe()
        self.assertEqual(analysis_desc["tags"], ["foo"])
        self.assertEqual(analysis_desc["properties"], {"foo": "bar"})

    @unittest.skipUnless(testutil.TEST_RUN_JOBS, 'skipping test that would run a job')
    def test_run_workflow_with_instance_type(self):
        dxworkflow = dxpy.DXWorkflow(dxpy.api.workflow_new({"project": self.proj_id})['id'])
        dxapplet = dxpy.DXApplet()
        dxapplet.new(name="test_applet",
                     dxapi="1.04",
                     inputSpec=[],
                     outputSpec=[],
                     runSpec={"code": '',
                              "interpreter": "bash"})
        stage_id = dxpy.api.workflow_add_stage(dxworkflow.get_id(),
                                               {"editVersion": 0,
                                                "name": "stagename",
                                                "executable": dxapplet.get_id()})['stage']
        # control (no request)
        analysis_describe = testutil.analysis_describe_with_retry(dxworkflow.run({}))
        dxjob = dxpy.DXJob(analysis_describe['stages'][0]['execution']['id'])
        self.assertEqual(dxjob.describe()['instanceType'], self.default_inst_type)

        # request for all stages and all entry points
        analysis_describe = testutil.analysis_describe_with_retry(dxworkflow.run({}, instance_type="mem2_hdd2_x1"))
        dxjob = dxpy.DXJob(analysis_describe['stages'][0]['execution']['id'])
        self.assertEqual(dxjob.describe()['instanceType'], 'mem2_hdd2_x1')

        # request for all stages, overriding some entry points
        analysis_describe = testutil.analysis_describe_with_retry(
            dxworkflow.run({}, instance_type={"*": "mem2_hdd2_x1", "foo": "mem2_hdd2_x2"}))
        dxjob = dxpy.DXJob(analysis_describe['stages'][0]['execution']['id'])
        self.assertEqual(dxjob.describe()['instanceType'], 'mem2_hdd2_x1')

        # request for the stage specifically, for all entry points
        analysis_describe = testutil.analysis_describe_with_retry(
            dxworkflow.run({}, stage_instance_types={stage_id: "mem2_hdd2_x2"}))
        dxjob = dxpy.DXJob(analysis_describe['stages'][0]['execution']['id'])
        self.assertEqual(dxjob.describe()['instanceType'], 'mem2_hdd2_x2')

        # request for the stage specifically, overriding some entry points
        analysis_describe = testutil.analysis_describe_with_retry(
            dxworkflow.run({}, stage_instance_types={stage_id: {"*": "mem2_hdd2_x2", "foo": "mem2_hdd2_x1"}}))
        dxjob = dxpy.DXJob(analysis_describe['stages'][0]['execution']['id'])
        self.assertEqual(dxjob.describe()['instanceType'], 'mem2_hdd2_x2')

    @unittest.skipUnless(testutil.TEST_RUN_JOBS, 'skipping test that would run a job')
    def test_run_workflow_with_stage_folders(self):
        dxworkflow = dxpy.new_dxworkflow(output_folder="/output")
        dxapplet = dxpy.DXApplet()
        dxapplet.new(name="test_applet",
                     dxapi="1.04",
                     inputSpec=[],
                     outputSpec=[],
                     runSpec={"code": '', "interpreter": "bash"})
        dxworkflow.add_stage(dxapplet, name="stagename", folder="foo")
        second_stage_id = dxworkflow.add_stage(dxapplet, name="otherstagename", folder="/myoutput")

        # test cases; note that rerunning all stages is required since
        # changing the output folder does not constitute a good enough
        # reason to launch a new job

        # control (no request)
        control_dxanalysis = dxworkflow.run({})
        # override both options
        override_folders_dxanalysis = dxworkflow.run({},
                                                     stage_folders={"stagename": "/foo",
                                                                    1: "bar"},
                                                     rerun_stages=['*'])

        # use *
        use_default_folder_dxanalysis = dxworkflow.run({},
                                                       stage_folders={"*": "baz",
                                                                      second_stage_id: "quux"},
                                                       rerun_stages=['*'])

        desc = testutil.analysis_describe_with_retry(control_dxanalysis)
        self.assertEqual(desc['stages'][0]['execution']['folder'], '/output/foo')
        self.assertEqual(desc['stages'][1]['execution']['folder'], '/myoutput')
        desc = testutil.analysis_describe_with_retry(override_folders_dxanalysis)
        self.assertEqual(desc['stages'][0]['execution']['folder'], '/foo')
        self.assertEqual(desc['stages'][1]['execution']['folder'], '/output/bar')
        desc = testutil.analysis_describe_with_retry(use_default_folder_dxanalysis)
        self.assertEqual(desc['stages'][0]['execution']['folder'], '/output/baz')
        self.assertEqual(desc['stages'][1]['execution']['folder'], '/output/quux')

    @unittest.skipUnless(testutil.TEST_RUN_JOBS, 'skipping test that would run a job')
    def test_run_workflow_with_rerun_stages(self):
        dxworkflow = dxpy.new_dxworkflow()
        dxapplet = dxpy.DXApplet()
        dxapplet.new(name="test_applet",
                     dxapi="1.04",
                     inputSpec=[],
                     outputSpec=[],
                     runSpec={"code": '', "interpreter": "bash"})
        stage_id = dxworkflow.add_stage(dxapplet, name="stagename", folder="foo")

        # make initial analysis
        dxanalysis = dxworkflow.run({})
        job_ids = [dxanalysis.describe()['stages'][0]['execution']['id']]

        # empty rerun_stages should reuse results
        rerun_analysis = dxworkflow.run({}, rerun_stages=[])
        self.assertEqual(rerun_analysis.describe()['stages'][0]['execution']['id'],
                         job_ids[0])

        # use various identifiers to rerun the job
        for value in ['*', 0, stage_id, 'stagename']:
            rerun_analysis = dxworkflow.run({}, rerun_stages=[value])
            job_ids.append(rerun_analysis.describe()['stages'][0]['execution']['id'])
            self.assertNotIn(job_ids[-1], job_ids[:-1])

    @unittest.skipUnless(testutil.TEST_RUN_JOBS, 'skipping test that may run a job')
    def test_run_workflow_errors(self):
        dxworkflow = dxpy.DXWorkflow(dxpy.api.workflow_new({"project": self.proj_id})['id'])
        dxapplet = dxpy.DXApplet()
        dxapplet.new(name="test_applet",
                     dxapi="1.04",
                     inputSpec=[{"name": "number", "class": "int"}],
                     outputSpec=[{"name": "number", "class": "int"}],
                     runSpec={"code": '''
@dxpy.entry_point('main')
def main(number):
    raise # Ensure that the applet fails
''',
                               "interpreter": "python2.7"})
        dxworkflow.add_stage(dxapplet, name='stagename')

        # Can't specify the same input more than once (with a
        # stage-specific syntax)
        self.assertRaisesRegexp(DXError, 'more than once',
                                dxworkflow.run, {"0.number": 32, "stagename.number": 42})
        # Bad stage name
        self.assertRaisesRegexp(DXError, 'nor found as a stage name',
                                dxworkflow.run, {"nonexistentstage.number": 32})

    def test_new_dxworkflow(self):
        blankworkflow = dxpy.new_dxworkflow()
        self.assertIsInstance(blankworkflow, dxpy.DXWorkflow)
        desc = blankworkflow.describe()
        self.assertEqual(desc['title'], blankworkflow.get_id())
        self.assertEqual(desc['summary'], '')
        self.assertEqual(desc['description'], '')
        self.assertEqual(desc['outputFolder'], None)

        dxworkflow = dxpy.new_dxworkflow(title='mytitle', summary='mysummary', description='mydescription', output_folder="/foo")
        self.assertIsInstance(dxworkflow, dxpy.DXWorkflow)
        desc = dxworkflow.describe()
        self.assertEqual(desc['title'], 'mytitle')
        self.assertEqual(desc['summary'], 'mysummary')
        self.assertEqual(desc['description'], 'mydescription')
        self.assertEqual(desc['outputFolder'], '/foo')

        secondworkflow = dxpy.new_dxworkflow(init_from=dxworkflow)
        self.assertIsInstance(secondworkflow, dxpy.DXWorkflow)
        self.assertNotEqual(dxworkflow.get_id(), secondworkflow.get_id())
        desc = secondworkflow.describe()
        self.assertEqual(desc['title'], 'mytitle')
        self.assertEqual(desc['summary'], 'mysummary')
        self.assertEqual(desc['description'], 'mydescription')
        self.assertEqual(desc['outputFolder'], '/foo')

    def test_add_move_remove_stages(self):
        dxworkflow = dxpy.new_dxworkflow()
        dxapplet = dxpy.DXApplet()
        dxapplet.new(dxapi="1.0.0",
                     inputSpec=[{"name": "my_input", "class": "string"}],
                     outputSpec=[],
                     runSpec={"code": "", "interpreter": "bash"})
        # Add stages
        first_stage = dxworkflow.add_stage(dxapplet, name='stagename', folder="/outputfolder",
                                           stage_input={"my_input": "hello world"},
                                           instance_type="mem2_hdd2_x2")
        self.assertEqual(dxworkflow.editVersion, 1)
        self.assertEqual(dxworkflow.stages[0]["name"], "stagename")
        self.assertEqual(dxworkflow.stages[0]["folder"], "/outputfolder")
        self.assertEqual(dxworkflow.stages[0]["input"]["my_input"], "hello world")
        self.assertEqual(dxworkflow.stages[0]["systemRequirements"],
                         {"*": {"instanceType": "mem2_hdd2_x2"}})
        second_stage = dxworkflow.add_stage(dxapplet,
                                            name="stagename",
                                            folder="relativefolder",
                                            instance_type={"main": "mem2_hdd2_x2", "foo": "mem2_hdd2_x1"},
                                            edit_version=1)
        self.assertEqual(dxworkflow.editVersion, 2)
        self.assertEqual(len(dxworkflow.stages), 2)
        self.assertEqual(dxworkflow.stages[1]["executable"], dxapplet.get_id())
        self.assertEqual(dxworkflow.stages[1]["folder"], "relativefolder")
        self.assertEqual(dxworkflow.stages[1]["systemRequirements"],
                         {"main": {"instanceType": "mem2_hdd2_x2"},
                          "foo": {"instanceType": "mem2_hdd2_x1"}})
        with self.assertRaises(DXAPIError):
            dxworkflow.add_stage(dxapplet, edit_version=1)

        # Move stages
        dxworkflow.move_stage(0, 1)
        self.assertEqual(dxworkflow.editVersion, 3)
        self.assertEqual(dxworkflow.stages[0]["id"], second_stage)
        self.assertEqual(dxworkflow.stages[1]["id"], first_stage)
        dxworkflow.move_stage(first_stage, 0, edit_version=3)
        self.assertEqual(dxworkflow.editVersion, 4)
        self.assertEqual(dxworkflow.stages[0]["id"], first_stage)
        self.assertEqual(dxworkflow.stages[1]["id"], second_stage)

        # Remove stages

        # Removing stage by name doesn't work when there's more than
        # one of that name
        self.assertRaisesRegexp(DXError, 'more than one workflow stage was found',
                                dxworkflow.remove_stage, "stagename")

        removed_stage = dxworkflow.remove_stage(0)
        self.assertEqual(removed_stage, first_stage)
        self.assertEqual(dxworkflow.editVersion, 5)
        self.assertEqual(len(dxworkflow.stages), 1)
        self.assertEqual(dxworkflow.stages[0]["id"], second_stage)
        with self.assertRaises(DXAPIError):
            dxworkflow.remove_stage(first_stage) # should already have been removed
        removed_stage = dxworkflow.remove_stage(second_stage, edit_version=5)
        self.assertEqual(removed_stage, second_stage)
        self.assertEqual(len(dxworkflow.stages), 0)
        # bad input throws DXError
        with self.assertRaises(DXError):
            dxworkflow.remove_stage({})
        with self.assertRaises(DXError):
            dxworkflow.remove_stage(5)

    def test_get_stage(self):
        dxworkflow = dxpy.new_dxworkflow()
        dxapplet = dxpy.DXApplet()
        dxapplet.new(dxapi="1.0.0",
                     inputSpec=[{"name": "my_input", "class": "string"}],
                     outputSpec=[],
                     runSpec={"code": "", "interpreter": "bash"})
        # Add stages
        first_stage = dxworkflow.add_stage(dxapplet, name='stagename', folder="/outputfolder",
                                           stage_input={"my_input": "hello world"})
        second_stage = dxworkflow.add_stage(dxapplet, name='stagename2', folder="/outputfolder",
                                            stage_input={"my_input": "hello world"})
        # Get stages
        test_cases = [[0, first_stage],
                      [first_stage, first_stage],
                      ['stagename', first_stage],
                      [1, second_stage],
                      [second_stage, second_stage],
                      ['stagename2', second_stage]]
        for tc in test_cases:
            stage_desc = dxworkflow.get_stage(tc[0])
            self.assertEqual(stage_desc['id'], tc[1])

        # Errors
        with self.assertRaises(DXError):
            dxworkflow.get_stage(-1)
        with self.assertRaises(DXError):
            dxworkflow.get_stage(3)
        with self.assertRaises(DXError):
            dxworkflow.get_stage('foo')
        with self.assertRaises(DXError):
            dxworkflow.get_stage('stage-123456789012345678901234')

    def test_update(self):
        dxworkflow = dxpy.new_dxworkflow(title='title', summary='summary', description='description', output_folder='/foo')
        self.assertEqual(dxworkflow.editVersion, 0)
        for metadata in ['title', 'summary', 'description']:
            self.assertEqual(getattr(dxworkflow, metadata), metadata)
        self.assertEqual(dxworkflow.outputFolder, '/foo')

        # update title, summary, description, outputFolder by value
        dxworkflow.update(title='Title', summary='Summary', description='Description', output_folder='/bar/baz')
        self.assertEqual(dxworkflow.editVersion, 1)
        for metadata in ['title', 'summary', 'description']:
            self.assertEqual(getattr(dxworkflow, metadata), metadata.capitalize())
        self.assertEqual(dxworkflow.outputFolder, '/bar/baz')

        # use unset_title
        dxworkflow.update(unset_title=True, edit_version=1)
        self.assertEqual(dxworkflow.editVersion, 2)
        self.assertEqual(dxworkflow.title, dxworkflow.get_id())

        # use unset_output_folder
        dxworkflow.update(unset_output_folder=True, edit_version=2)
        self.assertEqual(dxworkflow.editVersion, 3)
        self.assertIsNone(dxworkflow.outputFolder)

        # can't provide both title and unset_title=True
        with self.assertRaises(DXError):
            dxworkflow.update(title='newtitle', unset_title=True)
        self.assertEqual(dxworkflow.editVersion, 3)

        dxapplet = dxpy.DXApplet()
        dxapplet.new(dxapi="1.0.0",
                     inputSpec=[{"name": "my_input", "class": "string"}],
                     outputSpec=[],
                     runSpec={"code": "", "interpreter": "bash"})
        stage = dxworkflow.add_stage(dxapplet, name='stagename', folder="/outputfolder",
                                     stage_input={"my_input": "hello world"})
        self.assertEqual(dxworkflow.editVersion, 4)
        self.assertEqual(dxworkflow.stages[0]["input"]["my_input"], "hello world")

        # test stage modifications using update method
        dxworkflow.update(summary='newsummary',
                          stages={stage: {"folder": "/newoutputfolder",
                                          "input": {"my_input": None}}})
        self.assertEqual(dxworkflow.editVersion, 5)
        self.assertEqual(dxworkflow.summary, 'newsummary')
        self.assertEqual(dxworkflow.stages[0]["folder"], "/newoutputfolder")
        self.assertNotIn("my_input", dxworkflow.stages[0]["input"])

        # no-op update
        dxworkflow.update()
        self.assertEqual(dxworkflow.editVersion, 5)

    def test_update_stage(self):
        dxworkflow = dxpy.new_dxworkflow()
        dxapplet = dxpy.DXApplet()
        dxapplet.new(dxapi="1.0.0",
                     inputSpec=[{"name": "my_input", "class": "string"}],
                     outputSpec=[],
                     runSpec={"code": "", "interpreter": "bash"})
        # Add a stage
        stage = dxworkflow.add_stage(dxapplet, name='stagename', folder="/outputfolder",
                                     stage_input={"my_input": "hello world"},
                                     instance_type={"main": "mem2_hdd2_x2"})
        self.assertEqual(dxworkflow.editVersion, 1)
        self.assertEqual(dxworkflow.stages[0]["executable"], dxapplet.get_id())
        self.assertEqual(dxworkflow.stages[0]["name"], "stagename")
        self.assertEqual(dxworkflow.stages[0]["folder"], "/outputfolder")
        self.assertEqual(dxworkflow.stages[0]["input"]["my_input"], "hello world")
        self.assertEqual(dxworkflow.stages[0]["systemRequirements"],
                         {"main": {"instanceType": "mem2_hdd2_x2"}})

        # Update just its metadata
        dxworkflow.update_stage(stage, unset_name=True, folder="/newoutputfolder",
                                stage_input={"my_input": None},
                                instance_type="mem2_hdd2_x1")
        self.assertEqual(dxworkflow.editVersion, 2)
        self.assertIsNone(dxworkflow.stages[0]["name"])
        self.assertEqual(dxworkflow.stages[0]["folder"], "/newoutputfolder")
        self.assertNotIn("my_input", dxworkflow.stages[0]["input"])
        self.assertEqual(dxworkflow.stages[0]["systemRequirements"],
                         {"*": {"instanceType": "mem2_hdd2_x1"}})

        # Update using stage index
        dxworkflow.update_stage(0, folder="/", stage_input={"my_input": "foo"}, edit_version=2)
        self.assertEqual(dxworkflow.editVersion, 3)
        self.assertEqual(dxworkflow.stages[0]["folder"], "/")
        self.assertEqual(dxworkflow.stages[0]["input"]["my_input"], "foo")

        # no-op update
        dxworkflow.update_stage(0)
        self.assertEqual(dxworkflow.editVersion, 3)

        # error when providing name and unset_name
        with self.assertRaises(DXError):
            dxworkflow.update_stage(0, name='foo', unset_name=True)
        self.assertEqual(dxworkflow.editVersion, 3)

        # Update its executable
        second_applet = dxpy.DXApplet()
        second_applet.new(dxapi="1.0.0",
                          inputSpec=[{"name": "my_new_input", "class": "string"}],
                          outputSpec=[],
                          runSpec={"code": "", "interpreter": "bash"})

        # Incompatible executable
        try:
            dxworkflow.update_stage(stage, executable=second_applet)
            raise Exception("expected an error for updating a stage with an incompatible executable, but it succeeded")
        except DXAPIError as e:
            self.assertIsInstance(e, DXAPIError)
            self.assertEqual(e.name, 'InvalidState')
            self.assertEqual(dxworkflow.stages[0]["executable"], dxapplet.get_id())
            self.assertEqual(dxworkflow.editVersion, 3)

        # Successful update with force
        dxworkflow.update_stage(stage, executable=second_applet, force=True)
        self.assertEqual(dxworkflow.editVersion, 4)
        self.assertEqual(dxworkflow.stages[0]["executable"], second_applet.get_id())
        self.assertNotIn("my_input", dxworkflow.stages[0]["input"])


@unittest.skipUnless(testutil.TEST_ISOLATED_ENV,
                     'skipping test that would create an app')
class TestDXApp(unittest.TestCase):
    def setUp(self):
        setUpTempProjects(self)

    def tearDown(self):
        tearDownTempProjects(self)

    def test_init_and_set_id(self):
        for good_values in [("app-aB3456789012345678901234", None, None),
                            (None, 'name', 'tag'),
                            (None, 'name', None),
                            (None, None, None)]:
            dxapp = dxpy.DXApp(*good_values)
            dxapp.set_id(*good_values)
        for bad_values in [("foo", None, None),
                           ("app-aB3456789012345678901234", 'name', None),
                           ("app-aB3456789012345678901234", None, 'tag'),
                           ("app-aB3456789012345678901234", 'name', 'tag'),
                           ("project-123456789012345678901234", None, None),
                           (3, None, None),
                           ({}, None, None),
                           ("app-aB34567890123456789012345", None, None),
                           ("app-aB345678901234567890123", None, None),
                           (None, 3, None),
                           (None, 'name', {})]:
            with self.assertRaises(DXError):
                dxpy.DXApp(*bad_values)
            with self.assertRaises(DXError):
                dxapp = dxpy.DXApp()
                dxapp.set_id(*bad_values)

    def test_create_app(self):
        dxapplet = dxpy.DXApplet()
        dxapplet.new(name="test_applet",
                     dxapi="1.04",
                     inputSpec=[{"name": "chromosomes", "class": "record"},
                                {"name": "rowFetchChunk", "class": "int"}
                            ],
                     outputSpec=[{"name": "mappings", "class": "record"}],
                     runSpec={"code": "def main(): pass",
                              "interpreter": "python2.7",
                              "execDepends": [{"name": "python-numpy"}]})
        dxapp = dxpy.DXApp()
        my_userid = dxpy.whoami()
        dxapp.new(applet=dxapplet.get_id(), version="0.0.1", bill_to=my_userid, name="app_name")
        appdesc = dxapp.describe()
        self.assertEqual(appdesc["name"], "app_name")
        self.assertEqual(appdesc["version"], "0.0.1")
        self.assertTrue("0.0.1" in appdesc["aliases"])
        self.assertTrue("default" in appdesc["aliases"])
        dxsameapp = dxpy.DXApp(name="app_name")
        sameappdesc = dxsameapp.describe()
        self.assertEqual(appdesc, sameappdesc)
        dxanothersameapp = dxpy.DXApp(name="app_name", alias="0.0.1")
        anothersameappdesc = dxanothersameapp.describe()
        self.assertEqual(appdesc, anothersameappdesc)

        # test fields parameter for describe (different cases for when
        # the handler was created different ways and therefore
        # sometimes doesn't have the _dxid field)
        smaller_desc = dxapp.describe(fields={"name": True, "version": True})
        self.assertEqual(len(smaller_desc), 2)
        self.assertEqual(smaller_desc['name'], 'app_name')
        self.assertEqual(smaller_desc['version'], '0.0.1')

        smaller_desc = dxsameapp.describe(fields={"name": True, "version": True})
        self.assertEqual(len(smaller_desc), 2)
        self.assertEqual(smaller_desc['name'], 'app_name')
        self.assertEqual(smaller_desc['version'], '0.0.1')

        smaller_desc = dxanothersameapp.describe(fields={"name": True, "version": True})
        self.assertEqual(len(smaller_desc), 2)
        self.assertEqual(smaller_desc['name'], 'app_name')
        self.assertEqual(smaller_desc['version'], '0.0.1')

    def test_add_and_remove_tags(self):
        """Test addition and removal of tags."""
        dxapplet = dxpy.DXApplet()
        dxapplet.new(name="test_add_and_remove_tags_applet",
                     dxapi="1.04",
                     inputSpec=[{"name": "chromosomes", "class": "record"},
                                {"name": "rowFetchChunk", "class": "int"}
                            ],
                     outputSpec=[{"name": "mappings", "class": "record"}],
                     runSpec={"code": "def main(): pass",
                              "interpreter": "python2.7",
                              "execDepends": [{"name": "python-numpy"}]})
        dxapp = dxpy.DXApp()
        my_userid = dxpy.whoami()
        dxapp.new(applet=dxapplet.get_id(), version="0.0.1", bill_to=my_userid, name="test_add_and_remove_tags_app")
        appdesc = dxapp.describe()

        self.assertEqual(appdesc.get("tags", []), [])

        # ResourceNotFound will be thrown if the alias cannot be found
        with self.assertRaises(DXAPIError):
            dxpy.DXApp(name="test_add_and_remove_tags_app", alias="moo").applet
        with self.assertRaises(DXAPIError):
            dxpy.DXApp(name="test_add_and_remove_tags_app", alias="oink").applet

        dxapp.add_tags(["moo", "oink"])

        self.assertEqual(dxapplet.get_id(), dxpy.DXApp(name="test_add_and_remove_tags_app", alias="moo").applet)
        self.assertEqual(dxapplet.get_id(), dxpy.DXApp(name="test_add_and_remove_tags_app", alias="oink").applet)

        dxapp.remove_tags(["moo"])

        with self.assertRaises(DXAPIError):
            dxpy.DXApp(name="test_add_and_remove_tags_app", alias="moo").applet
        self.assertEqual(dxapplet.get_id(), dxpy.DXApp(name="test_add_and_remove_tags_app", alias="oink").applet)

        dxapp.remove_tags(["oink"])

        with self.assertRaises(DXAPIError):
            dxpy.DXApp(name="test_add_and_remove_tags_app", alias="moo").applet
        with self.assertRaises(DXAPIError):
            dxpy.DXApp(name="test_add_and_remove_tags_app", alias="oink").applet


class TestDXSearch(unittest.TestCase):
    def setUp(self):
        setUpTempProjects(self)

    def tearDown(self):
        tearDownTempProjects(self)

    def test_resolve_data_objects(self):
        # If the project is provided for an object, then it will be used instead of
        # the top-level project specification
        new_proj_id = dxpy.api.project_new({'name': 'test project 1'})['id']
        dxrecord0 = dxpy.new_dxrecord(name="myrecord0", project=self.proj_id)
        dxrecord1 = dxpy.new_dxrecord(name="myrecord1", project=new_proj_id)
        dxrecord2 = dxpy.new_dxrecord(name="myrecord2", project=self.proj_id)
        dxrecord2 = dxpy.new_dxrecord(name="myrecord3", project=new_proj_id)
        records = [{"name": "myrecord0", "project": self.proj_id, "folder": "/"},
                   {"name": "myrecord1"},
                   {"name": "myrecord2"},
                   {"name": "myrecord3", "project": self.proj_id, "folder": "/"}]

        objects = list(dxpy.search.resolve_data_objects(records, project=new_proj_id))
        self.assertEqual(len(objects), 4)
        self.assertEqual(objects[0][0]["project"], self.proj_id)
        self.assertEqual(objects[0][0]["id"], dxrecord0.get_id())
        self.assertEqual(objects[1][0]["project"], new_proj_id)
        self.assertEqual(objects[1][0]["id"], dxrecord1.get_id())
        self.assertEqual(objects[2], [])
        self.assertEqual(objects[3], [])

        # Test that batching happens correctly
        record_names = []
        record_ids = []
        for i in range(1005):
            record_ids.append(dxpy.new_dxrecord(name=("record" + str(i))).get_id())
            record_names.append({"name": "record" + str(i)})
        objects = list(dxpy.search.resolve_data_objects(record_names, project=self.proj_id))
        self.assertEqual(len(objects), 1005)
        self.assertEqual(objects[200][0]["id"], record_ids[200])
        self.assertEqual(objects[1003][0]["id"], record_ids[1003])

    def test_find_data_objs(self):
        dxrecord = dxpy.new_dxrecord()
        results = list(dxpy.search.find_data_objects(state="open", project=self.proj_id))
        self.assertEqual(len(results), 1)
        self.assertEqual(results[0], {"project": self.proj_id,
                                      "id": dxrecord.get_id()})
        results = list(dxpy.search.find_data_objects(state="closed", project=self.proj_id))
        self.assertEqual(len(results), 0)
        dxrecord.close()
        results = list(dxpy.search.find_data_objects(state="closed", project=self.proj_id))
        self.assertEqual(len(results), 1)
        self.assertEqual(results[0], {"project": self.proj_id,
                                      "id": dxrecord.get_id()})
        with self.assertRaises(DXError):
            dxpy.search.find_data_objects(tag='foo', tags=['foo', 'bar'])

    def test_find_data_objs_by_time(self):
        def query(**kwargs):
            return dxpy.search.find_data_objects(name='find_by_time', project=self.proj_id, **kwargs)

        dxrecord = dxpy.new_dxrecord(name='find_by_time')
        now = int(time.time()) * 1000

        # Negative integers interpreted as offsets (in ms) to the
        # current time
        #
        # Sleep for a short time so we can formulate tests that allow us
        # to verify that negative offsets are being interpreted as ms,
        # not as seconds.
        time.sleep(2.0)
        self.assertEqual(len(list(query(modified_after=-100))), 0)
        self.assertEqual(len(list(query(modified_after=-60 * 1000))), 1)
        self.assertEqual(len(list(query(modified_before=-60 * 1000))), 0)
        self.assertEqual(len(list(query(modified_before=-100))), 1)
        self.assertEqual(len(list(query(created_after=-60 * 1000))), 1)
        self.assertEqual(len(list(query(created_after=-100))), 0)
        self.assertEqual(len(list(query(created_before=-60 * 1000))), 0)
        self.assertEqual(len(list(query(created_before=-100))), 1)

        # Nonnegative integers interpreted as ms since epoch
        self.assertEqual(len(list(query(modified_after=now - 60 * 1000))), 1)
        self.assertEqual(len(list(query(modified_after=now + 60 * 1000))), 0)
        self.assertEqual(len(list(query(modified_before=now + 60 * 1000))), 1)
        self.assertEqual(len(list(query(modified_before=now - 60 * 1000))), 0)
        self.assertEqual(len(list(query(created_after=now - 60 * 1000))), 1)
        self.assertEqual(len(list(query(created_after=now + 60 * 1000))), 0)
        self.assertEqual(len(list(query(created_before=now + 60 * 1000))), 1)
        self.assertEqual(len(list(query(created_before=now - 60 * 1000))), 0)

        # Strings with (negative int + suffix) to be interpreted as
        # offset from the current time
        self.assertEqual(len(list(query(modified_after="-60s"))), 1)
        self.assertEqual(len(list(query(modified_before="-60s"))), 0)
        self.assertEqual(len(list(query(created_after="-60s"))), 1)
        self.assertEqual(len(list(query(created_before="-60s"))), 0)
        # Positive numbers don't get the same treatment; currently, they
        # are interpreted as offsets to the Epoch
        #
        # self.assertEqual(len(list(query(modified_after="60s"))), 0)
        # self.assertEqual(len(list(query(modified_before="60s"))), 1)
        # self.assertEqual(len(list(query(created_after="60s"))), 0)
        # self.assertEqual(len(list(query(created_before="60s"))), 1)

    def test_find_data_objs_in_workspace(self):
        old_workspace = dxpy.WORKSPACE_ID
        dxpy.WORKSPACE_ID = self.proj_id
        try:
            record1 = dxpy.new_dxrecord(name="foo")
            record1.close()
            record2 = dxpy.new_dxrecord(name="bar", folder='/a', parents=True)
            record2.close()
            record3 = dxpy.new_dxrecord(name="baz", folder='/a/b', parents=True)
            record3.close()
            # find_data_objects should run search in workspace without
            # being explicitly told a project to search in.
            results1 = list(dxpy.search.find_data_objects(folder='/a', recurse=False))
            self.assertEqual(results1, [{"project": self.proj_id, "id": record2.get_id()}])
            results2 = list(dxpy.search.find_data_objects(folder='/a', recurse=True))
            self.assertEqual(set([result['id'] for result in results2]),
                             set([record2.get_id(), record3.get_id()]))
            self.assertEqual(list(dxpy.search.find_data_objects(name="foo", folder='/')),
                             [{"project": self.proj_id, "id": record1.get_id()}])
            self.assertEqual(len(list(dxpy.search.find_data_objects(name="ba*", folder='/'))), 0)
            self.assertEqual(len(list(dxpy.search.find_data_objects(name="ba*", name_mode="glob", folder='/'))), 2)
            self.assertEqual(len(list(dxpy.search.find_data_objects(name="ba.*", folder='/'))), 0)
            self.assertEqual(len(list(dxpy.search.find_data_objects(name="ba.*", name_mode="regexp", folder='/'))), 2)
        finally:
            dxpy.WORKSPACE_ID = old_workspace

    def test_find_projects(self):
        dxproject = dxpy.DXProject()
        results = list(dxpy.find_projects())
        found_proj = False
        for result in results:
            if result["id"] == dxproject.get_id():
                self.assertEqual(result["level"], 'ADMINISTER')
                found_proj = True
            self.assertFalse('describe' in result)
        self.assertTrue(found_proj)

        results = list(dxpy.find_projects(level='VIEW', describe=True))
        found_proj = False
        for result in results:
            if result["id"] == self.second_proj_id:
                self.assertEqual(result["level"], 'ADMINISTER')
                found_proj = True
                self.assertTrue('describe' in result)
                self.assertEqual(result['describe']['name'], 'test project 2')
                break
        self.assertTrue(found_proj)

        billed_to = dxproject.billTo
        results = list(dxpy.find_projects(billed_to=billed_to))
        found_proj = False
        for result in results:
            if result["id"] == dxproject.id:
                found_proj = True
                break
        self.assertTrue(found_proj)

        created = dxproject.created
        matching_ids = (result["id"] for result in dxpy.find_projects(created_before=created + 1000))
        self.assertIn(dxproject.id, matching_ids)

        matching_ids = (result["id"] for result in dxpy.find_projects(created_after=created - 1000))
        self.assertIn(dxproject.id, matching_ids)

        matching_ids = (result["id"] for result in
                        dxpy.find_projects(created_before=created + 1000, created_after=created - 1000))
        self.assertIn(dxproject.id, matching_ids)

        matching_ids = (result["id"] for result in dxpy.find_projects(created_before=created - 1000))
        self.assertNotIn(dxproject.id, matching_ids)

    @unittest.skipUnless(testutil.TEST_ISOLATED_ENV, 'skipping test that requires presence of test org')
    def test_find_org_projects_created(self):
        org_id = "org-piratelabs"
        dxproject = dxpy.DXProject(self.proj_id)
        dxpy.api.project_update(dxproject.get_id(), {"billTo": org_id})
        project_ppb = "project-0000000000000000000000pb"
        org_projects = [dxproject.get_id(), project_ppb]

        created = dxproject.created
        matching_ids = (result["id"] for result in dxpy.org_find_projects(org_id, created_before=created + 1000))
        self.assertItemsEqual(matching_ids, org_projects)

        matching_ids = (result["id"] for result in dxpy.org_find_projects(org_id, created_after=created - 1000))
        self.assertItemsEqual(matching_ids, [dxproject.get_id()])

        matching_ids = (result["id"] for result in dxpy.org_find_projects(org_id, created_before=created + 1000,
                        created_after=created - 1000))
        self.assertItemsEqual(matching_ids, [dxproject.get_id()])

        matching_ids = (result["id"] for result in dxpy.org_find_projects(org_id, created_before=created - 1000))
        self.assertItemsEqual(matching_ids, [project_ppb])

    @unittest.skipUnless(testutil.TEST_RUN_JOBS, 'skipping test that would run a job')
    def test_find_executions(self):
        dxapplet = dxpy.DXApplet()
        dxapplet.new(name="test_applet",
                     dxapi="1.0.0",
                     inputSpec=[{"name": "chromosomes", "class": "record"},
                                {"name": "rowFetchChunk", "class": "int"}
                                ],
                     outputSpec=[{"name": "mappings", "class": "record"}],
                     runSpec={"code": "def main(): pass",
                              "interpreter": "python2.7",
                              "execDepends": [{"name": "python-numpy"}]})
        dxrecord = dxpy.new_dxrecord()
        dxrecord.close()
        prog_input = {"chromosomes": {"$dnanexus_link": dxrecord.get_id()},
                      "rowFetchChunk": 100}
        dxworkflow = dxpy.new_dxworkflow(name='find_executions test workflow')
        stage = dxworkflow.add_stage(dxapplet, stage_input=prog_input)
        dxanalysis = dxworkflow.run({stage+".rowFetchChunk": 200},
                                    tags=["foo"],
                                    properties={"foo": "bar"})

        with self.assertRaises(DXError):
            dxapplet.run(applet_input=prog_input, stage_instance_types={0: "mem2_hdd2_x2"})

        dxapplet.run(applet_input=prog_input)
        dxjob = dxapplet.run(applet_input=prog_input, tags=["foo", "bar"], properties={"foo": "baz"})

        # Wait for jobs to be created
        testutil.analysis_describe_with_retry(dxanalysis)

        me = None
        common_conditions = {'executable': dxapplet,
                             'project': dxapplet.get_proj_id(),
                             'created_after': '-150s',
                             'describe': True,
                             'first_page_size': 1}
        methods = (dxpy.find_executions, dxpy.find_analyses, dxpy.find_jobs)
        queries = ({'conditions': {}, 'n_results': [4, 1, 3]},
                   {'conditions': {'include_subjobs': False}, 'n_results': [4, 1, 3]},
                   {'conditions': {'origin_job': dxjob.get_id(), 'parent_job': 'none'}, 'n_results': [1, 0, 1]},
                   {'conditions': {'origin_job': dxjob.get_id(), 'no_parent_job': True}, 'n_results': [1, 0, 1]},
                   {'conditions': {'root_execution': dxjob.get_id()}, 'n_results': [1, 0, 1]},
                   {'conditions': {'root_execution': dxanalysis.get_id()}, 'n_results': [2, 1, 1]},
                   {'conditions': {'parent_analysis': dxanalysis.get_id()}, 'n_results': [1, 0, 1]},
                   {'conditions': {'no_parent_analysis': True}, 'n_results': [3, 1, 2]},
                   {'conditions': {'name': 'test_applet'}, 'n_results': [3, 0, 3]},
                   {'conditions': {'executable': dxworkflow}, 'n_results': [1, 1, 0]},
                   {'conditions': {'name': 'find_executions test workflow'}, 'n_results': [1, 1, 0]},
                   {'conditions': {'name': '?est_apple*', 'name_mode': 'glob'}, 'n_results': [3, 0, 3]},
                   {'conditions': {'name': 'test_apples*', 'name_mode': 'glob'}, 'n_results': [0, 0, 0]},
                   {'conditions': {'name': '[t]+est_apple.+', 'name_mode': 'regexp'}, 'n_results': [3, 0, 3]},
                   {'conditions': {'name': 'test_apples.+', 'name_mode': 'regexp'}, 'n_results': [0, 0, 0]},
                   {'conditions': {'tags': ['foo']}, 'n_results': [2, 1, 1]},
                   {'conditions': {'tags': ['bar']}, 'n_results': [1, 0, 1]},
                   {'conditions': {'properties': {'foo': True}}, 'n_results': [2, 1, 1]},
                   {'conditions': {'properties': {'foo': 'baz'}}, 'n_results': [1, 0, 1]})

        for query in queries:
            for i in range(len(methods)):
                conditions = dict(common_conditions, **query['conditions'])
                conditions['launched_by'] = me
                try:
                    results = list(methods[i](**conditions))
                except:
                    print('Exception occurred when processing query: %r, method: %r' % (query, methods[i]),
                          file=sys.stderr)
                    raise
                if len(results) != query['n_results'][i]:
                    raise Exception("Query " + json.dumps(query['conditions']) + " returned " + str(len(results)) + ", but " + str(query['n_results'][i]) + " were expected")
                self.assertEqual(len(results), query['n_results'][i])
                if len(results) > 0:
                    result = results[0]
                    self.assertTrue("describe" in result)
                    if result['describe']['id'].startswith('analysis'):
                        self.assertEqual(result["id"], dxanalysis.get_id())
                    else:
                        self.assertEqual(result["describe"]["class"], "job")
                        self.assertEqual(result["describe"]["applet"], dxapplet.get_id())
                        self.assertEqual(result["describe"]["project"], dxapplet.get_proj_id())
                        self.assertEqual(result["describe"]["name"], 'test_applet')

                    me = result["describe"]["launchedBy"]

        bad_queries = [{'no_parent_job': True, 'parent_job': dxjob.get_id()},
                       {'no_parent_analysis': True, 'parent_analysis': dxanalysis.get_id()},
                       {'name': 'foo', 'name_mode': 'nonexistent'}]
        for query in bad_queries:
            for method in methods:
                with self.assertRaises(DXError):
                    method(**query)

class TestPrettyPrint(unittest.TestCase):
    def test_string_escaping(self):
        self.assertEqual(pretty_print.escape_unicode_string("a"), "a")
        self.assertEqual(pretty_print.escape_unicode_string("foo\nbar"), "foo\\nbar")
        self.assertEqual(pretty_print.escape_unicode_string("foo\x11bar"), "foo\\x11bar")
        self.assertEqual(pretty_print.escape_unicode_string("foo\n\t\rbar"), "foo\\n\\t\\rbar")
        self.assertEqual(pretty_print.escape_unicode_string("\n\\"), "\\n\\\\")
        self.assertEqual(pretty_print.escape_unicode_string("ïñtérnaçiònale"), "ïñtérnaçiònale")

class TestWarn(unittest.TestCase):
    def test_warn(self):
        warn("testing, one two three...")

class TestHTTPResponses(unittest.TestCase):
    def test_content_type_no_sniff(self):
        resp = dxpy.api.system_find_projects({'limit': 1}, want_full_response=True)
        self.assertEqual(resp.headers['x-content-type-options'], 'nosniff')

    def test_retry_after(self):
        # Do this weird dance here in case there is clock skew between
        # client and server
        start_time = int(time.time() * 1000)
        server_time = dxpy.DXHTTPRequest('/system/comeBackLater', {})['currentTime']
        dxpy.DXHTTPRequest('/system/comeBackLater', {'waitUntil': server_time + 8000})
        end_time = int(time.time() * 1000)
        time_elapsed = end_time - start_time
        self.assertTrue(8000 <= time_elapsed)
        self.assertTrue(time_elapsed <= 16000)

    def test_retry_after_exceeding_max_retries(self):
        start_time = int(time.time() * 1000)
        server_time = dxpy.DXHTTPRequest('/system/comeBackLater', {})['currentTime']
        dxpy.DXHTTPRequest('/system/comeBackLater', {'waitUntil': server_time + 20000})
        end_time = int(time.time() * 1000)
        time_elapsed = end_time - start_time
        self.assertTrue(20000 <= time_elapsed)
        self.assertTrue(time_elapsed <= 30000)

    def test_retry_after_without_header_set(self):
        start_time = int(time.time() * 1000)
        server_time = dxpy.DXHTTPRequest('/system/comeBackLater', {})['currentTime']
        dxpy.DXHTTPRequest('/system/comeBackLater', {'waitUntil': server_time + 20000, 'setRetryAfter': False})
        end_time = int(time.time() * 1000)
        time_elapsed = end_time - start_time
        self.assertTrue(50000 <= time_elapsed)
        self.assertTrue(time_elapsed <= 70000)

    def test_generic_exception_not_retryable(self):
        self.assertFalse(dxpy._is_retryable_exception(KeyError('oops')))

    def test_bad_host(self):
        # Verify that the exception raised is one that dxpy would
        # consider to be retryable, but truncate the actual retry loop
        with self.assertRaises(requests.packages.urllib3.exceptions.ProtocolError) as exception_cm:
            dxpy.DXHTTPRequest('http://doesnotresolve.dnanexus.com/', {}, prepend_srv=False, always_retry=False,
                               max_retries=1)
        self.assertTrue(dxpy._is_retryable_exception(exception_cm.exception))

    def test_connection_refused(self):
        # Verify that the exception raised is one that dxpy would
        # consider to be retryable, but truncate the actual retry loop
        with self.assertRaises(requests.packages.urllib3.exceptions.ProtocolError) as exception_cm:
            # Connecting to a port on which there is no server running
            dxpy.DXHTTPRequest('http://localhost:20406', {}, prepend_srv=False, always_retry=False, max_retries=1)
        self.assertTrue(dxpy._is_retryable_exception(exception_cm.exception))

    def test_case_insensitive_response_headers(self):
        # Verify that response headers support case-insensitive lookup.
        res = dxpy.DXHTTPRequest("/system/whoami", {}, want_full_response=True)
        self.assertTrue("CONTENT-type" in res.headers)

    def test_ssl_options(self):
        dxpy.DXHTTPRequest("/system/whoami", {}, verify=False)
        dxpy.DXHTTPRequest("/system/whoami", {}, verify=requests.certs.where())
        dxpy.DXHTTPRequest("/system/whoami", {}, verify=requests.certs.where(), cert_file=None, key_file=None)
        with self.assertRaises(TypeError):
            dxpy.DXHTTPRequest("/system/whoami", {}, cert="nonexistent")
        if dxpy.APISERVER_PROTOCOL == "https":
            with self.assertRaisesRegexp(SSLError, "file"):
                dxpy.DXHTTPRequest("/system/whoami", {}, verify="nonexistent")
            with self.assertRaisesRegexp((SSLError, IOError), "file"):
                dxpy.DXHTTPRequest("/system/whoami", {}, cert_file="nonexistent")

    def test_fake_errors(self):
        dxpy.DXHTTPRequest('/system/fakeError', {'errorType': 'Valid JSON'}, always_retry=True)

        # Minimal latency with retries, in seconds. This makes sure we actually did a retry.
        min_sec_with_retries = 1
        max_num_retries = 2
        start_time = time.time()
        with self.assertRaises(ValueError):
            dxpy.DXHTTPRequest('/system/fakeError', {'errorType': 'Invalid JSON'},
                               max_retries=max_num_retries, always_retry=True)
        end_time = time.time()
        self.assertGreater(end_time - start_time, min_sec_with_retries)

        start_time = time.time()
        with self.assertRaises(ValueError):
            dxpy.DXHTTPRequest('/system/fakeError', {'errorType': 'Error not decodeable'},
                               max_retries=max_num_retries, always_retry=True)
        end_time = time.time()
        self.assertGreater(end_time - start_time, min_sec_with_retries)


class TestDataobjectFunctions(unittest.TestCase):
    def setUp(self):
        setUpTempProjects(self)

    def tearDown(self):
        tearDownTempProjects(self)

    def test_dxlink(self):
        # Wrap a data object in a link
        dxrecord = dxpy.new_dxrecord(project=self.proj_id)
        self.assertEqual(dxpy.dxlink(dxrecord.get_id()),
                         {"$dnanexus_link": dxrecord.get_id()})
        self.assertEqual(dxpy.dxlink(dxrecord, self.proj_id),
                         {"$dnanexus_link": {"project": self.proj_id, "id": dxrecord.get_id()}})
        self.assertEqual(dxpy.dxlink(dxrecord),
                         {"$dnanexus_link": dxrecord.get_id()})

        # Wrapping an existing link is a no-op
        self.assertEqual(dxpy.dxlink(dxpy.dxlink(dxrecord)),
                         dxpy.dxlink(dxrecord))
        dxjob = dxpy.DXJob('job-123456789012345678901234')
        self.assertEqual(dxpy.dxlink(dxjob.get_output_ref('output')),
                         dxjob.get_output_ref('output'))

        # is_dxlink works as expected
        self.assertFalse(dxpy.is_dxlink(None))
        self.assertFalse(dxpy.is_dxlink({}))
        self.assertFalse(dxpy.is_dxlink({"$dnanexus_link": None}))
        self.assertFalse(dxpy.is_dxlink({"$dnanexus_link": {}}))
        self.assertTrue(dxpy.is_dxlink({"$dnanexus_link": "x"}))
        self.assertTrue(dxpy.is_dxlink({"$dnanexus_link": {"id": None}}))
        self.assertTrue(dxpy.is_dxlink({"$dnanexus_link": {"job": None}}))

    def test_get_handler(self):
        dxpy.set_workspace_id(self.second_proj_id)

        dxrecord = dxpy.new_dxrecord(project=self.proj_id)
        # Simple DXLink
        dxlink = {'$dnanexus_link': dxrecord.get_id()}
        handler = dxpy.get_handler(dxlink)
        self.assertEqual(handler.get_id(), dxrecord.get_id())
        # Default project is not going to be the correct one
        self.assertNotEqual(handler.get_proj_id(), self.proj_id)

        # Extended DXLink
        dxlink = {'$dnanexus_link': {'id': dxrecord.get_id(),
                                     'project': self.proj_id}}
        handler = dxpy.get_handler(dxlink)
        self.assertEqual(handler.get_id(), dxrecord.get_id())
        self.assertEqual(handler.get_proj_id(), self.proj_id)

        # Handle project IDs
        handler = dxpy.get_handler(self.proj_id)
        self.assertEqual(handler._dxid, self.proj_id)

        # Handle apps
        handler = dxpy.get_handler("app-foo")
        self.assertIsNone(handler._dxid)
        self.assertEqual(handler._name, 'foo')
        self.assertEqual(handler._alias, 'default')

        handler = dxpy.get_handler("app-foo/1.0.0")
        self.assertIsNone(handler._dxid)
        self.assertEqual(handler._name, 'foo')
        self.assertEqual(handler._alias, '1.0.0')

        app_id = "app-123456789012345678901234"
        handler = dxpy.get_handler(app_id)
        self.assertEqual(handler._dxid, app_id)
        self.assertIsNone(handler._name)
        self.assertIsNone(handler._alias)

        # Test that we parse the "app" part out correctly when the app
        # name itself has a hyphen in it
        app_with_hyphen_in_name = "app-swiss-army-knife"
        handler = dxpy.get_handler(app_with_hyphen_in_name)
        self.assertIsNone(handler._dxid)
        self.assertEqual(handler._name, "swiss-army-knife")
        self.assertEqual(handler._alias, "default")

        handler = dxpy.get_handler(app_with_hyphen_in_name + "/1.0.0")
        self.assertIsNone(handler._dxid)
        self.assertEqual(handler._name, "swiss-army-knife")
        self.assertEqual(handler._alias, "1.0.0")


class TestResolver(testutil.DXTestCase):
    def setUp(self):
        super(TestResolver, self).setUp()
        setUpTempProjects(self)

    def tearDown(self):
        tearDownTempProjects(self)
        super(TestResolver, self).tearDown()

    def test_resolve_path(self):
        need_project_context_to_resolve = ("^(Cannot resolve \".*\": e|E)xpected (a project name or ID to the left of "
                                           "(a|the) colon,|the path to be qualified with a project name or ID, and a "
                                           "colon;) or for a current project to be set$")

        dxpy.WORKSPACE_ID = self.project
        temp_proj_name = 'resolve_path_' + str(time.time())
        not_a_project_name = 'doesnt_exist_' + str(time.time())
        dxpy.config['DX_CLI_WD'] = '/a'
        with testutil.temporary_project(name=temp_proj_name) as p:
            self.assertEqual(resolve_path(""),
                             (self.project, "/a", None))
            with self.assertRaisesRegexp(ResolutionError, "expected the path to be a non-empty string"):
                resolve_path("", allow_empty_string=False)
            self.assertEqual(resolve_path(":"),
                             (self.project, "/", None))

            self.assertEqual(resolve_path("project-012301230123012301230123"),
                             ("project-012301230123012301230123", "/", None))
            self.assertEqual(resolve_path("container-012301230123012301230123"),
                             ("container-012301230123012301230123", "/", None))
            self.assertEqual(resolve_path("file-111111111111111111111111"),
                             (self.project, None, "file-111111111111111111111111"))
            # TODO: this shouldn't be treated as a data object ID
            self.assertEqual(resolve_path("job-111111111111111111111111"),
                             (self.project, None, "job-111111111111111111111111"))

            with self.assertRaisesRegexp(ResolutionError, 'foo'):
                resolve_path("project-012301230123012301230123:foo:bar")
            with self.assertRaises(ResolutionError):
                resolve_path(not_a_project_name + ":")
            with self.assertRaises(ResolutionError):
                resolve_path(not_a_project_name + ":foo")

            self.assertEqual(resolve_path(":foo"),
                             (self.project, "/", "foo"))
            self.assertEqual(resolve_path(":foo/bar"),
                             (self.project, "/foo", "bar"))
            self.assertEqual(resolve_path(":/foo/bar"),
                             (self.project, "/foo", "bar"))

            self.assertEqual(resolve_path(temp_proj_name + ":"),
                             (p.get_id(), "/", None))
            self.assertEqual(resolve_path(temp_proj_name + ":foo"),
                             (p.get_id(), "/", "foo"))
            self.assertEqual(resolve_path(temp_proj_name + ":foo/bar"),
                             (p.get_id(), "/foo", "bar"))
            self.assertEqual(resolve_path(temp_proj_name + ":/foo/bar"),
                             (p.get_id(), "/foo", "bar"))
            # WD is ignored in project-qualified paths, even if the
            # project is the project context
            self.assertEqual(resolve_path(self.project + ":foo/bar"),
                             (self.project, "/foo", "bar"))

            self.assertEqual(resolve_path("job-111122223333111122223333:foo"),
                             ("job-111122223333111122223333", None, "foo"))

            self.assertEqual(resolve_path("foo"),
                             (self.project, "/a", "foo"))
            self.assertEqual(resolve_path("foo/bar"),
                             (self.project, "/a/foo", "bar"))
            self.assertEqual(resolve_path("../foo"),
                             (self.project, "/", "foo"))
            self.assertEqual(resolve_path("../../foo"),
                             (self.project, "/", "foo"))
            self.assertEqual(resolve_path("*foo"),
                             (self.project, "/a", "*foo"))
            self.assertEqual(resolve_path("/foo"),
                             (self.project, "/", "foo"))
            self.assertEqual(resolve_path("/foo/bar"),
                             (self.project, "/foo", "bar"))

            self.assertEqual(resolve_path("project-012301230123012301230123:foo"),
                             ("project-012301230123012301230123", "/", "foo"))
            self.assertEqual(resolve_path("container-012301230123012301230123:foo"),
                             ("container-012301230123012301230123", "/", "foo"))
            self.assertEqual(resolve_path("project-012301230123012301230123:foo/bar"),
                             ("project-012301230123012301230123", "/foo", "bar"))
            self.assertEqual(resolve_path("project-012301230123012301230123:/foo"),
                             ("project-012301230123012301230123", "/", "foo"))
            self.assertEqual(resolve_path("project-012301230123012301230123:/foo/bar"),
                             ("project-012301230123012301230123", "/foo", "bar"))
            self.assertEqual(resolve_path("project-012301230123012301230123:file-000011112222333344445555"),
                             ("project-012301230123012301230123", "/", "file-000011112222333344445555"))

            # JSON
            self.assertEqual(resolve_path(json.dumps({"$dnanexus_link": "file-111111111111111111111111"})),
                             (self.project, None, "file-111111111111111111111111"))
            self.assertEqual(
                resolve_path(json.dumps({"$dnanexus_link": {"project": "project-012301230123012301230123",
                                                            "id": "file-111111111111111111111111"}})),
                ("project-012301230123012301230123", "/", "file-111111111111111111111111")
            )

            # --- test some behavior when workspace is not set ---
            dxpy.WORKSPACE_ID = None
            with self.assertRaisesRegexp(ResolutionError, need_project_context_to_resolve):
                resolve_path("")
            with self.assertRaisesRegexp(ResolutionError, need_project_context_to_resolve):
                resolve_path(":")
            with self.assertRaisesRegexp(ResolutionError, need_project_context_to_resolve):
                resolve_path(":foo")
            with self.assertRaisesRegexp(ResolutionError, need_project_context_to_resolve):
                resolve_path("foo", expected="folder")
            self.assertEqual(resolve_path(temp_proj_name + ":"),
                             (p.get_id(), "/", None))
            with self.assertRaisesRegexp(ResolutionError, need_project_context_to_resolve):
                resolve_path("foo")
            with self.assertRaisesRegexp(ResolutionError, need_project_context_to_resolve):
                resolve_path("../foo")
            with self.assertRaisesRegexp(ResolutionError, need_project_context_to_resolve):
                resolve_path("../../foo")
            with self.assertRaisesRegexp(ResolutionError, need_project_context_to_resolve):
                resolve_path("/foo/bar")

            self.assertEqual(resolve_path("file-111111111111111111111111"),
                             (None, None, "file-111111111111111111111111"))
            # TODO: this shouldn't be treated as a data object ID; it
            # should be treated just like "foo" above
            self.assertEqual(resolve_path("job-111111111111111111111111"),
                             (None, None, "job-111111111111111111111111"))

            self.assertEqual(resolve_path(temp_proj_name + ":"),
                             (p.get_id(), "/", None))
            self.assertEqual(resolve_path(temp_proj_name + ":foo"),
                             (p.get_id(), "/", "foo"))
            self.assertEqual(resolve_path(temp_proj_name + ":foo/bar"),
                             (p.get_id(), "/foo", "bar"))

            self.assertEqual(resolve_path("project-012301230123012301230123"),
                             ("project-012301230123012301230123", "/", None))
            self.assertEqual(resolve_path("container-012301230123012301230123"),
                             ("container-012301230123012301230123", "/", None))
            self.assertEqual(resolve_path("project-012301230123012301230123:foo"),
                             ("project-012301230123012301230123", "/", "foo"))
            self.assertEqual(resolve_path("container-012301230123012301230123:foo"),
                             ("container-012301230123012301230123", "/", "foo"))
            self.assertEqual(resolve_path("project-012301230123012301230123:foo/bar"),
                             ("project-012301230123012301230123", "/foo", "bar"))
            self.assertEqual(resolve_path("project-012301230123012301230123:file-000011112222333344445555"),
                             ("project-012301230123012301230123", "/", "file-000011112222333344445555"))

            self.assertEqual(resolve_path("job-111122223333111122223333:foo"),
                             ("job-111122223333111122223333", None, "foo"))

            self.assertEqual(resolve_path(json.dumps({"$dnanexus_link": "file-111111111111111111111111"})),
                             (None, None, "file-111111111111111111111111"))
            self.assertEqual(
                resolve_path(json.dumps({"$dnanexus_link": {"project": "project-012301230123012301230123",
                                                            "id": "file-111111111111111111111111"}})),
                ("project-012301230123012301230123", "/", "file-111111111111111111111111")
            )

            # TODO: test multi project. This may require us to find some
            # way to disable or programmatically drive the interactive
            # prompt

    def test_resolve_existing_path(self):
        self.assertEquals(resolve_existing_path(''),
                          (dxpy.WORKSPACE_ID, "/", None))
        with self.assertRaises(ResolutionError):
            resolve_existing_path('', allow_empty_string=False)
        self.assertEquals(resolve_existing_path(':'),
                          (dxpy.WORKSPACE_ID, "/", None))

        dxpy.WORKSPACE_ID = None
        with self.assertRaises(ResolutionError):
            resolve_existing_path("foo")
        with self.assertRaises(ResolutionError):
            resolve_existing_path("/foo/bar")

    def test_clean_folder_path(self):
        from dxpy.utils.resolver import clean_folder_path as clean
        self.assertEqual(clean(""), ("/", None))
        self.assertEqual(clean("/foo"), ("/", "foo"))
        self.assertEqual(clean("/foo/bar/baz"), ("/foo/bar", "baz"))
        self.assertEqual(clean("/foo/bar////baz"), ("/foo/bar", "baz"))
        self.assertEqual(clean("/foo/bar/baz/"), ("/foo/bar/baz", None))
        self.assertEqual(clean("/foo/bar/baz///"), ("/foo/bar/baz", None))
        self.assertEqual(clean("/foo/bar/baz", expected="folder"), ("/foo/bar/baz", None))
        self.assertEqual(clean("/foo/bar/baz/."), ("/foo/bar/baz", None))
        self.assertEqual(clean("/foo/bar/baz/.."), ("/foo/bar", None))
        self.assertEqual(clean("/foo/bar/../.."), ("/", None))
        self.assertEqual(clean("/foo/bar/../../.."), ("/", None))
        self.assertEqual(clean("/foo/bar/../../../"), ("/", None))
        self.assertEqual(clean("/foo/\\/bar/\\/"), ("/foo/\\/bar", "/"))
        self.assertEqual(clean("/foo/\\//bar/\\/"), ("/foo/\\//bar", "/"))
        self.assertEqual(clean("/foo/bar/\\]/\\["), ("/foo/bar/\\]", "["))
        self.assertEqual(clean("/foo/bar/baz/../quux"), ("/foo/bar", "quux"))
        self.assertEqual(clean("/foo/bar/../baz/../quux"), ("/foo", "quux"))
        self.assertEqual(clean("/foo/././bar/../baz/../quux"), ("/foo", "quux"))
        self.assertEqual(clean("/foo/bar/../baz/../../quux"), ("/", "quux"))
        self.assertEqual(clean("/foo/bar/../../baz/../../quux"), ("/", "quux"))

    def test_resolution_batching(self):
        from dxpy.bindings.search import resolve_data_objects
        record_id0 = dxpy.api.record_new({"project": self.proj_id,
                                          "dxapi": "1.0.0",
                                          "name": "resolve_record0"})['id']
        record_id1 = dxpy.api.record_new({"project": self.proj_id,
                                          "dxapi": "1.0.0",
                                          "name": "resolve_record1"})['id']
        record_id2 = dxpy.api.record_new({"project": self.proj_id,
                                          "dxapi": "1.0.0",
                                          "name": "resolve_record2"})['id']
        results = resolve_data_objects([{"name": "resolve_record0"},
                                        {"name": "resolve_record1"},
                                        {"name": "resolve_record2"}],
                                       self.proj_id, "/", batchsize=2)
        self.assertEqual(results[0][0]["id"], record_id0)
        self.assertEqual(results[1][0]["id"], record_id1)
        self.assertEqual(results[2][0]["id"], record_id2)

        results = resolve_data_objects([{"name": "resolve_record0"},
                                        {"name": "resolve_record1"},
                                        {"name": "resolve_record2"}],
                                       self.proj_id, "/", batchsize=4)
        self.assertEqual(results[0][0]["id"], record_id0)
        self.assertEqual(results[1][0]["id"], record_id1)
        self.assertEqual(results[2][0]["id"], record_id2)

    def test_is_project_explicit(self):
        # All files specified by path are understood as explicitly indicating a
        # project, because (if they actually resolve to something) such paths
        # can only ever be understood in the context of a single project.
        self.assertTrue(is_project_explicit("./path/to/my/file"))
        self.assertTrue(is_project_explicit("myproject:./path/to/my/file"))
        self.assertTrue(is_project_explicit("project-012301230123012301230123:./path/to/my/file"))
        # Paths that specify an explicit project with a colon are understood as
        # explicitly indicating a project (even if the file is specified by ID)
        self.assertTrue(is_project_explicit("projectname:file-012301230123012301230123"))
        self.assertTrue(is_project_explicit("project-012301230123012301230123:file-012301230123012301230123"))
        self.assertTrue(is_project_explicit(
            '{"$dnanexus_link": {"project": "project-012301230123012301230123", "id": "file-012301230123012301230123"}'
        ))
        # A bare file ID is NOT treated as having an explicit project. Even if
        # the user's configuration supplies a project context that contains
        # this file, that's not clear enough.
        self.assertFalse(is_project_explicit("file-012301230123012301230123"))
        self.assertFalse(is_project_explicit('{"$dnanexus_link": "file-012301230123012301230123"}'))
        # Colon without project in front of it is understood to mean the
        # current project
        self.assertTrue(is_project_explicit(":file-012301230123012301230123"))
        # Every job exists in a single project so we'll treat JBORs as being
        # identified with a single project, too
        self.assertTrue(is_project_explicit("job-012301230123012301230123:ofield"))


if __name__ == '__main__':
    if dxpy.AUTH_HELPER is None:
        sys.exit(1, 'Error: Need to be logged in to run these tests')
    if 'DXTEST_FULL' not in os.environ:
        if 'DXTEST_ISOLATED_ENV' not in os.environ:
            sys.stderr.write('WARNING: neither env var DXTEST_FULL nor DXTEST_ISOLATED_ENV are set; tests that create apps will not be run\n')
        if 'DXTEST_RUN_JOBS' not in os.environ:
            sys.stderr.write('WARNING: neither env var DXTEST_FULL nor DXTEST_RUN_JOBS are set; tests that run jobs will not be run\n')
    unittest.main()<|MERGE_RESOLUTION|>--- conflicted
+++ resolved
@@ -684,7 +684,42 @@
         self.assertEquals(parts['1']['size'], 5242880)
         self.assertEquals(parts['2']['size'], 2952504)
 
-<<<<<<< HEAD
+    def test_download_in_job_env(self):
+        os.environ['DX_JOB_ID'] = "fake_job_id"
+        dxfile = dxpy.upload_string(self.foo_str, wait_on_close=True)
+
+        with testutil.temporary_project() as p:
+            with self.assertRaises(ResourceNotFound):
+                dxfile.get_download_url(project=p.get_id())
+
+            # The call should succeed if no project is specified
+            url = dxfile.get_download_url()
+            # Verify that url1 is a tuple with a url and header
+            self.assertTrue(len(url) == 2)
+            # Verify that the url contains the file id.
+            self.assertTrue(dxfile.get_id() in url[0])
+            # Verify that the url does not contain the project id from the wrong project.
+            self.assertFalse(p.get_id() in url[0])
+
+            # Getting the url by specifying the wrong project should fail in a job environment
+            with self.assertRaises(ResourceNotFound):
+                dxfile2 = dxpy.DXFile(dxid=dxfile.get_id(), project=p.get_id())
+                dxfile2.get_download_url(project=dxfile2.get_proj_id())
+
+            url2 = dxfile2.get_download_url()
+            self.assertEqual(url, url2)
+
+            # Change the current workspace to a project that does not contain the file
+            workspace_id = dxpy.WORKSPACE_ID
+            dxpy.WORKSPACE_ID = p.get_id()
+            dxfile3 = dxpy.DXFile(dxid=dxfile.get_id())
+            url3 = dxfile3.get_download_url()
+            self.assertEqual(url, url3)
+            dxpy.WORKSPACE_ID = workspace_id
+
+        del os.environ['DX_JOB_ID']
+
+
 class TestFolder(unittest.TestCase):
 
     def setUp(self):
@@ -791,43 +826,7 @@
         # Checking download from invalid location fails
         with self.assertRaises(DXFileError):
             dxpy.download_folder(self.proj_id, os.path.join(self.temp_dir, "foobar"), folder="a/b")
-=======
-    def test_download_in_job_env(self):
-        os.environ['DX_JOB_ID'] = "fake_job_id"
-        dxfile = dxpy.upload_string(self.foo_str, wait_on_close=True)
-
-        with testutil.temporary_project() as p:
-            with self.assertRaises(ResourceNotFound):
-                dxfile.get_download_url(project=p.get_id())
-
-            # The call should succeed if no project is specified
-            url = dxfile.get_download_url()
-            # Verify that url1 is a tuple with a url and header
-            self.assertTrue(len(url) == 2)
-            # Verify that the url contains the file id.
-            self.assertTrue(dxfile.get_id() in url[0])
-            # Verify that the url does not contain the project id from the wrong project.
-            self.assertFalse(p.get_id() in url[0])
-
-            # Getting the url by specifying the wrong project should fail in a job environment
-            with self.assertRaises(ResourceNotFound):
-                dxfile2 = dxpy.DXFile(dxid=dxfile.get_id(), project=p.get_id())
-                dxfile2.get_download_url(project=dxfile2.get_proj_id())
-
-            url2 = dxfile2.get_download_url()
-            self.assertEqual(url, url2)
-
-            # Change the current workspace to a project that does not contain the file
-            workspace_id = dxpy.WORKSPACE_ID
-            dxpy.WORKSPACE_ID = p.get_id()
-            dxfile3 = dxpy.DXFile(dxid=dxfile.get_id())
-            url3 = dxfile3.get_download_url()
-            self.assertEqual(url, url3)
-            dxpy.WORKSPACE_ID = workspace_id
-
-        del os.environ['DX_JOB_ID']
-
->>>>>>> d264f0d4
+
 
 @unittest.skipUnless(testutil.TEST_GTABLE, 'skipping test that would create a GTable')
 class TestDXGTable(unittest.TestCase):
