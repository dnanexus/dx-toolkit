#!/usr/bin/env python
# -*- coding: utf-8 -*-
#
# Copyright (C) 2023 DNAnexus, Inc.
#
# This file is part of dx-toolkit (DNAnexus platform client libraries).
#
#   Licensed under the Apache License, Version 2.0 (the "License"); you may not
#   use this file except in compliance with the License. You may obtain a copy
#   of the License at
#
#       http://www.apache.org/licenses/LICENSE-2.0
#
#   Unless required by applicable law or agreed to in writing, software
#   distributed under the License is distributed on an "AS IS" BASIS, WITHOUT
#   WARRANTIES OR CONDITIONS OF ANY KIND, either express or implied. See the
#   License for the specific language governing permissions and limitations
#   under the License.


# Run manually with python3 src/python/test/test_extract_expression.py TestDXExtractExpression

import unittest
import subprocess
import sys
import os
import dxpy
import copy
import json
import tempfile
import csv
from collections import OrderedDict

import shutil
from dxpy_testutil import cd, chdir
from dxpy.bindings.apollo.ValidateJSONbySchema import JSONValidator
from dxpy.bindings.apollo.path_validator import PathValidator
from dxpy.utils.resolver import resolve_existing_path

from dxpy.bindings.apollo.assay_filtering_json_schemas import (
    EXTRACT_ASSAY_EXPRESSION_JSON_SCHEMA,
)
from dxpy.bindings.apollo.cmd_line_options_validator import ArgsValidator
from dxpy.bindings.apollo.input_arguments_validation_schemas import (
    EXTRACT_ASSAY_EXPRESSION_INPUT_ARGS_SCHEMA,
)
from dxpy.bindings.apollo.expression_test_input_dict import CLIEXPRESS_TEST_INPUT
from dxpy.bindings.apollo.vizserver_client import VizClient
from dxpy.bindings.apollo.expression_matrix_transformation import expression_transform
from dxpy.cli.output_handling import write_expression_output
from dxpy.cli.help_messages import EXTRACT_ASSAY_EXPRESSION_JSON_TEMPLATE
from dxpy.bindings.dxrecord import DXRecord
from dxpy.bindings.apollo.dataset import Dataset

dirname = os.path.dirname(__file__)

python_version = sys.version_info.major


class TestDXExtractExpression(unittest.TestCase):
    @classmethod
    def setUpClass(cls):
        test_project_name = "dx-toolkit_test_data"
        cls.proj_id = list(
            dxpy.find_projects(describe=False, level="VIEW", name=test_project_name)
        )[0]["id"]
        cd(cls.proj_id + ":/")
        cls.general_input_dir = os.path.join(dirname, "expression_test_files/input/")
        cls.general_output_dir = os.path.join(dirname, "expression_test_files/output/")
        # Make an output directory if it doesn't already exists
        if not os.path.exists(cls.general_output_dir):
            os.makedirs(cls.general_output_dir)
        cls.json_schema = EXTRACT_ASSAY_EXPRESSION_JSON_SCHEMA
        cls.input_args_schema = EXTRACT_ASSAY_EXPRESSION_INPUT_ARGS_SCHEMA
        cls.test_record = (
            "project-G5Bzk5806j8V7PXB678707bv:record-GYPg9Jj06j8pp3z41682J23p"
        )
        cls.cohort_browser_record = (
            cls.proj_id + ":/Extract_Expression/cohort_browser_object"
        )

        # In python3, str(type(object)) looks like <{0} 'obj_class'> but in python 2, it would be <type 'obj_class'>
        # This impacts our expected error messages
        cls.type_representation = "class"
        if python_version == 2:
            cls.type_representation = "type"
        # Note: there would usually be a "func" key with a function object as its value
        cls.default_parser_dict = {
            "apiserver_host": None,
            "apiserver_port": None,
            "apiserver_protocol": None,
            "project_context_id": None,
            "workspace_id": None,
            "security_context": None,
            "auth_token": None,
            "env_help": None,
            "version": None,
            "command": "extract_assay",
            "path": None,
            "list_assays": False,
            "retrieve_expression": False,
            "additional_fields_help": False,
            "assay_name": None,
            "filter_json": None,
            "filter_json_file": None,
            "json_help": False,
            "sql": False,
            "additional_fields": None,
            "expression_matrix": False,
            "delim": None,
            "output": None,
        }

        cls.default_entity_describe = {
            "id": cls.test_record,
            "project": cls.proj_id,
            "class": "record",
            "sponsored": False,
            "name": "fake_assay",
            "types": ["Dataset"],
            "state": "closed",
            "hidden": False,
            "links": ["database-xxxx", "file-zzzzzz"],
            "folder": "/",
            "tags": [],
            "created": 0,
            "modified": 0,
            "createdBy": {
                "user": "user-test",
                "job": "job-xyz",
                "executable": "app-xyz",
            },
            "size": 0,
            "properties": {},
            "details": {
                "descriptor": {"$dnanexus_link": "file-xyz"},
                "version": "3.0",
                "schema": "ds-molecular_expression_quantification",
                "databases": [{"assay": {"$dnanexus_link": "database-yyyyyy"}}],
                "name": "fake_assay",
                "description": "Dataset: assay",
            },
        }

        cls.default_parser_dict = {
            "apiserver_host": None,
            "apiserver_port": None,
            "apiserver_protocol": None,
            "project_context_id": None,
            "workspace_id": None,
            "security_context": None,
            "auth_token": None,
            "env_help": None,
            "version": None,
            "command": "extract_assay",
            "path": None,
            "list_assays": False,
            "retrieve_expression": False,
            "additional_fields_help": False,
            "assay_name": None,
            "filter_json": None,
            "filter_json_file": None,
            "json_help": False,
            "sql": False,
            "additional_fields": None,
            "expression_matrix": False,
            "delim": None,
            "output": None,
        }

        cls.vizserver_data_mock_response = {
            "results": [
                {
                    "feature_id": "ENST00000450305",
                    "sample_id": "sample_2",
                    "expression": 50,
                    "strand": "+",
                },
                {
                    "feature_id": "ENST00000456328",
                    "sample_id": "sample_2",
                    "expression": 90,
                    "strand": "+",
                },
                {
                    "feature_id": "ENST00000488147",
                    "sample_id": "sample_2",
                    "expression": 20,
                    "strand": "-",
                },
            ]
        }
        cls.argparse_expression_help_message = os.path.join(
            dirname, "help_messages/extract_expression_help_message.txt"
        )
        cls.expression_dataset_name = "molecular_expression1.dataset"
        cls.expression_dataset = cls.proj_id + ":/" + cls.expression_dataset_name
        cls.combined_expression_cohort_name = "Combined_Expression_Cohort"
        cls.combined_expression_cohort = (
            cls.proj_id + ":/" + cls.combined_expression_cohort_name
        )

    @classmethod
    def path_validation_error_handler(cls, message):
        raise ValueError(message)

    @classmethod
    def input_arg_error_handler(cls, message):
        raise ValueError(message)

    @classmethod
    def json_error_handler(cls, message):
        raise ValueError(message)

    @classmethod
    def common_value_error_handler(cls, message):
        raise ValueError(message)

    @classmethod
    def tearDownClass(cls):
        shutil.rmtree(cls.general_output_dir)

    #
    # Helper functions used by different types of tests
    #

    def common_negative_path_validation_test(
        self, expected_error_message, parser_dict, entity_describe
    ):
        validator = PathValidator(
            parser_dict,
            self.proj_id,
            entity_describe,
            error_handler=self.path_validation_error_handler,
        )

        with self.assertRaises(ValueError) as cm:
            validator.validate()

        self.assertEqual(expected_error_message, str(cm.exception).strip())

    def common_negative_filter_test(self, json_name, expected_error_message):
        input_json = CLIEXPRESS_TEST_INPUT["malformed"][json_name]
        validator = JSONValidator(
            self.json_schema, error_handler=self.json_error_handler
        )

        with self.assertRaises(ValueError) as cm:
            validator.validate(input_json)

        self.assertEqual(expected_error_message, str(cm.exception).strip())

    def common_positive_filter_test(self, json_name):
        input_json = CLIEXPRESS_TEST_INPUT["valid"][json_name]

        validator = JSONValidator(
            self.json_schema, error_handler=self.json_error_handler
        )

        validator.validate(input_json)

    def common_input_args_test(self, input_argument_dict, expected_error_message):
        # Deep copy the default parser dictionary
        parser_dict = {key: value for key, value in self.default_parser_dict.items()}
        for input_argument in input_argument_dict:
            if input_argument in self.default_parser_dict:
                parser_dict[input_argument] = input_argument_dict[input_argument]
            else:
                print("unrecognized argument in input args")
                return False

        input_arg_validator = ArgsValidator(
            parser_dict,
            EXTRACT_ASSAY_EXPRESSION_INPUT_ARGS_SCHEMA,
            error_handler=self.input_arg_error_handler,
        )
        with self.assertRaises(ValueError) as cm:
            input_arg_validator.validate_input_combination()

        self.assertEqual(expected_error_message, str(cm.exception).strip())

    #
    # Expression matrix tests
    #

    def test_basic_exp_matrix_transform(self):
        vizserver_results = [
            {
                "feature_id": "ENST00000450305",
                "sample_id": "sample_2",
                "expression": 50,
            },
            {
                "feature_id": "ENST00000456328",
                "sample_id": "sample_2",
                "expression": 90,
            },
            {
                "feature_id": "ENST00000488147",
                "sample_id": "sample_2",
                "expression": 20,
            },
        ]
        expected_output = [
            {
                "ENST00000450305": 50,
                "ENST00000456328": 90,
                "ENST00000488147": 20,
                "sample_id": "sample_2",
            }
        ]

        transformed_results, colnames = expression_transform(vizserver_results)
        self.assertEqual(expected_output, transformed_results)

    def test_two_sample_exp_transform(self):
        vizserver_results = [
            {
                "feature_id": "ENST00000450305",
                "sample_id": "sample_2",
                "expression": 50,
            },
            {
                "feature_id": "ENST00000456328",
                "sample_id": "sample_1",
                "expression": 90,
            },
            {
                "feature_id": "ENST00000488147",
                "sample_id": "sample_2",
                "expression": 20,
            },
        ]

        expected_output = [
            {
<<<<<<< HEAD
                "ENST00000450305": 50,
                "ENST00000488147": 20,
                "sample_id": "sample_2",
            },
            {
                "ENST00000456328": 90,
                "sample_id": "sample_1",
=======
                "sample_id": "sample_2",
                "ENST00000450305": 50,
                "ENST00000488147": 20,
                "ENST00000456328": None,
            },
            {
                "sample_id": "sample_1",
                "ENST00000456328": 90,
                "ENST00000450305": None,
                "ENST00000488147": None,
>>>>>>> 0b2527e4
            },
        ]

        transformed_results, colnames = expression_transform(vizserver_results)
<<<<<<< HEAD

=======
>>>>>>> 0b2527e4
        self.assertEqual(expected_output, transformed_results)

    def test_two_sample_feat_id_overlap_exp_trans(self):
        vizserver_results = [
            {
                "feature_id": "ENST00000450305",
                "sample_id": "sample_2",
                "expression": 50,
            },
            {
                "feature_id": "ENST00000450305",
                "sample_id": "sample_1",
                "expression": 77,
            },
            {
                "feature_id": "ENST00000456328",
                "sample_id": "sample_1",
                "expression": 90,
            },
            {
                "feature_id": "ENST00000488147",
                "sample_id": "sample_2",
                "expression": 20,
            },
        ]
        expected_output = [
            {
<<<<<<< HEAD
                "ENST00000450305": 50,
                "ENST00000488147": 20,
                "sample_id": "sample_2",
            },
            {
                "ENST00000456328": 90,
                "ENST00000450305": 77,
                "sample_id": "sample_1",
=======
                "sample_id": "sample_2",
                "ENST00000450305": 50,
                "ENST00000488147": 20,
                "ENST00000456328": None,
            },
            {
                "sample_id": "sample_1",
                "ENST00000450305": 77,
                "ENST00000456328": 90,
                "ENST00000488147": None,
>>>>>>> 0b2527e4
            },
        ]

        transformed_results, colnames = expression_transform(vizserver_results)
<<<<<<< HEAD

=======
>>>>>>> 0b2527e4
        self.assertEqual(expected_output, transformed_results)

    def test_exp_transform_output_compatibility(self):
        vizserver_results = [
            {
                "feature_id": "ENST00000450305",
                "sample_id": "sample_2",
                "expression": 50,
            },
            {
                "feature_id": "ENST00000450305",
                "sample_id": "sample_1",
                "expression": 77,
            },
            {
                "feature_id": "ENST00000456328",
                "sample_id": "sample_1",
                "expression": 90,
            },
            {
                "feature_id": "ENST00000488147",
                "sample_id": "sample_2",
                "expression": 20,
            },
        ]

        # The replace statement removes tabs(actually blocks of 4 spaces) that have been inserted
        # for readability in this python file
        expected_result = """sample_id,ENST00000450305,ENST00000456328,ENST00000488147
<<<<<<< HEAD
                             sample_2,50,None,20
                             sample_1,77,90,None""".replace(
=======
                             sample_2,50,,20
                             sample_1,77,90,""".replace(
>>>>>>> 0b2527e4
            " ", ""
        )

        transformed_results, colnames = expression_transform(vizserver_results)
        output_path = os.path.join(self.general_output_dir, "exp_transform_compat.csv")
        # Generate the formatted output file
        write_expression_output(
            output_path, ",", False, transformed_results, colnames=colnames
        )

        with open(output_path, "r") as infile:
            data = infile.read()
        self.assertEqual(expected_result.strip(), data.strip())

    #
    # Positive output tests
    #

    def test_output_data_format(self):
        expected_result = """feature_id,sample_id,expression,strand
            ENST00000450305,sample_2,50,+
            ENST00000456328,sample_2,90,+
            ENST00000488147,sample_2,20,-""".replace(
            " ", ""
        )
        output_path = os.path.join(
            self.general_output_dir, "extract_assay_expression_data.csv"
        )
        # Generate the formatted output file
        write_expression_output(
            output_path,
            ",",
            False,
            self.vizserver_data_mock_response["results"],
        )
        # Read the output file back in and compare to expected result
        # Since the test should fail if the formatting is wrong, not just if the data is wrong, we
        # can do a simple string comparison
        with open(output_path, "r") as infile:
            data = infile.read()
        self.assertEqual(expected_result.strip(), data.strip())

    def test_output_sql_format(self):
        sql_mock_response = {
            "sql": "SELECT `expression_1`.`feature_id` AS `feature_id`, `expression_1`.`sample_id` AS `sample_id`, `expression_1`.`value` AS `expression`, `expr_annotation_1`.`strand` AS `strand` FROM `database_gypg8qq06j8kzzp2yybfbzfk__enst_short_multiple_assays2`.`expression` AS `expression_1` LEFT OUTER JOIN `database_gypg8qq06j8kzzp2yybfbzfk__enst_short_multiple_assays2`.`expr_annotation` AS `expr_annotation_1` ON `expression_1`.`feature_id` = `expr_annotation_1`.`feature_id` WHERE `expression_1`.`value` >= 1 AND `expr_annotation_1`.`chr` = '1' AND (`expr_annotation_1`.`end` BETWEEN 7 AND 250000000 OR `expr_annotation_1`.`start` BETWEEN 7 AND 250000000 OR `expr_annotation_1`.`end` >= 250000000 AND `expr_annotation_1`.`start` <= 7)"
        }
        expected_result = "SELECT `expression_1`.`feature_id` AS `feature_id`, `expression_1`.`sample_id` AS `sample_id`, `expression_1`.`value` AS `expression`, `expr_annotation_1`.`strand` AS `strand` FROM `database_gypg8qq06j8kzzp2yybfbzfk__enst_short_multiple_assays2`.`expression` AS `expression_1` LEFT OUTER JOIN `database_gypg8qq06j8kzzp2yybfbzfk__enst_short_multiple_assays2`.`expr_annotation` AS `expr_annotation_1` ON `expression_1`.`feature_id` = `expr_annotation_1`.`feature_id` WHERE `expression_1`.`value` >= 1 AND `expr_annotation_1`.`chr` = '1' AND (`expr_annotation_1`.`end` BETWEEN 7 AND 250000000 OR `expr_annotation_1`.`start` BETWEEN 7 AND 250000000 OR `expr_annotation_1`.`end` >= 250000000 AND `expr_annotation_1`.`start` <= 7)"
        output_path = os.path.join(
            self.general_output_dir, "extract_assay_expression_sql.csv"
        )
        # Generate the formatted output file
        write_expression_output(
            arg_output=output_path,
            arg_delim=",",
            arg_sql=True,
            output_listdict_or_string=sql_mock_response["sql"],
        )
        # Read the output file back in and compare to expected result
        # Since the test should fail if the formatting is wrong, not just if the data is wrong, we
        # can do a simple string comparison
        with open(output_path, "r") as infile:
            data = infile.read()
        self.assertEqual(expected_result.strip(), data.strip())

    #
    # Negative output tests
    #

    def test_output_sql_not_string(self):
        expected_error_message = "Expected SQL query to be a string"
        with self.assertRaises(ValueError) as cm:
            write_expression_output(
                arg_output="-",
                arg_delim=",",
                arg_sql=True,
                output_listdict_or_string=["not a string-formatted SQL query"],
                error_handler=self.common_value_error_handler,
            )
        err_msg = str(cm.exception).strip()
        self.assertEqual(expected_error_message, err_msg)

    def test_output_bad_delimiter(self):
        bad_delim = "|"
        expected_error_message = "Unsupported delimiter: {}".format(bad_delim)
        with self.assertRaises(ValueError) as cm:
            write_expression_output(
                arg_output="-",
                arg_delim=bad_delim,
                arg_sql=False,
                output_listdict_or_string=self.vizserver_data_mock_response["results"],
                save_uncommon_delim_to_txt=False,
                error_handler=self.common_value_error_handler,
            )
        err_msg = str(cm.exception).strip()
        self.assertEqual(expected_error_message, err_msg)

    # EM-14
    def test_output_already_exist(self):
        output_path = os.path.join(
            self.general_output_dir, "already_existing_output.csv"
        )
        expected_error_message = (
            "{} already exists. Please specify a new file path".format(output_path)
        )

        with open(output_path, "w") as outfile:
            outfile.write("this output file already created")

        with self.assertRaises(ValueError) as cm:
            write_expression_output(
                arg_output=output_path,
                arg_delim=",",
                arg_sql=False,
                output_listdict_or_string=self.vizserver_data_mock_response["results"],
                save_uncommon_delim_to_txt=False,
                error_handler=self.common_value_error_handler,
            )

        err_msg = str(cm.exception).strip()
        self.assertEqual(expected_error_message, err_msg)

    def test_output_is_directory(self):
        output_path = os.path.join(self.general_output_dir, "directory")
        expected_error_message = (
            "{} is a directory. Please specify a new file path".format(output_path)
        )
        os.mkdir(output_path)
        with self.assertRaises(ValueError) as cm:
            write_expression_output(
                arg_output=output_path,
                arg_delim=",",
                arg_sql=False,
                output_listdict_or_string=self.vizserver_data_mock_response["results"],
                save_uncommon_delim_to_txt=False,
                error_handler=self.common_value_error_handler,
            )

        err_msg = str(cm.exception).strip()
        self.assertEqual(expected_error_message, err_msg)

    @unittest.skip
    def test_incorrect_file_extension(self):
        expected_error_message = 'File extension ".tsv" does not match delimiter ","'
        output_path = os.path.join(self.general_output_dir, "wrong_extension.tsv")
        with self.assertRaises(ValueError) as cm:
            write_expression_output(
                arg_output=output_path,
                arg_delim=",",
                arg_sql=False,
                output_listdict_or_string=self.vizserver_data_mock_response["results"],
                save_uncommon_delim_to_txt=False,
                error_handler=self.common_value_error_handler,
            )
        err_msg = str(cm.exception).strip()
        self.assertEqual(expected_error_message, err_msg)

    # EM-1
    # Test PATH argument not provided
    def test_path_missing(self):
        input_dict = {}
        expected_error_message = (
            'At least one of the following arguments is required: "Path", "--json-help"'
        )
        self.common_input_args_test(input_dict, expected_error_message)

    # EM-1
    # The structure of "Path" is invalid
    @unittest.skip("test record not yet created")
    def test_missing_dataset(self):
        missing_dataset = self.proj_id + ":/Extract_Expression/missing_dataset"
        expected_error_message = (
            "dxpy.utils.resolver.ResolutionError: Could not find a {}".format(
                missing_dataset
            )
        )
        command = [
            "dx",
            "extract_assay",
            "expression",
            missing_dataset,
            "--list-assays",
        ]
        process = subprocess.Popen(
            command, stderr=subprocess.PIPE, universal_newlines=True
        )
        actual_err_msg = process.communicate()[1]
        # print(actual_err_msg)

        self.assertTrue(expected_error_message in actual_err_msg)

    # EM-6
    # If record is a Cohort Browser Object and either –list-assays or --assay-name is provided.
    @unittest.skip("test record not yet created")
    def test_list_assay_cohort_browser(self):
        # TODO: add cohort browser object to test project
        expected_error_message = "Currently --assay-name and --list-assays may not be used with a CohortBrowser record (Cohort Object) as input. To select a specific assay or to list assays, please use a Dataset Object as input."
        command = [
            "dx",
            "extract_assay",
            "expression",
            self.cohort_browser_record,
            "--list-assays",
        ]
        process = subprocess.Popen(
            command, stderr=subprocess.PIPE, universal_newlines=True
        )
        actual_err_msg = process.communicate()[1]
        # print(actual_err_msg)

        self.assertTrue(expected_error_message in actual_err_msg)

    # EM-6-2
    # If record is a Cohort Browser Object and either –list-assays or --assay-name is provided.
    @unittest.skip("test record not yet created")
    def test_assay_name_cohort_browser(self):
        expected_error_message = "Currently --assay-name and --list-assays may not be used with a CohortBrowser record (Cohort Object) as input. To select a specific assay or to list assays, please use a Dataset Object as input."
        command = [
            "dx",
            "extract_assay",
            "expression",
            self.cohort_browser_record,
            "--assay-name",
            "test_assay",
        ]
        process = subprocess.Popen(
            command, stderr=subprocess.PIPE, universal_newlines=True
        )
        actual_err_msg = process.communicate()[1]
        # print(actual_err_msg)

        self.assertTrue(expected_error_message in actual_err_msg)

    # EM-7
    # Value specified for this option specified is not a valid assay
    @unittest.skip("test record not yet created")
    def test_invalid_assay_name(self):
        assay_name = "invalid_assay"
        expected_error_message = "Assay {} does not exist in the [PATH]".assay_name
        command = [
            "dx",
            "extract_assay",
            "expression",
            self.test_record,
            "--assay-name",
            assay_name,
        ]
        process = subprocess.Popen(
            command, stderr=subprocess.PIPE, universal_newlines=True
        )
        actual_err_msg = process.communicate()[1]
        # print(actual_err_msg)

        self.assertTrue(expected_error_message in actual_err_msg)

    # EM-8
    # When –assay-name is not provided and the dataset has no assays
    @unittest.skip("test record not yet created")
    def test_no_assay_dataset(self):
        # TODO: create dataset with no assays in test project
        no_assay_dataset = self.proj_id + ":/Extract_Expression/no_assay_dataset"
        expected_error_message = (
            "When --assay-name is not provided and the dataset has no assays"
        )
        command = ["dx", "extract_assay", "expression", no_assay_dataset]
        process = subprocess.Popen(
            command, stderr=subprocess.PIPE, universal_newlines=True
        )
        actual_err_msg = process.communicate()[1]
        # print(actual_err_msg)

        self.assertTrue(expected_error_message in actual_err_msg)

    # EM-9
    # When the provided assay name is not a molecular expression assay
    @unittest.skip("test record not yet created")
    def test_wrong_assay_type(self):
        # TODO: Add dataset with somatic or other non CLIEXPRESS assay to test project
        somatic_assay_name = "somatic_assay"
        expected_error_message = "The assay name provided cannot be recognized as a molecular expression assay. For valid assays accepted by the function, `extract_assay expression` ,please use the --list-assays flag"
        command = [
            "dx",
            "extract_assay",
            "expression",
            self.test_record,
            "--assay-name",
            somatic_assay_name,
        ]
        process = subprocess.Popen(
            command, stderr=subprocess.PIPE, universal_newlines=True
        )
        actual_err_msg = process.communicate()[1]
        # print(actual_err_msg)

        self.assertTrue(expected_error_message in actual_err_msg)

    # EM-10
    # When --additional-fields-help is presented with other options
    def test_additional_fields_help_other_options(self):
        expected_error_message = '"--additional-fields-help" cannot be passed with any option other than "--retrieve-expression".'
        input_dict = {
            "path": self.test_record,
            "assay_name": "test_assay",
            "additional_fields_help": True,
        }
        self.common_input_args_test(input_dict, expected_error_message)

    # EM-11
    # When invalid additional fields are passed
    def invalid_additional_fields(self):
        expected_error_message = "One or more of the supplied fields using --additional-fields are invalid. Please run --additional-fields-help for a list of valid fields"
        input_dict = {
            "path": self.test_record,
            "retrieve_expression": True,
            "filter_json": r'{"annotation": {"feature_id": ["ENSG0000001", "ENSG00000002"]}}',
            "additional_fields": "feature_name,bad_field",
        }
        self.common_input_args_test(input_dict, expected_error_message)

    # EM-12
    # When –list-assays is presented with other options
    def test_list_assays_assay_name(self):
        expected_error_message = (
            '"--list-assays" cannot be presented with other options'
        )
        input_dict = {
            "path": self.test_record,
            "list_assays": True,
            "assay_name": "fake_assay",
        }
        self.common_input_args_test(input_dict, expected_error_message)

    # EM-13
    # When –list-assays is passed but there is no “Molecular Expression” Assay
    @unittest.skip("test record not yet created")
    def test_no_molec_exp_assay(self):
        # This is meant to return empty with no error message
        expected_error_message = ""
        no_molec_exp_assay = self.proj_id + ":/Extract_Expression/no_molec_exp_assay"
        command = [
            "dx",
            "extract_assay",
            "expression",
            no_molec_exp_assay,
            "--list_assays",
        ]

        process = subprocess.Popen(
            command, stderr=subprocess.PIPE, universal_newlines=True
        )
        actual_err_msg = process.communicate()[1]
        # print(actual_err_msg)

        self.assertTrue(expected_error_message in actual_err_msg)

    # EM-16
    # When the string provided is a malformed JSON
    @unittest.skip
    def test_malformed_retr_exp_json(self):
        expected_error_message = (
            "JSON provided for --retrieve-expression is malformatted."
        )
        command = [
            "dx",
            "extract_assay",
            "expression",
            self.test_record,
            "--retrieve-expression",
            r"{thisisbadjson",
        ]

        process = subprocess.Popen(
            command, stderr=subprocess.PIPE, universal_newlines=True
        )
        actual_err_msg = process.communicate()[1]
        # print(actual_err_msg)

        self.assertTrue(expected_error_message in actual_err_msg)

    # EM-17
    # When the .json file provided does not exist
    # Note: this probably needs to be tested with a Popen rather than with the ArgsValidator function
    @unittest.skip
    def test_json_file_not_exist(self):
        missing_json_path = os.path.join(self.general_input_dir, "nonexistent.json")
        expected_error_message = (
            "JSON file provided to --retrieve-expression does not exist".format(
                missing_json_path
            )
        )
        command = [
            "dx",
            "extract_assay",
            "expression",
            self.test_record,
            "--retrieve-expression",
            missing_json_path,
        ]

        process = subprocess.Popen(
            command, stderr=subprocess.PIPE, universal_newlines=True
        )
        actual_err_msg = process.communicate()[1]
        # print(actual_err_msg)

        self.assertTrue(expected_error_message in actual_err_msg)

    # EM-21
    # When --json-help is passed with another option from --assay-name, --sql, --additional-fields, --expression-matix, --output
    def test_json_help_other_option(self):
        expected_error_message = '"--json-help" cannot be passed with any option other than "--retrieve-expression".'
        input_dict = {
            "path": self.test_record,
            "json_help": True,
            "assay_name": "test_assay",
        }
        self.common_input_args_test(input_dict, expected_error_message)

    # EM-22
    # When --expression-matrix is passed with other arguments other than, any context other than, --retrieve-expression
    # It seems that every combination of args that could be passed with this cause a different issue to be caught first
    # Which is fine but the error message will be for the other error
    @unittest.skip
    def test_exp_matrix_other_args(self):
        # expected_error_message = "--expression-matrix cannot be passed with any argument other than --retrieve-expression"
        expected_error_message = "--json-help cannot be passed with any of --assay-name, --sql, --additional-fields, --expression-matrix, or --output"
        input_dict = {
            "path": self.test_record,
            "expression_matrix": True,
            "additional_fields": "feature_name",
            "json_help": True,
        }
        self.common_input_args_test(input_dict, expected_error_message)

    # EM-23
    # --expression-matrix/-em cannot be used with --sql
    def test_exp_matrix_sql(self):
        expected_error_message = (
            "--expression-matrix/-em cannot be passed with the flag, --sql"
        )
        input_dict = {
            "path": self.test_record,
            "expression_matrix": True,
            "retrieve_expression": True,
            "filter_json": r'{"annotation": {"feature_name": ["BRCA2"]}}',
            "sql": True,
        }
        self.common_input_args_test(input_dict, expected_error_message)

    # EM-24
    # Query times out
    @unittest.skip("test record not yet created")
    def test_timeout(self):
        # TODO: find a large dataset that this will always time out on
        expected_error_message = "Please consider using ‘--sql’ option to generate the SQL query and execute query via a private compute cluster"
        large_dataset = self.proj_id + ":/Extract_Expression/large_dataset"

        command = [
            "dx",
            "extract_assay",
            "expression",
            large_dataset,
            "--retrieve-expression",
            r'{"location": [{"chromosome": "1","starting_position": "1","ending_position": "240000000"}]}',
        ]

        process = subprocess.Popen(
            command, stderr=subprocess.PIPE, universal_newlines=True
        )
        actual_err_msg = process.communicate()[1]
        # print(actual_err_msg)

        self.assertTrue(expected_error_message in actual_err_msg)

    #
    # Path Validation tests
    # There are 5 ways this function can detect a bad dataset/path.  Checked in the following order:
    # 1. (EM-1?) Object in wrong project
    # 2. (EM-1?) Object not of class record
    # 3. (EM-3) Object not of recordType "Dataset" or "CohortBrowser"
    # 4. (EM-5) Object is not of correct version (3.0 at the time of this writing)
    # 5. (EM-6) Object is CohortBrowser type and --assay-name or --list-assays has been given on the command line
    #

    # EM-1
    # 1. Object in wrong project
    def test_bad_dataset_project(self):
        # deep copy the standard entity describe and parser dictionaries
        entity_describe = copy.deepcopy(self.default_entity_describe)
        parser_dict = copy.deepcopy(self.default_parser_dict)
        parser_dict["path"] = "{}:{}".format(self.proj_id, self.test_record)
        # Overwrite project, but not record id, so there is a project
        entity_describe["project"] = "project-fakeproject419857"
        expected_error_message = 'Unable to resolve "{}:{}" to a data object or folder name in {}. Please make sure your object is in your selected project.'.format(
            self.proj_id, self.test_record, self.proj_id
        )

        self.common_negative_path_validation_test(
            expected_error_message, parser_dict, entity_describe
        )

    # EM-1
    # 2. Object not of class record
    def test_object_not_class_record(self):
        # deep copy the standard entity describe and parser dictionaries
        entity_describe = copy.deepcopy(self.default_entity_describe)
        parser_dict = copy.deepcopy(self.default_parser_dict)
        parser_dict["path"] = "{}:{}".format(self.proj_id, self.test_record)
        entity_describe["class"] = "not_record"
        expected_error_message = "Invalid path. The path must point to a record type of cohort or dataset and not a {} object.".format(
            entity_describe["class"]
        )

        self.common_negative_path_validation_test(
            expected_error_message, parser_dict, entity_describe
        )

    # EM-3
    # 3. Object not of recordType "Dataset" or "CohortBrowser"
    def test_bad_dataset_type(self):
        entity_describe = copy.deepcopy(self.default_entity_describe)
        parser_dict = copy.deepcopy(self.default_parser_dict)
        parser_dict["path"] = "{}:{}".format(self.proj_id, self.test_record)
        # Overwrite type in default entity_describe dict with something other than CohortBrowser or Dataset
        entity_describe["types"] = ["bad_type"]
        expected_error_message = "{} Invalid path. The path must point to a record type of cohort or dataset and not a ['bad_type'] object.".format(
            entity_describe["id"]
        )

        self.common_negative_path_validation_test(
            expected_error_message, parser_dict, entity_describe
        )

    # EM-5
    # 4. Object is not of correct version (3.0 at the time of this writing)
    def test_bad_dataset_version(self):
        entity_describe = copy.deepcopy(self.default_entity_describe)
        parser_dict = copy.deepcopy(self.default_parser_dict)
        parser_dict["path"] = "{}:{}".format(self.proj_id, self.test_record)
        entity_describe["details"]["version"] = "2.0"
        expected_error_message = "2.0: Version of the cohort or dataset is too old. Version must be at least 3.0.".format(
            self.test_record
        )

        self.common_negative_path_validation_test(
            expected_error_message, parser_dict, entity_describe
        )

    # (EM-6)
    # 5. Object is CohortBrowser type and --assay-name or --list-assays has been given on the command line
    def test_cohort_browser_assay_name(self):
        entity_describe = copy.deepcopy(self.default_entity_describe)
        parser_dict = copy.deepcopy(self.default_parser_dict)
        parser_dict["path"] = "{}:{}".format(self.proj_id, self.test_record)
        entity_describe["types"] = ["CohortBrowser"]
        parser_dict["assay_name"] = True
        expected_error_message = "Currently --assay-name and --list-assays may not be used with a CohortBrowser record (Cohort Object) as input. To select a specific assay or to list assays, please use a Dataset Object as input."
        self.common_negative_path_validation_test(
            expected_error_message, parser_dict, entity_describe
        )

    # (EM-6)
    # 5. Object is CohortBrowser type and --assay-name or --list-assays has been given on the command line
    def test_cohort_browser_list_assays(self):
        entity_describe = {
            key: value for key, value in self.default_entity_describe.items()
        }
        parser_dict = {key: value for key, value in self.default_parser_dict.items()}
        parser_dict["path"] = "{}:{}".format(self.proj_id, self.test_record)
        entity_describe["types"] = ["CohortBrowser"]
        parser_dict["list_assays"] = True
        expected_error_message = "Currently --assay-name and --list-assays may not be used with a CohortBrowser record (Cohort Object) as input. To select a specific assay or to list assays, please use a Dataset Object as input."
        self.common_negative_path_validation_test(
            expected_error_message, parser_dict, entity_describe
        )

    def test_positive_path_validation(self):
        entity_describe = {
            key: value for key, value in self.default_entity_describe.items()
        }
        parser_dict = {key: value for key, value in self.default_parser_dict.items()}
        parser_dict["path"] = "{}:{}".format(self.proj_id, self.test_record)
        validator = PathValidator(
            parser_dict,
            self.proj_id,
            entity_describe,
            error_handler=self.path_validation_error_handler,
        )
        validator.validate()

    #
    # Malformed input json tests
    # EM-18, EM-19, EM-20
    #

    def test_annotation_conflicting_keys(self):
        self.common_negative_filter_test(
            "annotation_conflicting_keys",
            "Conflicting keys feature_name and feature_id cannot be present together.",
        )

    @unittest.skip
    def test_annotation_id_maxitem(self):
        self.common_negative_filter_test(
            "annotation_id_maxitem", "error message not yet defined"
        )

    def test_annotation_id_type(self):
        self.common_negative_filter_test(
            "annotation_id_type",
            "Key 'feature_id' has an invalid type. Expected <{0} 'list'> but got <{0} 'dict'>".format(
                self.type_representation
            ).format(
                self.type_representation
            ),
        )

    @unittest.skip
    def test_annotation_name_maxitem(self):
        self.common_negative_filter_test(
            "annotation_name_maxitem",
            "Key 'feature_id' has an invalid type. Expected <{0} 'list'> but got <{0} 'dict'>".format(
                self.type_representation
            ),
        )

    def test_annotation_name_type(self):
        self.common_negative_filter_test(
            "annotation_name_type",
            "Key 'feature_name' has an invalid type. Expected <{0} 'list'> but got <{0} 'dict'>".format(
                self.type_representation
            ),
        )

    def test_annotation_type(self):
        self.common_negative_filter_test(
            "annotation_type",
            "Key 'annotation' has an invalid type. Expected <{0} 'dict'> but got <{0} 'list'>".format(
                self.type_representation
            ),
        )

    def test_bad_dependent_conditional(self):
        self.common_negative_filter_test(
            "bad_dependent_conditional",
            "When expression is present, one of the following keys must be also present: annotation, location.",
        )

    def test_bad_toplevel_key(self):
        self.common_negative_filter_test(
            "bad_toplevel_key", "Found following invalid filters: ['not_real_key']"
        )

    def test_conflicting_toplevel(self):
        self.common_negative_filter_test(
            "conflicting_toplevel",
            "Conflicting keys feature_name and feature_id cannot be present together.",
        )

    # EM-15
    def test_empty_dict(self):
        self.common_negative_filter_test(
            "empty_dict", "Input JSON must be a non-empty dict."
        )

    @unittest.skip
    def test_expression_empty_dict(self):
        self.common_negative_filter_test(
            "expression_empty_dict", "error message not yet defined"
        )

    def test_expression_max_type(self):
        self.common_negative_filter_test(
            "expression_max_type",
            "Key 'max_value' has an invalid type. Expected (<{0} 'int'>, <{0} 'float'>) but got <{0} 'str'>".format(
                self.type_representation
            ),
        )

    def test_expression_min_type(self):
        self.common_negative_filter_test(
            "expression_min_type",
            "Key 'min_value' has an invalid type. Expected (<{0} 'int'>, <{0} 'float'>) but got <{0} 'str'>".format(
                self.type_representation
            ),
        )

    def test_expression_type(self):
        self.common_negative_filter_test(
            "expression_type",
            "Key 'expression' has an invalid type. Expected <{0} 'dict'> but got <{0} 'list'>".format(
                self.type_representation
            ),
        )

    def test_location_chrom_type(self):
        self.common_negative_filter_test(
            "location_chrom_type",
            "Key 'chromosome' has an invalid type. Expected <{0} 'str'> but got <{0} 'int'>".format(
                self.type_representation
            ),
        )

    @unittest.skip
    def test_location_end_before_start(self):
        self.common_negative_filter_test(
            "location_end_before_start", "error message not yet defined"
        )

    def test_location_end_type(self):
        self.common_negative_filter_test(
            "location_end_type",
            "Key 'ending_position' has an invalid type. Expected <{0} 'str'> but got <{0} 'int'>".format(
                self.type_representation
            ),
        )

    def test_location_item_type(self):
        self.common_negative_filter_test(
            "location_item_type",
            "Expected items of type <{0} 'dict'> but got <{0} 'list'>".format(
                self.type_representation
            ),
        )

    @unittest.skip
    def test_location_max_width(self):
        self.common_negative_filter_test(
            "location_max_width", "error message not yet defined"
        )

    def test_location_missing_chr(self):
        self.common_negative_filter_test(
            "location_missing_chr",
            "Required key 'chromosome' was not found in the input JSON.",
        )

    def test_location_missing_end(self):
        self.common_negative_filter_test(
            "location_missing_end",
            "Required key 'ending_position' was not found in the input JSON.",
        )

    def test_location_missing_start(self):
        self.common_negative_filter_test(
            "location_missing_start",
            "Required key 'starting_position' was not found in the input JSON.",
        )

    def test_location_start_type(self):
        self.common_negative_filter_test(
            "location_start_type",
            "Key 'starting_position' has an invalid type. Expected <{0} 'str'> but got <{0} 'int'>".format(
                self.type_representation
            ),
        )

    def test_location_type(self):
        self.common_negative_filter_test(
            "location_type",
            "Key 'location' has an invalid type. Expected <{0} 'list'> but got <{0} 'dict'>".format(
                self.type_representation
            ),
        )

    @unittest.skip
    def test_sample_id_maxitem(self):
        self.common_negative_filter_test(
            "sample_id_maxitem", "error message not yet defined"
        )

    def test_sample_id_type(self):
        self.common_negative_filter_test(
            "sample_id_type",
            "Key 'sample_id' has an invalid type. Expected <{0} 'list'> but got <{0} 'dict'>".format(
                self.type_representation
            ),
        )

    #
    # Correct JSON inputs
    #

    def test_annotation_feature_id(self):
        self.common_positive_filter_test("annotation_feature_id")

    def test_annotation_feature_name(self):
        self.common_positive_filter_test("annotation_feature_name")

    def test_dependent_conditional_annotation(self):
        self.common_positive_filter_test("dependent_conditional_annotation")

    def test_dependent_conditional_location(self):
        self.common_positive_filter_test("dependent_conditional_location")

    def test_expression_max_only(self):
        self.common_positive_filter_test("expression_max_only")

    def test_expression_min_and_max(self):
        self.common_positive_filter_test("expression_min_and_max")

    def test_expression_min_only(self):
        self.common_positive_filter_test("expression_min_only")

    def test_multi_location(self):
        self.common_positive_filter_test("multi_location")

    def test_single_location(self):
        self.common_positive_filter_test("single_location")

    ##### Test argparse's --help output
    def test_argparse_help_txt(self):
        expected_result = self.argparse_expression_help_message
        with open(expected_result) as f:
            # lines = f.readlines()
            file = f.read()
        process = subprocess.check_output("dx extract_assay expression -h", shell=True)
        help_output = process.decode()

        # In Python 3 self.assertEqual(file,help_output) passes,
        # However in Python 2 it fails due to some differences in where linebreaks appear in the text
        self.assertEqual(
            file.replace(" ", "").replace("\n", ""),
            help_output.replace(" ", "").replace("\n", ""),
        )

    #### Test --json-help
    def test_json_help_template(self):
        process = subprocess.check_output(
            "dx extract_assay expression --retrieve-expression fakepath --json-help",
            shell=True,
        )
        self.assertIn(EXTRACT_ASSAY_EXPRESSION_JSON_TEMPLATE, process.decode())
        self.assertIn(
            "Additional descriptions of filtering keys and permissible values",
            process.decode(),
        )

    def load_record_via_dataset_class(self, record_path):
        _, _, entity = resolve_existing_path(record_path)
        entity_describe = entity["describe"]
        record = DXRecord(entity_describe["id"], entity_describe["project"])
        dataset, cohort_info = Dataset.resolve_cohort_to_dataset(record)

        return dataset, cohort_info, record

    def test_dataset_class_basic(self):
        dataset, cohort, record = self.load_record_via_dataset_class(
            self.expression_dataset
        )

        record_details = record.describe(
            default_fields=True, fields={"properties", "details"}
        )

        self.assertIsNone(cohort)
        self.assertEqual(
            dataset.descriptor_file_dict["name"], self.expression_dataset_name
        )
        self.assertIn("vizserver", dataset.visualize_info["url"])
        self.assertEqual("3.0", dataset.visualize_info["version"])
        self.assertEqual("3.0", dataset.visualize_info["datasetVersion"])
        self.assertEqual(
            dataset.descriptor_file,
            record_details["details"]["descriptor"]["$dnanexus_link"],
        )
        self.assertIn(
            "molecular_expression1", dataset.assay_names_list("molecular_expression")
        )
        self.assertEqual(dataset.detail_describe["types"], record_details["types"])

    def test_dataset_class_cohort_resolution(self):
        dataset, cohort, record = self.load_record_via_dataset_class(
            self.combined_expression_cohort
        )

        record_details = record.describe(
            default_fields=True, fields={"properties", "details"}
        )
        expected_dataset_id = record_details["details"]["dataset"]["$dnanexus_link"]
        expected_dataset_describe = DXRecord(expected_dataset_id).describe(
            default_fields=True, fields={"properties", "details"}
        )
        expected_descriptor_id = expected_dataset_describe["details"]["descriptor"][
            "$dnanexus_link"
        ]

        self.assertIsNotNone(cohort)
        self.assertIn("SELECT `sample_id`", cohort["details"]["baseSql"])
        self.assertIn("pheno_filters", cohort["details"]["filters"])
        self.assertIn("CohortBrowser", cohort["types"])
        self.assertEqual(dataset.get_id(), expected_dataset_id)
        self.assertEqual(dataset.descriptor_file, expected_descriptor_id)
        self.assertIn(
            "molecular_expression1", dataset.assay_names_list("molecular_expression")
        )
        self.assertEqual(
            "molecular_expression",
            dataset.descriptor_file_dict["assays"][0]["generalized_assay_model"],
        )
        self.assertIn("Dataset", dataset.detail_describe["types"])
        self.assertIn("vizserver", dataset.vizserver_url)


# Start the test
if __name__ == "__main__":
    unittest.main()<|MERGE_RESOLUTION|>--- conflicted
+++ resolved
@@ -334,15 +334,6 @@
 
         expected_output = [
             {
-<<<<<<< HEAD
-                "ENST00000450305": 50,
-                "ENST00000488147": 20,
-                "sample_id": "sample_2",
-            },
-            {
-                "ENST00000456328": 90,
-                "sample_id": "sample_1",
-=======
                 "sample_id": "sample_2",
                 "ENST00000450305": 50,
                 "ENST00000488147": 20,
@@ -353,15 +344,10 @@
                 "ENST00000456328": 90,
                 "ENST00000450305": None,
                 "ENST00000488147": None,
->>>>>>> 0b2527e4
             },
         ]
 
         transformed_results, colnames = expression_transform(vizserver_results)
-<<<<<<< HEAD
-
-=======
->>>>>>> 0b2527e4
         self.assertEqual(expected_output, transformed_results)
 
     def test_two_sample_feat_id_overlap_exp_trans(self):
@@ -389,16 +375,6 @@
         ]
         expected_output = [
             {
-<<<<<<< HEAD
-                "ENST00000450305": 50,
-                "ENST00000488147": 20,
-                "sample_id": "sample_2",
-            },
-            {
-                "ENST00000456328": 90,
-                "ENST00000450305": 77,
-                "sample_id": "sample_1",
-=======
                 "sample_id": "sample_2",
                 "ENST00000450305": 50,
                 "ENST00000488147": 20,
@@ -409,15 +385,10 @@
                 "ENST00000450305": 77,
                 "ENST00000456328": 90,
                 "ENST00000488147": None,
->>>>>>> 0b2527e4
             },
         ]
 
         transformed_results, colnames = expression_transform(vizserver_results)
-<<<<<<< HEAD
-
-=======
->>>>>>> 0b2527e4
         self.assertEqual(expected_output, transformed_results)
 
     def test_exp_transform_output_compatibility(self):
@@ -447,13 +418,8 @@
         # The replace statement removes tabs(actually blocks of 4 spaces) that have been inserted
         # for readability in this python file
         expected_result = """sample_id,ENST00000450305,ENST00000456328,ENST00000488147
-<<<<<<< HEAD
-                             sample_2,50,None,20
-                             sample_1,77,90,None""".replace(
-=======
                              sample_2,50,,20
                              sample_1,77,90,""".replace(
->>>>>>> 0b2527e4
             " ", ""
         )
 
