#!/usr/bin/env python
# -*- coding: utf-8 -*-
#
# Copyright (C) 2013-2016 DNAnexus, Inc.
#
# This file is part of dx-toolkit (DNAnexus platform client libraries).
#
#   Licensed under the Apache License, Version 2.0 (the "License"); you may not
#   use this file except in compliance with the License. You may obtain a copy
#   of the License at
#
#       http://www.apache.org/licenses/LICENSE-2.0
#
#   Unless required by applicable law or agreed to in writing, software
#   distributed under the License is distributed on an "AS IS" BASIS, WITHOUT
#   WARRANTIES OR CONDITIONS OF ANY KIND, either express or implied. See the
#   License for the specific language governing permissions and limitations
#   under the License.
from __future__ import print_function, unicode_literals, division, absolute_import
from parameterized import parameterized

import tempfile
import shutil
import os
import sys
import unittest
import json
from dxpy.nextflow.nextflow_templates import get_nextflow_src, get_nextflow_dxapp
from dxpy.nextflow.nextflow_utils import get_template_dir

import uuid
from dxpy_testutil import (DXTestCase, DXTestCaseBuildNextflowApps, run, chdir)
import dxpy_testutil as testutil
from dxpy.compat import USING_PYTHON2, str, sys_encoding, open
from dxpy.utils.resolver import ResolutionError
import dxpy
from dxpy.nextflow.nextflow_builder import prepare_custom_inputs
<<<<<<< HEAD
from dxpy.nextflow.docker_caching import collect_docker_images, _collect_container_configs

=======
from dxpy.nextflow.nextflow_utils import find_readme
>>>>>>> 8e766f7a
if USING_PYTHON2:
    spawn_extra_args = {}
else:
    # Python 3 requires specifying the encoding
    spawn_extra_args = {"encoding": "utf-8"}


input1 = {
    "class": "file",
    "name": "first_input",
    "optional": True,
    "help": "(Optional) First input",
    "label": "Test"
}
input2 = {
    "class": "string",
    "name": "second_input",
    "help": "second input",
    "label": "Test2"
}
input3 = {
    "class": "file",
    "name": "third_input",
    "help": "(Nextflow pipeline optional)third input",
    "label": "Test3"
}
input4 = {
    "class": "file",
    "name": "fourth_input",
    "help": "(Nextflow pipeline required)fourth input",
    "label": "Test4"
}


class TestNextflowUtils(DXTestCase):

    @parameterized.expand([
        [None, 'file1.txt', 'file2.txt', 'main.nf'],
        ['README.txt', 'README.txt', 'readme.txt', 'main.nf'],
        ['README.md', 'README.md', 'main.nf'],
        [None]
    ])
    def test_searching_readmes(self, expected, *file_list):
        temp_dir = tempfile.mkdtemp()
        try:
            # creating a folder with files for find_readme
            for filename in file_list:
                file_path = os.path.join(temp_dir, filename)
                open(file_path, 'a').close()
            actual = find_readme(temp_dir)
        finally:
            shutil.rmtree(temp_dir)
        assert actual == expected


class TestNextflowTemplates(DXTestCase):

    def test_dxapp(self):
        dxapp = get_nextflow_dxapp()
        self.assertEqual(dxapp.get("name"), "Nextflow pipeline")
        self.assertEqual(dxapp.get("details", {}).get("repository"), "local")

    @parameterized.expand([
        [input1],
        [input2],
        [input1, input2]
    ])
    def test_dxapp_custom_input(self, *inputs):
        with open(os.path.join(str(get_template_dir()), 'dxapp.json'), 'r') as f:
            default_dxapp = json.load(f)

        inputs = list(inputs)
        dxapp = get_nextflow_dxapp(custom_inputs=inputs)
        self.assertEqual(dxapp.get("inputSpec"), inputs + default_dxapp.get("inputSpec"))

    @unittest.skipIf(USING_PYTHON2,
        'Skipping as the Nextflow template from which applets are built is for Py3 interpreter only')
    def test_src_basic(self):
        src = get_nextflow_src()
        self.assertTrue("#!/usr/bin/env bash" in src)
        self.assertTrue("nextflow" in src)

    @unittest.skipIf(USING_PYTHON2,
        'Skipping as the Nextflow template from which applets are built is for Py3 interpreter only')
    def test_src_profile(self):
        src = get_nextflow_src(profile="test_profile")
        self.assertTrue("-profile test_profile" in src)

    @unittest.skipIf(USING_PYTHON2,
        'Skipping as the Nextflow template from which applets are built is for Py3 interpreter only')
    def test_src_inputs(self):
        '''
        Tests that code that handles custom nextflow input parameters (e.g. from nextflow schema) with different classes
        are properly added in the applet source script. These input arguments should be appended to nextflow cmd as runtime parameters
        '''
        src = get_nextflow_src(custom_inputs=[input1, input2, input3, input4])
        # case 1: file input, need to convert from dnanexus link to its file path inside job workspace
        self.assertTrue("if [ -n \"${}\" ];".format(input1.get("name")) in src)
        value1 = 'dx://${DX_WORKSPACE_ID}:/$(echo ${%s} | jq .[$dnanexus_link] -r | xargs -I {} dx describe {} --json | jq -r .name)' % input1.get(
            "name")
        self.assertTrue("applet_runtime_inputs+=(--{} \"{}\")".format(input1.get("name"), value1) in src)
        # case 2: string input, need no conversion
        self.assertTrue("if [ -n \"${}\" ];".format(input2.get("name")) in src)
        value2 = '${%s}' % input2.get("name")
        self.assertTrue("applet_runtime_inputs+=(--{} \"{}\")".format(input2.get("name"), value2) in src)
        # case 3: file input (nextflow pipeline optional), same as case 1
        self.assertTrue("if [ -n \"${}\" ];".format(input3.get("name")) in src)
        value3 = 'dx://${DX_WORKSPACE_ID}:/$(echo ${%s} | jq .[$dnanexus_link] -r | xargs -I {} dx describe {} --json | jq -r .name)' % input3.get(
            "name")
        self.assertTrue("applet_runtime_inputs+=(--{} \"{}\")".format(input3.get("name"), value3) in src)
        # case 4: file input (nextflow pipeline required), same as case 1
        self.assertTrue("if [ -n \"${}\" ];".format(input4.get("name")) in src)
        value4 = 'dx://${DX_WORKSPACE_ID}:/$(echo ${%s} | jq .[$dnanexus_link] -r | xargs -I {} dx describe {} --json | jq -r .name)' % input4.get(
            "name")
        self.assertTrue("applet_runtime_inputs+=(--{} \"{}\")".format(input4.get("name"), value4) in src)
        
        self.assertTrue("dx-download-all-inputs --parallel --except {} --except {} --except {}".format(
            input1.get("name"), input3.get("name"), input4.get("name")) in src)

    def test_prepare_inputs(self):
        inputs = prepare_custom_inputs(schema_file="./nextflow/schema2.json")
        names = [i["name"] for i in inputs]
        self.assertTrue(
            "input" in names and "outdir" in names and "save_merged_fastq" in names)
        self.assertEqual(len(names), 3)

    def test_prepare_inputs_single(self):
        inputs = prepare_custom_inputs(schema_file="./nextflow/schema3.json")
        self.assertEqual(len(inputs), 1)
        i = inputs[0]
        self.assertEqual(i["name"], "outdir")
        self.assertEqual(i["title"], "outdir")
        self.assertEqual(i["help"], "(Nextflow pipeline required) out_directory help text")
        self.assertEqual(i["hidden"], False)
        self.assertEqual(i["class"], "string")

    def test_prepare_inputs_large_file(self):
        inputs = prepare_custom_inputs(schema_file="./nextflow/schema1.json")
        self.assertEqual(len(inputs), 93)


class TestDXBuildNextflowApplet(DXTestCaseBuildNextflowApps):

    def test_dx_build_nextflow_default_metadata(self):
        # Name of folder containing *.nf
        pipeline_name = "hello"
        applet_dir = self.write_nextflow_applet_directory(
            pipeline_name, existing_nf_file_path=self.base_nextflow_nf)
        applet_id = json.loads(
            run("dx build --nextflow --json " + applet_dir))["id"]
        applet = dxpy.DXApplet(applet_id)
        desc = applet.describe()
        self.assertEqual(desc["name"], pipeline_name)
        self.assertEqual(desc["title"], pipeline_name)
        self.assertEqual(desc["summary"], pipeline_name)

        details = applet.get_details()
        self.assertEqual(details["repository"], "local")

    def test_dx_build_nextflow_with_abs_and_relative_path(self):
        pipeline_name = "hello_abs"
        applet_dir = self.write_nextflow_applet_directory(
            pipeline_name, existing_nf_file_path=self.base_nextflow_nf)
        applet_id = json.loads(
            run("dx build --nextflow --json " + applet_dir))["id"]
        app = dxpy.describe(applet_id)
        self.assertEqual(app["name"], pipeline_name)

        pipeline_name = "hello_abs_with_trailing_slash"
        applet_dir = self.write_nextflow_applet_directory(
            pipeline_name, existing_nf_file_path=self.base_nextflow_nf)
        applet_id = json.loads(
            run("dx build --nextflow --json " + applet_dir + "/"))["id"]
        app = dxpy.describe(applet_id)
        self.assertEqual(app["name"], pipeline_name)

        pipeline_name = "hello_rel"
        applet_dir = self.write_nextflow_applet_directory(
            pipeline_name, existing_nf_file_path=self.base_nextflow_nf)
        with chdir(applet_dir):
            applet_id = json.loads(
            run("dx build --nextflow . --json".format(applet_dir)))["id"]
        app = dxpy.describe(applet_id)
        self.assertEqual(app["name"], pipeline_name)

    def test_dx_build_nextflow_with_space_in_name(self):
        pipeline_name = "hello pipeline"
        applet_dir = self.write_nextflow_applet_directory(
            pipeline_name, existing_nf_file_path=self.base_nextflow_nf)
        applet_id = json.loads(
            run("dx build --nextflow '{}' --json".format(applet_dir)))["id"]
        app = dxpy.describe(applet_id)
        self.assertEqual(app["name"], pipeline_name)

    def test_dx_build_nextflow_with_extra_args(self):
        # Name of folder containing *.nf
        pipeline_name = "hello"
        applet_dir = self.write_nextflow_applet_directory(
            pipeline_name, existing_nf_file_path=self.base_nextflow_nf)

        # Override metadata values
        extra_args = '{"name": "name-9Oxvx2tCZe", "title": "Title VsnhPeFBqt", "summary": "Summary 3E7fFfEXdB"}'
        applet_id = json.loads(run(
            "dx build --nextflow '{}' --json --extra-args '{}'".format(applet_dir, extra_args)))["id"]

        applet = dxpy.DXApplet(applet_id)
        desc = applet.describe()
        self.assertEqual(desc["name"], json.loads(extra_args)["name"])
        self.assertEqual(desc["title"], json.loads(extra_args)["title"])
        self.assertEqual(desc["summary"], json.loads(extra_args)["summary"])

        details = applet.get_details()
        self.assertEqual(details["repository"], "local")


    @unittest.skipUnless(testutil.TEST_RUN_JOBS,
                         'skipping tests that would run jobs')
    def test_dx_build_nextflow_from_repository_default_metadata(self):
        pipeline_name = "hello"
        hello_repo_url = "https://github.com/nextflow-io/hello"
        applet_json = run(
            "dx build --nextflow --repository '{}' --brief".format(hello_repo_url)).strip()
        applet_id = json.loads(applet_json).get("id")

        applet = dxpy.DXApplet(applet_id)
        desc = applet.describe()
        self.assertEqual(desc["name"], pipeline_name)
        self.assertEqual(desc["title"], pipeline_name)
        self.assertEqual(desc["summary"], pipeline_name)

        details = applet.get_details()
        self.assertEqual(details["repository"], hello_repo_url)

    @unittest.skipUnless(testutil.TEST_RUN_JOBS,
                         'skipping tests that would run jobs')
    def test_dx_build_nextflow_from_repository_destination(self):
        hello_repo_url = "https://github.com/nextflow-io/hello"
        folder = "/test_dx_build_nextflow_from_repository_destination/{}".format(str(uuid.uuid4().hex))
        run("dx mkdir -p {}".format(folder))
        applet_json = run(
            "dx build --nextflow --repository '{}' --brief --destination {}".format(hello_repo_url, folder)).strip()
        applet_id = json.loads(applet_json).get("id")

        applet = dxpy.DXApplet(applet_id)
        desc = applet.describe()
        self.assertEqual(desc["folder"], folder)

    @unittest.skipUnless(testutil.TEST_RUN_JOBS,
                         'skipping tests that would run jobs')
    def test_dx_build_nextflow_from_repository_with_extra_args(self):
        hello_repo_url = "https://github.com/nextflow-io/hello"

        # Override metadata values
        extra_args = '{"name": "name-l1DeZYnTyQ", "title": "Title KkWUaqpHh1", "summary": "Summary Yqf37VpDTY"}'
        applet_json = run("dx build --nextflow --repository '{}' --extra-args '{}' --brief".format(hello_repo_url, extra_args)).strip()

        applet_id = json.loads(applet_json).get("id")
        applet = dxpy.DXApplet(applet_id)
        desc = applet.describe()
        self.assertEqual(desc["name"], json.loads(extra_args)["name"])
        self.assertEqual(desc["title"], json.loads(extra_args)["title"])
        self.assertEqual(desc["summary"], json.loads(extra_args)["summary"])

        details = applet.get_details()
        self.assertEqual(details["repository"], hello_repo_url)

<<<<<<< HEAD
    @unittest.skipUnless(testutil.TEST_RUN_JOBS,
                         'skipping tests that would run jobs')
    def test_dx_build_nextflow_with_publishDir(self):
        pipeline_name = "cat_ls"
        # extra_args = '{"name": "testing_cat_ls"}'
        applet_dir = self.write_nextflow_applet_directory(
            pipeline_name, nf_file_name="main.nf", existing_nf_file_path="nextflow/publishDir/main.nf")
        applet_id = json.loads(run(
            "dx build --nextflow '{}' --json".format(applet_dir)))["id"]
        desc = dxpy.describe(applet_id)

        # Run with "dx run".
        dxfile = dxpy.upload_string("foo", name="foo.txt", folder="/a/b/c",
                                    project=self.project, parents=True, wait_on_close=True)
        inFile_path = "dx://{}:/a/b/c/foo.txt".format(self.project)
        inFolder_path = "dx://{}:/a/".format(self.project)
        outdir = "nxf_outdir"
        pipeline_args = "'--outdir {} --inFile {} --inFolder {}'".format(
            outdir, inFile_path, inFolder_path)

        job_id = run(
            "dx run {applet_id} -idebug=true -inextflow_pipeline_params={pipeline_args} --folder :/test-cat-ls/ -y --brief".format(
                applet_id=applet_id, pipeline_args=pipeline_args)
        ).strip()
        job_handler = dxpy.DXJob(job_id)
        job_handler.wait_on_done()
        job_desc = dxpy.describe(job_id)

        # the output files will be: ls_folder.txt, cat_file.txt
        self.assertEqual(len(job_desc["output"]["published_files"]), 2)

    @unittest.skipUnless(testutil.TEST_RUN_JOBS,
                         'skipping tests that would run jobs')
    def test_dx_run_override_profile(self):
        pipeline_name = "profile_test"

        applet_dir = self.write_nextflow_applet_directory_from_folder(pipeline_name, "nextflow/profile/")
        applet_id = json.loads(run(
            "dx build --nextflow --profile test '{}' --json".format(applet_dir)))["id"]
        job_id = run(
            "dx run {applet_id} -y -inextflow_run_opts=\"-profile second\" --brief".format(applet_id=applet_id)
        ).strip()

        job_handler = dxpy.DXJob(job_id)
        job_handler.wait_on_done()
        watched_run_output = run("dx watch {} --no-follow".format(job_id))

        self.assertTrue("second_config world!" in watched_run_output, "second_config world! test was NOT found in the job log of {job_id}".format(job_id=job_id))
        self.assertTrue("test_config world!" not in watched_run_output, "test_config world! test was found in the job log of {job_id}, but it should have been overriden".format(job_id=job_id))

    def test_collect_docker_images(self):
        pipeline_name = "profile_with_docker"

        applet_dir = self.write_nextflow_applet_directory_from_folder(pipeline_name, "nextflow/profile_with_docker/")
        image_refs = collect_docker_images(os.path.join(applet_dir, "resources"))

        self.assertTrue(len(image_refs) == 3)
        self.assertTrue(all([x.digest for x in image_refs]) in ["foo", "bar", "baz"])


    def test__collect_container_configs(self):
        pipeline_name = "profile_with_docker"

        applet_dir = self.write_nextflow_applet_directory_from_folder(pipeline_name, "nextflow/profile_with_docker/")
        container_configs = _collect_container_configs(os.path.join(applet_dir, "resources"))

        self.assertTrue(len(container_configs) == 1)
        self.assertTrue(all([x.image_refs in ["foo", "bar", "baz"] for x in container_configs]))

=======
>>>>>>> 8e766f7a
    def test_dx_build_nextflow_with_destination(self):
        pipeline_name = "hello"
        applet_dir = self.write_nextflow_applet_directory(
            pipeline_name, existing_nf_file_path=self.base_nextflow_nf)
        applet_id = json.loads(
            run("dx build --nextflow --json --destination MyApplet " + applet_dir))["id"]
        applet = dxpy.DXApplet(applet_id)
        desc = applet.describe()
        self.assertEqual(desc["name"], "MyApplet")
        self.assertEqual(desc["title"], pipeline_name)
        self.assertEqual(desc["summary"], pipeline_name)


class TestRunNextflowApplet(DXTestCaseBuildNextflowApps):

    # @unittest.skipUnless(testutil.TEST_RUN_JOBS,
    #                      'skipping tests that would run jobs')
    @unittest.skip("skipping flaky test; to be fixed separately")
    def test_dx_run_retry_fail(self):
        pipeline_name = "retryMaxRetries"
        nextflow_file = "nextflow/RetryMaxRetries/main.nf"
        applet_dir = self.write_nextflow_applet_directory(
            pipeline_name, existing_nf_file_path=nextflow_file)
        applet_id = json.loads(
            run("dx build --nextflow --json " + applet_dir))["id"]
        applet = dxpy.DXApplet(applet_id)

        job = applet.run({})
        self.assertRaises(dxpy.exceptions.DXJobFailureError, job.wait_on_done)
        desc = job.describe()
        self.assertEqual(desc.get("properties", {}).get("nextflow_errorStrategy"), "retry-exceedsMaxValue")

        errored_subjob = dxpy.DXJob(desc.get("properties", {})["nextflow_errored_subjob"])
        self.assertRaises(dxpy.exceptions.DXJobFailureError, errored_subjob.wait_on_done)
        subjob_desc = errored_subjob.describe()
        self.assertEqual(subjob_desc.get("properties").get("nextflow_errorStrategy"), "retry-exceedsMaxValue")
        self.assertEqual(subjob_desc.get("properties").get("nextflow_errored_subjob"), "self")

    @unittest.skipUnless(testutil.TEST_RUN_JOBS,
                         'skipping tests that would run jobs')
    def test_dx_run_nextflow_with_additional_parameters(self):
        pipeline_name = "hello"
        applet_dir = self.write_nextflow_applet_directory(pipeline_name, existing_nf_file_path=self.base_nextflow_nf)
        applet_id = json.loads(run("dx build --nextflow --json " + applet_dir))["id"]
        applet = dxpy.DXApplet(applet_id)

        job = applet.run({
                         "nextflow_pipeline_params": "--input 'Printed test message'",
                         "nextflow_top_level_opts": "-quiet"
        })

        watched_run_output = run("dx watch {}".format(job.get_id()))
        self.assertIn("hello STDOUT Printed test message world!", watched_run_output)
        # Running with the -quiet option reduces the amount of log and the lines such as:
        # STDOUT Launching `/home/dnanexus/hello/main.nf` [run-c8804f26-2eac-48d2-9a1a-a707ad1189eb] DSL2 - revision: 72a5d52d07
        # are not printed
        self.assertNotIn("Launching", watched_run_output)

    @unittest.skipUnless(testutil.TEST_RUN_JOBS,
                         'skipping tests that would run jobs')
    def test_dx_run_nextflow_by_cloning(self):
        pipeline_name = "hello"
        applet_dir = self.write_nextflow_applet_directory(
            pipeline_name, existing_nf_file_path=self.base_nextflow_nf)
        applet_id = json.loads(
            run("dx build --nextflow --json " + applet_dir))["id"]
        applet = dxpy.DXApplet(applet_id)

        orig_job = applet.run({
            "preserve_cache": True,
            "debug" : True
        })

        orig_job.wait_on_done()
        orig_job_desc = orig_job.describe()
        self.assertDictSubsetOf({"nextflow_executable": "hello",
                                "nextflow_preserve_cache": "true"}, orig_job_desc["properties"])

        orig_job.set_properties(
            {"extra_user_prop": "extra_value", "nextflow_preserve_cache": "invalid_boolean", "nextflow_nonexistent_prop": "nonexistent_nextflow_prop_value"})

        new_job_id = run("dx run --clone " +
                         orig_job.get_id() + " --brief -y ").strip()
        dxpy.DXJob(new_job_id).wait_on_done()
        new_job_desc = dxpy.api.job_describe(new_job_id)
        self.assertDictSubsetOf({"nextflow_executable": "hello", "nextflow_preserve_cache": "true",
                                "extra_user_prop": "extra_value"}, new_job_desc["properties"])
        self.assertNotIn("nextflow_nonexistent_prop", new_job_desc["properties"])

    @unittest.skipUnless(testutil.TEST_RUN_JOBS,
                         'skipping tests that would run jobs')
    def test_dx_run_nextflow_with_unsupported_runtime_opts(self):
        pipeline_name = "hello"
        applet_dir = self.write_nextflow_applet_directory(
            pipeline_name, existing_nf_file_path=self.base_nextflow_nf)
        applet_id = json.loads(
            run("dx build --nextflow --json " + applet_dir))["id"]
        applet = dxpy.DXApplet(applet_id)

        job = applet.run({
                         "nextflow_run_opts": "-w user_workdir",
                         })
        self.assertRaises(dxpy.exceptions.DXJobFailureError, job.wait_on_done)
        desc = job.describe()
        job_desc = dxpy.DXJob(job.get_id()).describe()
        self.assertEqual(job_desc["failureReason"], "AppError")
        self.assertIn("Please remove workDir specification",
                      job_desc["failureMessage"])

    @unittest.skipUnless(testutil.TEST_RUN_JOBS,
                         'skipping tests that would run jobs')
    def test_dx_run_nextflow_with_publishDir(self):
        pipeline_name = "cat_ls"
        # extra_args = '{"name": "testing_cat_ls"}'
        applet_dir = self.write_nextflow_applet_directory(
            pipeline_name, nf_file_name="main.nf", existing_nf_file_path="nextflow/publishDir/main.nf")
        applet_id = json.loads(run(
            "dx build --nextflow '{}' --json".format(applet_dir)))["id"]
        desc = dxpy.describe(applet_id)

        # Run with "dx run".
        dxfile = dxpy.upload_string("foo", name="foo.txt", folder="/a/b/c",
                                    project=self.project, parents=True, wait_on_close=True)
        inFile_path = "dx://{}:/a/b/c/foo.txt".format(self.project)
        inFolder_path = "dx://{}:/a/".format(self.project)
        outdir = "nxf_outdir"
        pipeline_args = "'--outdir {} --inFile {} --inFolder {}'".format(
            outdir, inFile_path, inFolder_path)

        job_id = run(
            "dx run {applet_id} -idebug=true -inextflow_pipeline_params={pipeline_args} --folder :/test-cat-ls/ -y --brief".format(
                applet_id=applet_id, pipeline_args=pipeline_args)
        ).strip()
        job_handler = dxpy.DXJob(job_id)
        job_handler.wait_on_done()
        job_desc = dxpy.describe(job_id)

        # the output files will be: ls_folder.txt, cat_file.txt
        self.assertEqual(len(job_desc["output"]["published_files"]), 2)

    @unittest.skipUnless(testutil.TEST_RUN_JOBS,
                         'skipping tests that would run jobs')
    def test_dx_run_override_profile(self):
        pipeline_name = "profile_test"

        applet_dir = self.write_nextflow_applet_directory_from_folder(pipeline_name, "nextflow/profile/")
        applet_id = json.loads(run(
            "dx build --nextflow --profile test '{}' --json".format(applet_dir)))["id"]
        job_id = run(
            "dx run {applet_id} -y -inextflow_run_opts=\"-profile second\" --brief".format(applet_id=applet_id)
        ).strip()

        job_handler = dxpy.DXJob(job_id)
        job_handler.wait_on_done()
        watched_run_output = run("dx watch {} --no-follow".format(job_id))

        self.assertTrue("second_config world!" in watched_run_output, "second_config world! test was NOT found in the job log of {job_id}".format(job_id=job_id))
        self.assertTrue("test_config world!" not in watched_run_output, "test_config world! test was found in the job log of {job_id}, but it should have been overriden".format(job_id=job_id))

    @unittest.skipUnless(testutil.TEST_RUN_JOBS,
                         'skipping tests that would run jobs')
    def test_dx_run_nextflow_with_soft_conf_files(self):
        pipeline_name = "print_env"
        applet_dir = self.write_nextflow_applet_directory(
            pipeline_name,  existing_nf_file_path="nextflow/print_env_nextflow_soft_confs/main.nf")
        applet_id = json.loads(run(
            "dx build --nextflow '{}' --json".format(applet_dir)))["id"]

        # Run with "dx run".
        first_config = dxpy.upload_local_file("nextflow/print_env_nextflow_soft_confs/first.config", project=self.project, wait_on_close=True).get_id()
        second_config = dxpy.upload_local_file("nextflow/print_env_nextflow_soft_confs/second.config", project=self.project, wait_on_close=True).get_id()

        job_id = run(
            "dx run {applet_id} -idebug=true -inextflow_soft_confs={first_config} -inextflow_soft_confs={second_config} --brief -y".format(
                applet_id=applet_id, first_config=first_config, second_config=second_config)
        ).strip()
        job_handler = dxpy.DXJob(job_id)
        job_handler.wait_on_done()
        watched_run_output = run("dx watch {} --no-follow".format(job_id))
        self.assertTrue("-c /home/dnanexus/in/nextflow_soft_confs/0/first.config -c /home/dnanexus/in/nextflow_soft_confs/1/second.config" in watched_run_output)
        # env var ALPHA specified in first.config and second.config
        # the value in second.config overrides the one in first.config
        self.assertTrue("The env var ALPHA is: runtime alpha 2" in watched_run_output)
        # env var BETA specified in first.config only
        self.assertTrue("The env var BETA is: runtime beta 1" in watched_run_output)

    @unittest.skipUnless(testutil.TEST_RUN_JOBS,
                         'skipping tests that would run jobs')
    def test_dx_run_nextflow_with_runtime_param_file(self):
        pipeline_name = "print_params"
        applet_dir = self.write_nextflow_applet_directory(
            pipeline_name,  existing_nf_file_path="nextflow/print_param_nextflow_params_file/main.nf")
        applet_id = json.loads(run(
            "dx build --nextflow '{}' --json".format(applet_dir)))["id"]

        # Run with "dx run".
        params_file = dxpy.upload_local_file("nextflow/print_param_nextflow_params_file/params_file.yml", project=self.project, wait_on_close=True).get_id()

        job_id = run(
            "dx run {applet_id} -idebug=true -inextflow_params_file={params_file} -inextflow_pipeline_params=\"--BETA 'CLI beta'\" --brief -y".format(
                applet_id=applet_id, params_file=params_file)
        ).strip()
        job_handler = dxpy.DXJob(job_id)
        job_handler.wait_on_done()
        watched_run_output = run("dx watch {} --no-follow".format(job_id))

        self.assertTrue("-params-file /home/dnanexus/in/nextflow_params_file/params_file.yml" in watched_run_output)
        # precedence of the input parameter values: nextflow_params_file < nextflow_pipeline_params < other applet runtime inputs parsed from nextflow schema
        self.assertTrue("The parameter ALPHA is: param file alpha" in watched_run_output)
        self.assertTrue("The parameter BETA is: CLI beta" in watched_run_output)

if __name__ == '__main__':
    if 'DXTEST_FULL' not in os.environ:
        sys.stderr.write(
            'WARNING: env var DXTEST_FULL is not set; tests that create apps or run jobs will not be run\n')
    unittest.main()
<|MERGE_RESOLUTION|>--- conflicted
+++ resolved
@@ -35,12 +35,7 @@
 from dxpy.utils.resolver import ResolutionError
 import dxpy
 from dxpy.nextflow.nextflow_builder import prepare_custom_inputs
-<<<<<<< HEAD
-from dxpy.nextflow.docker_caching import collect_docker_images, _collect_container_configs
-
-=======
 from dxpy.nextflow.nextflow_utils import find_readme
->>>>>>> 8e766f7a
 if USING_PYTHON2:
     spawn_extra_args = {}
 else:
@@ -307,78 +302,6 @@
         details = applet.get_details()
         self.assertEqual(details["repository"], hello_repo_url)
 
-<<<<<<< HEAD
-    @unittest.skipUnless(testutil.TEST_RUN_JOBS,
-                         'skipping tests that would run jobs')
-    def test_dx_build_nextflow_with_publishDir(self):
-        pipeline_name = "cat_ls"
-        # extra_args = '{"name": "testing_cat_ls"}'
-        applet_dir = self.write_nextflow_applet_directory(
-            pipeline_name, nf_file_name="main.nf", existing_nf_file_path="nextflow/publishDir/main.nf")
-        applet_id = json.loads(run(
-            "dx build --nextflow '{}' --json".format(applet_dir)))["id"]
-        desc = dxpy.describe(applet_id)
-
-        # Run with "dx run".
-        dxfile = dxpy.upload_string("foo", name="foo.txt", folder="/a/b/c",
-                                    project=self.project, parents=True, wait_on_close=True)
-        inFile_path = "dx://{}:/a/b/c/foo.txt".format(self.project)
-        inFolder_path = "dx://{}:/a/".format(self.project)
-        outdir = "nxf_outdir"
-        pipeline_args = "'--outdir {} --inFile {} --inFolder {}'".format(
-            outdir, inFile_path, inFolder_path)
-
-        job_id = run(
-            "dx run {applet_id} -idebug=true -inextflow_pipeline_params={pipeline_args} --folder :/test-cat-ls/ -y --brief".format(
-                applet_id=applet_id, pipeline_args=pipeline_args)
-        ).strip()
-        job_handler = dxpy.DXJob(job_id)
-        job_handler.wait_on_done()
-        job_desc = dxpy.describe(job_id)
-
-        # the output files will be: ls_folder.txt, cat_file.txt
-        self.assertEqual(len(job_desc["output"]["published_files"]), 2)
-
-    @unittest.skipUnless(testutil.TEST_RUN_JOBS,
-                         'skipping tests that would run jobs')
-    def test_dx_run_override_profile(self):
-        pipeline_name = "profile_test"
-
-        applet_dir = self.write_nextflow_applet_directory_from_folder(pipeline_name, "nextflow/profile/")
-        applet_id = json.loads(run(
-            "dx build --nextflow --profile test '{}' --json".format(applet_dir)))["id"]
-        job_id = run(
-            "dx run {applet_id} -y -inextflow_run_opts=\"-profile second\" --brief".format(applet_id=applet_id)
-        ).strip()
-
-        job_handler = dxpy.DXJob(job_id)
-        job_handler.wait_on_done()
-        watched_run_output = run("dx watch {} --no-follow".format(job_id))
-
-        self.assertTrue("second_config world!" in watched_run_output, "second_config world! test was NOT found in the job log of {job_id}".format(job_id=job_id))
-        self.assertTrue("test_config world!" not in watched_run_output, "test_config world! test was found in the job log of {job_id}, but it should have been overriden".format(job_id=job_id))
-
-    def test_collect_docker_images(self):
-        pipeline_name = "profile_with_docker"
-
-        applet_dir = self.write_nextflow_applet_directory_from_folder(pipeline_name, "nextflow/profile_with_docker/")
-        image_refs = collect_docker_images(os.path.join(applet_dir, "resources"))
-
-        self.assertTrue(len(image_refs) == 3)
-        self.assertTrue(all([x.digest for x in image_refs]) in ["foo", "bar", "baz"])
-
-
-    def test__collect_container_configs(self):
-        pipeline_name = "profile_with_docker"
-
-        applet_dir = self.write_nextflow_applet_directory_from_folder(pipeline_name, "nextflow/profile_with_docker/")
-        container_configs = _collect_container_configs(os.path.join(applet_dir, "resources"))
-
-        self.assertTrue(len(container_configs) == 1)
-        self.assertTrue(all([x.image_refs in ["foo", "bar", "baz"] for x in container_configs]))
-
-=======
->>>>>>> 8e766f7a
     def test_dx_build_nextflow_with_destination(self):
         pipeline_name = "hello"
         applet_dir = self.write_nextflow_applet_directory(
