#!/usr/bin/env python
# -*- coding: utf-8 -*-
#
# Copyright (C) 2013-2016 DNAnexus, Inc.
#
# This file is part of dx-toolkit (DNAnexus platform client libraries).
#
#   Licensed under the Apache License, Version 2.0 (the "License"); you may not
#   use this file except in compliance with the License. You may obtain a copy
#   of the License at
#
#       http://www.apache.org/licenses/LICENSE-2.0
#
#   Unless required by applicable law or agreed to in writing, software
#   distributed under the License is distributed on an "AS IS" BASIS, WITHOUT
#   WARRANTIES OR CONDITIONS OF ANY KIND, either express or implied. See the
#   License for the specific language governing permissions and limitations
#   under the License.
from __future__ import print_function, unicode_literals, division, absolute_import
from parameterized import parameterized

import os, sys, unittest, json
from dxpy.nextflow.nextflow_templates import get_nextflow_src, get_nextflow_dxapp
from dxpy.nextflow.nextflow_builder import prepare_inputs

import uuid
from dxpy_testutil import (DXTestCase, DXTestCaseBuildNextflowApps, run)
import dxpy_testutil as testutil
from dxpy.compat import USING_PYTHON2, str, sys_encoding, open
from dxpy.utils.resolver import ResolutionError, _check_resolution_needed as check_resolution
import dxpy

if USING_PYTHON2:
    spawn_extra_args = {}
else:
    # Python 3 requires specifying the encoding
    spawn_extra_args = {"encoding" : "utf-8" }


default_input_len = 4
input1 = {
    "class": "file",
    "name": "first_input",
    "optional": True,
    "help": "(Optional) First input",
    "label": "Test"
}
input2 = {
    "class": "string",
    "name": "second_input",
    "help": "second input",
    "label": "Test2"
}

class TestNextflowTemplates(DXTestCase):

    def are_inputs_in_spec(self, inputSpec, inputs):
        found=[False] * len(inputs)
        input_names = [i["name"] for i in inputs]
        input_pairs = dict(zip(input_names, found))
        for i in inputSpec:
            if i.get("name") in input_names:
                if input_pairs.get(i.get("name")):
                    raise Exception("Input was found twice!")
                input_pairs[i.get("name")] = True
        return all(value is True for value in input_pairs.values())

    def test_dxapp(self):
        dxapp = get_nextflow_dxapp()
        self.assertEqual(dxapp.get("name"), "Nextflow pipeline")
        self.assertEqual(dxapp.get("details", {}).get("repository"), "local")

    @parameterized.expand([
        [input1],
        [input2],
        [input1, input2]
    ])
    def test_dxapp_custom_input(self, *inputs):
        inputs = list(inputs)
        dxapp = get_nextflow_dxapp(custom_inputs=inputs)
        self.assertTrue(self.are_inputs_in_spec(dxapp.get("inputSpec"), inputs))
        self.assertEqual(len(dxapp.get("inputSpec")), default_input_len + len(inputs))

    def test_src_basic(self):
        src = get_nextflow_src()
        self.assertTrue("#!/usr/bin/env bash" in src)
        self.assertTrue("nextflow" in src)

    def test_src_profile(self):
        src = get_nextflow_src(profile="test_profile")
        self.assertTrue("-profile test_profile" in src)

    def test_src_inputs(self):
        src = get_nextflow_src(inputs=[input1, input2])
        self.assertTrue("--{}=\"${{{}}}\"".format(input2.get("name"), input2.get("name")) in src)
        self.assertTrue("--{}=\"dx://$".format(input1.get("name"), input1.get("name")) in src)

    def test_prepare_inputs(self):
        inputs = prepare_inputs("./nextflow/schema2.json")
        names = [i["name"] for i in inputs]
        self.assertTrue("input" in names and "outdir" in names and "save_merged_fastq" in names)
        self.assertEqual(len(names), 3)

    def test_prepare_inputs_single(self):
        inputs = prepare_inputs("./nextflow/schema3.json")
        self.assertEqual(len(inputs), 1)
        i = inputs[0]
        self.assertEqual(i["name"], "outdir")
        self.assertEqual(i["title"], "outdir")
        self.assertEqual(i["help"], "out_directory help text")
        self.assertEqual(i["hidden"], False)
        self.assertEqual(i["class"], "string")

    def test_prepare_inputs_large_file(self):
        inputs = prepare_inputs("./nextflow/schema1.json")
        self.assertEqual(len(inputs), 93)

class TestDXBuildNextflowApplet(DXTestCaseBuildNextflowApps):

    def test_dx_build_nextflow_default_metadata(self):
        pipeline_name = "hello"
        applet_dir = self.write_nextflow_applet_directory(pipeline_name, existing_nf_file_path=self.base_nextflow_nf)
        applet_id = json.loads(run("dx build --nextflow --json " + applet_dir))["id"]
        applet = dxpy.DXApplet(applet_id)
        desc = applet.describe()
        self.assertEqual(desc["name"], pipeline_name)
        self.assertEqual(desc["title"], pipeline_name)
        self.assertEqual(desc["summary"], pipeline_name)

        details = applet.get_details()
        self.assertEqual(details["repository"], "local")

    def test_dx_build_nextflow_with_abs_and_relative_path(self):
        pipeline_name = "hello_abs"
        applet_dir = self.write_nextflow_applet_directory(pipeline_name, existing_nf_file_path=self.base_nextflow_nf)
        applet_id = json.loads(run("dx build --nextflow --json " + applet_dir))["id"]
        app = dxpy.describe(applet_id)
        self.assertEqual(app["name"], pipeline_name)

<<<<<<< HEAD
=======
        pipeline_name = "hello_abs_with_trailing_slash"
        applet_dir = self.write_nextflow_applet_directory(pipeline_name, existing_nf_file_path=self.base_nextflow_nf)
        applet_id = json.loads(run("dx build --nextflow --json " + applet_dir + "/"))["id"]
        app = dxpy.describe(applet_id)
        self.assertEqual(app["name"], pipeline_name)

>>>>>>> 35e3183c
        pipeline_name = "hello_rel"
        applet_dir = self.write_nextflow_applet_directory(pipeline_name, existing_nf_file_path=self.base_nextflow_nf)
        applet_id = json.loads(run("cd {} && dx build --nextflow . --json".format(applet_dir)))["id"]
        app = dxpy.describe(applet_id)
        self.assertEqual(app["name"], pipeline_name)

    def test_dx_build_nextflow_with_space_in_name(self):
        pipeline_name = "hello pipeline"
        applet_dir = self.write_nextflow_applet_directory(pipeline_name, existing_nf_file_path=self.base_nextflow_nf)
        applet_id = json.loads(run("dx build --nextflow '{}' --json".format(applet_dir)))["id"]
        app = dxpy.describe(applet_id)
        self.assertEqual(app["name"], pipeline_name)

    def test_dx_build_nextflow_with_extra_args(self):
        pipeline_name = "hello"
        extra_args = '{"name": "testing_name_hello"}'
        applet_dir = self.write_nextflow_applet_directory(pipeline_name, existing_nf_file_path=self.base_nextflow_nf)
        applet_id = json.loads(run("dx build --nextflow '{}' --json --extra-args '{}'".format(applet_dir, extra_args)))["id"]
        app = dxpy.describe(applet_id)
        self.assertEqual(app["name"], json.loads(extra_args)["name"])
        self.assertEqual(app["title"], pipeline_name)
        self.assertEqual(app["summary"], pipeline_name)

        extra_args = '{"name": "new_name", "title": "new title"}'
        applet_id = json.loads(run("dx build --nextflow '{}' --json --extra-args '{}'".format(applet_dir, extra_args)))["id"]
        app = dxpy.describe(applet_id)
        self.assertEqual(app["name"], json.loads(extra_args)["name"])
        self.assertEqual(app["title"], json.loads(extra_args)["title"])
        self.assertEqual(app["summary"], pipeline_name)

<<<<<<< HEAD

class TestRunNextflowApplet(DXTestCaseBuildNextflowApps):
   
    def test_dx_run_nextflow_with_additional_parameters(self):
        pipeline_name = "hello"
        applet_dir = self.write_nextflow_applet_directory(pipeline_name, existing_nf_file_path=self.base_nextflow_nf)
        applet_id = json.loads(run("dx build --nextflow --json " + applet_dir))["id"]
        applet = dxpy.DXApplet(applet_id)

        # nextflow_top_level_opts
        job_id = run("dx run {applet_id} -iint0=16 -istring0=input_string -irecord0={record_id} --brief".format(
            applet_id=applet_id, record_id=record.get_id())).strip()
        job_desc = dxpy.describe(job_id)
        self.assertEqual(job_desc["input"], exp)

        # nextflow_run_opts

        # nextflow_pipeline_params

        # used all at once ()
        



=======
    @unittest.skipUnless(testutil.TEST_RUN_JOBS,
                         'skipping tests that would run jobs')
    def test_dx_build_nextflow_from_repository_default_metadata(self):
        pipeline_name = "hello"
        hello_repo_url = "https://github.com/nextflow-io/hello"
        applet_id = run("dx build --nextflow --repository '{}' --brief".format(hello_repo_url)).strip()
        applet = dxpy.DXApplet(applet_id)
        desc = applet.describe()
        self.assertEqual(desc["name"], pipeline_name)
        self.assertEqual(desc["title"], pipeline_name)
        self.assertEqual(desc["summary"], pipeline_name)

        details = applet.get_details()
        self.assertEqual(details["repository"], hello_repo_url)
>>>>>>> 35e3183c

if __name__ == '__main__':
    if 'DXTEST_FULL' not in os.environ:
        sys.stderr.write('WARNING: env var DXTEST_FULL is not set; tests that create apps or run jobs will not be run\n')
    unittest.main()<|MERGE_RESOLUTION|>--- conflicted
+++ resolved
@@ -137,15 +137,12 @@
         app = dxpy.describe(applet_id)
         self.assertEqual(app["name"], pipeline_name)
 
-<<<<<<< HEAD
-=======
         pipeline_name = "hello_abs_with_trailing_slash"
         applet_dir = self.write_nextflow_applet_directory(pipeline_name, existing_nf_file_path=self.base_nextflow_nf)
         applet_id = json.loads(run("dx build --nextflow --json " + applet_dir + "/"))["id"]
         app = dxpy.describe(applet_id)
         self.assertEqual(app["name"], pipeline_name)
 
->>>>>>> 35e3183c
         pipeline_name = "hello_rel"
         applet_dir = self.write_nextflow_applet_directory(pipeline_name, existing_nf_file_path=self.base_nextflow_nf)
         applet_id = json.loads(run("cd {} && dx build --nextflow . --json".format(applet_dir)))["id"]
@@ -176,10 +173,8 @@
         self.assertEqual(app["title"], json.loads(extra_args)["title"])
         self.assertEqual(app["summary"], pipeline_name)
 
-<<<<<<< HEAD
-
 class TestRunNextflowApplet(DXTestCaseBuildNextflowApps):
-   
+
     def test_dx_run_nextflow_with_additional_parameters(self):
         pipeline_name = "hello"
         applet_dir = self.write_nextflow_applet_directory(pipeline_name, existing_nf_file_path=self.base_nextflow_nf)
@@ -197,11 +192,8 @@
         # nextflow_pipeline_params
 
         # used all at once ()
-        
-
-
-
-=======
+
+
     @unittest.skipUnless(testutil.TEST_RUN_JOBS,
                          'skipping tests that would run jobs')
     def test_dx_build_nextflow_from_repository_default_metadata(self):
@@ -216,9 +208,8 @@
 
         details = applet.get_details()
         self.assertEqual(details["repository"], hello_repo_url)
->>>>>>> 35e3183c
 
 if __name__ == '__main__':
     if 'DXTEST_FULL' not in os.environ:
         sys.stderr.write('WARNING: env var DXTEST_FULL is not set; tests that create apps or run jobs will not be run\n')
-    unittest.main()+    unittest.main()
