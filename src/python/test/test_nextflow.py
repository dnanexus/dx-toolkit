#!/usr/bin/env python
# -*- coding: utf-8 -*-
#
# Copyright (C) 2013-2016 DNAnexus, Inc.
#
# This file is part of dx-toolkit (DNAnexus platform client libraries).
#
#   Licensed under the Apache License, Version 2.0 (the "License"); you may not
#   use this file except in compliance with the License. You may obtain a copy
#   of the License at
#
#       http://www.apache.org/licenses/LICENSE-2.0
#
#   Unless required by applicable law or agreed to in writing, software
#   distributed under the License is distributed on an "AS IS" BASIS, WITHOUT
#   WARRANTIES OR CONDITIONS OF ANY KIND, either express or implied. See the
#   License for the specific language governing permissions and limitations
#   under the License.
from __future__ import print_function, unicode_literals, division, absolute_import
from parameterized import parameterized

import os
import sys
import unittest
import json
from dxpy.nextflow.nextflow_templates import get_nextflow_src, get_nextflow_dxapp
from dxpy.nextflow.nextflow_builder import prepare_inputs

import uuid
from dxpy_testutil import (DXTestCase, DXTestCaseBuildNextflowApps, run)
import dxpy_testutil as testutil
from dxpy.compat import USING_PYTHON2, str, sys_encoding, open
from dxpy.utils.resolver import ResolutionError, _check_resolution_needed as check_resolution
import dxpy

if USING_PYTHON2:
    spawn_extra_args = {}
else:
    # Python 3 requires specifying the encoding
    spawn_extra_args = {"encoding": "utf-8"}


default_input_len = 4
input1 = {
    "class": "file",
    "name": "first_input",
    "optional": True,
    "help": "(Optional) First input",
    "label": "Test"
}
input2 = {
    "class": "string",
    "name": "second_input",
    "help": "second input",
    "label": "Test2"
}


class TestNextflowTemplates(DXTestCase):

    def are_inputs_in_spec(self, inputSpec, inputs):
        found = [False] * len(inputs)
        input_names = [i["name"] for i in inputs]
        input_pairs = dict(zip(input_names, found))
        for i in inputSpec:
            if i.get("name") in input_names:
                if input_pairs.get(i.get("name")):
                    raise Exception("Input was found twice!")
                input_pairs[i.get("name")] = True
        return all(value is True for value in input_pairs.values())

    def test_dxapp(self):
        dxapp = get_nextflow_dxapp()
        self.assertEqual(dxapp.get("name"), "Nextflow pipeline")
        self.assertEqual(dxapp.get("details", {}).get("repository"), "local")

    @parameterized.expand([
        [input1],
        [input2],
        [input1, input2]
    ])
    def test_dxapp_custom_input(self, *inputs):
        inputs = list(inputs)
        dxapp = get_nextflow_dxapp(custom_inputs=inputs)
        self.assertTrue(self.are_inputs_in_spec(
            dxapp.get("inputSpec"), inputs))
        self.assertEqual(len(dxapp.get("inputSpec")),
                         default_input_len + len(inputs))

    def test_src_basic(self):
        src = get_nextflow_src()
        self.assertTrue("#!/usr/bin/env bash" in src)
        self.assertTrue("nextflow" in src)

    def test_src_profile(self):
        src = get_nextflow_src(profile="test_profile")
        self.assertTrue("-profile test_profile" in src)

    def test_src_inputs(self):
        src = get_nextflow_src(inputs=[input1, input2])
        self.assertTrue(
            "--{}=\"${{{}}}\"".format(input2.get("name"), input2.get("name")) in src)
        self.assertTrue(
            "--{}=\"dx://$".format(input1.get("name"), input1.get("name")) in src)

    def test_prepare_inputs(self):
        inputs = prepare_inputs("./nextflow/schema2.json")
        names = [i["name"] for i in inputs]
        self.assertTrue(
            "input" in names and "outdir" in names and "save_merged_fastq" in names)
        self.assertEqual(len(names), 3)

    def test_prepare_inputs_single(self):
        inputs = prepare_inputs("./nextflow/schema3.json")
        self.assertEqual(len(inputs), 1)
        i = inputs[0]
        self.assertEqual(i["name"], "outdir")
        self.assertEqual(i["title"], "outdir")
        self.assertEqual(i["help"], "out_directory help text")
        self.assertEqual(i["hidden"], False)
        self.assertEqual(i["class"], "string")

    def test_prepare_inputs_large_file(self):
        inputs = prepare_inputs("./nextflow/schema1.json")
        self.assertEqual(len(inputs), 93)


class TestDXBuildNextflowApplet(DXTestCaseBuildNextflowApps):

    def test_dx_build_nextflow_default_metadata(self):
        pipeline_name = "hello"
        applet_dir = self.write_nextflow_applet_directory(
            pipeline_name, existing_nf_file_path=self.base_nextflow_nf)
        applet_id = json.loads(
            run("dx build --nextflow --json " + applet_dir))["id"]
        applet = dxpy.DXApplet(applet_id)
        desc = applet.describe()
        self.assertEqual(desc["name"], pipeline_name)
        self.assertEqual(desc["title"], pipeline_name)
        self.assertEqual(desc["summary"], pipeline_name)

        details = applet.get_details()
        self.assertEqual(details["repository"], "local")

    def test_dx_build_nextflow_with_abs_and_relative_path(self):
        pipeline_name = "hello_abs"
        applet_dir = self.write_nextflow_applet_directory(
            pipeline_name, existing_nf_file_path=self.base_nextflow_nf)
        applet_id = json.loads(
            run("dx build --nextflow --json " + applet_dir))["id"]
        app = dxpy.describe(applet_id)
        self.assertEqual(app["name"], pipeline_name)

        pipeline_name = "hello_abs_with_trailing_slash"
        applet_dir = self.write_nextflow_applet_directory(
            pipeline_name, existing_nf_file_path=self.base_nextflow_nf)
        applet_id = json.loads(
            run("dx build --nextflow --json " + applet_dir + "/"))["id"]
        app = dxpy.describe(applet_id)
        self.assertEqual(app["name"], pipeline_name)

        pipeline_name = "hello_rel"
        applet_dir = self.write_nextflow_applet_directory(
            pipeline_name, existing_nf_file_path=self.base_nextflow_nf)
        applet_id = json.loads(
            run("cd {} && dx build --nextflow . --json".format(applet_dir)))["id"]
        app = dxpy.describe(applet_id)
        self.assertEqual(app["name"], pipeline_name)

    def test_dx_build_nextflow_with_space_in_name(self):
        pipeline_name = "hello pipeline"
        applet_dir = self.write_nextflow_applet_directory(
            pipeline_name, existing_nf_file_path=self.base_nextflow_nf)
        applet_id = json.loads(
            run("dx build --nextflow '{}' --json".format(applet_dir)))["id"]
        app = dxpy.describe(applet_id)
        self.assertEqual(app["name"], pipeline_name)

    def test_dx_build_nextflow_with_extra_args(self):
        pipeline_name = "hello"
        extra_args = '{"name": "testing_name_hello"}'
        applet_dir = self.write_nextflow_applet_directory(
            pipeline_name, existing_nf_file_path=self.base_nextflow_nf)
        applet_id = json.loads(run(
            "dx build --nextflow '{}' --json --extra-args '{}'".format(applet_dir, extra_args)))["id"]
        app = dxpy.describe(applet_id)
        self.assertEqual(app["name"], json.loads(extra_args)["name"])
        self.assertEqual(app["title"], pipeline_name)
        self.assertEqual(app["summary"], pipeline_name)

        extra_args = '{"name": "new_name", "title": "new title"}'
        applet_id = json.loads(run(
            "dx build --nextflow '{}' --json --extra-args '{}'".format(applet_dir, extra_args)))["id"]
        app = dxpy.describe(applet_id)
        self.assertEqual(app["name"], json.loads(extra_args)["name"])
        self.assertEqual(app["title"], json.loads(extra_args)["title"])
        self.assertEqual(app["summary"], pipeline_name)

    @unittest.skipUnless(testutil.TEST_RUN_JOBS,
                         'skipping tests that would run jobs')
    def test_dx_build_nextflow_from_repository_default_metadata(self):
        pipeline_name = "hello"
        hello_repo_url = "https://github.com/nextflow-io/hello"
        applet_id = run(
            "dx build --nextflow --repository '{}' --brief".format(hello_repo_url)).strip()
        applet = dxpy.DXApplet(applet_id)
        desc = applet.describe()
        self.assertEqual(desc["name"], pipeline_name)
        self.assertEqual(desc["title"], pipeline_name)
        self.assertEqual(desc["summary"], pipeline_name)

        details = applet.get_details()
        self.assertEqual(details["repository"], hello_repo_url)

    @unittest.skipUnless(testutil.TEST_RUN_JOBS,
                         'skipping tests that would run jobs')
<<<<<<< HEAD
    def test_dx_build_nextflow_with_publishDir(self):
        pipeline_name = "cat_ls"
        extra_args = '{"name": "testing_cat_ls"}'
        applet_dir = self.write_nextflow_applet_directory(
            pipeline_name, existing_nf_file_path="nextflow/publishDir/cat_ls.nf")
        applet_id = json.loads(run(
            "dx build --nextflow '{}' --json --extra-args '{}'".format(applet_dir, extra_args)))["id"]
        desc = dxpy.describe(applet_id)

        # Run with "dx run".
        dxfile = dxpy.upload_string("foo", name="foo.txt", folder="/a/b/c",
                                    project=self.project, parents=True, wait_on_close=True)
        inFile_path = "dx://{}:/a/b/c/foo.txt".format(self.project)
        inFolder_path = "dx://{}:/a/".format(self.project)
        outdir = "nxf_outdir"
        pipeline_args = "'--outdir {} --inFile {} --inFolder {}'".format(
            outdir, inFile_path, inFolder_path)

        job_id = run(
            "dx run {applet_id} -idebug=true -inf_run_args_and_pipeline_params={pipeline_args} --folder :/test-cat-ls/ -y --brief".format(
                applet_id=applet_id, pipeline_args=pipeline_args)
        ).strip()
        job_handler = dxpy.DXJob(job_id)
        job_handler.wait_on_done()
        job_desc = dxpy.describe(job_id)

        print(job_desc["output"])
        self.assertEqual(len(job_desc["output"]["nextflow_log"]), 1)
        self.assertEqual(len(job_desc["output"]["output_files"]), 2)


if __name__ == '__main__':
    if 'DXTEST_FULL' not in os.environ:
        sys.stderr.write(
            'WARNING: env var DXTEST_FULL is not set; tests that create apps or run jobs will not be run\n')
    unittest.main()
=======
    @unittest.skip("The name is still set to hello here - to be fixed")
    def test_dx_build_nextflow_from_repository_with_extra_args(self):
        pipeline_name = "hello"
        hello_repo_url = "https://github.com/nextflow-io/hello"
        extra_args = '{"name": "new_name", "title": "new title"}'
        applet_id = run("dx build --nextflow --repository '{}' --extra-args '{}' --brief".format(hello_repo_url, extra_args)).strip()
        applet = dxpy.DXApplet(applet_id)
        desc = applet.describe()
        self.assertEqual(desc["name"], "new name")
        self.assertEqual(desc["title"], "new title")
        self.assertEqual(desc["summary"], pipeline_name)

class TestRunNextflowApplet(DXTestCaseBuildNextflowApps):

    @unittest.skipUnless(testutil.TEST_RUN_JOBS,
                         'skipping tests that would run jobs')
    def test_dx_run_nextflow_with_additional_parameters(self):
        pipeline_name = "hello"
        applet_dir = self.write_nextflow_applet_directory(pipeline_name, existing_nf_file_path=self.base_nextflow_nf)
        applet_id = json.loads(run("dx build --nextflow --json " + applet_dir))["id"]
        applet = dxpy.DXApplet(applet_id)

        job = applet.run({
                         "nextflow_pipeline_params": "--input 'Printed_test_message'",
                         "nextflow_top_level_opts": "-quiet"
        })

        watched_run_output = run("dx watch {}".format(job.get_id()))
        self.assertIn("Printed_test_message", watched_run_output)
        # Running with the -quiet option reduces the amount of log and the lines such as:
        # STDOUT Launching `/home/dnanexus/hello/main.nf` [run-c8804f26-2eac-48d2-9a1a-a707ad1189eb] DSL2 - revision: 72a5d52d07
        # are not printed
        self.assertNotIn("Launching", watched_run_output)

if __name__ == '__main__':
    if 'DXTEST_FULL' not in os.environ:
        sys.stderr.write('WARNING: env var DXTEST_FULL is not set; tests that create apps or run jobs will not be run\n')
    unittest.main()
>>>>>>> 97f16850
<|MERGE_RESOLUTION|>--- conflicted
+++ resolved
@@ -214,7 +214,20 @@
 
     @unittest.skipUnless(testutil.TEST_RUN_JOBS,
                          'skipping tests that would run jobs')
-<<<<<<< HEAD
+    @unittest.skip("The name is still set to hello here - to be fixed")
+    def test_dx_build_nextflow_from_repository_with_extra_args(self):
+        pipeline_name = "hello"
+        hello_repo_url = "https://github.com/nextflow-io/hello"
+        extra_args = '{"name": "new_name", "title": "new title"}'
+        applet_id = run("dx build --nextflow --repository '{}' --extra-args '{}' --brief".format(hello_repo_url, extra_args)).strip()
+        applet = dxpy.DXApplet(applet_id)
+        desc = applet.describe()
+        self.assertEqual(desc["name"], "new name")
+        self.assertEqual(desc["title"], "new title")
+        self.assertEqual(desc["summary"], pipeline_name)
+
+   @unittest.skipUnless(testutil.TEST_RUN_JOBS,
+                         'skipping tests that would run jobs')
     def test_dx_build_nextflow_with_publishDir(self):
         pipeline_name = "cat_ls"
         extra_args = '{"name": "testing_cat_ls"}'
@@ -246,24 +259,6 @@
         self.assertEqual(len(job_desc["output"]["output_files"]), 2)
 
 
-if __name__ == '__main__':
-    if 'DXTEST_FULL' not in os.environ:
-        sys.stderr.write(
-            'WARNING: env var DXTEST_FULL is not set; tests that create apps or run jobs will not be run\n')
-    unittest.main()
-=======
-    @unittest.skip("The name is still set to hello here - to be fixed")
-    def test_dx_build_nextflow_from_repository_with_extra_args(self):
-        pipeline_name = "hello"
-        hello_repo_url = "https://github.com/nextflow-io/hello"
-        extra_args = '{"name": "new_name", "title": "new title"}'
-        applet_id = run("dx build --nextflow --repository '{}' --extra-args '{}' --brief".format(hello_repo_url, extra_args)).strip()
-        applet = dxpy.DXApplet(applet_id)
-        desc = applet.describe()
-        self.assertEqual(desc["name"], "new name")
-        self.assertEqual(desc["title"], "new title")
-        self.assertEqual(desc["summary"], pipeline_name)
-
 class TestRunNextflowApplet(DXTestCaseBuildNextflowApps):
 
     @unittest.skipUnless(testutil.TEST_RUN_JOBS,
@@ -288,6 +283,6 @@
 
 if __name__ == '__main__':
     if 'DXTEST_FULL' not in os.environ:
-        sys.stderr.write('WARNING: env var DXTEST_FULL is not set; tests that create apps or run jobs will not be run\n')
-    unittest.main()
->>>>>>> 97f16850
+        sys.stderr.write(
+            'WARNING: env var DXTEST_FULL is not set; tests that create apps or run jobs will not be run\n')
+    unittest.main()