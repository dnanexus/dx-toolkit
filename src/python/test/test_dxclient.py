#!/usr/bin/env python
# -*- coding: utf-8 -*-
#
# Copyright (C) 2013-2015 DNAnexus, Inc.
#
# This file is part of dx-toolkit (DNAnexus platform client libraries).
#
#   Licensed under the Apache License, Version 2.0 (the "License"); you may not
#   use this file except in compliance with the License. You may obtain a copy
#   of the License at
#
#       http://www.apache.org/licenses/LICENSE-2.0
#
#   Unless required by applicable law or agreed to in writing, software
#   distributed under the License is distributed on an "AS IS" BASIS, WITHOUT
#   WARRANTIES OR CONDITIONS OF ANY KIND, either express or implied. See the
#   License for the specific language governing permissions and limitations
#   under the License.

from __future__ import print_function, unicode_literals, division, absolute_import

import os, sys, unittest, json, tempfile, subprocess, csv, shutil, re, base64, random, time
import pipes
import hashlib
from contextlib import contextmanager
import pexpect
import requests

import dxpy
from dxpy.scripts import dx_build_app
from dxpy_testutil import (DXTestCase, check_output, temporary_project, select_project, cd, override_environment,
                           generate_unique_username_email, without_project_context, without_auth)
import dxpy_testutil as testutil
from dxpy.exceptions import DXAPIError, DXSearchError, EXPECTED_ERR_EXIT_STATUS
from dxpy.compat import str, sys_encoding, open
from dxpy.utils.resolver import ResolutionError, _check_resolution_needed as check_resolution

@contextmanager
def chdir(dirname=None):
    curdir = os.getcwd()
    try:
        if dirname is not None:
            os.chdir(dirname)
        yield
    finally:
        os.chdir(curdir)


def run(command, **kwargs):
    print("$ %s" % (command,))
    output = check_output(command, shell=True, **kwargs)
    print(output)
    return output


def create_file_in_project(fname, trg_proj_id, folder=None):
    data = "foo"
    if folder is None:
        dxfile = dxpy.upload_string(data, name=fname, project=trg_proj_id, wait_on_close=True)
    else:
        dxfile = dxpy.upload_string(data, name=fname, project=trg_proj_id, folder=folder, wait_on_close=True)
    return dxfile.get_id()


def create_project():
    project_name = "test_dx_cp_" + str(random.randint(0, 1000000)) + "_" + str(int(time.time() * 1000))
    return dxpy.api.project_new({'name': project_name})['id']


def rm_project(proj_id):
    dxpy.api.project_destroy(proj_id, {"terminateJobs": True})


def create_folder_in_project(proj_id, path):
    dxpy.api.project_new_folder(proj_id, {"folder": path})


def list_folder(proj_id, path):
    output = dxpy.api.project_list_folder(proj_id, {"folder": path})
    # Canonicalize to account for possibly different ordering
    output['folders'] = set(output['folders'])
    # (objects is a list of dicts-- which are not hashable-- so just
    # sort them to canonicalize instead of putting them in a set)
    output['objects'] = sorted(output['objects'])
    return output

def makeGenomeObject():
    # NOTE: for these tests we don't upload a full sequence file (which
    # would be huge, for hg19). Importers and exporters that need to
    # look at the full sequence file can't be run on this test
    # contigset.
    sequence_file = dxpy.upload_string("", hidden=True)

    genome_record = dxpy.new_dxrecord()
    genome_record.set_details({
        "flat_sequence_file": {"$dnanexus_link": sequence_file.get_id()},
        "contigs": {
            "offsets": [0],
            "names": ["chr1"],
            "sizes": [249250621]
        }
    })
    genome_record.add_types(["ContigSet"])
    genome_record.close()

    sequence_file.wait_on_close()

    return genome_record.get_id()


class TestDXTestUtils(DXTestCase):
    def test_temporary_project(self):
        test_dirname = '/test_folder'
        with temporary_project('test_temporary_project', select=True) as temp_project:
            self.assertEquals('test_temporary_project:/', run('dx pwd').strip())

    def test_select_project(self):
        test_dirname = '/test_folder'
        with temporary_project('test_select_project') as temp_project:
            test_projectid = temp_project.get_id()
            run('dx mkdir -p {project}:{dirname}'.format(project=test_projectid, dirname=test_dirname))
            with select_project(test_projectid):
                # This would fail if the project context hadn't been
                # successfully changed by select_project
                run('dx cd {dirname}'.format(dirname=test_dirname))

    @unittest.skipUnless(testutil.TEST_ENV, 'skipping test that would clobber your local environment')
    def test_without_project_context(self):
        self.assertIn('DX_PROJECT_CONTEXT_ID', run('dx env --bash'))
        with without_project_context():
            self.assertNotIn('DX_PROJECT_CONTEXT_ID', run('dx env --bash'))
        self.assertIn('DX_PROJECT_CONTEXT_ID', run('dx env --bash'))

    @unittest.skipUnless(testutil.TEST_ENV, 'skipping test that would clobber your local environment')
    def test_without_auth(self):
        self.assertIn('DX_SECURITY_CONTEXT', run('dx env --bash'))
        with without_auth():
            self.assertNotIn('DX_SECURITY_CONTEXT', run('dx env --bash'))
        self.assertIn('DX_SECURITY_CONTEXT', run('dx env --bash'))


# TODO: these 'dx rm' and related commands should really exit with code 3 to distinguish user and internal errors
class TestDXRemove(DXTestCase):
    def test_remove_folders(self):
        folder_name = "/test_folder"
        record_name = "test_folder"
        record_name2 = "test_folder2"

        # Throw error on non-existent folder
        with self.assertSubprocessFailure(exit_code=1):
            run("dx rm -r {f}".format(f=folder_name))

        # make folder and file of the same name, confirm that file is deleted with regular rm call
        create_folder_in_project(self.project, folder_name)
        self.assertIn(folder_name, list_folder(self.project, "/")['folders'])
        run("dx new record {f}".format(f=record_name))
        self.assertEquals(record_name,
                          dxpy.find_one_data_object(classname="record",
                                                    describe=True,
                                                    project=self.project)['describe']['name'])
        # -r flag shouldn't matter, object will take precedence over folder
        run("dx rm -r {f}".format(f=record_name))
        with self.assertRaises(DXSearchError):
            dxpy.find_one_data_object(classname="record", describe=True, project=self.project)
        # if no -r flag provided, should throw error since it's a folder
        with self.assertSubprocessFailure(exit_code=1):
            run("dx rm {f}".format(f=record_name))
        # finally remove the folder
        run("dx rm -r {f}".format(f=record_name))
        self.assertNotIn(folder_name, list_folder(self.project, "/")['folders'])

        # make a record and then try to delete that record along with a non-existent record
        run("dx new record {f}".format(f=record_name))
        self.assertEquals(record_name,
                          dxpy.find_one_data_object(classname="record",
                                                    describe=True,
                                                    project=self.project)['describe']['name'])
        with self.assertSubprocessFailure(exit_code=1):
            run("dx rm {f} {f2}".format(f=record_name, f2=record_name2))


class TestDXClient(DXTestCase):
    def test_dx_version(self):
        version = run("dx --version")
        self.assertIn("dx", version)

    def test_dx_actions(self):
        with self.assertRaises(subprocess.CalledProcessError):
            run("dx")
        run("dx help")
        folder_name = "эксперимент 1"
        cd("/")
        run("dx ls")
        run("dx mkdir '{f}'".format(f=folder_name))
        cd(folder_name)
        with tempfile.NamedTemporaryFile() as f:
            local_filename = f.name
            filename = folder_name
            run("echo xyzzt > {tf}".format(tf=local_filename))
            fileid = run("dx upload --wait {tf} -o '../{f}/{f}' --brief".format(tf=local_filename,
                                                                                f=filename))
            self.assertEqual(fileid, run("dx ls '../{f}/{f}' --brief".format(f=filename)))
            self.assertEqual("xyzzt\n", run("dx head '../{f}/{f}'".format(f=filename)))
        run("dx pwd")
        cd("..")
        run("dx pwd")
        run("dx ls")
        with self.assertRaises(subprocess.CalledProcessError):
            run("dx rm '{f}'".format(f=filename))
        cd(folder_name)

        run("dx mv '{f}' '{f}2'".format(f=filename))
        run("dx mv '{f}2' '{f}'".format(f=filename))

        run("dx rm '{f}'".format(f=filename))

        table_name = folder_name
        with tempfile.NamedTemporaryFile(suffix='.csv') as f:
            writer = csv.writer(f)
            writer.writerows([['a:uint8', 'b:string', 'c:float'], [1, "x", 1.0], [2, "y", 4.0]])
            f.flush()
            run("dx import csv -o '../{n}' '{f}' --wait".format(n=table_name, f=f.name))
            run("dx export csv '../{n}' --output {o} -f".format(n=table_name, o=f.name))

        run("dx get_details '../{n}'".format(n=table_name))

        cd("..")
        run("dx rmdir '{f}'".format(f=folder_name))

        run("dx tree")
        run("dx find data --name '{n}'".format(n=table_name))
        run("dx find data --name '{n} --property foo=bar'".format(n=table_name))
        run("dx rename '{n}' '{n}'2".format(n=table_name))
        run("dx rename '{n}'2 '{n}'".format(n=table_name))
        run("dx set_properties '{n}' '{n}={n}' '{n}2={n}3'".format(n=table_name))
        run("dx unset_properties '{n}' '{n}' '{n}2'".format(n=table_name))
        run("dx tag '{n}' '{n}'2".format(n=table_name))
        run("dx describe '{n}'".format(n=table_name))

        # Path resolution is used
        run("dx find jobs --project :")
        run("dx find executions --project :")
        run("dx find analyses --project :")
        run("dx find data --project :")

    def test_get_unicode_url(self):
        with self.assertSubprocessFailure(stderr_regexp="ResourceNotFound", exit_code=3):
            run("dx api project-эксперимент describe")

    def test_dx_env(self):
        run("dx env")
        run("dx env --bash")
        run("dx env --dx-flags")

    def test_dx_api(self):
        with tempfile.NamedTemporaryFile() as fd:
            fd.write("{}")
            fd.flush()
            run("dx api {p} describe --input {fn}".format(p=self.project, fn=fd.name))

    @unittest.skipUnless(testutil.TEST_NO_RATE_LIMITS,
                         'skipping tests that need rate limits to be disabled')
    def test_dx_invite(self):
        for query in ("Ψ", "alice.nonexistent", "alice.nonexistent {p}", "user-alice.nonexistent {p}",
                      "alice.nonexistent@example.com {p}", "alice.nonexistent : VIEW"):
            with self.assertSubprocessFailure(stderr_regexp="ResourceNotFound", exit_code=3):
                run(("dx invite "+query).format(p=self.project))
        with self.assertSubprocessFailure(stderr_regexp="invalid choice", exit_code=2):
            run(("dx invite alice.nonexistent : ПРОСМОТР").format(p=self.project))

    @unittest.skipUnless(testutil.TEST_NO_RATE_LIMITS,
                         'skipping tests that need rate limits to be disabled')
    def test_dx_uninvite(self):
        for query in ("Ψ", "alice.nonexistent", "alice.nonexistent {p}", "user-alice.nonexistent {p}",
                      "alice.nonexistent@example.com {p}"):
            with self.assertSubprocessFailure(stderr_regexp="ResourceNotFound", exit_code=3):
                run(("dx uninvite "+query).format(p=self.project))

    def test_dx_add_rm_types(self):
        run("dx new record Ψ")
        run("dx add_types Ψ abc xyz")
        with self.assertSubprocessFailure(stderr_text="be an array of valid strings for a type name",
                                          exit_code=1):
            run("dx add_types Ψ ΨΨ")
        run("dx remove_types Ψ abc xyz")
        run("dx remove_types Ψ abc xyz")
        with self.assertSubprocessFailure(stderr_regexp="Unable to resolve", exit_code=3):
            run("dx remove_types ΨΨ Ψ")

    def test_dx_set_details(self):
        record_id = run("dx new record Ψ1 --brief").strip()
        run("dx set_details Ψ1 '{\"foo\": \"bar\"}'")
        dxrecord = dxpy.DXRecord(record_id)
        details = dxrecord.get_details()
        self.assertEqual({"foo": "bar"}, details, msg="dx set_details with valid JSON string input failed.")

    def test_dx_set_details_with_file(self):
        # Create temporary JSON file with valid JSON.
        with tempfile.NamedTemporaryFile() as tmp_file, tempfile.NamedTemporaryFile() as tmp_invalid_file:
            tmp_file.write('{\"foo\": \"bar\"}')
            tmp_file.flush()

            # Test -f with valid JSON file.
            record_id = run("dx new record Ψ2 --brief").strip()
            run("dx set_details Ψ2 -f " + pipes.quote(tmp_file.name))
            dxrecord = dxpy.DXRecord(record_id)
            details = dxrecord.get_details()
            self.assertEqual({"foo": "bar"}, details, msg="dx set_details -f with valid JSON input file failed.")

            # Test --details-file with valid JSON file.
            record_id = run("dx new record Ψ3 --brief").strip()
            run("dx set_details Ψ3 --details-file " + pipes.quote(tmp_file.name))
            dxrecord = dxpy.DXRecord(record_id)
            details = dxrecord.get_details()
            self.assertEqual({"foo": "bar"}, details,
                             msg="dx set_details --details-file with valid JSON input file failed.")

            # Create temporary JSON file with invalid JSON.
            tmp_invalid_file.write('{\"foo\": \"bar\"')
            tmp_invalid_file.flush()

            # Test above with invalid JSON file.
            record_id = run("dx new record Ψ4 --brief").strip()
            with self.assertSubprocessFailure(stderr_regexp="JSON", exit_code=3):
                run("dx set_details Ψ4 -f " + pipes.quote(tmp_invalid_file.name))

            # Test command with (-f or --details-file) and CL JSON.
            with self.assertSubprocessFailure(stderr_regexp="Error: Cannot provide both -f/--details-file and details",
                                              exit_code=3):
                run("dx set_details Ψ4 '{ \"foo\":\"bar\" }' -f " + pipes.quote(tmp_file.name))

            # Test piping JSON from STDIN.
            record_id = run("dx new record Ψ5 --brief").strip()
            run("cat " + pipes.quote(tmp_file.name) + " | dx set_details Ψ5 -f -")
            dxrecord = dxpy.DXRecord(record_id)
            details = dxrecord.get_details()
            self.assertEqual({"foo": "bar"}, details, msg="dx set_details -f - with valid JSON input failed.")

    def test_dx_shell(self):
        shell = pexpect.spawn("bash")
        shell.logfile = sys.stdout
        shell.sendline("dx sh")
        shell.expect(">")
        shell.sendline("Ψ 'Ψ Ψ'")
        shell.expect("invalid choice: Ψ".encode(sys_encoding))
        shell.expect(">")
        shell.sendline("env")
        shell.expect("Current user")
        shell.sendline("help all")
        shell.expect("Commands:")
        shell.sendline("exit")
        shell.sendline("echo find projects | dx sh")
        shell.expect("project-")

    def test_dx_get_record(self):
        with chdir(tempfile.mkdtemp()):
            run("dx new record -o :foo --verbose")
            run("dx get :foo")
            self.assertTrue(os.path.exists('foo.json'))
            run("dx get --no-ext :foo")
            self.assertTrue(os.path.exists('foo'))
            run("diff -q foo foo.json")

    def test_dx_object_tagging(self):
        the_tags = ["Σ1=n", "helloo0", "ωω"]
        # tag
        record_id = run("dx new record Ψ --brief").strip()
        run("dx tag Ψ " + " ".join(the_tags))
        mytags = dxpy.describe(record_id)['tags']
        for tag in the_tags:
            self.assertIn(tag, mytags)
        # untag
        run("dx untag Ψ " + " ".join(the_tags[:2]))
        mytags = dxpy.describe(record_id)['tags']
        for tag in the_tags[:2]:
            self.assertNotIn(tag, mytags)
        self.assertIn(the_tags[2], mytags)

        # -a flag
        second_record_id = run("dx new record Ψ --brief").strip()
        self.assertNotEqual(record_id, second_record_id)
        run("dx tag -a Ψ " + " ".join(the_tags))
        mytags = dxpy.describe(record_id)['tags']
        for tag in the_tags:
            self.assertIn(tag, mytags)
        second_tags = dxpy.describe(second_record_id)['tags']
        for tag in the_tags:
            self.assertIn(tag, second_tags)

        run("dx untag -a Ψ " + " ".join(the_tags))
        mytags = dxpy.describe(record_id)['tags']
        self.assertEqual(len(mytags), 0)
        second_tags = dxpy.describe(second_record_id)['tags']
        self.assertEqual(len(second_tags), 0)

        # nonexistent name
        with self.assertSubprocessFailure(stderr_regexp='Unable to resolve', exit_code=3):
            run("dx tag nonexistent atag")
        with self.assertSubprocessFailure(stderr_regexp='Unable to resolve', exit_code=3):
            run("dx untag nonexistent atag")

    @unittest.skipUnless(testutil.TEST_ISOLATED_ENV,
                         'skipping test that requires presence of test org')
    def test_dx_create_new_project_with_bill_to(self):
        curr_bill_to = dxpy.api.user_describe(dxpy.whoami())['billTo']
        alice_id = "user-000000000000000000000000"
        org_id = "org-piratelabs"
        project_name = "test_dx_create_project"

        # Check that requesting user has createProjectsAndApps permission in org
        member_access = dxpy.api.org_get_member_access(org_id, {'user': dxpy.whoami()})
        self.assertTrue(member_access['level'] == 'ADMIN' or member_access['createProjectsAndApps'])

        # Check that billTo of requesting user is the requesting user
        dxpy.api.user_update(dxpy.whoami(), {'billTo': alice_id})
        self.assertEquals(dxpy.api.user_describe(dxpy.whoami())['billTo'], alice_id)

        # Create project billTo org
        project_id = run("dx new project {name} --bill-to {billTo} --brief".format(name=project_name,
                         billTo=org_id)).strip()
        self.assertEquals(dxpy.api.project_describe(project_id, {'fields': {'billTo': True}})['billTo'], org_id)
        dxpy.api.project_destroy(project_id)

        # Create project billTo requesting user
        project_id = run("dx new project {name} --bill-to {billTo} --brief".format(name=project_name,
                         billTo=dxpy.whoami())).strip()
        self.assertEquals(dxpy.api.project_describe(project_id, {'fields': {'billTo': True}})['billTo'], dxpy.whoami())
        dxpy.api.project_destroy(project_id)

        # Create project billTo invalid org
        with self.assertSubprocessFailure(stderr_regexp='ResourceNotFound', exit_code=3):
            run("dx new project {name} --bill-to {billTo} --brief".format(name=project_name, billTo='org-invalid'))

        # With user's billTo set to org
        dxpy.api.user_update(dxpy.whoami(), {'billTo': org_id})
        self.assertEqual(dxpy.api.user_describe(dxpy.whoami())['billTo'], org_id)

        project_id = run("dx new project {name} --bill-to {billTo} --brief".format(name=project_name,
                         billTo=dxpy.whoami())).strip()
        self.assertEquals(dxpy.api.project_describe(project_id, {'fields': {'billTo': True}})['billTo'], dxpy.whoami())
        dxpy.api.project_destroy(project_id)

        project_id = run("dx new project {name} --bill-to {billTo} --brief".format(name=project_name,
                         billTo=org_id)).strip()
        self.assertEquals(dxpy.api.project_describe(project_id, {'fields': {'billTo': True}})['billTo'], org_id)
        dxpy.api.project_destroy(project_id)

        # reset original user settings
        dxpy.api.user_update(dxpy.whoami(), {'billTo': curr_bill_to})

    def test_dx_project_tagging(self):
        the_tags = ["$my.tag", "secoиdtag", "тhird тagggg"]
        # tag
        run("dx tag : \\" + the_tags[0] + " " + the_tags[1] + " '" + the_tags[2] + "'")
        mytags = dxpy.describe(self.project)['tags']
        for tag in the_tags:
            self.assertIn(tag, mytags)
        # untag
        run("dx untag : \\" + the_tags[0] + " '" + the_tags[2] + "'")
        mytags = dxpy.describe(self.project)['tags']
        self.assertIn(the_tags[1], mytags)
        for tag in [the_tags[0], the_tags[2]]:
            self.assertNotIn(tag, mytags)

        # nonexistent name
        with self.assertSubprocessFailure(stderr_regexp='Could not find a project named', exit_code=3):
            run("dx tag nonexistent: atag")
        with self.assertSubprocessFailure(stderr_regexp='Could not find a project named', exit_code=3):
            run("dx untag nonexistent: atag")

    def test_dx_object_properties(self):
        property_names = ["Σ_1^n", "helloo0", "ωω"]
        property_values = ["n", "world z", "ω()"]
        # set_properties
        record_id = run("dx new record Ψ --brief").strip()
        run("dx set_properties Ψ " +
            " ".join(["'" + prop[0] + "'='" + prop[1] + "'" for prop in zip(property_names,
                                                                            property_values)]))
        my_properties = dxpy.api.record_describe(record_id, {"properties": True})['properties']
        for (name, value) in zip(property_names, property_values):
            self.assertIn(name, my_properties)
            self.assertEqual(value, my_properties[name])
        # unset_properties
        run("dx unset_properties Ψ '" + "' '".join(property_names[:2]) + "'")
        my_properties = dxpy.api.record_describe(record_id, {"properties": True})['properties']
        for name in property_names[:2]:
            self.assertNotIn(name, my_properties)
        self.assertIn(property_names[2], my_properties)
        self.assertEqual(property_values[2], my_properties[property_names[2]])

        # -a flag
        second_record_id = run("dx new record Ψ --brief").strip()
        self.assertNotEqual(record_id, second_record_id)
        run("dx set_properties -a Ψ " +
            " ".join(["'" + prop[0] + "'='" + prop[1] + "'" for prop in zip(property_names,
                                                                            property_values)]))
        my_properties = dxpy.api.record_describe(record_id, {"properties": True})['properties']
        for (name, value) in zip(property_names, property_values):
            self.assertIn(name, my_properties)
            self.assertEqual(value, my_properties[name])
        second_properties = dxpy.api.record_describe(second_record_id,
                                                     {"properties": True})['properties']
        for (name, value) in zip(property_names, property_values):
            self.assertIn(name, my_properties)
            self.assertEqual(value, my_properties[name])

        run("dx unset_properties -a Ψ '" + "' '".join(property_names) + "'")
        my_properties = dxpy.api.record_describe(record_id, {"properties": True})['properties']
        self.assertEqual(len(my_properties), 0)
        second_properties = dxpy.api.record_describe(second_record_id,
                                                     {"properties": True})['properties']
        self.assertEqual(len(second_properties), 0)

        # nonexistent name
        with self.assertSubprocessFailure(stderr_regexp='Unable to resolve', exit_code=3):
            run("dx set_properties nonexistent key=value")
        with self.assertSubprocessFailure(stderr_regexp='Unable to resolve', exit_code=3):
            run("dx unset_properties nonexistent key")

        # Errors parsing --property value
        with self.assertSubprocessFailure(stderr_regexp='property_key', exit_code=3):
            run("dx set_properties -a Ψ ''")
        with self.assertSubprocessFailure(stderr_regexp='property_key', exit_code=3):
            run("dx set_properties -a Ψ foo=bar=baz")
        with self.assertSubprocessFailure(stderr_regexp='property_key', exit_code=3):
            run("dx set_properties -a Ψ =foo=bar=")
        with self.assertSubprocessFailure(stderr_regexp='property_key', exit_code=3):
            run("dx set_properties -a Ψ foo")
        # Property keys must be nonempty
        with self.assertSubprocessFailure(stderr_regexp='nonempty strings', exit_code=3):
            run("dx set_properties -a Ψ =bar")
        # Empty string values should be okay
        run("dx set_properties -a Ψ bar=")

        my_properties = dxpy.api.record_describe(record_id, {"properties": True})['properties']
        self.assertEqual(my_properties["bar"], "")

    def test_dx_project_properties(self):
        property_names = ["$my.prop", "secoиdprop", "тhird prop"]
        property_values = ["$hello.world", "Σ2,n", "stuff"]
        # set_properties
        run("dx set_properties : " +
            " ".join(["'" + prop[0] + "'='" + prop[1] + "'" for prop in zip(property_names,
                                                                            property_values)]))
        my_properties = dxpy.api.project_describe(self.project, {"properties": True})['properties']
        for (name, value) in zip(property_names, property_values):
            self.assertIn(name, my_properties)
            self.assertEqual(value, my_properties[name])
        # unset_properties
        run("dx unset_properties : '" + property_names[0] + "' '" + property_names[2] + "'")
        my_properties = dxpy.api.project_describe(self.project, {"properties": True})['properties']
        self.assertIn(property_names[1], my_properties)
        self.assertEqual(property_values[1], my_properties[property_names[1]])
        for name in [property_names[0], property_names[2]]:
            self.assertNotIn(name, my_properties)

        # nonexistent name
        with self.assertSubprocessFailure(stderr_regexp='Could not find a project named', exit_code=3):
            run("dx set_properties nonexistent: key=value")
        with self.assertSubprocessFailure(stderr_regexp='Could not find a project named', exit_code=3):
            run("dx unset_properties nonexistent: key")

        # Errors parsing --property value
        with self.assertSubprocessFailure(stderr_regexp='property_key', exit_code=3):
            run("dx set_properties : ''")
        with self.assertSubprocessFailure(stderr_regexp='property_key', exit_code=3):
            run("dx set_properties : foo=bar=baz")
        with self.assertSubprocessFailure(stderr_regexp='property_key', exit_code=3):
            run("dx set_properties : =foo=bar=")
        with self.assertSubprocessFailure(stderr_regexp='property_key', exit_code=3):
            run("dx set_properties : foo")
        # Property keys must be nonempty
        with self.assertSubprocessFailure(stderr_regexp='nonempty strings', exit_code=3):
            run("dx set_properties : =bar")
        # Empty string values should be okay
        run("dx set_properties : bar=")

        my_properties = dxpy.api.project_describe(self.project, {"properties": True})['properties']
        self.assertEqual(my_properties["bar"], "")

    def test_dx_describe_project(self):
        describe_output = run("dx describe :").strip()
        print(describe_output)
        self.assertTrue(re.search(r'ID\s+%s.*\n.*\nName\s+dxclient_test_pröject' % (self.project,),
                                  describe_output))
        self.assertIn('Properties', describe_output)

    def test_dx_remove_project_by_name(self):
        # TODO: this test makes no use of the DXTestCase-provided
        # project.
        project_name = ("test_dx_remove_project_by_name_" + str(random.randint(0, 1000000)) + "_" +
                        str(int(time.time() * 1000)))
        project_id = run("dx new project {name} --brief".format(name=project_name)).strip()
        self.assertEqual(run("dx find projects --brief --name {name}".format(name=project_name)).strip(),
                         project_id)
        run("dx rmproject -y {name}".format(name=project_name))
        self.assertEqual(run("dx find projects --brief --name {name}".format(name=project_name)), "")

    @unittest.skipUnless(testutil.TEST_ISOLATED_ENV, 'skipping test that requires presence of test user')
    def test_dx_project_invite_without_email(self):
        user_id = 'user-000000000000000000000001'
        with temporary_project() as unique_project:
            project_id = unique_project.get_id()

            # Check that user is not already invited to project
            project_members = dxpy.api.project_describe(project_id, {'fields': {'permissions': True}})['permissions']
            self.assertNotIn(user_id, project_members.keys())

            # Test --no-email flag
            res = run("dx invite {user} {project} VIEW --no-email".format(user=user_id, project=project_id)).strip()
            exp = "Invited {user} to {project} (accepted)".format(user=user_id, project=project_id)
            self.assertEqual(res, exp)

            # Confirm user in project
            conf = dxpy.api.project_describe(project_id, {'fields': {'permissions': True}})['permissions']
            self.assertEqual(conf[user_id], 'VIEW')

    def test_dx_cp(self):
        project_name = "test_dx_cp_" + str(random.randint(0, 1000000)) + "_" + str(int(time.time() * 1000))
        dest_project_id = run("dx new project {name} --brief".format(name=project_name)).strip()
        try:
            record_id = run("dx new record --brief --details '{\"hello\": 1}'").strip()
            run("dx close --wait {r}".format(r=record_id))
            self.assertEqual(run("dx ls --brief {p}".format(p=dest_project_id)), "")
            run("dx cp {r} {p}".format(r=record_id, p=dest_project_id))
            self.assertEqual(run("dx ls --brief {p}".format(p=dest_project_id)).strip(), record_id)
        finally:
            run("dx rmproject -y {p}".format(p=dest_project_id))

    def test_dx_mkdir(self):
        with self.assertRaises(subprocess.CalledProcessError):
            run("dx mkdir mkdirtest/b/c")
        run("dx mkdir -p mkdirtest/b/c")
        run("dx mkdir -p mkdirtest/b/c")
        run("dx rm -r mkdirtest")

    @unittest.skip('PTFM-16383 Disable flaky test')
    def test_dxpy_session_isolation(self):
        for var in 'DX_PROJECT_CONTEXT_ID', 'DX_PROJECT_CONTEXT_NAME', 'DX_CLI_WD':
            if var in os.environ:
                del os.environ[var]
        shell1 = pexpect.spawn("bash")
        shell2 = pexpect.spawn("bash")
        shell1.logfile = shell2.logfile = sys.stdout
        shell1.setwinsize(20, 90)
        shell2.setwinsize(20, 90)

        def expect_dx_env_cwd(shell, wd):
            shell.expect(self.project)
            shell.expect(wd)
            shell.expect([">", "#", "$"]) # prompt

        shell1.sendline("dx select "+self.project)
        shell1.sendline("dx mkdir /sessiontest1")
        shell1.sendline("dx cd /sessiontest1")
        shell1.sendline("dx env")
        expect_dx_env_cwd(shell1, "sessiontest1")

        shell2.sendline("dx select "+self.project)
        shell2.sendline("dx mkdir /sessiontest2")
        shell2.sendline("dx cd /sessiontest2")
        shell2.sendline("dx env")
        expect_dx_env_cwd(shell2, "sessiontest2")
        shell2.sendline("bash -c 'dx env'")
        expect_dx_env_cwd(shell2, "sessiontest2")

        shell1.sendline("dx env")
        expect_dx_env_cwd(shell1, "sessiontest1")
        # Grandchild subprocess inherits session
        try:
            shell1.sendline("bash -c 'dx env'")
            expect_dx_env_cwd(shell1, "sessiontest1")
        except:
            print("*** TODO: FIXME: Unable to verify that grandchild subprocess inherited session")

    def test_dx_ssh_config_revoke(self):
        original_ssh_public_key = None

        user_id = dxpy.whoami()
        original_ssh_public_key = dxpy.api.user_describe(user_id).get("sshPublicKey")
        wd = tempfile.mkdtemp()
        os.mkdir(os.path.join(wd, ".dnanexus_config"))

        def revoke_ssh_public_key(args=["ssh_config", "--revoke"]):
            dx_ssh_config_revoke = pexpect.spawn("dx", args=args)
            dx_ssh_config_revoke.expect("revoked")

        def set_ssh_public_key():
            dx_ssh_config = pexpect.spawn("dx ssh_config", env=override_environment(HOME=wd))
            dx_ssh_config.logfile = sys.stdout
            dx_ssh_config.expect("Select an SSH key pair")
            dx_ssh_config.sendline("0")
            dx_ssh_config.expect("Enter passphrase")
            dx_ssh_config.sendline()
            dx_ssh_config.expect("again")
            dx_ssh_config.sendline()
            dx_ssh_config.expect("Your account has been configured for use with SSH")

        def assert_same_ssh_pub_key():
            self.assertTrue(os.path.exists(os.path.join(wd, ".dnanexus_config/ssh_id")))

            with open(os.path.join(wd, ".dnanexus_config/ssh_id.pub")) as fh:
                self.assertEquals(fh.read(), dxpy.api.user_describe(user_id).get('sshPublicKey'))

        try:
            # public key exists
            set_ssh_public_key()
            assert_same_ssh_pub_key()
            revoke_ssh_public_key()
            self.assertNotIn("sshPublicKey", dxpy.api.user_describe(user_id))

            # public key does not exist
            revoke_ssh_public_key()
            self.assertNotIn("sshPublicKey", dxpy.api.user_describe(user_id))

            # random input after '--revoke'
            revoke_ssh_public_key(args=["ssh_config", '--revoke', 'asdf'])
            self.assertNotIn("sshPublicKey", dxpy.api.user_describe(user_id))

        finally:
            if original_ssh_public_key:
                dxpy.api.user_update(user_id, {"sshPublicKey": original_ssh_public_key})

    def test_dx_ssh_config(self):
        original_ssh_public_key = None
        try:
            user_id = dxpy.whoami()
            original_ssh_public_key = dxpy.api.user_describe(user_id).get('sshPublicKey')
            wd = tempfile.mkdtemp()

            def get_dx_ssh_config():
                dx_ssh_config = pexpect.spawn("dx ssh_config", env=override_environment(HOME=wd))
                dx_ssh_config.logfile = sys.stdout
                dx_ssh_config.setwinsize(20, 90)
                return dx_ssh_config

            def read_back_pub_key():
                self.assertTrue(os.path.exists(os.path.join(wd, ".dnanexus_config/ssh_id")))

                with open(os.path.join(wd, ".dnanexus_config/ssh_id.pub")) as fh:
                    self.assertEqual(fh.read(), dxpy.api.user_describe(user_id).get('sshPublicKey'))

            dx_ssh_config = get_dx_ssh_config()
            dx_ssh_config.expect("The DNAnexus configuration directory")
            dx_ssh_config.expect("does not exist")

            os.mkdir(os.path.join(wd, ".dnanexus_config"))

            dx_ssh_config = get_dx_ssh_config()
            dx_ssh_config.expect("Select an SSH key pair")
            dx_ssh_config.sendline("1")
            dx_ssh_config.expect("Enter the location of your SSH key")
            dx_ssh_config.sendline("нет ключа")
            dx_ssh_config.expect("Unable to find")

            dx_ssh_config = get_dx_ssh_config()
            dx_ssh_config.expect("Select an SSH key pair")
            dx_ssh_config.sendline("0")
            dx_ssh_config.expect("Enter passphrase")
            dx_ssh_config.sendline()
            dx_ssh_config.expect("again")
            dx_ssh_config.sendline()
            dx_ssh_config.expect("Your account has been configured for use with SSH")
            read_back_pub_key()

            dx_ssh_config = get_dx_ssh_config()
            dx_ssh_config.expect("Select an SSH key pair")
            dx_ssh_config.expect("already configured")
            dx_ssh_config.sendline("0")
            dx_ssh_config.expect("Your account has been configured for use with SSH")
            read_back_pub_key()

            dx_ssh_config = get_dx_ssh_config()
            dx_ssh_config.expect("Select an SSH key pair")
            dx_ssh_config.expect("already configured")
            dx_ssh_config.sendline("1")
            dx_ssh_config.expect("Generate a new SSH key pair")
            dx_ssh_config.sendline("0")
            dx_ssh_config.expect("Enter passphrase")
            dx_ssh_config.sendline()
            dx_ssh_config.expect("again")
            dx_ssh_config.sendline()
            dx_ssh_config.expect("Your account has been configured for use with SSH")
            read_back_pub_key()

            # Ensure that private key upload is rejected
            with open(os.path.join(wd, ".dnanexus_config", "ssh_id")) as private_key:
                with self.assertRaisesRegexp(DXAPIError,
                                             'Tried to put a private key in the sshPublicKey field'):
                    dxpy.api.user_update(user_id, {"sshPublicKey": private_key.read()})
        finally:
            if original_ssh_public_key:
                dxpy.api.user_update(user_id, {"sshPublicKey": original_ssh_public_key})

    @contextmanager
    def configure_ssh(self):
        original_ssh_public_key = None
        try:
            user_id = dxpy.whoami()
            original_ssh_public_key = dxpy.api.user_describe(user_id).get('sshPublicKey')
            wd = tempfile.mkdtemp()
            os.mkdir(os.path.join(wd, ".dnanexus_config"))

            dx_ssh_config = pexpect.spawn("dx ssh_config", env=override_environment(HOME=wd))
            dx_ssh_config.logfile = sys.stdout
            dx_ssh_config.setwinsize(20, 90)
            dx_ssh_config.expect("Select an SSH key pair")
            dx_ssh_config.sendline("0")
            dx_ssh_config.expect("Enter passphrase")
            dx_ssh_config.sendline()
            dx_ssh_config.expect("again")
            dx_ssh_config.sendline()
            dx_ssh_config.expect("Your account has been configured for use with SSH")
            yield wd
        finally:
            if original_ssh_public_key:
                dxpy.api.user_update(user_id, {"sshPublicKey": original_ssh_public_key})

    @unittest.skipUnless(testutil.TEST_RUN_JOBS, "Skipping test that would run jobs")
    def test_dx_ssh(self):
        with self.configure_ssh() as wd:
            sleep_applet = dxpy.api.applet_new(dict(name="sleep",
                                                    runSpec={"code": "sleep 1200",
                                                             "interpreter": "bash",
                                                             "execDepends": [{"name": "dx-toolkit"}]},
                                                    inputSpec=[], outputSpec=[],
                                                    dxapi="1.0.0", version="1.0.0",
                                                    project=self.project))["id"]

            dx = pexpect.spawn("dx run {} --yes --ssh".format(sleep_applet),
                               env=override_environment(HOME=wd))
            dx.logfile = sys.stdout
            dx.setwinsize(20, 90)
            dx.expect("Waiting for job")
            dx.expect("Resolving job hostname and SSH host key", timeout=1200)

            # Wait for the line displayed between the first and second MOTDs,
            # since we only care about checking the second set of MOTD lines.
            # Example of the dividing line:
            # dnanexus@job-BP90K3Q0X2v81PXXPZj005Zj.dnanex.us (10.0.0.200) - byobu
            dx.expect(["dnanexus.io \(10.0.0.200\) - byobu",
                       "dnanex.us \(10.0.0.200\) - byobu"], timeout=120)
            dx.expect("This is the DNAnexus Execution Environment", timeout=600)
            # Check for job name (e.g. "Job: sleep")
            dx.expect("Job: \x1b\[1msleep", timeout=5)
            # \xf6 is ö
            dx.expect("Project: dxclient_test_pr\xf6ject".encode(sys_encoding))
            dx.expect("The job is running in terminal 1.", timeout=5)
            # Check for terminal prompt and verify we're in the container
            job_id = dxpy.find_jobs(name="sleep", project=self.project).next()['id']
            dx.expect(("dnanexus@%s" % job_id), timeout=10)

            # Make sure the job can be connected to using 'dx ssh <job id>'
            dx2 = pexpect.spawn("dx ssh " + job_id, env=override_environment(HOME=wd))
            dx2.logfile = sys.stdout
            dx2.setwinsize(20, 90)
            dx2.expect("Waiting for job")
            dx2.expect("Resolving job hostname and SSH host key", timeout=1200)
            dx2.expect(("dnanexus@%s" % job_id), timeout=10)
            dx2.sendline("whoami")
            dx2.expect("dnanexus", timeout=10)
            # Exit SSH session and terminate job
            dx2.sendline("exit")
            dx2.expect("bash running")
            dx2.sendcontrol("c") # CTRL-c
            dx2.expect("[exited]")
            dx2.expect("dnanexus@job", timeout=10)
            dx2.sendline("exit")
            dx2.expect("still running. Terminate now?")
            dx2.sendline("y")
            dx2.expect("Terminated job", timeout=60)

    @unittest.skipUnless(testutil.TEST_RUN_JOBS, "Skipping test that would run jobs")
    def test_dx_run_debug_on(self):
        with self.configure_ssh() as wd:
            crash_applet = dxpy.api.applet_new(dict(name="crash",
                                                    runSpec={"code": "exit 5", "interpreter": "bash",
                                                             "execDepends": [{"name": "dx-toolkit"}]},
                                                    inputSpec=[], outputSpec=[],
                                                    dxapi="1.0.0", version="1.0.0",
                                                    project=self.project))["id"]

            job_id = run("dx run {} --yes --brief --debug-on AppInternalError".format(crash_applet),
                         env=override_environment(HOME=wd)).strip()
            elapsed = 0
            while True:
                job_desc = dxpy.describe(job_id)
                if job_desc["state"] == "debug_hold":
                    break
                time.sleep(1)
                elapsed += 1
                if elapsed > 1200:
                    raise Exception("Timeout while waiting for job to enter debug hold")

            dx = pexpect.spawn("dx ssh " + job_id, env=override_environment(HOME=wd))
            dx.logfile = sys.stdout
            dx.setwinsize(20, 90)
            dx.expect("dnanexus@", timeout=1200)

    @unittest.skipUnless(testutil.TEST_DX_LOGIN,
                         'This test requires authserver to run, requires dx login to select the right authserver, ' +
                         'and may result in temporary account lockout. TODO: update test instrumentation to allow ' +
                         'it to run')
    def test_dx_login(self):
        wd = tempfile.mkdtemp()
        username = dxpy.user_info()['username']

        def get_dx_login(opts=""):
            dx_login = pexpect.spawn("dx login" + opts, env=override_environment(HOME=wd))
            dx_login.logfile = sys.stdout
            dx_login.setwinsize(20, 90)
            return dx_login

        dx_login = get_dx_login(" --token BAD_TOKEN")
        dx_login.expect("The token could not be found")
        dx_login.close()
        self.assertEqual(dx_login.exitstatus, 1)

        dx_login = get_dx_login(" --auth-token BAD_TOKEN")
        dx_login.expect("The token could not be found")
        dx_login.close()
        self.assertEqual(dx_login.exitstatus, 1)

        dx_login = get_dx_login()
        dx_login.expect("Acquiring credentials")
        dx_login.expect("Username")
        dx_login.sendline(username)
        dx_login.expect("Password: ")
        dx_login.sendline("wrong passwörd")
        dx_login.expect("Incorrect username and/or password")
        dx_login.expect("Username")
        dx_login.sendline()
        dx_login.expect("Password: ")
        dx_login.sendline("wrong passwörd")
        dx_login.expect("Incorrect username and/or password")
        dx_login.expect("Username")
        dx_login.sendline()
        dx_login.expect("Password: ")
        dx_login.sendline("wrong passwörd")
        dx_login.expect("dx: Incorrect username and/or password")
        dx_login.close()
        self.assertEqual(dx_login.exitstatus, EXPECTED_ERR_EXIT_STATUS)

    def test_dx_with_bad_job_id_env(self):
        env = override_environment(DX_JOB_ID="foobar")
        run("dx env", env=env)


class TestDXNewRecord(DXTestCase):
    def test_new_record_basic(self):
        run("dx new record -o :foo --verbose")
        record_id = run("dx new record -o :foo2 --brief --visibility hidden --property foo=bar " +
                        "--property baz=quux --tag onetag --tag twotag --type foo --type bar " +
                        "--details '{\"hello\": \"world\"}'").strip()
        self.assertEqual(record_id, run("dx ls :foo2 --brief").strip())
        self.assertEqual({"hello": "world"}, json.loads(run("dx get -o - :foo2")))

        second_record_id = run("dx new record :somenewfolder/foo --parents --brief").strip()
        self.assertEqual(second_record_id, run("dx ls :somenewfolder/foo --brief").strip())

        # describe
        run("dx describe {record}".format(record=record_id))
        desc = json.loads(run("dx describe {record} --details --json".format(record=record_id)))
        self.assertEqual(desc['tags'], ['onetag', 'twotag'])
        self.assertEqual(desc['types'], ['foo', 'bar'])
        self.assertEqual(desc['properties'], {"foo": "bar", "baz": "quux"})
        self.assertEqual(desc['details'], {"hello": "world"})
        self.assertEqual(desc['hidden'], True)

        desc = json.loads(run("dx describe {record} --json".format(record=second_record_id)))
        self.assertEqual(desc['folder'], '/somenewfolder')

        run("dx rm :foo")
        run("dx rm :foo2")
        run("dx rm -r :somenewfolder")

    def test_dx_new_record_with_close(self):
        record_id = run("dx new record --close --brief").strip()
        self.assertEqual("closed", dxpy.describe(record_id)['state'])

        second_record_id = run("dx new record --brief").strip()
        self.assertEqual("open", dxpy.describe(second_record_id)['state'])

    @unittest.skipUnless(testutil.TEST_ENV, 'skipping test that would clobber your local environment')
    def test_new_record_without_context(self):
        # Without project context, cannot create new object without
        # project qualified path
        with without_project_context():
            with self.assertSubprocessFailure(stderr_regexp='project context was expected for a path', exit_code=3):
                run("dx new record foo")
            # Can create object with explicit project qualifier
            record_id = run("dx new record --brief " + self.project + ":foo").strip()
            self.assertEqual(dxpy.DXRecord(record_id).name, "foo")


class TestGTables(DXTestCase):
    def test_dx_gtables(self):
        # new gtable
        gri_gtable_id = run("dx new gtable --gri mychr mylo myhi " +
                            "--columns mychr,mylo:int32,myhi:int32 --brief --property hello=world " +
                            "--details '{\"hello\":\"world\"}' --visibility visible").strip()
        # Add rows to it (?)
        # TODO: make this better.
        add_rows_input = {"data": [["chr", 1, 10], ["chr2", 3, 13], ["chr1", 3, 10], ["chr1", 11, 13],
                                   ["chr1", 5, 12]]}
        run("dx api {gt} addRows '{rows}'".format(gt=gri_gtable_id, rows=json.dumps(add_rows_input)))
        # close
        run("dx close {gt} --wait".format(gt=gri_gtable_id))

        # describe
        desc = json.loads(run("dx describe {gt} --details --json".format(gt=gri_gtable_id)))
        self.assertEqual(desc['types'], ['gri'])
        self.assertEqual(desc['indices'],
                         [{"type": "genomic", "name": "gri", "chr": "mychr", "lo": "mylo", "hi": "myhi"}])
        self.assertEqual(desc['properties'], {"hello": "world"})
        self.assertEqual(desc['details'], {"hello": "world"})
        self.assertEqual(desc['hidden'], False)

        # gri query
        self.assertEqual(run("dx export tsv {gt} --gri chr1 1 10 -o -".format(gt=gri_gtable_id)),
                         '\r\n'.join(['mychr:string\tmylo:int32\tmyhi:int32', 'chr1\t3\t10',
                                      'chr1\t5\t12', '']))

        # "get" is not supported on gtables
        with self.assertSubprocessFailure(stderr_regexp='given object is of class gtable', exit_code=3):
            run("dx get {gt}".format(gt=gri_gtable_id))

        # Download and re-import with gri
        with tempfile.NamedTemporaryFile(suffix='.csv') as fd:
            run("dx export tsv {gt} -o {fd} -f".format(gt=gri_gtable_id, fd=fd.name))
            fd.flush()
            run("dx import tsv {fd} -o gritableimport --gri mychr mylo myhi --wait".format(fd=fd.name))

            # Also, upload and download the file just to test out upload/download
            run("dx upload {fd} -o uploadedfile --wait".format(fd=fd.name))
            run("dx download uploadedfile -f")
            run("dx download uploadedfile -o -")
        try:
            os.remove("uploadedfile")
        except IOError:
            pass

        second_desc = json.loads(run("dx describe gritableimport --json"))
        self.assertEqual(second_desc['types'], ['gri'])
        self.assertEqual(second_desc['indices'],
                         [{"type": "genomic", "name": "gri", "chr": "mychr", "lo": "mylo", "hi": "myhi"}])
        self.assertEqual(desc['size'], second_desc['size'])
        self.assertEqual(desc['length'], second_desc['length'])

    @unittest.skipUnless(testutil.TEST_ENV, 'skipping test that would clobber your local environment')
    def test_dx_new_gtable_without_context(self):
        # Without project context, cannot create new object without
        # project qualified path
        with without_project_context():
            with self.assertSubprocessFailure(stderr_regexp='project context was expected for a path', exit_code=3):
                run("dx new gtable --columns mychr,mylo:int32,myhi:int32 foo")
            # Can create object with explicit project qualifier
            gtable_id = run(
                "dx new gtable --brief --columns mychr,mylo:int32,myhi:int32 " + self.project + ":foo").strip()
            self.assertEqual(dxpy.DXGTable(gtable_id).name, "foo")


class TestDXWhoami(DXTestCase):
    def test_dx_whoami_name(self):
        whoami_output = run("dx whoami").strip()
        self.assertEqual(whoami_output, dxpy.api.user_describe(dxpy.whoami())['handle'])
    def test_dx_whoami_id(self):
        whoami_output = run("dx whoami --id").strip()
        self.assertEqual(whoami_output, dxpy.whoami())

class TestDXClientUploadDownload(DXTestCase):
    def test_dx_upload_download(self):
        with self.assertSubprocessFailure(stderr_regexp='expected the path to be a non-empty string',
                                          exit_code=3):
            run('dx download ""')
        wd = tempfile.mkdtemp()
        os.mkdir(os.path.join(wd, "a"))
        os.mkdir(os.path.join(wd, "a", "б"))
        os.mkdir(os.path.join(wd, "a", "б", "c"))
        with tempfile.NamedTemporaryFile(dir=os.path.join(wd, "a", "б")) as fd:
            fd.write("0123456789ABCDEF"*64)
            fd.flush()
            with self.assertSubprocessFailure(stderr_regexp='is a directory but the -r/--recursive option was not given', exit_code=1):
                run("dx upload "+wd)
            run("dx upload -r "+wd)
            run('dx wait "{f}"'.format(f=os.path.join(os.path.basename(wd), "a", "б",
                                                      os.path.basename(fd.name))))
            with self.assertSubprocessFailure(stderr_regexp='is a folder but the -r/--recursive option was not given', exit_code=1):
                run("dx download "+os.path.basename(wd))
            old_dir = os.getcwd()
            with chdir(tempfile.mkdtemp()):
                run("dx download -r "+os.path.basename(wd))

                tree1 = check_output("cd {wd}; find .".format(wd=wd), shell=True)
                tree2 = check_output("cd {wd}; find .".format(wd=os.path.basename(wd)), shell=True)
                self.assertEqual(tree1, tree2)

            with chdir(tempfile.mkdtemp()):
                os.mkdir('t')
                run("dx download -r -o t "+os.path.basename(wd))
                tree1 = check_output("cd {wd}; find .".format(wd=wd), shell=True)
                tree2 = check_output("cd {wd}; find .".format(wd=os.path.join("t",
                                                                              os.path.basename(wd))),
                                     shell=True)
                self.assertEqual(tree1, tree2)

                os.mkdir('t2')
                run("dx download -o t2 "+os.path.join(os.path.basename(wd), "a", "б",
                                                      os.path.basename(fd.name)))
                self.assertEqual(os.stat(os.path.join("t2", os.path.basename(fd.name))).st_size,
                                 len("0123456789ABCDEF"*64))

            with chdir(tempfile.mkdtemp()), temporary_project('dx download test proj') as other_project:
                run("dx mkdir /super/")
                run("dx mv '{}' /super/".format(os.path.basename(wd)))

                # Specify an absolute path in another project
                with select_project(other_project):
                    run("dx download -r '{proj}:/super/{path}'".format(proj=self.project, path=os.path.basename(wd)))

                    tree1 = check_output("cd {wd} && find .".format(wd=wd), shell=True)
                    tree2 = check_output("cd {wd} && find .".format(wd=os.path.basename(wd)), shell=True)
                    self.assertEqual(tree1, tree2)

                # Now specify a relative path in the same project
                with chdir(tempfile.mkdtemp()), select_project(self.project):
                    run("dx download -r super/{path}/".format(path=os.path.basename(wd)))

                    tree3 = check_output("cd {wd} && find .".format(wd=os.path.basename(wd)), shell=True)
                    self.assertEqual(tree1, tree3)

            with self.assertSubprocessFailure(stderr_regexp="paths are both file and folder names", exit_code=1):
                cmd = "dx cd {d}; dx mkdir {f}; dx download -r {f}*"
                run(cmd.format(d=os.path.join("/super", os.path.basename(wd), "a", "б"),
                               f=os.path.basename(fd.name)))

    @unittest.skipUnless(testutil.TEST_WITH_AUTHSERVER,
                         'skipping tests that require a running authserver')
    def test_dx_upload_with_upload_perm(self):
        with temporary_project('test proj with UPLOAD perms', reclaim_permissions=True) as temp_project:
            data = {"scope": {"projects": {"*": "UPLOAD"}}}
            upload_only_auth_token = dxpy.DXHTTPRequest(dxpy.get_auth_server_name() + '/system/newAuthToken', data,
                                                        prepend_srv=False, always_retry=True)
            token_callable = dxpy.DXHTTPOAuth2({"auth_token": upload_only_auth_token["access_token"],
                                                "auth_token_type": upload_only_auth_token["token_type"],
                                                "auth_token_signature": upload_only_auth_token["token_signature"]})
            testdir = tempfile.mkdtemp()
            try:
                # Filename provided with path
                with open(os.path.join(testdir, 'myfilename'), 'w') as f:
                    f.write('foo')
                remote_file = dxpy.upload_local_file(filename=os.path.join(testdir, 'myfilename'),
                                                     project=temp_project.get_id(), folder='/', auth=token_callable)
                self.assertEqual(remote_file.name, 'myfilename')
                # Filename provided with file handle
                remote_file2 = dxpy.upload_local_file(file=open(os.path.join(testdir, 'myfilename')),
                                                      project=temp_project.get_id(), folder='/', auth=token_callable)
                self.assertEqual(remote_file2.name, 'myfilename')
            finally:
                shutil.rmtree(testdir)

    @unittest.skipUnless(testutil.TEST_ENV,
                         'skipping test that would clobber your local environment')
    def test_dx_download_no_env(self):
        testdir = tempfile.mkdtemp()
        with tempfile.NamedTemporaryFile(dir=testdir) as fd:
            fd.write("foo")
            fd.flush()
            file_id = run("dx upload " + fd.name + " --brief --wait").strip()
            self.assertTrue(file_id.startswith('file-'))

            # download file
            output_path = os.path.join(testdir, 'output')
            with without_project_context():
                run('dx download ' + file_id + ' -o ' + output_path)
            run('cmp ' + output_path + ' ' + fd.name)

<<<<<<< HEAD
    def test_dx_download_multiple_projects_same_name(self):
        def gen_file(fname, data, proj_id):
            dxfile = dxpy.upload_string(data, name=fname, project=proj_id, wait_on_close=True)
            return dxfile

        proj1_name = 'test_proj1'
        proj2_name = 'test_proj1'
        project = ''

        with temporary_project(proj1_name, select=True) as temp_project, \
                temporary_project(proj2_name, select=True) as temp_project2, \
                tempfile.TemporaryFile() as tempFileFd:

            data1 = 'ABCD'
            proj1_id = temp_project.get_id()
            file1_name = "file1"
            file1_id = gen_file(file1_name, data1, proj1_id).get_id()

            data2 = '1234'
            proj2_id = temp_project2.get_id()
            file2_name = "file1"
            file2_id = gen_file(file2_name, data2, proj2_id).get_id()

            # set output file to verify api call is called with correct project
            os.environ['DX_DEBUG_FILE'] = tempFileFd.name

            # Success: project specified by ID contains file specifed by ID
            buf = run("dx download -o - {p}:{f}".format(p=proj2_id, f=file2_id), env=os.environ)
            self.assertEqual(buf, data2)
            with open(tempFileFd.name, "r") as fd:
                project = fd.readline()
            self.assertEqual(project, proj2_id)

            # Failure: project specified by name contains file specifed by ID
            with self.assertSubprocessFailure(stderr_regexp="ResolutionError: Found multiple projects", exit_code=3):
                run("dx download -o - {p}:{f}".format(p=proj2_name, f=file2_id), env=os.environ)

            # Replicate same tests for non-cat (download to file) route

            # Success: project specified by ID contains file specifed by ID
            run("dx download -f --no-progress {p}:{f}".format(p=proj1_id, f=file1_id), env=os.environ)
            with open(tempFileFd.name, "r") as fd:
                project = fd.readline()
            self.assertEqual(project, proj1_id)

            # Failure: project specified by name contains file specifed by ID
            with self.assertSubprocessFailure(stderr_regexp="ResolutionError: Found multiple projects", exit_code=3):
                run("dx download -f --no-progress {p}:{f}".format(p=proj2_name, f=file2_id), env=os.environ)

    @unittest.skipUnless(testutil.TEST_ENV,
                         'skipping test that would clobber your local environment')
    def test_dx_download_project_context(self):
        def gen_file(fname, data, proj_id):
            dxfile = dxpy.upload_string(data, name=fname, project=proj_id, wait_on_close=True)
            return dxfile

        proj1_name = 'test_proj1'
        proj2_name = 'test_proj2'
        project = ''

        with temporary_project(proj1_name, select=True) as temp_project, \
                temporary_project(proj2_name, select=True) as temp_project2, \
                tempfile.TemporaryFile() as tempFileFd:

            data1 = 'ABCD'
            proj1_id = temp_project.get_id()
            file1_name = "file1"
            file1_id = gen_file(file1_name, data1, proj1_id).get_id()

            data2 = '1234'
            proj2_id = temp_project2.get_id()
            file2_name = "file2"
            file2_id = gen_file(file2_name, data2, proj2_id).get_id()

            # # unset environment
            # del dxpy.config['DX_PROJECT_CONTEXT_ID']
            # dxpy.config.save()
            # self.assertNotIn('DX_PROJECT_CONTEXT_ID', run('dx env --bash'))

            # set environment/project context to proj1
            dxpy.config['DX_PROJECT_CONTEXT_ID'] = proj1_id
            dxpy.config.save()

            # set output file to verify api call is called with correct project
            os.environ['DX_DEBUG_FILE'] = tempFileFd.name

            # Success: project from context contains file specifed by ID
            buf = run("dx download -o - {f}".format(f=file1_id), env=os.environ)
            self.assertEqual(buf, data1)
            with open(tempFileFd.name, "r") as fd:
                project = fd.readline()
            self.assertEqual(project, proj1_id)

            # Success: project from context contains file specifed by name
            buf = run("dx download -o - {f}".format(f=file1_name), env=os.environ)
            self.assertEqual(buf, data1)
            with open(tempFileFd.name, "r") as fd:
                project = fd.readline()
            self.assertEqual(project, proj1_id)

            # Success: project specified by context does not contains file specifed by ID
            buf = run("dx download -o - {f}".format(f=file2_id), env=os.environ)
            self.assertEqual(buf, data2)
            with open(tempFileFd.name, "r") as fd:
                project = fd.readline()
            self.assertEqual(project, "")

            # Failure: project specified by context does not contains file specifed by name
            with self.assertSubprocessFailure(stderr_regexp="Unable to resolve", exit_code=3):
                run("dx download -o - {f}".format(f=file2_name), env=os.environ)

            # Test api call parameters when downloading to local file instead of cat to std out

            # Success: project from context contains file specifed by ID
            run("dx download -f --no-progress {f}".format(f=file1_id), env=os.environ)
            with open(tempFileFd.name, "r") as fd:
                project = fd.readline()
            self.assertEqual(project, proj1_id)

            # Success: project from context contains file specifed by name
            run("dx download -f --no-progress {f}".format(f=file1_name), env=os.environ)
            with open(tempFileFd.name, "r") as fd:
                project = fd.readline()
            self.assertEqual(project, proj1_id)

            # Success: project specified by context does not contains file specifed by ID
            buf = run("dx download -f --no-progress {f}".format(f=file2_id), env=os.environ)
            with open(tempFileFd.name, "r") as fd:
                project = fd.readline()
            self.assertEqual(project, "")

            # Failure: project specified by context does not contains file specifed by name
            with self.assertSubprocessFailure(stderr_regexp="Unable to resolve", exit_code=3):
                run("dx download -f --no-progress {f}".format(f=file2_name), env=os.environ)

            # # unset environment
            # del dxpy.config['DX_PROJECT_CONTEXT_ID']
            # dxpy.config.save()
            # self.assertNotIn('DX_PROJECT_CONTEXT_ID', run('dx env --bash'))

    def test_dx_download_project_explicit(self):
        def gen_file(fname, data, proj_id):
            dxfile = dxpy.upload_string(data, name=fname, project=proj_id, wait_on_close=True)
            return dxfile

        proj1_name = 'test_proj1'
        proj2_name = 'test_proj2'
        project = ''

        with temporary_project(proj1_name, select=True) as temp_project, \
                temporary_project(proj2_name, select=True) as temp_project2, \
                tempfile.TemporaryFile() as tempFileFd:

            data1 = 'ABCD'
            proj1_id = temp_project.get_id()
            file1_name = "file1"
            file1_id = gen_file(file1_name, data1, proj1_id).get_id()

            data2 = '1234'
            proj2_id = temp_project2.get_id()
            file2_name = "file2"
            file2_id = gen_file(file2_name, data2, proj2_id).get_id()

            # set output file to verify api call is called with correct project
            os.environ['DX_DEBUG_FILE'] = tempFileFd.name

            # Explicit project provided

            # Success: project specified by ID contains file specifed by ID
            buf = run("dx download -o - {p}:{f}".format(p=proj2_id, f=file2_id), env=os.environ)
            self.assertEqual(buf, data2)
            with open(tempFileFd.name, "r") as fd:
                project = fd.readline()
            self.assertEqual(project, proj2_id)

            # Success: project specified by ID contains file specifed by name
            buf = run("dx download -o - {p}:{f}".format(p=proj1_id, f=file1_name), env=os.environ)
            self.assertEqual(buf, data1)
            with open(tempFileFd.name, "r") as fd:
                project = fd.readline()
            self.assertEqual(project, proj1_id)

            # Success: project specified by name contains file specifed by ID
            buf = run("dx download -o - {p}:{f}".format(p=proj2_name, f=file2_name), env=os.environ)
            self.assertEqual(buf, data2)
            with open(tempFileFd.name, "r") as fd:
                project = fd.readline()
            self.assertEqual(project, proj2_id)

            # Success: project specified by name contains file specifed by name
            buf = run("dx download -o - {p}:{f}".format(p=proj1_name, f=file1_name))
            self.assertEqual(buf, data1)
            with open(tempFileFd.name, "r") as fd:
                project = fd.readline()
            self.assertEqual(project, proj1_id)

            # Failure: project specified by ID does not contain file specifed by ID
            with self.assertSubprocessFailure(stderr_regexp="Error: project does not", exit_code=1):
                run("dx download -o - {p}:{f}".format(p=proj2_id, f=file1_id), env=os.environ)

            # Failure: project specified by ID does not contain file specifed by name
            with self.assertSubprocessFailure(stderr_regexp="Unable to resolve", exit_code=3):
                run("dx download -o - {p}:{f}".format(p=proj1_id, f=file2_name), env=os.environ)

            # Failure: project specified by name does not contain file specifed by ID
            with self.assertSubprocessFailure(stderr_regexp="Error: project does not", exit_code=1):
                run("dx download -o - {p}:{f}".format(p=proj2_name, f=file1_id), env=os.environ)

            # Failure: project specified by name does not contain file specifed by name
            with self.assertSubprocessFailure(stderr_regexp="Unable to resolve", exit_code=3):
                run("dx download -o - {p}:{f}".format(p=proj1_name, f=file2_name), env=os.environ)

            # Test api call parameters when downloading to local file instead of cat to std out

            # Success: project specified by ID contains file specifed by ID
            run("dx download -f --no-progress {p}:{f}".format(p=proj2_id, f=file2_id), env=os.environ)
            with open(tempFileFd.name, "r") as fd:
                project = fd.readline()
            self.assertEqual(project, proj2_id)

            # Success: project specified by ID contains file specifed by name
            run("dx download -f --no-progress {p}:{f}".format(p=proj1_id, f=file1_name), env=os.environ)
            with open(tempFileFd.name, "r") as fd:
                project = fd.readline()
            self.assertEqual(project, proj1_id)

            # Success: project specified by name contains file specifed by ID
            run("dx download -f --no-progress {p}:{f}".format(p=proj2_name, f=file2_name), env=os.environ)
            with open(tempFileFd.name, "r") as fd:
                project = fd.readline()
            self.assertEqual(project, proj2_id)

            # Success: project specified by name contains file specifed by name
            run("dx download -f --no-progress {p}:{f}".format(p=proj1_name, f=file1_name))
            with open(tempFileFd.name, "r") as fd:
                project = fd.readline()
            self.assertEqual(project, proj1_id)

            # Failure: project specified by ID does not contain file specifed by ID
            with self.assertSubprocessFailure(stderr_regexp="Error: specified project does not", exit_code=1):
                run("dx download -f --no-progress {p}:{f}".format(p=proj2_id, f=file1_id), env=os.environ)

            # Failure: project specified by ID does not contain file specifed by name
            with self.assertSubprocessFailure(stderr_regexp="Unable to resolve", exit_code=3):
                run("dx download -f --no-progress {p}:{f}".format(p=proj1_id, f=file2_name), env=os.environ)

            # Failure: project specified by name does not contain file specifed by ID
            with self.assertSubprocessFailure(stderr_regexp="Error: specified project does not", exit_code=1):
                run("dx download -f --no-progress {p}:{f}".format(p=proj2_name, f=file1_id), env=os.environ)

            # Failure: project specified by name does not contain file specifed by name
            with self.assertSubprocessFailure(stderr_regexp="Unable to resolve", exit_code=3):
                run("dx download -f --no-progress {p}:{f}".format(p=proj1_name, f=file2_name), env=os.environ)
=======
    @unittest.skipUnless(testutil.TEST_ENV, 'skipping test that would clobber your local environment')
    def test_dx_upload_no_env(self):
        # Without project context, cannot upload to a
        # non-project-qualified destination
        with without_project_context():
            with self.assertSubprocessFailure(stderr_regexp='project context was expected for a path', exit_code=3):
                run("dx upload --path foo /dev/null")
            # Can upload to a path specified with explicit project qualifier
            file_id = run("dx upload --brief --path " + self.project + ":foo /dev/null").strip()
            self.assertEqual(dxpy.DXFile(file_id).name, "foo")
>>>>>>> 4116d827

    def test_dx_make_download_url(self):
        testdir = tempfile.mkdtemp()
        output_testdir = tempfile.mkdtemp()
        with tempfile.NamedTemporaryFile(dir=testdir) as fd:
            fd.write("foo")
            fd.flush()
            file_id = run("dx upload " + fd.name + " --brief --wait").strip()
            self.assertTrue(file_id.startswith('file-'))

            # download file
            download_url = run("dx make_download_url " + file_id).strip()
            run("wget -P " + output_testdir + " " + download_url)
            run('cmp ' + os.path.join(output_testdir, os.path.basename(fd.name)) + ' ' + fd.name)

            # download file with a different name
            download_url = run("dx make_download_url " + file_id + " --filename foo")
            run("wget -P " + output_testdir + " " + download_url)
            run('cmp ' + os.path.join(output_testdir, "foo") + ' ' + fd.name)

    def test_dx_upload_mult_paths(self):
        testdir = tempfile.mkdtemp()
        os.mkdir(os.path.join(testdir, 'a'))
        with tempfile.NamedTemporaryFile(dir=testdir) as fd:
            fd.write("root-file")
            fd.flush()
            with tempfile.NamedTemporaryFile(dir=os.path.join(testdir, "a")) as fd2:
                fd2.write("a-file")
                fd2.flush()

                run(("dx upload -r {testdir}/{rootfile} {testdir}/a " +
                     "--wait").format(testdir=testdir, rootfile=os.path.basename(fd.name)))
                listing = run("dx ls").split("\n")
                self.assertIn("a/", listing)
                self.assertIn(os.path.basename(fd.name), listing)
                listing = run("dx ls a").split("\n")
                self.assertIn(os.path.basename(fd2.name), listing)

    def test_dx_upload_mult_paths_with_dest(self):
        testdir = tempfile.mkdtemp()
        os.mkdir(os.path.join(testdir, 'a'))
        with tempfile.NamedTemporaryFile(dir=testdir) as fd:
            fd.write("root-file")
            fd.flush()
            with tempfile.NamedTemporaryFile(dir=os.path.join(testdir, "a")) as fd2:
                fd2.write("a-file")
                fd2.flush()

                run("dx mkdir /destdir")
                run(("dx upload -r {testdir}/{rootfile} {testdir}/a --destination /destdir " +
                     "--wait").format(testdir=testdir, rootfile=os.path.basename(fd.name)))
                listing = run("dx ls /destdir/").split("\n")
                self.assertIn("a/", listing)
                self.assertIn(os.path.basename(fd.name), listing)
                listing = run("dx ls /destdir/a").split("\n")
                self.assertIn(os.path.basename(fd2.name), listing)

    @unittest.skipUnless(testutil.TEST_RUN_JOBS, "Skipping test that would run jobs")
    def test_dx_download_by_job_id_and_output_field(self):
        test_project_name = 'PTFM-13437'
        test_file_name = 'test_file_01'
        expected_result = 'asdf1234...'
        with temporary_project(test_project_name, select=True) as temp_project:
            temp_project_id = temp_project.get_id()

            # Create and run minimal applet to generate output file.
            code_str = """import dxpy
@dxpy.entry_point('main')
def main():
    test_file_01 = dxpy.upload_string('{exp_res}', name='{filename}')
    output = {{}}
    output['{filename}'] = dxpy.dxlink(test_file_01)
    return output
dxpy.run()
"""
            code_str = code_str.format(exp_res=expected_result, filename=test_file_name)
            app_spec = {"name": "test_applet_dx_download_by_jbor",
                        "project": temp_project_id,
                        "dxapi": "1.0.0",
                        "inputSpec": [],
                        "outputSpec": [{"name": test_file_name, "class": "file"}],
                        "runSpec": {"code": code_str, "interpreter": "python2.7"},
                        "version": "1.0.0"}
            applet_id = dxpy.api.applet_new(app_spec)['id']
            applet = dxpy.DXApplet(applet_id)
            job = applet.run({}, project=temp_project_id)
            job.wait_on_done()
            job_id = job.get_id()

            # Case: Correctly specify "<job_id>:<output_field>"; save to file.
            with chdir(tempfile.mkdtemp()):
                run("dx download " + job_id + ":" + test_file_name)
                with open(test_file_name) as fh:
                    result = fh.read()
                    self.assertEqual(expected_result, result)

            # Case: Correctly specify file id; print to stdout.
            test_file_id = dxpy.DXFile(job.describe()['output'][test_file_name]).get_id()
            result = run("dx download " + test_file_id + " -o -").strip()
            self.assertEqual(expected_result, result)

            # Case: Correctly specify file name; print to stdout.
            result = run("dx download " + test_file_name + " -o -").strip()
            self.assertEqual(expected_result, result)

            # Case: Correctly specify "<job_id>:<output_field>"; print to stdout.
            result = run("dx download " + job_id + ":" + test_file_name + " -o -").strip()
            self.assertEqual(expected_result, result)

            # Case: File does not exist.
            with self.assertSubprocessFailure(stderr_regexp="Unable to resolve", exit_code=3):
                run("dx download foo -o -")

            # Case: Invalid output field name when specifying <job_id>:<output_field>.
            with self.assertSubprocessFailure(stderr_regexp="Could not find", exit_code=3):
                run("dx download " + job_id + ":foo -o -")

    # In a directory structure like:
    # ROOT/
    #      X.txt
    #      A/
    #      B/
    # Make sure that files/subdirs are not downloaded twice. This checks that we fixed
    # PTFM-14106.
    def test_dx_download_root_recursive(self):
        data = "ABCD"

        def gen_file(fname, proj_id):
            dxfile = dxpy.upload_string(data, name=fname, project=proj_id, wait_on_close=True)
            return dxfile

        # Download the project recursively, with command [cmd_string].
        # Compare the downloaded directory against the first download
        # structure.
        def test_download_cmd(org_dir, cmd_string):
            testdir = tempfile.mkdtemp()
            with chdir(testdir):
                run(cmd_string)
                run("diff -Naur {} {}".format(org_dir, testdir))
                shutil.rmtree(testdir)

        with temporary_project('test_proj', select=True) as temp_project:
            proj_id = temp_project.get_id()
            gen_file("X.txt", proj_id)
            dxpy.api.project_new_folder(proj_id, {"folder": "/A"})
            dxpy.api.project_new_folder(proj_id, {"folder": "/B"})

            # Create an entire copy of the project directory structure,
            # which will be compared to all other downloads.
            orig_dir = tempfile.mkdtemp()
            with chdir(orig_dir):
                run("dx download -r {}:/".format(proj_id))

            test_download_cmd(orig_dir, "dx download -r /")
            test_download_cmd(orig_dir, "dx download -r {}:/*".format(proj_id))
            test_download_cmd(orig_dir, "dx download -r *")

            shutil.rmtree(orig_dir)

    # Test download to stdout
    def test_download_to_stdout(self):
        data = "ABCD"

        def gen_file(fname, proj_id):
            dxfile = dxpy.upload_string(data, name=fname, project=proj_id, wait_on_close=True)
            return dxfile

        with temporary_project('test_proj', select=True) as temp_project:
            proj_id = temp_project.get_id()
            gen_file("X.txt", proj_id)
            buf = run("dx download -o - X.txt")
            self.assertEqual(buf, data)

    def test_dx_download_resume_and_checksum(self):
        def assert_md5_checksum(filename, hasher):
            with open(filename, "rb") as fh:
                self.assertEqual(hashlib.md5(fh.read()).hexdigest(), hasher.hexdigest())

        def truncate(filename, size):
            with open(filename, "rb+") as fh:
                fh.seek(size)
                fh.truncate()

        # Manually upload 2 parts
        part1, part2 = b"0123456789ABCDEF"*1024*64*5, b"0"
        dxfile = dxpy.new_dxfile(name="test")
        dxfile.upload_part(part1, index=1)
        dxfile.upload_part(part2, index=2)
        dxfile.close(block=True)

        wd = tempfile.mkdtemp()
        run("cd {wd}; dx download test; ls -la".format(wd=wd))
        assert_md5_checksum(os.path.join(wd, "test"), hashlib.md5(part1 + part2))
        truncate(os.path.join(wd, "test"), 1024*1024*5)
        run("cd {wd}; dx download -f test".format(wd=wd))
        assert_md5_checksum(os.path.join(wd, "test"), hashlib.md5(part1 + part2))
        truncate(os.path.join(wd, "test"), 1024*1024*5 - 1)
        run("cd {wd}; dx download -f test".format(wd=wd))
        assert_md5_checksum(os.path.join(wd, "test"), hashlib.md5(part1 + part2))
        truncate(os.path.join(wd, "test"), 1)
        run("cd {wd}; dx download -f test".format(wd=wd))
        assert_md5_checksum(os.path.join(wd, "test"), hashlib.md5(part1 + part2))
        run("cd {wd}; rm test; touch test".format(wd=wd))
        run("cd {wd}; dx download -f test".format(wd=wd))
        assert_md5_checksum(os.path.join(wd, "test"), hashlib.md5(part1 + part2))


class TestDXClientDescribe(DXTestCase):
    def test_projects(self):
        run("dx describe :")
        run("dx describe " + self.project)
        run("dx describe " + self.project + ":")

        # need colon to recognize as project name
        with self.assertSubprocessFailure(exit_code=3):
            run("dx describe dxclient_test_pröject")

        # bad project name
        with self.assertSubprocessFailure(exit_code=3):
            run("dx describe dne:")

        # nonexistent project ID
        with self.assertSubprocessFailure(exit_code=3):
            run("dx describe project-123456789012345678901234")

    def test_bad_current_project(self):
        with self.assertSubprocessFailure(stderr_regexp='No matches found', exit_code=3):
            run("dx describe nonexistent --project-context-id foo")

        run("dx describe " + self.project + " --project-context-id foo")

    def test_user_describe_self_shows_bill_to(self):
        ## Verify `billTo` from /user-xxxx/describe.
        user_id = dxpy.whoami()
        user_desc = dxpy.api.user_describe(user_id)
        self.assertTrue("billTo" in user_desc)
        self.assertEqual(user_desc.get("billTo"), user_id)

        ## Verify `billTo` from "dx describe user-xxxx".
        bill_to_label = "Default bill to"
        cli_user_desc = run("dx describe " + user_id).strip().split("\n")
        parsed_desc = filter(lambda line: line.startswith(bill_to_label),
                             cli_user_desc)
        self.assertEqual(len(parsed_desc), 1)
        key_and_value = parsed_desc[0].split(bill_to_label)
        self.assertEqual(key_and_value[0], "")
        self.assertEqual(key_and_value[1].strip(), user_id)

        ## Verify `billTo` from "dx describe user-xxxx --json".
        cli_user_desc_json = json.loads(
            run("dx describe " + user_id + " --json")
        )
        self.assertTrue("billTo" in cli_user_desc_json)
        self.assertEqual(cli_user_desc_json.get("billTo"), user_id)

    @unittest.skipUnless(testutil.TEST_ISOLATED_ENV,
                         'skipping test that would create apps')
    def test_describe_deleted_app(self):
        applet_id = dxpy.api.applet_new({"project": self.project,
                                         "dxapi": "1.0.0",
                                         "inputSpec": [],
                                         "outputSpec": [],
                                         "runSpec": {"interpreter": "bash",
                                                     "code": ""},
                                         "name": "applet_to_delete"})['id']
        app_new_output = dxpy.api.app_new({"name": "app_to_delete",
                                           "applet": applet_id,
                                           "version": "1.0.0"})

        # make second app with no default tag
        app_new_output2 = dxpy.api.app_new({"name": "app_to_delete",
                                           "applet": applet_id,
                                           "version": "1.0.1"})
        dxpy.api.app_delete(app_new_output2["id"])

        run("dx describe " + app_new_output2["id"])


class TestDXClientRun(DXTestCase):
    def setUp(self):
        self.other_proj_id = run("dx new project other --brief").strip()
        super(TestDXClientRun, self).setUp()

    def tearDown(self):
        dxpy.api.project_destroy(self.other_proj_id, {'terminateJobs': True})
        super(TestDXClientRun, self).tearDown()

    def test_dx_run_applet_with_input_spec(self):
        record = dxpy.new_dxrecord(name="my_record")

        applet_id = dxpy.api.applet_new({
            "project": self.project,
            "dxapi": "0.0.1",
            "inputSpec": [
                {"name": "int0", "class": "int"},
                {"name": "int1", "class": "int", "optional": True},
                {"name": "string0", "class": "string"},
                {"name": "string1", "class": "string", "optional": True},
                {"name": "record0", "class": "record"},
                {"name": "record1", "class": "record", "optional": True},
            ],
            "outputSpec": [
                {"name": "outint", "class": "int"},
                {"name": "outstring", "class": "string"},
                {"name": "outrecord", "class": "record"},
            ],
            "runSpec": {"interpreter": "bash",
                        "code": """
dx-jobutil-add-output outint $int0
dx-jobutil-add-output outstring $string0
dx-jobutil-add-output outrecord $record0
"""
                        }})["id"]
        applet = dxpy.DXApplet(applet_id)

        #############################
        # With only required inputs #
        #############################

        # Run with applet handler.
        job = applet.run({"int0": 16, "string0": "input_string",
                          "record0": {"$dnanexus_link": record.get_id()}})
        job_desc = job.describe()
        exp = {"int0": 16, "string0": "input_string",
               "record0": {"$dnanexus_link": record.get_id()}}
        self.assertEquals(job_desc["input"], exp)

        # Run with "dx run".
        job_id = run("dx run {applet_id} -iint0=16 -istring0=input_string -irecord0={record_id} --brief".format(
            applet_id=applet_id, record_id=record.get_id())).strip()
        job_desc = dxpy.describe(job_id)
        self.assertEquals(job_desc["input"], exp)

        job_id = run("dx run {applet_id} -iint0:int=16 -istring0:string=input_string -irecord0:record={record_id} --brief".format(
            applet_id=applet_id, record_id=record.get_id())).strip()
        job_desc = dxpy.describe(job_id)
        self.assertEquals(job_desc["input"], exp)

        # Run with "dx run" with JBORs.
        other_job_id = run("dx run {applet_id} -iint0={job_id}:outint -istring0={job_id}:outstring -irecord0={job_id}:outrecord --brief".format(
            applet_id=applet_id, job_id=job_id)).strip()
        job_desc = dxpy.describe(other_job_id)
        exp = {"int0": {"$dnanexus_link": {"field": "outint",
                                           "job": job_id}},
               "string0": {"$dnanexus_link": {"field": "outstring",
                                              "job": job_id}},
               "record0": {"$dnanexus_link": {"field": "outrecord",
                                              "job": job_id}}}
        self.assertEquals(job_desc["input"], exp)

        # Run with "dx run" with input name mapped to data object name.
        job_id = run("dx run {applet_id} -iint0=16 -istring0=input_string -irecord0=my_record --brief".format(
            applet_id=applet_id)).strip()
        job_desc = dxpy.describe(job_id)
        exp = {"int0": 16, "string0": "input_string",
               "record0": {"$dnanexus_link": {"project": self.project,
                                              "id": record.get_id()}}}
        self.assertEquals(job_desc["input"], exp)

        #####################################
        # With required and optional inputs #
        #####################################

        second_record = dxpy.new_dxrecord()

        # Run with applet handler.
        job = applet.run({"int0": 16, "string0": "input_string",
                          "record0": {"$dnanexus_link": record.get_id()},
                          "int1": 32, "string1": "second_input_string",
                          "record1": {"$dnanexus_link": second_record.get_id()}})
        job_desc = job.describe()
        exp = {"int0": 16, "int1": 32, "string0": "input_string",
               "string1": "second_input_string",
               "record0": {"$dnanexus_link": record.get_id()},
               "record1": {"$dnanexus_link": second_record.get_id()}}
        self.assertEquals(job_desc["input"], exp)

        # Run with "dx run".
        job_id = run("dx run {applet_id} -iint0=16 -istring0=input_string -irecord0={record_id} -iint1=32 -istring1=second_input_string -irecord1={second_record_id} --brief".format(
            applet_id=applet_id, record_id=record.get_id(),
            second_record_id=second_record.get_id())).strip()
        job_desc = dxpy.describe(job_id)
        self.assertEquals(job_desc["input"], exp)

        # Run with "dx run" with JBORs.
        other_job_id = run("dx run {applet_id} -iint0=32 -iint1={job_id}:outint -istring0=second_input_string -istring1={job_id}:outstring -irecord0={second_record_id} -irecord1={job_id}:outrecord --brief".format(
            applet_id=applet_id, job_id=job_id,
            second_record_id=second_record.get_id())).strip()
        job_desc = dxpy.describe(other_job_id)
        exp = {"int0": 32,
               "int1": {"$dnanexus_link": {"field": "outint",
                                           "job": job_id}},
               "string0": "second_input_string",
               "string1": {"$dnanexus_link": {"field": "outstring",
                                              "job": job_id}},
               "record0": {"$dnanexus_link": second_record.get_id()},
               "record1": {"$dnanexus_link": {"field": "outrecord",
                                              "job": job_id}}}
        self.assertEquals(job_desc["input"], exp)

    def test_dx_run_applet_without_input_spec(self):
        record = dxpy.new_dxrecord(name="my_record")

        applet_id = dxpy.api.applet_new({
            "project": self.project,
            "dxapi": "0.0.1",
            "outputSpec": [
                {"name": "outint", "class": "int"},
                {"name": "outstring", "class": "string"},
                {"name": "outrecord", "class": "record"},
            ],
            "runSpec": {"interpreter": "bash",
                        "code": """
record_id=`dx new record --close --brief`
dx-jobutil-add-output outint 32
dx-jobutil-add-output outstring output_string
dx-jobutil-add-output outrecord $record_id
"""
                        }})["id"]
        applet = dxpy.DXApplet(applet_id)

        # Run with applet handler.
        job = applet.run({"int0": 16, "string0": "input_string",
                          "record0": {"$dnanexus_link": record.get_id()}})
        job_desc = job.describe()
        exp = {"int0": 16, "string0": "input_string",
               "record0": {"$dnanexus_link": record.get_id()}}
        self.assertEquals(job_desc["input"], exp)

        # Run with "dx run".
        job_id = run("dx run {applet_id} -iint0=16 -istring0=input_string -irecord0={record_id} --brief".format(applet_id=applet_id, record_id=record.get_id())).strip()
        job_desc = dxpy.describe(job_id)
        self.assertEquals(job_desc["input"], exp)

        job_id = run("dx run {applet_id} -iint0:int=16 -istring0:string=input_string -irecord0:record={record_id} --brief".format(applet_id=applet_id, record_id=record.get_id())).strip()
        job_desc = dxpy.describe(job_id)
        self.assertEquals(job_desc["input"], exp)

        # Run with "dx run" with JBORs.
        other_job_id = run("dx run {applet_id} -iint0={job_id}:outint -istring0={job_id}:outstring -irecord0={job_id}:outrecord --brief".format(applet_id=applet_id, job_id=job_id)).strip()
        job_desc = dxpy.describe(other_job_id)
        exp = {"int0": {"$dnanexus_link": {"field": "outint",
                                           "job": job_id}},
               "string0": {"$dnanexus_link": {"field": "outstring",
                                              "job": job_id}},
               "record0": {"$dnanexus_link": {"field": "outrecord",
                                              "job": job_id}}}
        self.assertEquals(job_desc["input"], exp)

        other_job_id = run("dx run {applet_id} -irecord0={record_id} -irecord1={job_id}:outrecord --brief".format(
            applet_id=applet_id, job_id=job_id, record_id=record.get_id()
        )).strip()
        job_desc = dxpy.describe(other_job_id)
        exp = {"record0": {"$dnanexus_link": record.get_id()},
               "record1": {"$dnanexus_link": {"field": "outrecord",
                                              "job": job_id}}}
        self.assertEquals(job_desc["input"], exp)

        # Run with "dx run" with repeated input names: order of input values
        # preserved.
        other_job_id = run("dx run {applet_id} -irecord0={record_id} -irecord0={job_id}:outrecord --brief".format(
            applet_id=applet_id, job_id=job_id, record_id=record.get_id()
        )).strip()
        job_desc = dxpy.describe(other_job_id)
        exp = {"record0": [{"$dnanexus_link": record.get_id()},
                           {"$dnanexus_link": {"field": "outrecord",
                                               "job": job_id}}]}
        self.assertEquals(job_desc["input"], exp)

        other_job_id = run("dx run {applet_id} -irecord0={job_id}:outrecord -irecord0={record_id} --brief".format(
            applet_id=applet_id, job_id=job_id, record_id=record.get_id()
        )).strip()
        job_desc = dxpy.describe(other_job_id)
        exp = {"record0": [{"$dnanexus_link": {"field": "outrecord",
                                               "job": job_id}},
                           {"$dnanexus_link": record.get_id()}]}
        self.assertEquals(job_desc["input"], exp)

        # Run with "dx run" with input name mapped to data object name.
        job_id = run("dx run {applet_id} -irecord0=my_record --brief".format(applet_id=applet_id)).strip()
        job_desc = dxpy.describe(job_id)
        exp = {"record0": {"$dnanexus_link": {"project": self.project,
                                              "id": record.get_id()}}}
        self.assertEquals(job_desc["input"], exp)

    def test_dx_resolve(self):
        applet_id = dxpy.api.applet_new({"project": self.project,
                                         "dxapi": "1.0.0",
                                         "runSpec": {"interpreter": "bash",
                                                     "code": "echo 'hello'"}
                                         })['id']
        record_id0 = dxpy.api.record_new({"project": self.project,
                                          "dxapi": "1.0.0",
                                          "name": "resolve_record0"})['id']
        record_id1 = dxpy.api.record_new({"project": self.project,
                                          "dxapi": "1.0.0",
                                          "name": "resolve_record1"})['id']
        record_id2 = dxpy.api.record_new({"project": self.project,
                                          "dxapi": "1.0.0",
                                          "name": "resolve_record2"})['id']
        glob_id = dxpy.api.record_new({"project": self.project,
                                       "dxapi": "1.0.0",
                                       "name": "glob_resolve_record"})['id']

        job_id = run("dx run " + applet_id + " -iinput0=resolve_record0 -iinput1=resolve_record1 " +
                     "-iinput2=glob_resolve* -iint0=5 -iint1=15 --brief -y").strip()
        job_desc = dxpy.describe(job_id)

        self.assertEquals(job_desc['input']['input0']['$dnanexus_link']['id'], record_id0)
        self.assertEquals(job_desc['input']['input1']['$dnanexus_link']['id'], record_id1)
        self.assertEquals(job_desc['input']['input2']['$dnanexus_link']['id'], glob_id)
        self.assertEquals(job_desc['input']['int0'], 5)
        self.assertEquals(job_desc['input']['int1'], 15)

        # If multiple entities are provided with the same input name, then their resolved result should
        # appear in a list, in the order in which they were provided, no matter the method of resolution
        job_id = run("dx run " + applet_id + " -iinput0=resolve_record0 -iinput0=25 -iinput0=glob_resolve* " +
                     "-iinput0=resolve_record1 -iinput1=" + record_id0 + " -iinput1=50 -iinput1=resolve_record1 " +
                     "--brief -y").strip()
        job_desc = dxpy.describe(job_id)

        self.assertEquals(len(job_desc['input']['input0']), 4)
        self.assertEquals(job_desc['input']['input0'][0]['$dnanexus_link']['id'], record_id0)
        self.assertEquals(job_desc['input']['input0'][1], 25)
        self.assertEquals(job_desc['input']['input0'][2]['$dnanexus_link']['id'], glob_id)
        self.assertEquals(job_desc['input']['input0'][3]['$dnanexus_link']['id'], record_id1)
        self.assertEquals(len(job_desc['input']['input1']), 3)
        self.assertEquals(job_desc['input']['input1'][0]['$dnanexus_link'], record_id0)
        self.assertEquals(job_desc['input']['input1'][1], 50)
        self.assertEquals(job_desc['input']['input1'][2]['$dnanexus_link']['id'], record_id1)

        # If a record cannot be resolved, then the return value should just be the record name passed in
        job_id = run("dx run " + applet_id + " --brief -y -iinput0=cannot_resolve " +
                     "-iinput1=resolve_record0 -iint0=10").strip()
        job_desc = dxpy.describe(job_id)

        self.assertEquals(job_desc['input']['input0'], "cannot_resolve")
        self.assertEquals(job_desc['input']['input1']['$dnanexus_link']['id'], record_id0)
        self.assertEquals(job_desc['input']['int0'], 10)

        job_id = run("dx run " + applet_id + " --brief -y -iinput0=glob_cannot_resolve*").strip()
        job_desc = dxpy.describe(job_id)

        self.assertEquals(job_desc['input']['input0'], "glob_cannot_resolve*")

        # Should simply use given name if it corresponds to multiple records (glob or not);
        # length validation errors out, but exec_io catches it
        dup_record_id = dxpy.api.record_new({"project": self.project,
                                             "dxapi": "1.0.0",
                                             "name": "resolve_record0"})['id']

        job_id = run("dx run " + applet_id + " --brief -y -iinput0=resolve_record0").strip()
        job_desc = dxpy.describe(job_id)

        self.assertEquals(job_desc['input']['input0'], "resolve_record0")

        job_id = run("dx run " + applet_id + " --brief -y -iinput0=resolve_record*").strip()
        job_desc = dxpy.describe(job_id)

        self.assertEquals(job_desc['input']['input0'], "resolve_record*")

        applet_id = dxpy.api.applet_new({"project": self.project,
                                         "dxapi": "1.0.0",
                                         "inputSpec": [
                                            {"name": "input0", "class": "record"},
                                            {"name": "input1", "class": "array:record", "optional": True},
                                            {"name": "int0", "class": "int"},
                                            {"name": "int1", "class": "array:int", "optional": True},
                                            {"name": "bool0", "class": "array:boolean", "optional": True}
                                         ],
                                         "outputSpec": [],
                                         "runSpec": {"interpreter": "bash",
                                                     "code": "echo 'hello'"}
                                         })['id']

        # Try with applet that has an input spec
        job_id = run("dx run " + applet_id + " --brief -y -iinput0=resolve_record1 -iint0=10 " +
                     "-iinput1=resolve_record2 -iinput1=resolve_record1 -iint1=0 -iint1=1 -iint1=2 " +
                     "-ibool0=true -ibool0=0").strip()
        job_desc = dxpy.describe(job_id)

        self.assertEquals(job_desc['input']['input0']['$dnanexus_link']['id'], record_id1)
        self.assertEquals(job_desc['input']['input1'][0]['$dnanexus_link']['id'], record_id2)
        self.assertEquals(job_desc['input']['input1'][1]['$dnanexus_link']['id'], record_id1)
        self.assertEquals(job_desc['input']['int0'], 10)
        self.assertEquals(job_desc['input']['int1'], [0, 1, 2])
        self.assertEquals(job_desc['input']['bool0'], [True, False])

        # Workflows should show same behavior as applets
        workflow_id = run("dx new workflow myworkflow --output-folder /foo --brief").strip()
        stage_id = dxpy.api.workflow_add_stage(workflow_id,
                                               {"editVersion": 0, "executable": applet_id})['stage']

        record_id = dxpy.api.record_new({"project": self.project,
                                         "dxapi": "1.0.0",
                                         "name": "myrecord"})['id']

        analysis_id = run("dx run " + workflow_id + " -i" + stage_id + ".input0=myrecord -i" +
                          stage_id + ".int0=77 -y --brief").strip()
        analysis_desc = dxpy.describe(analysis_id)

        self.assertEquals(analysis_desc['input'][stage_id + '.input0']['$dnanexus_link']['id'], record_id)
        self.assertEquals(analysis_desc['input'][stage_id + '.int0'], 77)

    def test_dx_resolve_check_resolution_needed(self):
        # If no entity_name is given, no entity_name should be returned
        self.assertEquals(check_resolution("some_path", "project_id", "/", None), (False, "project_id", "/", None))
        self.assertEquals(check_resolution("some_path", self.project, "/", None), (False, self.project, "/", None))

        record_id = dxpy.api.record_new({"project": self.project,
                                         "dxapi": "1.0.0",
                                         "name": "myrecord"})['id']

        self.assertEquals(check_resolution("some_path", self.project, "/", "myrecord"),
                          (True, self.project, "/", "myrecord"))

        self.assertEquals(check_resolution("some_path", "not_a_real_project_id", "/", "notarealrecord"),
                          (True, "not_a_real_project_id", "/", "notarealrecord"))

        # If the entity is a DX ID, but not an expected class, the result should be False, None, None, None
        result = check_resolution("some_path", self.project, "/", record_id, expected_classes=["file"])
        self.assertEquals(result, (False, None, None, None))

        # If entity_id is a hash, there is no need to resolve, and the describe
        # output is returned (should work no matter what project is given)
        result = check_resolution("some_path", self.project, "/", record_id, expected_classes=["record"])
        self.assertEquals(result[:3], (False, self.project, "/"))
        desc_output = result[3]
        self.assertEquals(desc_output["describe"]["project"], self.project)
        self.assertEquals(desc_output["describe"]["name"], "myrecord")
        self.assertEquals(desc_output["id"], record_id)
        desc_output = check_resolution("some_path", None, "/", record_id, enclose_in_list=True)[3][0]
        self.assertEquals(desc_output["describe"]["project"], self.project)
        self.assertEquals(desc_output["describe"]["name"], "myrecord")
        self.assertEquals(desc_output["id"], record_id)

        # Describing entity_id should work even if the project hint is wrong
        result = check_resolution("some_path", self.project, "/", record_id, describe={"project": self.other_proj_id,
                                                                                       "fields": {"sponsored": True}})
        self.assertEquals(result[:3], (False, self.project, "/"))
        desc_output = result[3]
        self.assertEquals(desc_output["describe"]["sponsored"], False)
        self.assertEquals(desc_output["id"], record_id)

        # Even if the given project is not a real project ID, the correct project ID
        # should be in the describe output
        desc_output = check_resolution("some_path", "not_a_real_project_id", "/", record_id)[3]
        self.assertEquals(desc_output["describe"]["project"], self.project)
        self.assertEquals(desc_output["describe"]["name"], "myrecord")
        self.assertEquals(desc_output["id"], record_id)

        # If no project is specified and entity_name is not a hash, then a ResolutionError
        # should be raised
        with self.assertRaisesRegexp(ResolutionError, 'Could not resolve "some_path"'):
            check_resolution("some_path", None, "/", "myrecord")
        # ResolutionError also raised if describing an entity ID fails
        with self.assertRaisesRegexp(ResolutionError, "The entity record-\d+ could not be found"):
            check_resolution("some_path", self.project, "/", "record-123456789012345678901234")

    def test_dx_run_depends_on_success(self):
        applet_id = dxpy.api.applet_new({"project": self.project,
                                         "dxapi": "1.0.0",
                                         "inputSpec": [],
                                         "outputSpec": [],
                                         "runSpec": {"interpreter": "bash",
                                                     "code": "echo 'hello'"}
                                         })['id']

        job_dep_id = run("dx run " + applet_id + " --brief -y").strip()

        record_dep_id = dxpy.api.record_new({"project": self.project})['id']

        job_id = run("dx run " + applet_id + " --brief -y").strip()
        job_desc = dxpy.describe(job_id)
        self.assertEquals(job_desc['dependsOn'], [])

        job_id = run("dx run " + applet_id + " --brief -y -d " + job_dep_id).strip()
        job_desc = dxpy.describe(job_id)
        self.assertEqual(job_desc['dependsOn'], [job_dep_id])

        job_id = run("dx run " + applet_id + " -d " + job_dep_id + " --depends-on " +
                     record_dep_id + " --brief -y").strip()
        job_desc = dxpy.describe(job_id)
        self.assertEqual(sorted(job_desc['dependsOn']), sorted([job_dep_id, record_dep_id]))

    def test_dx_run_depends_on_failure(self):
        applet_id = dxpy.api.applet_new({"project": self.project,
                                         "dxapi": "1.0.0",
                                         "inputSpec": [],
                                         "outputSpec": [],
                                         "runSpec": {"interpreter": "bash",
                                                     "code": "echo 'hello'"}
                                         })['id']

        job1_dep_id = run("dx run " + applet_id + " --brief -y").strip()

        job2_dep_id = run("dx run " + applet_id + " --brief -y").strip()

        # Testing for missing arguments:
        with self.assertSubprocessFailure(stderr_regexp='-d/--depends-on.*expected one argument', exit_code=2):
            run("dx run " + applet_id + " --brief -y --depends-on " + job2_dep_id + " --depends-on")
        with self.assertSubprocessFailure(stderr_regexp='-d/--depends-on.*expected one argument', exit_code=2):
            run("dx run " + applet_id + " -d --depends-on " + job1_dep_id + " --brief -y")

        with self.assertSubprocessFailure(stderr_regexp='unrecognized arguments', exit_code=2):
            run("dx run " + applet_id + " --brief -y -d " + job2_dep_id + " " + job1_dep_id)

        with self.assertSubprocessFailure(stderr_regexp='could not be found', exit_code=3):
            run("dx run " + applet_id + " --brief -y -d not_a_valid_id")

        # Testing for use of --depends-on with running workflows
        workflow_id = run("dx new workflow myworkflow --output-folder /foo --brief").strip()
        stage_id = dxpy.api.workflow_add_stage(workflow_id,
                                               {"editVersion": 0, "executable": applet_id})['stage']
        with self.assertSubprocessFailure(stderr_regexp='--depends-on.*workflows', exit_code=3):
            run("dx run " + workflow_id + " -d " + job1_dep_id + " -y --brief")
        with self.assertSubprocessFailure(stderr_regexp='--depends-on.*workflows', exit_code=3):
            run("dx run myworkflow -d " + job1_dep_id + " -y --brief")


    def test_dx_run_no_hidden_executables(self):
        # hidden applet
        applet_name = "hidden_applet"
        applet_id = dxpy.api.applet_new({"project": self.project,
                                         "dxapi": "1.0.0",
                                         "inputSpec": [],
                                         "outputSpec": [],
                                         "runSpec": {"interpreter": "bash",
                                                     "code": "echo 'hello'"},
                                         "hidden": True,
                                         "name": applet_name})['id']
        run("dx describe hidden_applet")
        with self.assertSubprocessFailure(stderr_regexp='ResolutionError: Unable to resolve "{f}"'
                                          .format(f=applet_name), exit_code=3):
            run("dx run hidden_applet")
        # by ID will still work
        run("dx run " + applet_id + " -y")

        # hidden workflow
        workflow_name = "hidden_workflow"
        dxworkflow = dxpy.new_dxworkflow(name=workflow_name, hidden=True)
        dxworkflow.add_stage(applet_id)
        with self.assertSubprocessFailure(stderr_regexp='ResolutionError: Unable to resolve "{f}"'
                                          .format(f=workflow_name), exit_code=3):
            run("dx run hidden_workflow")
        # by ID will still work
        run("dx run " + dxworkflow.get_id() + " -y")

    @unittest.skipUnless(testutil.TEST_RUN_JOBS,
                         'skipping tests that would run jobs')
    def test_dx_run_jbor_array_ref(self):
        applet_id = dxpy.api.applet_new({"project": self.project,
                                         "name": "myapplet",
                                         "dxapi": "1.0.0",
                                         "inputSpec": [{"name": "record",
                                                        "class": "record",
                                                        "optional": True}],
                                         "outputSpec": [{"name": "record",
                                                         "class": "record"},
                                                        {"name": "record_array",
                                                         "class": "array:record"}],
                                         "runSpec": {"interpreter": "bash",
                                                     "bundledDepends": [],
                                                     "execDepends": [],
                                                     "code": '''
first_record=$(dx new record firstrecord --brief)
dx close $first_record
second_record=$(dx new record secondrecord --brief)
dx close $second_record
dx-jobutil-add-output record $first_record
dx-jobutil-add-output record_array $first_record --array
dx-jobutil-add-output record_array $second_record --array
'''}})["id"]

        remote_job = dxpy.DXApplet(applet_id).run({})
        remote_job.wait_on_done()
        remote_job_output = remote_job.describe()["output"]["record_array"]

        # check other dx functionality here for convenience
        # dx describe/path resolution
        jbor_array_ref = '{job_id}:record_array.'.format(job_id=remote_job.get_id())
        desc_output = run('dx describe ' + jbor_array_ref + '0')
        self.assertIn("firstrecord", desc_output)
        self.assertNotIn("secondrecord", desc_output)
        with self.assertSubprocessFailure(exit_code=3):
            run("dx get " + remote_job.get_id() + ":record.foo")
        with self.assertSubprocessFailure(stderr_regexp='not an array', exit_code=3):
            run("dx get " + remote_job.get_id() + ":record.0")
        with self.assertSubprocessFailure(stderr_regexp='out of range', exit_code=3):
            run("dx get " + jbor_array_ref + '2')

        # dx run
        second_remote_job = run('dx run myapplet -y --brief -irecord=' + jbor_array_ref + '1').strip()
        second_remote_job_desc = run('dx describe ' + second_remote_job)
        self.assertIn(jbor_array_ref + '1', second_remote_job_desc)
        self.assertIn(remote_job_output[1]["$dnanexus_link"], second_remote_job_desc)
        self.assertNotIn(remote_job_output[0]["$dnanexus_link"], second_remote_job_desc)

        # use dx get to hydrate a directory and test dx-run-app-locally
        def create_app_dir_from_applet(applet_id):
            tempdir = tempfile.mkdtemp()
            with chdir(tempdir):
                run('dx get ' + applet_id)
                return os.path.join(tempdir, dxpy.describe(applet_id)['name'])
        appdir = create_app_dir_from_applet(applet_id)
        local_output = check_output(['dx-run-app-locally', appdir, '-irecord=' + jbor_array_ref + '1'])
        self.assertIn(remote_job_output[1]["$dnanexus_link"], local_output)
        self.assertNotIn(remote_job_output[0]["$dnanexus_link"], local_output)

    @unittest.skipUnless(testutil.TEST_RUN_JOBS,
                         'skipping tests that would run jobs')
    def test_dx_run_priority(self):
        applet_id = dxpy.api.applet_new({"project": self.project,
                                         "name": "myapplet",
                                         "dxapi": "1.0.0",
                                         "runSpec": {"interpreter": "bash",
                                                     "code": ""},
                                         "access": {"project": "VIEW",
                                                    "allProjects": "VIEW",
                                                    "network": []}})["id"]
        normal_job_id = run("dx run myapplet --priority normal --brief -y").strip()
        normal_job_desc = dxpy.describe(normal_job_id)
        self.assertEqual(normal_job_desc["priority"], "normal")

        high_priority_job_id = run("dx run myapplet --priority high --brief -y").strip()
        high_priority_job_desc = dxpy.describe(high_priority_job_id)
        self.assertEqual(high_priority_job_desc["priority"], "high")

        # don't actually need these to run
        run("dx terminate " + normal_job_id)
        run("dx terminate " + high_priority_job_id)

        # --watch implies --priority high
        try:
            run("dx run myapplet -y --watch")
        except subprocess.CalledProcessError:
            # ignore any watching errors; just want to test requested
            # priority
            pass
        watched_job_id = run("dx find jobs -n 1 --brief").strip()
        self.assertNotIn(watched_job_id, [normal_job_id, high_priority_job_id])
        watched_job_desc = dxpy.describe(watched_job_id)
        self.assertEqual(watched_job_desc['applet'], applet_id)
        self.assertEqual(watched_job_desc['priority'], 'high')

        # errors
        with self.assertSubprocessFailure(exit_code=2):
            # expect argparse error code 2 for bad choice
            run("dx run myapplet --priority standard")

        # no warning when no special access requested
        dx_run_output = run("dx run myapplet --priority normal -y")
        for string in ["WARNING", "developer", "Internet", "write access"]:
            self.assertNotIn(string, dx_run_output)

        # test for printing a warning when extra permissions are
        # requested and run as normal priority
        extra_perms_applet = dxpy.api.applet_new({"project": self.project,
                                                  "dxapi": "1.0.0",
                                                  "runSpec": {"interpreter": "bash",
                                                              "code": ""},
                                                  "access": {"developer": True,
                                                             "project": "UPLOAD",
                                                             "network": ["github.com"]}})["id"]
        # no warning when running at high priority
        dx_run_output = run("dx run " + extra_perms_applet + " --priority high -y")
        for string in ["WARNING", "developer", "Internet", "write access"]:
            self.assertNotIn(string, dx_run_output)

        # warning when running at normal priority; mention special
        # permissions present
        dx_run_output = run("dx run " + extra_perms_applet + " --priority normal -y")
        for string in ["WARNING", "developer", "Internet", "write access"]:
            self.assertIn(string, dx_run_output)

        # no warning with --brief
        dx_run_output = run("dx run " + extra_perms_applet + " --priority normal --brief -y")
        self.assertRegexpMatches(dx_run_output.strip(), '^job-[0-9a-zA-Z]{24}$')

        # test with allProjects set but no explicit permissions to the
        # project context
        extra_perms_applet = dxpy.api.applet_new({"project": self.project,
                                                  "dxapi": "1.0.0",
                                                  "inputSpec": [],
                                                  "outputSpec": [],
                                                  "runSpec": {"interpreter": "bash",
                                                              "code": ""},
                                                  "access": {"allProjects": "CONTRIBUTE"}})["id"]
        # no warning when running at high priority
        dx_run_output = run("dx run " + extra_perms_applet + " --priority high -y")
        for string in ["WARNING", "developer", "Internet", "write access"]:
            self.assertNotIn(string, dx_run_output)

        # warning when running at normal priority; mention special
        # permissions present
        dx_run_output = run("dx run " + extra_perms_applet + " --priority normal -y")
        for string in ["WARNING", "write access"]:
            self.assertIn(string, dx_run_output)
        for string in ["developer", "Internet"]:
            self.assertNotIn(string, dx_run_output)

        # workflow tests

        workflow_id = run("dx new workflow myworkflow --brief").strip()
        run("dx add stage {workflow} {applet}".format(workflow=workflow_id,
                                                      applet=extra_perms_applet))

        # no warning when run at high priority
        dx_run_output = run("dx run myworkflow --priority high -y")
        for string in ["WARNING", "developer", "Internet", "write access"]:
            self.assertNotIn(string, dx_run_output)
        # and check that priority was set properly
        analysis_id = next(dxpy.find_executions(classname='analysis', limit=1))['id']
        self.assertEqual(dxpy.describe(analysis_id)["priority"], "high")

        # get warnings when run at normal priority
        dx_run_output = run("dx run myworkflow --priority normal -y")
        for string in ["WARNING", "write access"]:
            self.assertIn(string, dx_run_output)
        for string in ["developer", "Internet"]:
            self.assertNotIn(string, dx_run_output)
        # and check that priority was set properly
        analysis_id = next(dxpy.find_executions(classname='analysis', limit=1))['id']
        self.assertEqual(dxpy.describe(analysis_id)["priority"], "normal")

    def test_dx_run_tags_and_properties(self):
        # success
        applet_id = dxpy.api.applet_new({"project": self.project,
                                         "dxapi": "1.0.0",
                                         "runSpec": {"interpreter": "bash",
                                                     "code": "echo 'hello'"}
                                         })['id']
        property_names = ["$my.prop", "secoиdprop", "тhird prop"]
        property_values = ["$hello.world", "Σ2,n", "stuff"]
        the_tags = ["Σ1=n", "helloo0", "ωω"]
        job_id = run("dx run " + applet_id + ' -inumber=32 --brief -y ' +
                     " ".join(["--property '" + prop[0] + "'='" + prop[1] + "'" for
                               prop in zip(property_names, property_values)]) +
                     "".join([" --tag " + tag for tag in the_tags])).strip()

        job_desc = dxpy.api.job_describe(job_id)
        self.assertEqual(job_desc['tags'].sort(), the_tags.sort())
        self.assertEqual(len(job_desc['properties']), 3)
        for name, value in zip(property_names, property_values):
            self.assertEqual(job_desc['properties'][name], value)

        # Test setting tags and properties afterwards
        run("dx tag " + job_id + " foo bar foo")
        run("dx set_properties " + job_id + " foo=bar Σ_1^n=n")
        job_desc_lines = run("dx describe " + job_id + " --delim ' '").splitlines()
        found_tags = False
        found_properties = False
        for line in job_desc_lines:
            if line.startswith('Tags'):
                self.assertIn("foo", line)
                self.assertIn("bar", line)
                found_tags = True
            if line.startswith('Properties'):
                self.assertIn("foo=bar", line)
                self.assertIn("Σ_1^n=n", line)
                found_properties = True
        self.assertTrue(found_tags)
        self.assertTrue(found_properties)
        run("dx untag " + job_id + " foo")
        run("dx unset_properties " + job_id + " Σ_1^n")
        job_desc = json.loads(run("dx describe " + job_id + " --json"))
        self.assertIn("bar", job_desc['tags'])
        self.assertNotIn("foo", job_desc['tags'])
        self.assertEqual(job_desc["properties"]["foo"], "bar")
        self.assertNotIn("Σ_1^n", job_desc["properties"])

    def test_dx_run_extra_args(self):
        # success
        applet_id = dxpy.api.applet_new({"project": self.project,
                                         "dxapi": "1.0.0",
                                         "runSpec": {"interpreter": "bash",
                                                     "code": "echo 'hello'"}
                                         })['id']
        job_id = run("dx run " + applet_id + " -inumber=32 --name overwritten_name " +
                     '--delay-workspace-destruction --brief -y ' +
                     '--extra-args \'{"input": {"second": true}, "name": "new_name"}\'').strip()
        job_desc = dxpy.api.job_describe(job_id)
        self.assertTrue(job_desc['delayWorkspaceDestruction'])
        self.assertEqual(job_desc['name'], 'new_name')
        self.assertIn('number', job_desc['input'])
        self.assertEqual(job_desc['input']['number'], 32)
        self.assertIn('second', job_desc['input'])
        self.assertEqual(job_desc['input']['second'], True)

        # parsing error
        with self.assertSubprocessFailure(stderr_regexp='JSON', exit_code=3):
            run("dx run " + applet_id + " --extra-args not-a-JSON-string")

    def test_dx_run_clone(self):
        applet_id = dxpy.api.applet_new({"project": self.project,
                                         "dxapi": "1.0.0",
                                         "runSpec": {"interpreter": "bash",
                                                     "code": "echo 'hello'"}
                                         })['id']
        other_applet_id = dxpy.api.applet_new({"project": self.project,
                                               "dxapi": "1.0.0",
                                               "runSpec": {"interpreter": "bash",
                                                           "code": "echo 'hello'"}
                                           })['id']

        def check_new_job_metadata(new_job_desc, cloned_job_desc, overridden_fields=[]):
            '''
            :param new_job_desc: the describe hash in the new job
            :param cloned_job_desc: the description of the job that was cloned
            :param overridden_fields: the metadata fields in describe that were overridden (and should not be checked)
            '''
            # check clonedFrom hash in new job's details
            self.assertIn('clonedFrom', new_job_desc['details'])
            self.assertEqual(new_job_desc['details']['clonedFrom']['id'], cloned_job_desc['id'])
            self.assertEqual(new_job_desc['details']['clonedFrom']['executable'],
                             cloned_job_desc.get('applet') or cloned_job_desc.get('app'))
            for metadata in ['project', 'folder', 'name', 'runInput', 'systemRequirements']:
                self.assertEqual(new_job_desc['details']['clonedFrom'][metadata],
                                 cloned_job_desc[metadata])
            # check not_overridden_fields match/have the correct transformation
            all_fields = set(['name', 'project', 'folder', 'input', 'systemRequirements',
                              'applet', 'tags', 'properties', 'priority'])
            fields_to_check = all_fields.difference(overridden_fields)
            for metadata in fields_to_check:
                if metadata == 'name':
                    self.assertEqual(new_job_desc[metadata], cloned_job_desc[metadata] + ' (re-run)')
                else:
                    self.assertEqual(new_job_desc[metadata], cloned_job_desc[metadata])

        # originally, set everything and have an instance type for all
        # entry points
        orig_job_id = run("dx run " + applet_id +
                          ' -inumber=32 --name jobname --folder /output ' +
                          '--instance-type mem2_hdd2_x2 ' +
                          '--tag Ψ --tag $hello.world ' +
                          '--property Σ_1^n=n --property $hello.=world ' +
                          '--priority normal ' +
                          '--brief -y').strip()
        orig_job_desc = dxpy.api.job_describe(orig_job_id)
        # control
        self.assertEqual(orig_job_desc['name'], 'jobname')
        self.assertEqual(orig_job_desc['project'], self.project)
        self.assertEqual(orig_job_desc['folder'], '/output')
        self.assertEqual(orig_job_desc['input'], {'number': 32})
        self.assertEqual(orig_job_desc['systemRequirements'], {'*': {'instanceType': 'mem2_hdd2_x2'}})

        # clone the job

        # nothing different
        new_job_desc = dxpy.api.job_describe(run("dx run --clone " + orig_job_id +
                                                 " --brief -y").strip())
        check_new_job_metadata(new_job_desc, orig_job_desc)

        def get_new_job_desc(cmd_suffix):
            new_job_id = run("dx run --clone " + orig_job_id + " --brief -y " + cmd_suffix).strip()
            return dxpy.api.job_describe(new_job_id)

        # override applet
        new_job_desc = get_new_job_desc(other_applet_id)
        self.assertEqual(new_job_desc['applet'], other_applet_id)
        check_new_job_metadata(new_job_desc, orig_job_desc, overridden_fields=['applet'])

        # override name
        new_job_desc = get_new_job_desc("--name newname")
        self.assertEqual(new_job_desc['name'], 'newname')
        check_new_job_metadata(new_job_desc, orig_job_desc, overridden_fields=['name'])

        # override tags
        new_job_desc = get_new_job_desc("--tag new_tag --tag second_new_tag")
        self.assertEqual(new_job_desc['tags'], ['new_tag', 'second_new_tag'])
        check_new_job_metadata(new_job_desc, orig_job_desc, overridden_fields=['tags'])

        # override properties
        new_job_desc = get_new_job_desc("--property foo=bar --property baz=quux")
        self.assertEqual(new_job_desc['properties'], {"foo": "bar", "baz": "quux"})
        check_new_job_metadata(new_job_desc, orig_job_desc, overridden_fields=['properties'])

        # override priority
        new_job_desc = get_new_job_desc("--priority high")
        self.assertEqual(new_job_desc['priority'], "high")
        check_new_job_metadata(new_job_desc, orig_job_desc, overridden_fields=['priority'])

        # override folder
        new_job_desc = get_new_job_desc("--folder /otherfolder")
        self.assertEqual(new_job_desc['folder'], '/otherfolder')
        check_new_job_metadata(new_job_desc, orig_job_desc, overridden_fields=['folder'])

        # override project
        new_job_desc = get_new_job_desc("--project " + self.other_proj_id)
        self.assertEqual(new_job_desc['project'], self.other_proj_id)
        self.assertEqual(new_job_desc['folder'], '/output')
        check_new_job_metadata(new_job_desc, orig_job_desc, overridden_fields=['project', 'folder'])

        # override project and folder
        new_job_desc = get_new_job_desc("--folder " + self.other_proj_id + ":")
        self.assertEqual(new_job_desc['project'], self.other_proj_id)
        self.assertEqual(new_job_desc['folder'], '/')
        check_new_job_metadata(new_job_desc, orig_job_desc, overridden_fields=['project', 'folder'])

        # override input with -i
        new_job_desc = get_new_job_desc("-inumber=42")
        self.assertEqual(new_job_desc['input'], {"number": 42})
        check_new_job_metadata(new_job_desc, orig_job_desc, overridden_fields=['input'])

        # add other input fields with -i
        new_job_desc = get_new_job_desc("-inumber2=42")
        self.assertEqual(new_job_desc['input'], {"number": 32, "number2": 42})
        check_new_job_metadata(new_job_desc, orig_job_desc, overridden_fields=['input'])

        # override input with --input-json (original input discarded)
        new_job_desc = get_new_job_desc("--input-json '{\"number2\": 42}'")
        self.assertEqual(new_job_desc['input'], {"number2": 42})
        check_new_job_metadata(new_job_desc, orig_job_desc, overridden_fields=['input'])

        # override the blanket instance type
        new_job_desc = get_new_job_desc("--instance-type mem2_hdd2_x1")
        self.assertEqual(new_job_desc['systemRequirements'],
                         {'*': {'instanceType': 'mem2_hdd2_x1'}})
        check_new_job_metadata(new_job_desc, orig_job_desc,
                               overridden_fields=['systemRequirements'])

        # override instance type for specific entry point(s)
        new_job_desc = get_new_job_desc("--instance-type '" +
                                        json.dumps({"some_ep": "mem2_hdd2_x1",
                                                    "some_other_ep": "mem2_hdd2_x4"}) + "'")
        self.assertEqual(new_job_desc['systemRequirements'],
                         {'*': {'instanceType': 'mem2_hdd2_x2'},
                          'some_ep': {'instanceType': 'mem2_hdd2_x1'},
                          'some_other_ep': {'instanceType': 'mem2_hdd2_x4'}})
        check_new_job_metadata(new_job_desc, orig_job_desc,
                               overridden_fields=['systemRequirements'])

        # new original job with entry point-specific systemRequirements
        orig_job_id = run("dx run " + applet_id +
                          " --instance-type '{\"some_ep\": \"mem2_hdd2_x1\"}' --brief -y").strip()
        orig_job_desc = dxpy.api.job_describe(orig_job_id)
        self.assertEqual(orig_job_desc['systemRequirements'],
                         {'some_ep': {'instanceType': 'mem2_hdd2_x1'}})

        # override all entry points
        new_job_desc = get_new_job_desc("--instance-type mem2_hdd2_x2")
        self.assertEqual(new_job_desc['systemRequirements'], {'*': {'instanceType': 'mem2_hdd2_x2'}})
        check_new_job_metadata(new_job_desc, orig_job_desc, overridden_fields=['systemRequirements'])

        # override a different entry point; original untouched
        new_job_desc = get_new_job_desc("--instance-type '{\"some_other_ep\": \"mem2_hdd2_x2\"}'")
        self.assertEqual(new_job_desc['systemRequirements'],
                         {'some_ep': {'instanceType': 'mem2_hdd2_x1'},
                          'some_other_ep': {'instanceType': 'mem2_hdd2_x2'}})
        check_new_job_metadata(new_job_desc, orig_job_desc, overridden_fields=['systemRequirements'])

        # override the same entry point
        new_job_desc = get_new_job_desc("--instance-type '{\"some_ep\": \"mem2_hdd2_x2\"}'")
        self.assertEqual(new_job_desc['systemRequirements'],
                         {'some_ep': {'instanceType': 'mem2_hdd2_x2'}})
        check_new_job_metadata(new_job_desc, orig_job_desc, overridden_fields=['systemRequirements'])

    @unittest.skipUnless(testutil.TEST_RUN_JOBS,
                         'skipping tests that would run jobs')
    def test_dx_describe_job_with_resolved_jbors(self):
        applet_id = dxpy.api.applet_new({"project": self.project,
                                         "dxapi": "1.0.0",
                                         "inputSpec": [{"name": "array", "class": "array:int"}],
                                         "outputSpec": [{"name": "array", "class": "array:int"}],
                                         "runSpec": {"interpreter": "python2.7",
                                                     "code": '''#!/usr/bin/env python

@dxpy.entry_point('main')
def main(array):
    output = {"array": array}
    return output
'''}})['id']
        first_job_handler = dxpy.DXJob(dxpy.api.applet_run(applet_id,
                                                           {"project": self.project,
                                                            "input": {"array": [0, 1, 5]}})['id'])

        # Launch a second job which depends on the first, using two
        # arrays in an array (to be flattened) as input
        second_job_run_input = {"project": self.project,
                                "input": {"array": [first_job_handler.get_output_ref("array"),
                                                    first_job_handler.get_output_ref("array")]}}
        second_job_handler = dxpy.DXJob(dxpy.api.applet_run(applet_id, second_job_run_input)['id'])
        first_job_handler.wait_on_done()
        # Need to wait for second job to become runnable (idle and
        # waiting_on_input are the only states before it becomes
        # runnable)
        while second_job_handler.describe()['state'] in ['idle', 'waiting_on_input']:
            time.sleep(0.1)
        second_job_desc = run("dx describe " + second_job_handler.get_id())
        first_job_res = first_job_handler.get_id() + ":array => [ 0, 1, 5 ]"
        self.assertIn(first_job_res, second_job_desc)

        # Launch another job which depends on the first done job and
        # the second (not-done) job; the first job can and should be
        # mentioned in the resolved JBORs list, but the second
        # shouldn't.
        third_job_run_input = {"project": self.project,
                               "input": {"array": [first_job_handler.get_output_ref("array"),
                                                   first_job_handler.get_output_ref("array", index=2),
                                                   second_job_handler.get_output_ref("array")]}}
        third_job = dxpy.api.applet_run(applet_id, third_job_run_input)['id']
        third_job_desc = run("dx describe " + third_job)
        self.assertIn(first_job_res, third_job_desc)
        self.assertIn(first_job_handler.get_id() + ":array.2 => 5", third_job_desc)
        self.assertNotIn(second_job_handler.get_id() + ":array =>", third_job_desc)

    def test_dx_run_ssh_no_config(self):
        # Create minimal applet.
        applet_id = dxpy.api.applet_new({"project": self.project,
                                         "dxapi": "1.0.0",
                                         "inputSpec": [],
                                         "outputSpec": [],
                                         "runSpec": {"interpreter": "python2.7",
                                                     "code": '''#!/usr/bin/env python

@dxpy.entry_point('main')
def main():
    return
'''}})['id']

        # Case: Execute "dx run --ssh" before configuring SSH.
        path = tempfile.mkdtemp()
        shell = pexpect.spawn("dx run --ssh " + applet_id, env=dict(os.environ, DX_USER_CONF_DIR=path))
        shell.expect("Warning:")
        shell.sendline("N")
        shell.expect("IOError")
        shell.close()
        self.assertEqual(3, shell.exitstatus)


class TestDXClientWorkflow(DXTestCase):
    default_inst_type = "mem2_hdd2_x2"

    @unittest.skipUnless(testutil.TEST_RUN_JOBS, 'skipping test that would run jobs')
    def test_dx_run_workflow(self):
        applet_id = dxpy.api.applet_new({"project": self.project,
                                         "dxapi": "1.0.0",
                                         "inputSpec": [{"name": "number", "class": "int"}],
                                         "outputSpec": [{"name": "number", "class": "int"}],
                                         "runSpec": {"interpreter": "bash",
                                                     "code": "exit 1"}
                                         })['id']
        workflow_id = run("dx new workflow myworkflow --output-folder /foo --brief").strip()
        stage_id = dxpy.api.workflow_add_stage(workflow_id,
                                               {"editVersion": 0, "executable": applet_id})['stage']
        analysis_id = run("dx run " + workflow_id + " -i0.number=32 -y --brief").strip()
        self.assertTrue(analysis_id.startswith('analysis-'))
        analysis_desc = run("dx describe " + analysis_id)
        self.assertIn(stage_id + '.number = 32', analysis_desc)
        self.assertIn('foo', analysis_desc)
        analysis_desc = json.loads(run("dx describe " + analysis_id + " --json"))
        time.sleep(2) # May need to wait for job to be created in the system
        job_desc = run("dx describe " + analysis_desc["stages"][0]["execution"]["id"])
        self.assertIn(' number = 32', job_desc)

        # Test setting tags and properties on analysis
        run("dx tag " + analysis_id + " foo bar foo")
        run("dx set_properties " + analysis_id + " foo=bar Σ_1^n=n")
        analysis_desc_lines = run("dx describe " + analysis_id).splitlines()
        found_tags = False
        found_properties = False
        for line in analysis_desc_lines:
            if line.startswith('Tags'):
                self.assertIn("foo", line)
                self.assertIn("bar", line)
                found_tags = True
            if line.startswith('Properties'):
                self.assertIn("foo=bar", line)
                self.assertIn("Σ_1^n=n", line)
                found_properties = True
        self.assertTrue(found_tags)
        self.assertTrue(found_properties)
        run("dx untag " + analysis_id + " foo")
        run("dx unset_properties " + analysis_id + " Σ_1^n")
        analysis_desc = run("dx describe " + analysis_id + " --delim ' '")
        self.assertIn("Tags bar\n", analysis_desc)
        self.assertIn("Properties foo=bar\n", analysis_desc)

        # Missing input throws appropriate error
        with self.assertSubprocessFailure(stderr_regexp='Some inputs.+are missing', exit_code=3):
            run("dx run " + workflow_id + " -y")

        # Setting the input in the workflow allows it to be run
        run("dx update stage " + workflow_id + " 0 -inumber=42")
        run("dx run " + workflow_id + " -y")

        # initialize a new workflow from an analysis
        new_workflow_desc = run("dx new workflow --init " + analysis_id)
        self.assertNotIn(workflow_id, new_workflow_desc)
        self.assertIn(analysis_id, new_workflow_desc)
        self.assertIn(stage_id, new_workflow_desc)

    @unittest.skipUnless(testutil.TEST_RUN_JOBS, 'skipping test that runs jobs')
    def test_dx_run_clone_analysis(self):
        dxpy.api.applet_new({
            "project": self.project,
            "name": "myapplet",
            "dxapi": "1.0.0",
            "inputSpec": [{"name": "number", "class": "int"}],
            "outputSpec": [{"name": "number", "class": "int"}],
            "runSpec": {"interpreter": "bash",
                        "code": "dx-jobutil-add-output number 32"}
        })

        # make a workflow with the stage twice
        run("dx new workflow myworkflow")
        run("dx add stage myworkflow myapplet -inumber=32 --instance-type mem2_hdd2_x2")
        run("dx add stage myworkflow myapplet -inumber=52 --instance-type mem2_hdd2_x1")

        # run it
        analysis_id = run("dx run myworkflow -y --brief").strip()

        # test cases
        no_change_analysis_id = run("dx run --clone " + analysis_id + " --brief -y").strip()
        change_an_input_analysis_id = run("dx run --clone " + analysis_id +
                                          " -i0.number=52 --brief -y").strip()
        change_inst_type_analysis_id = run("dx run --clone " + analysis_id +
                                           " --instance-type mem2_hdd2_x2 --brief -y").strip()

        time.sleep(2) # May need to wait for any new jobs to be created in the system

        # make assertions for test cases
        orig_analysis_desc = dxpy.describe(analysis_id)

        # no change: expect both stages to have reused jobs
        no_change_analysis_desc = dxpy.describe(no_change_analysis_id)
        self.assertEqual(no_change_analysis_desc['stages'][0]['execution']['id'],
                         orig_analysis_desc['stages'][0]['execution']['id'])
        self.assertEqual(no_change_analysis_desc['stages'][1]['execution']['id'],
                         orig_analysis_desc['stages'][1]['execution']['id'])

        # change an input: new job for that stage
        change_an_input_analysis_desc = dxpy.describe(change_an_input_analysis_id)
        self.assertEqual(change_an_input_analysis_desc['stages'][0]['execution']['input'],
                         {"number": 52})
        # second stage still the same
        self.assertEqual(change_an_input_analysis_desc['stages'][1]['execution']['id'],
                         orig_analysis_desc['stages'][1]['execution']['id'])

        # change inst type: only affects stage with different inst type
        change_inst_type_analysis_desc = dxpy.describe(change_inst_type_analysis_id)
        # first stage still the same
        self.assertEqual(change_inst_type_analysis_desc['stages'][0]['execution']['id'],
                         orig_analysis_desc['stages'][0]['execution']['id'])
        # second stage different
        self.assertNotEqual(change_inst_type_analysis_desc['stages'][1]['execution']['id'],
                            orig_analysis_desc['stages'][1]['execution']['id'])
        self.assertEqual(change_inst_type_analysis_desc['stages'][1]['execution']['instanceType'],
                         'mem2_hdd2_x2')

        # Run in a different project and add some metadata
        try:
            other_proj_id = run("dx new project 'cloned analysis project' --brief").strip()
            new_analysis_id = run("dx run --clone " + analysis_id + " --destination " + other_proj_id +
                                  ":foo --tag sometag --property propkey=propval " +
                                  "--brief -y").strip()
            new_analysis_desc = dxpy.describe(new_analysis_id)
            self.assertEqual(new_analysis_desc['project'], other_proj_id)
            self.assertEqual(new_analysis_desc['folder'], '/foo')
            self.assertEqual(new_analysis_desc['tags'], ['sometag'])
            self.assertEqual(new_analysis_desc['properties'], {'propkey': 'propval'})
            time.sleep(2)
            new_job_desc = dxpy.describe(new_analysis_desc['stages'][0]['execution']['id'])
            self.assertEqual(new_job_desc['project'], other_proj_id)
            self.assertEqual(new_job_desc['input']['number'], 32)
        finally:
            run("dx rmproject -y " + other_proj_id)

    @unittest.skipUnless(testutil.TEST_RUN_JOBS, 'skipping test that runs jobs')
    def test_dx_run_workflow_prints_cached_executions(self):
        applet_id = dxpy.api.applet_new({"project": self.project,
                                         "name": "myapplet",
                                         "dxapi": "1.0.0",
                                         "inputSpec": [{"name": "number", "class": "int"}],
                                         "outputSpec": [{"name": "number", "class": "int"}],
                                         "runSpec": {"interpreter": "bash",
                                                     "code": "dx-jobutil-add-output number 32"}
                                         })['id']
        workflow_id = run("dx new workflow myworkflow --brief").strip()
        stage_id = run("dx add stage myworkflow myapplet --brief").strip()
        run_resp = dxpy.api.workflow_run(workflow_id,
                                         {"project": self.project,
                                          "input": {(stage_id + ".number"): 32}})
        first_analysis_id = run_resp['id']
        self.assertTrue(first_analysis_id.startswith('analysis-'))
        job_id = run_resp['stages'][0]
        self.assertTrue(job_id.startswith('job-'))

        # wait for events to propagate and for the job to be created
        time.sleep(2)

        # Running the workflow again with no changes should result in
        # the job getting reused
        run_output = run("dx run " + workflow_id + " -i0.number=32 -y").strip()
        self.assertIn('will reuse results from a previous analysis', run_output)
        self.assertIn(job_id, run_output)
        second_analysis_id = run_output[run_output.rfind('analysis-'):]
        self.assertNotEqual(first_analysis_id, second_analysis_id)

        # Running the workflow again with changes to the input should
        # NOT result in the job getting reused
        run_output = run("dx run " + workflow_id + " -i0.number=52 -y").strip()
        self.assertNotIn('will reuse results from a previous analysis', run_output)
        self.assertNotIn(job_id, run_output)

    @unittest.skipUnless(testutil.TEST_RUN_JOBS, 'skipping test that runs jobs')
    def test_dx_run_workflow_with_inst_type_requests(self):
        applet_id = dxpy.api.applet_new({"project": self.project,
                                         "name": "myapplet",
                                         "dxapi": "1.0.0",
                                         "inputSpec": [],
                                         "outputSpec": [],
                                         "runSpec": {"interpreter": "bash",
                                                     "code": ""}
                                         })['id']
        workflow_id = run("dx new workflow myworkflow --brief").strip()
        stage_ids = [run("dx add stage myworkflow myapplet --name 'an=awful=name' --brief").strip(),
                     run("dx add stage myworkflow myapplet --name 'second' --brief").strip()]

        # control (no request)
        no_req_id = run('dx run myworkflow -y --brief').strip()
        # request for all stages
        all_stg_req_id = run('dx run myworkflow --instance-type mem2_hdd2_x1 -y --brief').strip()

        # request for a stage specifically (by name)
        stg_req_id = run('dx run myworkflow --instance-type an=awful=name=mem2_hdd2_x2 ' +
                         '--instance-type second=mem2_hdd2_x1 -y --brief').strip()

        time.sleep(2) # give time for all jobs to be populated

        no_req_desc = dxpy.describe(no_req_id)
        self.assertEqual(no_req_desc['stages'][0]['execution']['instanceType'],
                         self.default_inst_type)
        self.assertEqual(no_req_desc['stages'][1]['execution']['instanceType'],
                         self.default_inst_type)
        all_stg_req_desc = dxpy.describe(all_stg_req_id)
        self.assertEqual(all_stg_req_desc['stages'][0]['execution']['instanceType'],
                         'mem2_hdd2_x1')
        self.assertEqual(all_stg_req_desc['stages'][1]['execution']['instanceType'],
                         'mem2_hdd2_x1')
        stg_req_desc = dxpy.describe(stg_req_id)
        self.assertEqual(stg_req_desc['stages'][0]['execution']['instanceType'],
                         'mem2_hdd2_x2')
        self.assertEqual(stg_req_desc['stages'][1]['execution']['instanceType'],
                         'mem2_hdd2_x1')

        # request for a stage specifically (by index); if same inst
        # type as before, should reuse results
        self.assertIn(stg_req_desc['stages'][0]['execution']['id'],
                      run('dx run myworkflow --instance-type 0=mem2_hdd2_x2 -y'))
        # and by stage ID
        self.assertIn(stg_req_desc['stages'][0]['execution']['id'],
                      run('dx run myworkflow --instance-type ' + stage_ids[0] + '=mem2_hdd2_x2 -y'))

    @unittest.skipUnless(testutil.TEST_RUN_JOBS, 'skipping test that would attempt to run a job')
    def test_dx_run_workflow_with_stage_folders(self):
        applet_id = dxpy.api.applet_new({"project": self.project,
                                         "name": "myapplet",
                                         "dxapi": "1.0.0",
                                         "inputSpec": [],
                                         "outputSpec": [],
                                         "runSpec": {"interpreter": "bash",
                                                     "code": ""}
                                         })['id']
        workflow_id = run("dx new workflow myworkflow --brief").strip()
        stage_ids = [run("dx add stage myworkflow myapplet --name 'a_simple_name' " +
                         "--output-folder /foo --brief").strip(),
                     run("dx add stage myworkflow myapplet --name 'second' " +
                         "--relative-output-folder foo --brief").strip()]

        cmd = 'dx run myworkflow --folder /output -y --brief --rerun-stage "*" '

        # control (no runtime request for stage folders)
        no_req_id = run(cmd).strip()
        # request for all stages
        all_stg_folder_id = run(cmd + '--stage-output-folder "*" bar').strip()
        all_stg_rel_folder_id = run(cmd + '--stage-relative-output-folder "*" /bar').strip()
        # request for stage specifically (by name)
        per_stg_folders_id = run(cmd + '--stage-relative-output-folder a_simple_name /baz ' + # as "baz"
                                 '--stage-output-folder second baz').strip() # resolves as ./baz
        # request for stage specifically (by index)
        per_stg_folders_id_2 = run(cmd + '--stage-output-folder 1 quux ' +
                                   '--stage-relative-output-folder 0 /quux').strip()
        # only modify one
        per_stg_folders_id_3 = run(cmd + '--stage-output-folder ' + stage_ids[0] + ' /hello').strip()

        time.sleep(2) # give time for all jobs to be generated

        def expect_stage_folders(analysis_id, first_stage_folder, second_stage_folder):
            analysis_desc = dxpy.describe(analysis_id)
            self.assertEqual(analysis_desc['stages'][0]['execution']['folder'],
                             first_stage_folder)
            self.assertEqual(analysis_desc['stages'][1]['execution']['folder'],
                             second_stage_folder)

        expect_stage_folders(no_req_id, '/foo', '/output/foo')
        expect_stage_folders(all_stg_folder_id, '/bar', '/bar')
        expect_stage_folders(all_stg_rel_folder_id, '/output/bar', '/output/bar')
        expect_stage_folders(per_stg_folders_id, '/output/baz', '/baz')
        expect_stage_folders(per_stg_folders_id_2, '/output/quux', '/quux')
        expect_stage_folders(per_stg_folders_id_3, '/hello', '/output/foo')

    @unittest.skipUnless(testutil.TEST_RUN_JOBS, 'skipping test that would attempt to run a job')
    def test_inaccessible_stage(self):
        applet_id = dxpy.api.applet_new({"name": "myapplet",
                                         "project": self.project,
                                         "dxapi": "1.0.0",
                                         "inputSpec": [{"name": "number", "class": "int"}],
                                         "outputSpec": [{"name": "number", "class": "int"}],
                                         "runSpec": {"interpreter": "bash",
                                                     "code": "exit 1"}
                                         })['id']
        workflow_id = run("dx new workflow myworkflow --brief").strip()
        run("dx add stage myworkflow myapplet")
        run("dx rm myapplet")

        # describe shows it
        desc = run("dx describe myworkflow")
        self.assertIn("inaccessible", desc)

        # list stages shows it
        list_output = run("dx list stages myworkflow")
        self.assertIn("inaccessible", list_output)

        # run refuses to run it
        with self.assertSubprocessFailure(stderr_regexp='following inaccessible stage\(s\)',
                                          exit_code=3):
            run("dx run myworkflow")

    @unittest.skipUnless(testutil.TEST_ENV, 'skipping test that would clobber your local environment')
    def test_dx_new_workflow_without_context(self):
        # Without project context, cannot create new object without
        # project qualified path
        with without_project_context():
            with self.assertSubprocessFailure(stderr_regexp='project context was expected for a path', exit_code=3):
                run("dx new workflow foo")
            # Can create object with explicit project qualifier
            workflow_id = run("dx new workflow --brief " + self.project + ":foo").strip()
            self.assertEqual(dxpy.DXWorkflow(workflow_id).name, "foo")

    def test_dx_new_workflow(self):
        workflow_id = run("dx new workflow --title=тitle --summary=SΨmmary --brief " +
                          "--description=DΣsc wØrkflØwname --output-folder /wØrkflØwØutput").strip()
        desc = dxpy.api.workflow_describe(workflow_id)
        self.assertEqual(desc["id"], workflow_id)
        self.assertEqual(desc["editVersion"], 0)
        self.assertEqual(desc["name"], "wØrkflØwname")
        self.assertEqual(desc["title"], "тitle")
        self.assertEqual(desc["summary"], "SΨmmary")
        self.assertEqual(desc["description"], "DΣsc")
        self.assertEqual(desc["outputFolder"], "/wØrkflØwØutput")
        self.assertEqual(desc["project"], self.project)

        # add some stages and then create a new one initializing from
        # the first
        applet_id = dxpy.api.applet_new({"name": "myapplet",
                                         "project": self.project,
                                         "dxapi": "1.0.0",
                                         "inputSpec": [],
                                         "outputSpec": [],
                                         "runSpec": {"interpreter": "bash", "code": ""}
                                         })['id']
        run("dx add stage wØrkflØwname " + applet_id)

        new_workflow_id = run("dx new workflow --init wØrkflØwname --title newtitle " +
                              "--summary newsummary --output-folder /output --brief").strip()
        desc = dxpy.describe(new_workflow_id)
        self.assertNotEqual(new_workflow_id, workflow_id)
        self.assertEqual(desc["id"], new_workflow_id)
        self.assertEqual(desc["editVersion"], 0)
        self.assertEqual(desc["name"], "wØrkflØwname")
        self.assertEqual(desc["title"], "newtitle")
        self.assertEqual(desc["summary"], "newsummary")
        self.assertEqual(desc["description"], "DΣsc")
        self.assertEqual(desc["outputFolder"], "/output")
        self.assertEqual(desc["project"], self.project)
        self.assertEqual(len(desc["stages"]), 1)
        self.assertEqual(desc["stages"][0]["executable"], applet_id)

        # run without --brief; should see initializedFrom information
        new_workflow_desc = run("dx new workflow --init " + workflow_id)
        self.assertIn(workflow_id, new_workflow_desc)

        # error when initializing from a nonexistent workflow
        run("dx rm " + workflow_id)
        with self.assertSubprocessFailure(stderr_regexp='could not be found', exit_code=3):
            run("dx new workflow --init " + workflow_id)

    def test_dx_workflow_resolution(self):
        with self.assertSubprocessFailure(stderr_regexp='Unable to resolve', exit_code=3):
            run("dx update workflow foo")

        record_id = run("dx new record --type pipeline --brief").strip()
        run("dx describe " + record_id)
        with self.assertSubprocessFailure(stderr_regexp='Could not resolve', exit_code=3):
            run("dx update workflow " + record_id)

    def test_dx_describe_workflow(self):
        workflow_id = run("dx new workflow myworkflow --title title --brief").strip()
        desc = run("dx describe " + workflow_id)
        self.assertIn("Input Spec", desc)
        self.assertIn("Output Spec", desc)
        applet_id = dxpy.api.applet_new({"name": "myapplet",
                                         "project": self.project,
                                         "dxapi": "1.0.0",
                                         "inputSpec": [{"name": "number", "class": "int"}],
                                         "outputSpec": [{"name": "number", "class": "int"}],
                                         "runSpec": {"interpreter": "bash",
                                                     "code": "exit 0"}
                                         })['id']
        first_stage = run("dx add stage " + workflow_id + " -inumber=10 " + applet_id +
                          " --brief").strip()
        desc = run("dx describe myworkflow")
        self.assertIn("Input Spec", desc)
        self.assertIn("default=10", desc)

    def test_dx_add_remove_list_stages(self):
        workflow_id = run("dx new workflow myworkflow --title title --brief").strip()
        run("dx describe " + workflow_id)
        applet_id = dxpy.api.applet_new({"name": "myapplet",
                                         "project": self.project,
                                         "dxapi": "1.0.0",
                                         "inputSpec": [{"name": "number", "class": "int"}],
                                         "outputSpec": [{"name": "number", "class": "int"}],
                                         "runSpec": {"interpreter": "bash",
                                                     "code": "exit 0"}
                                         })['id']
        stage_ids = []

        # list stages when there are no stages yet
        list_output = run("dx list stages myworkflow")
        self.assertIn("No stages", list_output)

        stage_ids.append(run("dx add stage " + workflow_id + " --name first " + applet_id +
                             " --brief").strip())
        # not-yet-existing folder path should work
        # also, set input and instance type
        stage_ids.append(run("dx add stage myworkflow --relative-output-folder output myapplet " +
                             "--brief -inumber=32 --instance-type mem2_hdd2_x2").strip())
        # test relative folder path
        run("dx mkdir -p a/b/c")
        cd("a/b/c")
        stage_ids.append(run("dx add stage " + workflow_id + " --name second --output-folder . " +
                             applet_id +
                             " --brief --instance-type '{\"main\": \"mem2_hdd2_x2\"}'").strip())
        with self.assertSubprocessFailure(stderr_regexp='not found in the input spec', exit_code=3):
            # input spec should be checked
            run("dx add stage " + workflow_id + " " + applet_id + " -inonexistent=42")
        desc = dxpy.api.workflow_describe(workflow_id)
        self.assertEqual(len(desc['stages']), len(stage_ids))
        for i, stage_id in enumerate(stage_ids):
            self.assertEqual(desc['stages'][i]['id'], stage_id)
        self.assertEqual(desc['stages'][0]['folder'], None)
        self.assertEqual(desc['stages'][1]['folder'], 'output')
        self.assertEqual(desc['stages'][1]['input']['number'], 32)
        self.assertEqual(desc['stages'][1]['systemRequirements'],
                         {"*": {"instanceType": "mem2_hdd2_x2"}})
        self.assertEqual(desc['stages'][2]['folder'], '/a/b/c')
        self.assertEqual(desc['stages'][2]['systemRequirements'],
                         {"main": {"instanceType": "mem2_hdd2_x2"}})

        # errors
        # when adding a stage with both absolute and relative output folders
        with self.assertSubprocessFailure(stderr_regexp="output-folder", exit_code=2):
            run("dx add stage " + workflow_id + " " + applet_id +
                " --output-folder /foo --relative-output-folder foo")
        # bad executable that can't be found
        with self.assertSubprocessFailure(stderr_regexp="ResolutionError", exit_code=3):
            run("dx add stage " + workflow_id + " foo")
        # bad input
        with self.assertSubprocessFailure(stderr_regexp="parsed", exit_code=3):
            run("dx add stage " + workflow_id + " -inumber=foo " + applet_id)
        # bad instance type arg
        with self.assertSubprocessFailure(stderr_regexp="instance-type", exit_code=3):
            run("dx add stage " + workflow_id + " " + applet_id + " --instance-type {]")
        # unrecognized instance typ
        with self.assertSubprocessFailure(stderr_regexp="InvalidInput", exit_code=3):
            run("dx add stage " + workflow_id + " " + applet_id + " --instance-type foo")

        # list stages
        list_output = run("dx list stages " + workflow_id)
        self.assertIn("myworkflow (" + workflow_id + ")", list_output)
        self.assertIn("Title: title", list_output)
        self.assertIn("Output Folder: -", list_output)
        for i in range(0, len(stage_ids)):
            self.assertIn("Stage " + str(i), list_output)
        self.assertIn("<workflow output folder>/output", list_output)
        self.assertIn("number=32", list_output)
        self.assertIn("/a/b/c", list_output)

        run("dx describe " + workflow_id)
        # remove a stage by index
        remove_output = run("dx remove stage /myworkflow 1")
        self.assertIn(stage_ids[1], remove_output)
        desc = dxpy.api.workflow_describe(workflow_id)
        self.assertEqual(len(desc['stages']), 2)
        self.assertEqual(desc['stages'][0]['id'], stage_ids[0])
        self.assertEqual(desc['stages'][0]['folder'], None)
        self.assertEqual(desc['stages'][1]['id'], stage_ids[2])
        self.assertEqual(desc['stages'][1]['folder'], '/a/b/c')

        # remove a stage by ID
        remove_output = run("dx remove stage " + workflow_id + " " + stage_ids[0] + ' --brief').strip()
        self.assertEqual(remove_output, stage_ids[0])
        desc = dxpy.api.workflow_describe(workflow_id)
        self.assertEqual(len(desc['stages']), 1)
        self.assertEqual(desc['stages'][0]['id'], stage_ids[2])
        self.assertEqual(desc['stages'][0]['name'], 'second')
        self.assertEqual(desc['stages'][0]['folder'], '/a/b/c')

        # remove a stage by name
        run("dx remove stage " + workflow_id + " second")
        desc = dxpy.api.workflow_describe(workflow_id)
        self.assertEqual(len(desc['stages']), 0)

        # remove something out of range
        with self.assertSubprocessFailure(stderr_regexp="out of range", exit_code=3):
            run("dx remove stage /myworkflow 5")

        # remove some bad stage ID
        with self.assertSubprocessFailure(stderr_regexp="nor found as a stage name", exit_code=3):
            run("dx remove stage /myworkflow badstageID")

        # remove nonexistent stage
        with self.assertSubprocessFailure(stderr_regexp="ResourceNotFound", exit_code=3):
            run("dx remove stage /myworkflow stage-123456789012345678901234")

    def test_dx_update_workflow(self):
        workflow_id = run("dx new workflow myworkflow --brief").strip()
        desc = dxpy.api.workflow_describe(workflow_id)
        self.assertEqual(desc['editVersion'], 0)
        self.assertEqual(desc['title'], "myworkflow")
        self.assertIsNone(desc["outputFolder"])

        # set title, summary, description, outputFolder
        run("dx update workflow myworkflow --title тitle --summary SΨmmary --description=DΣsc " +
            "--output-folder .")
        desc = dxpy.api.workflow_describe(workflow_id)
        self.assertEqual(desc['editVersion'], 1)
        self.assertEqual(desc['title'], "тitle")
        self.assertEqual(desc['summary'], "SΨmmary")
        self.assertEqual(desc['description'], "DΣsc")
        self.assertEqual(desc['outputFolder'], "/")

        # describe
        describe_output = run("dx describe myworkflow --delim ' '")
        self.assertIn("Output Folder /", describe_output)

        # unset title, outputFolder
        run("dx update workflow myworkflow --no-title --no-output-folder")
        desc = dxpy.api.workflow_describe(workflow_id)
        self.assertEqual(desc['editVersion'], 2)
        self.assertEqual(desc['title'], "myworkflow")
        self.assertIsNone(desc['outputFolder'])

        # describe
        describe_output = run("dx describe myworkflow --delim ' '")
        self.assertNotIn("Title тitle", describe_output)
        self.assertIn("Summary SΨmmary", describe_output)
        self.assertNotIn("Description", describe_output)
        self.assertNotIn("DΣsc", describe_output)
        self.assertIn("Output Folder -", describe_output)
        describe_output = run("dx describe myworkflow --verbose --delim ' '")
        self.assertIn("Description DΣsc", describe_output)

        # no-op
        output = run("dx update workflow myworkflow")
        self.assertIn("No updates requested", output)
        desc = dxpy.api.workflow_describe(workflow_id)
        self.assertEqual(desc['editVersion'], 2)
        self.assertEqual(desc['title'], "myworkflow")

        with self.assertSubprocessFailure(stderr_regexp="no-title", exit_code=2):
            run("dx update workflow myworkflow --title foo --no-title")
        with self.assertSubprocessFailure(stderr_regexp="no-title", exit_code=2):
            run("dx update workflow myworkflow --output-folder /foo --no-output-folder")

    def test_dx_update_stage(self):
        workflow_id = run("dx new workflow myworkflow --brief").strip()
        run("dx describe " + workflow_id)
        applet_id = dxpy.api.applet_new({"name": "myapplet",
                                         "project": self.project,
                                         "dxapi": "1.0.0",
                                         "inputSpec": [{"name": "number", "class": "int"}],
                                         "outputSpec": [{"name": "number", "class": "int"}],
                                         "runSpec": {"interpreter": "bash",
                                                     "code": "exit 0"}
                                         })['id']
        stage_id = run("dx add stage " + workflow_id + " " + applet_id + " --brief").strip()
        empty_applet_id = dxpy.api.applet_new({"name": "emptyapplet",
                                               "project": self.project,
                                               "dxapi": "1.0.0",
                                               "inputSpec": [],
                                               "outputSpec": [],
                                               "runSpec": {"interpreter": "bash",
                                                           "code": "exit 0"}
                                           })['id']

        desc = dxpy.api.workflow_describe(workflow_id)
        self.assertIsNone(desc["stages"][0]["name"])
        self.assertEqual(desc["stages"][0]["folder"], None)
        self.assertEqual(desc["stages"][0]["input"], {})
        self.assertEqual(desc["stages"][0]["systemRequirements"], {})

        # set the name, folder, some input, and the instance type
        run("dx update stage myworkflow 0 --name тitle -inumber=32 --relative-output-folder=foo " +
            "--instance-type mem2_hdd2_x2")
        desc = dxpy.api.workflow_describe(workflow_id)
        self.assertEqual(desc["editVersion"], 2)
        self.assertEqual(desc["stages"][0]["name"], "тitle")
        self.assertEqual(desc["stages"][0]["folder"], "foo")
        self.assertEqual(desc["stages"][0]["input"]["number"], 32)
        self.assertEqual(desc["stages"][0]["systemRequirements"],
                         {"*": {"instanceType": "mem2_hdd2_x2"}})

        # use a relative folder path and also set instance type using JSON
        run("dx update stage myworkflow 0 --name тitle -inumber=32 --output-folder=. " +
            "--instance-type '{\"main\": \"mem2_hdd2_x2\"}'")
        desc = dxpy.api.workflow_describe(workflow_id)
        self.assertEqual(desc["editVersion"], 3)
        self.assertEqual(desc["stages"][0]["folder"], "/")
        self.assertEqual(desc["stages"][0]["systemRequirements"],
                         {"main": {"instanceType": "mem2_hdd2_x2"}})

        # unset name
        run("dx update stage myworkflow " + stage_id + " --no-name")
        desc = dxpy.api.workflow_describe(workflow_id)
        self.assertEqual(desc["editVersion"], 4)
        self.assertIsNone(desc["stages"][0]["name"])

        # set incompatible executable; expect a helpful error msg
        # telling us to use --force; then use it
        with self.assertSubprocessFailure(stderr_regexp="--force", exit_code=3):
            run("dx update stage myworkflow 0 --executable " + empty_applet_id)
        run("dx update stage myworkflow 0 --force --executable " + empty_applet_id)
        run("dx rm " + empty_applet_id)
        desc_string = run("dx describe myworkflow")
        run("dx update stage myworkflow 0 --force --executable " + applet_id)

        # some errors
        with self.assertSubprocessFailure(stderr_regexp="no-name", exit_code=2):
            run("dx update stage myworkflow 0 --name foo --no-name")
        with self.assertSubprocessFailure(stderr_regexp="output-folder", exit_code=2):
            run("dx update stage myworkflow 0 --output-folder /foo --relative-output-folder foo")
        with self.assertSubprocessFailure(stderr_regexp="parsed", exit_code=3):
            run("dx update stage myworkflow 0 -inumber=foo")
        with self.assertSubprocessFailure(stderr_regexp="ResolutionError", exit_code=3):
            run("dx update stage myworkflow 0 --executable foo")
        with self.assertSubprocessFailure(stderr_regexp="instance-type", exit_code=3):
            run("dx update stage myworkflow 0 --instance-type {]")

        # no-op
        output = run("dx update stage myworkflow 0 --alias default --force")
        self.assertIn("No updates requested", output)

        # update something out of range
        with self.assertSubprocessFailure(stderr_regexp="out of range", exit_code=3):
            run("dx update stage /myworkflow 5 --name foo")

        # remove some bad stage ID
        with self.assertSubprocessFailure(stderr_regexp="nor found as a stage name", exit_code=3):
            run("dx update stage /myworkflow badstageID --name foo")

        # remove nonexistent stage
        with self.assertSubprocessFailure(stderr_regexp="ResourceNotFound", exit_code=3):
            run("dx update stage /myworkflow stage-123456789012345678901234 --name foo")

class TestDXClientFind(DXTestCase):

    def test_dx_find_apps(self):
        # simple test here does not assume anything about apps that do
        # or do not exist
        from dxpy.app_categories import APP_CATEGORIES
        category_help = run("dx find apps --category-help")
        for category in APP_CATEGORIES:
            self.assertIn(category, category_help)
        run("dx find apps --category foo") # any category can be searched

    def test_dx_find_data_by_class(self):
        ids = {"record": run("dx new record --brief").strip(),
               "workflow": run("dx new workflow --brief").strip(),
               "file": run("echo foo | dx upload - --brief").strip(),
               "gtable": run("dx new gtable --columns col1:int --brief").strip()}

        for classname in ids:
            self.assertEqual(run("dx find data --brief --class " + classname).strip(),
                             self.project + ':' + ids[classname])

    def test_dx_find_data_by_tag(self):
        record_ids = [run("dx new record --brief --tag Ψ --tag foo --tag baz").strip(),
                      run("dx new record --brief --tag Ψ --tag foo --tag bar").strip()]

        found_records = run("dx find data --tag baz --brief").strip()
        self.assertEqual(found_records, dxpy.WORKSPACE_ID + ':' + record_ids[0])

        found_records = run("dx find data --tag Ψ --tag foo --tag foobar --brief").strip()
        self.assertEqual(found_records, '')

        found_records = run("dx find data --tag foo --tag Ψ --brief").strip().split("\n")
        self.assertIn(dxpy.WORKSPACE_ID + ':' + record_ids[0], found_records)
        self.assertIn(dxpy.WORKSPACE_ID + ':' + record_ids[1], found_records)

    def test_dx_find_data_by_property(self):
        record_ids = [run("dx new record --brief " +
                          "--property Ψ=world --property foo=bar --property bar=").strip(),
                      run("dx new record --brief --property Ψ=notworld --property foo=bar").strip()]

        found_records = run("dx find data --property Ψ=world --property foo=bar --brief").strip()
        self.assertEqual(found_records, dxpy.WORKSPACE_ID + ':' + record_ids[0])

        # presence
        found_records = run("dx find data --property Ψ --brief").strip().split("\n")
        self.assertIn(dxpy.WORKSPACE_ID + ':' + record_ids[0], found_records)
        self.assertIn(dxpy.WORKSPACE_ID + ':' + record_ids[1], found_records)

        found_records = run("dx find data --property Ψ --property foo=baz --brief").strip()
        self.assertEqual(found_records, '')

        found_records = run("dx find data --property Ψ --property foo=bar --brief").strip().split("\n")
        self.assertIn(dxpy.WORKSPACE_ID + ':' + record_ids[0], found_records)
        self.assertIn(dxpy.WORKSPACE_ID + ':' + record_ids[1], found_records)

        # Empty string values should be okay
        found_records = run("dx find data --property bar= --brief").strip()
        self.assertEqual(found_records, dxpy.WORKSPACE_ID + ':' + record_ids[0])

        # Errors parsing --property value
        with self.assertSubprocessFailure(stderr_regexp='nonempty strings', exit_code=3):
            run("dx find data --property ''")
        with self.assertSubprocessFailure(stderr_regexp='property_key', exit_code=3):
            run("dx find data --property foo=bar=baz")
        with self.assertSubprocessFailure(stderr_regexp='property_key', exit_code=3):
            run("dx find data --property =foo=bar=")
        # Property keys must be nonempty
        with self.assertSubprocessFailure(stderr_regexp='nonempty strings', exit_code=3):
            run("dx find data --property =bar")

    def test_dx_find_data_by_scope(self):
        # Name of temporary project to use in test cases.
        test_projectname = 'Test-Project-PTFM-7023'

        # Tests for deprecated --project flag.

        # Case: --project specified.
        test_dirname = '/test-folder-PTFM-7023-01'
        test_recordname = '/test-record-01'
        with temporary_project(test_projectname) as temp_project:
            test_projectid = temp_project.get_id()
            record_id = run('dx new record -p --brief ' + test_projectid + ':' + test_dirname +
                            test_recordname).strip()
            found_record_id = run('dx find data --brief --project ' + test_projectid).strip()
            self.assertEqual(found_record_id, test_projectid + ':' + record_id)

        # Tests for deprecated --folder flag.

        # Case: --folder specified, WORKSPACE_ID set.
        test_dirname = '/test-folder-PTFM-7023-02'
        test_subdirname = '/test-subfolder'
        test_recordname = '/test-record-02'
        record_ids = [run('dx new record -p --brief ' + test_dirname + test_recordname).strip(),
                      run('dx new record -p --brief ' + test_dirname + test_subdirname + test_recordname).strip()]
        found_record_ids = run('dx find data --brief --folder ' + test_dirname).strip().split('\n')
        self.assertEqual(set(dxpy.WORKSPACE_ID + ':' + record_id for record_id in record_ids), set(found_record_ids))

        # Case: --folder and --project specified.
        test_dirname = '/test-folder-PTFM-7023-03'
        test_recordname = '/test-record-03'
        with temporary_project(test_projectname) as temp_project:
            test_projectid = temp_project.get_id()
            record_id = run('dx new record -p --brief ' + test_projectid + ':' + test_dirname +
                            test_recordname).strip()
            found_record_id = run('dx find data --brief --project ' + test_projectid + ' --folder ' +
                                  test_dirname).strip()
            self.assertEqual(found_record_id, test_projectid + ':' + record_id)

        # Case: --folder and --norecurse specified, WORKSPACE_ID set.
        test_dirname = '/test-folder-PTFM-7023-04'
        test_subdirname = '/test-subfolder'
        test_recordname = '/test-record-04'
        record_id = run('dx new record -p --brief ' + test_dirname + test_recordname).strip()
        run('dx new record -p --brief ' + test_dirname + test_subdirname + test_recordname)
        found_record_id = run('dx find data --brief --folder ' + test_dirname + ' --norecurse').strip()
        self.assertEqual(found_record_id, dxpy.WORKSPACE_ID + ':' + record_id)

        # Case: --folder, --project, and --norecurse specified.
        test_dirname = '/test-folder-PTFM-7023-05'
        test_subdirname = '/test-subfolder'
        test_recordname = '/test-record-05'
        with temporary_project(test_projectname) as temp_project:
            test_projectid = temp_project.get_id()
            record_id = run('dx new record -p --brief ' + test_projectid + ':' + test_dirname +
                            test_recordname).strip()
            run('dx new record -p --brief ' + test_projectid + ':' + test_dirname + test_subdirname + test_recordname)
            found_record_id = run('dx find data --brief --project ' + test_projectid + ' --folder ' +
                                  test_dirname + ' --norecurse').strip()
            self.assertEqual(found_record_id, test_projectid + ':' + record_id)

        # Tests for --path flag.

        # Case: --path specified, WORKSPACE_ID set.
        test_dirname = '/test-folder-PTFM-7023-06'
        test_subdirname = '/test-subfolder'
        test_recordname = '/test-record-06'
        run('dx new record -p --brief ' + test_recordname)
        record_ids = [run('dx new record -p --brief ' + test_dirname + test_recordname).strip(),
                      run('dx new record -p --brief ' + test_dirname + test_subdirname + test_recordname).strip()]
        found_record_ids = run('dx find data --brief --path ' + test_dirname).strip().split('\n')
        self.assertEqual(set(dxpy.WORKSPACE_ID + ':' + record_id for record_id in record_ids), set(found_record_ids))

        # Case: --path and --project specified.
        test_dirname = '/test-folder-PTFM-7023-07'
        test_recordname = '/test-record-07'
        with temporary_project(test_projectname) as temp_project:
            test_projectid = temp_project.get_id()
            run('dx new record -p --brief ' + test_recordname)
            record_id = run('dx new record -p --brief ' + test_projectid + ':' + test_dirname +
                            test_recordname).strip()
            found_record_id = run('dx find data --brief --project ' + test_projectid + ' --path ' +
                                  test_dirname).strip()
            self.assertEqual(found_record_id, test_projectid + ':' + record_id)

        # Case: --path and --norecurse specified, WORKSPACE_ID set.
        test_dirname = '/test-folder-PTFM-7023-08'
        test_subdirname = '/test-subfolder'
        test_recordname = '/test-record-08'
        record_id = run('dx new record -p --brief ' + test_dirname + test_recordname).strip()
        run('dx new record -p --brief ' + test_dirname + test_subdirname + test_recordname)
        found_record_id = run('dx find data --brief --path ' + test_dirname + ' --norecurse').strip()
        self.assertEqual(found_record_id, dxpy.WORKSPACE_ID + ':' + record_id)

        # Case: --path, --project, and --norecurse specified.
        test_dirname = '/test-folder-PTFM-7023-09'
        test_subdirname = '/test-subfolder'
        test_recordname = '/test-record-09'
        with temporary_project(test_projectname) as temp_project:
            test_projectid = temp_project.get_id()
            record_id = run('dx new record -p --brief ' + test_projectid + ':' + test_dirname +
                            test_recordname).strip()
            run('dx new record -p --brief ' + test_projectid + ':' + test_dirname + test_subdirname + test_recordname)
            found_record_id = run('dx find data --brief --project ' + test_projectid + ' --path ' +
                                  test_dirname + ' --norecurse').strip()
            self.assertEqual(found_record_id, test_projectid + ':' + record_id)

        # Case: --path specified as PROJECTID:FOLDERPATH.
        test_dirname = '/test-folder-PTFM-7023-10'
        test_recordname = '/test-record-10'
        with temporary_project(test_projectname) as temp_project:
            test_projectid = temp_project.get_id()
            record_ids = [run('dx new record -p --brief ' + test_projectid + ':' + test_dirname +
                              test_recordname).strip(),
                          run('dx new record -p --brief ' + test_projectid + ':' + test_dirname +
                              test_subdirname + test_recordname).strip()]

            # Case: --norecurse not specified.
            found_record_id = run('dx find data --brief --path ' + test_projectid + ':' +
                                  test_dirname).strip().split('\n')
            self.assertEqual(set(found_record_id), set(test_projectid + ':' + record_id for record_id in record_ids))

            # Case: --norecurse specified.
            found_record_id = run('dx find data --brief --path ' + test_projectid + ':' + test_dirname +
                                  ' --norecurse').strip()
            self.assertEqual(found_record_id, test_projectid + ':' + record_ids[0])

        # Case: --path specified as relative path, WORKSPACE_ID set.
        test_dirname = '/test-folder-PTFM-7023-12'
        test_subdirname = '/test-subfolder'
        test_recordname = '/test-record-12'
        run('dx new record -p --brief ' + test_recordname)
        record_id = run('dx new record -p --brief ' + test_dirname + test_subdirname + test_recordname).strip()
        cd(test_dirname)
        found_record_id = run('dx find data --brief --path ' + test_subdirname[1:]).strip()
        self.assertEqual(found_record_id, dxpy.WORKSPACE_ID + ':' + record_id)

        run('dx clearenv')
        test_dirname = '/test-folder-PTFM-7023-14'
        test_recordname = '/test-record-14'
        with temporary_project(test_projectname) as temp_project, select_project(None):
            test_projectid = temp_project.get_id()
            run('dx new record -p --brief ' + test_projectid + ':' + test_dirname + test_recordname)

            # FIXME: the following test is flaky because we're not able
            # to effectively unset the project using
            # select_project(None). This merely unsets the environment
            # variable, which doesn't work because it just allows the
            # previous value of the project context (e.g. obtained from
            # the user-global config) to bleed through. Therefore,
            # although we run 'clearenv' above, another process can
            # swoop in and set a project which is then seen in the
            # subprocess call below-- contrary to our intentions. (Given
            # this, the current implementation of select_project(None)
            # may be completely faulty to begin with.)
            #
            # In order to really make this test work, we need to be able
            # to encode (in the environment variable or in the config
            # file) an empty project in such a way that it sticks.
            #
            # # Case: --path specified, WORKSPACE_ID not set (fail).
            # with self.assertSubprocessFailure(stderr_regexp="if a project is not specified", exit_code=1):
            #     run('dx find data --brief --path ' + test_dirname)

            # Case: --project and --path PROJECTID:FOLDERPATH specified (fail).
            with self.assertSubprocessFailure(stderr_regexp="Cannot supply both --project and --path " +
                                              "PROJECTID:FOLDERPATH", exit_code=3):
                run('dx find data --brief --project ' + test_projectid + ' --path ' + test_projectid + ':' +
                    test_dirname)

            # Case: --folder and --path specified (fail).
            with self.assertSubprocessFailure(stderr_regexp="Cannot supply both --folder and --path", exit_code=3):
                run('dx find data --brief --folder ' + test_projectid + ':' + test_dirname + ' --path ' +
                    test_projectid + ':' + test_dirname)

    def test_dx_find_projects(self):
        unique_project_name = 'dx find projects test ' + str(time.time())
        with temporary_project(unique_project_name) as unique_project:
            self.assertEqual(run("dx find projects --name " + pipes.quote(unique_project_name)),
                             unique_project.get_id() + ' : ' + unique_project_name + ' (ADMINISTER)\n')
            self.assertEqual(run("dx find projects --brief --name " + pipes.quote(unique_project_name)),
                             unique_project.get_id() + '\n')
            json_output = json.loads(run("dx find projects --json --name " + pipes.quote(unique_project_name)))
            self.assertEqual(len(json_output), 1)
            self.assertEqual(json_output[0]['id'], unique_project.get_id())

    def test_dx_find_projects_by_created(self):
        created_project_name = 'dx find projects test ' + str(time.time())
        with temporary_project(created_project_name) as unique_project:
            self.assertEqual(run("dx find projects --created-after=-1d --brief --name " +
                             pipes.quote(created_project_name)), unique_project.get_id() + '\n')
            self.assertEqual(run("dx find projects --created-before=" + str(int(time.time()+1000)) +
                             " --brief --name " + pipes.quote(created_project_name)),
                             unique_project.get_id() + '\n')
            self.assertEqual(run("dx find projects --created-after=-1d --created-before=" +
                             str(int(time.time()+1000)) + " --brief --name " +
                             pipes.quote(created_project_name)), unique_project.get_id() + '\n')
            self.assertEqual(run("dx find projects --created-after=" + str(int(time.time()+1000)) + " --name " +
                             pipes.quote(created_project_name)), "")

    def test_dx_find_projects_by_tag(self):
        other_project_id = run("dx new project other --brief").strip()
        try:
            run("dx tag : Ψ world")
            proj_desc = dxpy.describe(dxpy.WORKSPACE_ID)
            self.assertEqual(len(proj_desc["tags"]), 2)
            self.assertIn("Ψ", proj_desc["tags"])
            self.assertIn("world", proj_desc["tags"])

            found_projects = run("dx find projects --tag Ψ --tag world --brief").strip().split('\n')
            self.assertIn(dxpy.WORKSPACE_ID, found_projects)
            self.assertNotIn(other_project_id, found_projects)

            found_projects = run("dx find projects --tag Ψ --tag world --tag foobar --brief").strip().split('\n')
            self.assertNotIn(dxpy.WORKSPACE_ID, found_projects)
            self.assertNotIn(other_project_id, found_projects)

            run("dx tag " + other_project_id + " Ψ world foobar")
            found_projects = run("dx find projects --tag world --tag Ψ --brief").strip().split("\n")
            self.assertIn(dxpy.WORKSPACE_ID, found_projects)
            self.assertIn(other_project_id, found_projects)
        except:
            raise
        finally:
            run("dx rmproject -y " + other_project_id)

    def test_dx_find_projects_by_property(self):
        other_project_id = run("dx new project other --brief").strip()
        try:
            run("dx set_properties : Ψ=world foo=bar bar=")
            proj_desc = dxpy.api.project_describe(dxpy.WORKSPACE_ID, {"properties": True})
            self.assertEqual(len(proj_desc["properties"]), 3)
            self.assertEqual(proj_desc["properties"]["Ψ"], "world")
            self.assertEqual(proj_desc["properties"]["foo"], "bar")
            self.assertEqual(proj_desc["properties"]["bar"], "")

            run("dx set_properties " + other_project_id + " Ψ=notworld foo=bar")

            found_projects = run("dx find projects --property Ψ=world --property foo=bar --brief").strip().split("\n")
            self.assertIn(dxpy.WORKSPACE_ID, found_projects)
            self.assertNotIn(other_project_id, found_projects)

            found_projects = run("dx find projects --property bar= --brief").strip().split('\n')
            self.assertIn(dxpy.WORKSPACE_ID, found_projects)
            self.assertNotIn(other_project_id, found_projects)

            # presence
            found_projects = run("dx find projects --property Ψ --brief").strip().split("\n")
            self.assertIn(dxpy.WORKSPACE_ID, found_projects)
            self.assertIn(other_project_id, found_projects)

            found_projects = run("dx find projects --property Ψ --property foo=baz --brief").strip().split("\n")
            self.assertNotIn(dxpy.WORKSPACE_ID, found_projects)
            self.assertNotIn(other_project_id, found_projects)

            found_projects = run("dx find projects --property Ψ --property foo=bar --brief").strip().split("\n")
            self.assertIn(dxpy.WORKSPACE_ID, found_projects)
            self.assertIn(other_project_id, found_projects)
        except:
            raise
        finally:
            run("dx rmproject -y " + other_project_id)

        # Errors parsing --property value
        with self.assertSubprocessFailure(stderr_regexp='nonempty strings', exit_code=3):
            run("dx find projects --property ''")
        with self.assertSubprocessFailure(stderr_regexp='property_key', exit_code=3):
            run("dx find projects --property foo=bar=baz")
        with self.assertSubprocessFailure(stderr_regexp='property_key', exit_code=3):
            run("dx find projects --property =foo=bar=")
        # Property keys must be nonempty
        with self.assertSubprocessFailure(stderr_regexp='nonempty strings', exit_code=3):
            run("dx find projects --property =bar")
        # Empty string values should be okay
        run("dx find projects --property bar=")

    @unittest.skipUnless(testutil.TEST_RUN_JOBS,
                         'skipping tests that would run jobs')
    def test_dx_find_jobs_by_tags_and_properties(self):
        applet_id = dxpy.api.applet_new({"project": self.project,
                                         "dxapi": "1.0.0",
                                         "runSpec": {"interpreter": "bash",
                                                     "code": "echo 'hello'"}
                                         })['id']
        property_names = ["$my.prop", "secoиdprop", "тhird prop"]
        property_values = ["$hello.world", "Σ2,n", "stuff"]
        the_tags = ["Σ1=n", "helloo0", "ωω"]
        job_id = run("dx run " + applet_id + ' -inumber=32 --brief -y ' +
                     " ".join(["--property '" + prop[0] + "'='" + prop[1] + "'" for prop in zip(property_names, property_values)]) +
                     "".join([" --tag " + tag for tag in the_tags])).strip()

        # matches
        self.assertEqual(run("dx find jobs --brief --tag " + the_tags[0]).strip(), job_id)
        self.assertEqual(run("dx find jobs --brief" + "".join([" --tag " + tag for tag in the_tags])).strip(),
                         job_id)
        self.assertEqual(run("dx find jobs --brief --property " + property_names[1]).strip(), job_id)
        self.assertEqual(run("dx find jobs --brief --property '" +
                             property_names[1] + "'='" + property_values[1] + "'").strip(),
                         job_id)
        self.assertEqual(run("dx find jobs --brief" +
                             "".join([" --property '" + key + "'='" + value + "'" for
                                       key, value in zip(property_names, property_values)])).strip(),
                         job_id)

        # no matches
        self.assertEqual(run("dx find jobs --brief --tag foo").strip(), "")
        self.assertEqual(run("dx find jobs --brief --property foo").strip(), "")
        self.assertEqual(run("dx find jobs --brief --property '" +
                             property_names[1] + "'=badvalue").strip(), "")

    @unittest.skipUnless(testutil.TEST_RUN_JOBS,
                         'skipping test that would run a job')
    def test_find_executions(self):
        dxapplet = dxpy.DXApplet()
        dxapplet.new(name="test_applet",
                     dxapi="1.0.0",
                     inputSpec=[{"name": "chromosomes", "class": "record"},
                                {"name": "rowFetchChunk", "class": "int"}
                                ],
                     outputSpec=[{"name": "mappings", "class": "record"}],
                     runSpec={"code": "def main(): pass",
                              "interpreter": "python2.7",
                              "execDepends": [{"name": "python-numpy"}]})
        dxrecord = dxpy.new_dxrecord()
        dxrecord.close()
        prog_input = {"chromosomes": {"$dnanexus_link": dxrecord.get_id()},
                      "rowFetchChunk": 100}
        dxworkflow = dxpy.new_dxworkflow(name='find_executions test workflow')
        stage = dxworkflow.add_stage(dxapplet, stage_input=prog_input)
        dxanalysis = dxworkflow.run({stage+".rowFetchChunk": 200},
                                    tags=["foo"],
                                    properties={"foo": "bar"})
        dxapplet.run(applet_input=prog_input)
        dxjob = dxapplet.run(applet_input=prog_input,
                             tags=["foo", "bar"],
                             properties={"foo": "baz"})

        cd("{project_id}:/".format(project_id=dxapplet.get_proj_id()))

        # Wait for job to be created
        executions = [stage['execution']['id'] for stage in dxanalysis.describe()['stages']]
        t = 0
        while len(executions) > 0:
            try:
                dxpy.api.job_describe(executions[len(executions) - 1], {})
                executions.pop()
            except DXAPIError:
                t += 1
                if t > 20:
                    raise Exception("Timeout while waiting for job to be created for an analysis stage")
                time.sleep(1)

        options = "--user=self"
        self.assertEqual(len(run("dx find executions "+options).splitlines()), 8)
        self.assertEqual(len(run("dx find jobs "+options).splitlines()), 6)
        self.assertEqual(len(run("dx find analyses "+options).splitlines()), 2)
        options += " --project="+dxapplet.get_proj_id()
        self.assertEqual(len(run("dx find executions "+options).splitlines()), 8)
        self.assertEqual(len(run("dx find jobs "+options).splitlines()), 6)
        self.assertEqual(len(run("dx find analyses "+options).splitlines()), 2)
        options += " --created-after=-150s --no-subjobs --applet="+dxapplet.get_id()
        self.assertEqual(len(run("dx find executions "+options).splitlines()), 8)
        self.assertEqual(len(run("dx find jobs "+options).splitlines()), 6)
        self.assertEqual(len(run("dx find analyses "+options).splitlines()), 2)
        options2 = options + " --brief -n 9000"
        self.assertEqual(len(run("dx find executions "+options2).splitlines()), 4)
        self.assertEqual(len(run("dx find jobs "+options2).splitlines()), 3)
        self.assertEqual(len(run("dx find analyses "+options2).splitlines()), 1)
        options3 = options2 + " --origin="+dxjob.get_id()
        self.assertEqual(len(run("dx find executions "+options3).splitlines()), 1)
        self.assertEqual(len(run("dx find jobs "+options3).splitlines()), 1)
        self.assertEqual(len(run("dx find analyses "+options3).splitlines()), 0)
        options3 = options2 + " --root="+dxanalysis.get_id()
        self.assertEqual(len(run("dx find executions "+options3).splitlines()), 2)
        self.assertEqual(len(run("dx find jobs "+options3).splitlines()), 1)
        self.assertEqual(len(run("dx find analyses "+options3).splitlines()), 1)
        options2 = options + " --origin-jobs"
        self.assertEqual(len(run("dx find executions "+options2).splitlines()), 8)
        self.assertEqual(len(run("dx find jobs "+options2).splitlines()), 6)
        self.assertEqual(len(run("dx find analyses "+options2).splitlines()), 2)
        options2 = options + " --origin-jobs -n 9000"
        self.assertEqual(len(run("dx find executions "+options2).splitlines()), 8)
        self.assertEqual(len(run("dx find jobs "+options2).splitlines()), 6)
        self.assertEqual(len(run("dx find analyses "+options2).splitlines()), 2)
        options2 = options + " --all-jobs"
        self.assertEqual(len(run("dx find executions "+options2).splitlines()), 8)
        self.assertEqual(len(run("dx find jobs "+options2).splitlines()), 6)
        self.assertEqual(len(run("dx find analyses "+options2).splitlines()), 2)
        options2 = options + " --state=done"
        self.assertEqual(len(run("dx find executions "+options2).splitlines()), 0)
        self.assertEqual(len(run("dx find jobs "+options2).splitlines()), 0)
        self.assertEqual(len(run("dx find analyses "+options2).splitlines()), 0)

        def assert_cmd_gives_ids(cmd, ids):
            self.assertEqual(set(execid.strip() for execid in run(cmd).splitlines()),
                             set(ids))

        # Search by tag
        options2 = options + " --all-jobs --brief"
        options3 = options2 + " --tag foo"
        analysis_id = dxanalysis.get_id()
        job_id = dxjob.get_id()
        assert_cmd_gives_ids("dx find executions "+options3, [analysis_id, job_id])
        assert_cmd_gives_ids("dx find jobs "+options3, [job_id])
        assert_cmd_gives_ids("dx find analyses "+options3, [analysis_id])
        options3 = options2 + " --tag foo --tag bar"
        assert_cmd_gives_ids("dx find executions "+options3, [job_id])
        assert_cmd_gives_ids("dx find jobs "+options3, [job_id])
        assert_cmd_gives_ids("dx find analyses "+options3, [])

        # Search by property (presence and by value)
        options3 = options2 + " --property foo"
        assert_cmd_gives_ids("dx find executions "+options3, [analysis_id, job_id])
        assert_cmd_gives_ids("dx find jobs "+options3, [job_id])
        assert_cmd_gives_ids("dx find analyses "+options3, [analysis_id])
        options3 = options2 + " --property foo=baz"
        assert_cmd_gives_ids("dx find executions "+options3, [job_id])
        assert_cmd_gives_ids("dx find jobs "+options3, [job_id])
        assert_cmd_gives_ids("dx find analyses "+options3, [])

    @unittest.skipUnless(testutil.TEST_ISOLATED_ENV,
                         'skipping test that requires presence of test org')
    def test_find_orgs(self):

        def assert_find_orgs_results(results, assert_admin=False,
                                     with_billable_activities=None, limit=16):
            """
            :param limit: The maximum number of items in *results* that will be
            inspected for correctness. This is used to reduce the run-time of
            this test at the cost of weakening its assertion, because there can
            be an unbounded number of items in *results*.
            :type limit: int.
            """

            if assert_admin and with_billable_activities is False:
                # All ADMINs must have `createProjectsAndApps`.
                self.assertEquals(results, [])
                return

            for result in results[:limit]:
                # Will throw an error if requesting user is not a member.
                member_access_res = dxpy.api.org_get_member_access(result["id"])

                if assert_admin:
                    self.assertEquals(member_access_res["level"], "ADMIN")

                if with_billable_activities is False:
                    self.assertEquals(member_access_res["level"], "MEMBER")
                    self.assertFalse(member_access_res["createProjectsAndApps"])
                elif with_billable_activities:
                    self.assertTrue(
                        member_access_res["level"] == "ADMIN" or
                        (member_access_res["level"] == "MEMBER" and
                         member_access_res["createProjectsAndApps"]))

        org_with_billable_activities = "org-members_with_billing_rights"
        self.assertTrue(dxpy.api.org_get_member_access(org_with_billable_activities)["createProjectsAndApps"])
        org_without_billable_activities = "org-members_without_billing_rights"
        self.assertFalse(dxpy.api.org_get_member_access(org_without_billable_activities)["createProjectsAndApps"])
        org_with_admin = "org-piratelabs"
        self.assertTrue(dxpy.api.org_get_member_access(org_with_admin)["level"] == "ADMIN")

        cmd = "dx find orgs --level {l} {o} --json"

        results = json.loads(run(cmd.format(l="MEMBER", o="")).strip())
        assert_find_orgs_results(results)
        self.assertItemsEqual([org_with_billable_activities,
                               org_without_billable_activities,
                               org_with_admin],
                              [result["id"] for result in results])

        results = json.loads(run(cmd.format(
            l="MEMBER", o="--with-billable-activities")).strip())
        assert_find_orgs_results(results, with_billable_activities=True)
        self.assertItemsEqual([org_with_billable_activities,
                               org_with_admin],
                              [result["id"] for result in results])

        results = json.loads(run(cmd.format(
            l="MEMBER", o="--without-billable-activities")).strip())
        assert_find_orgs_results(results, with_billable_activities=False)
        self.assertItemsEqual([org_without_billable_activities],
                              [result["id"] for result in results])

        results = json.loads(run(cmd.format(l="ADMIN", o="")).strip())
        assert_find_orgs_results(results, assert_admin=True)
        self.assertItemsEqual([org_with_admin],
                              [result["id"] for result in results])

        results = json.loads(run(cmd.format(
            l="ADMIN", o="--with-billable-activities")).strip())
        assert_find_orgs_results(results, assert_admin=True, with_billable_activities=True)
        self.assertItemsEqual([org_with_admin],
                              [result["id"] for result in results])

        results = json.loads(run(cmd.format(
            l="ADMIN", o="--without-billable-activities")).strip())
        assert_find_orgs_results(results, assert_admin=True, with_billable_activities=False)
        self.assertItemsEqual([], [result["id"] for result in results])

    @unittest.skipUnless(testutil.TEST_ISOLATED_ENV,
                         'skipping test that requires presence of test org')
    def test_find_orgs_format(self):
        cmd = "dx find orgs --level MEMBER {o}"

        # Assert that only org ids are returned, line-separated.
        results = run(cmd.format(o="--brief")).strip().split("\n")
        pattern = re.compile("^org-[a-zA-Z0-9_]*$")
        for result in results:
            self.assertTrue(pattern.match(result))

        # Assert that the return format is like: "<org_id><delim><org_name>"
        results = run(cmd.format(o="")).strip().split("\n")
        pattern = re.compile("^org-[a-zA-Z0-9_]* : .*$")
        for result in results:
            self.assertTrue(pattern.match(result))

        results = run(cmd.format(o="--delim ' @ '")).strip().split("\n")
        pattern = re.compile("^org-[a-zA-Z0-9_]* @ .*$")
        for result in results:
            self.assertTrue(pattern.match(result))


@unittest.skipUnless(testutil.TEST_ISOLATED_ENV and testutil.TEST_WITH_AUTHSERVER,
                     'skipping tests that require presence of test org and running authserver')
class TestDXClientNewUser(DXTestCase):

    def _now(self):
        return str(int(time.time()))

    def _assert_user_desc(self, user_id, exp_user_desc):
        user_desc = dxpy.api.user_describe(user_id)
        for field in exp_user_desc:
            self.assertEqual(user_desc[field], exp_user_desc[field])

    def setUp(self):
        self.org_id = "org-piratelabs"
        super(TestDXClientNewUser, self).setUp()

    def tearDown(self):
        super(TestDXClientNewUser, self).tearDown()

    def test_create_user_account_and_set_bill_to_negative(self):
        username, email = generate_unique_username_email()
        first = "Asset"
        cmd = "dx new user"

        called_process_error_opts = [
            "",
            "--username {u}".format(u=username),
            "--email {e}".format(e=email),
            "--username {u} --email {e} --first {f} \
                --token-duration {t}".format(u=username, e=email, f=first,
                                             t="not_an_int"),
        ]
        for invalid_opts in called_process_error_opts:
            with self.assertRaises(subprocess.CalledProcessError):
                run(" ".join([cmd, invalid_opts]))

        dx_api_error_opts = [
            "--username {u} --email {e}".format(u=username, e=email),
            "--username {u} --email bad_email".format(u=username),
            "--username bu --email {e}".format(e=email),
            "--username {u} --email {e} --first {f} --org does_not_exist --set-bill-to".format(
                u=username, e=email, f=first),
        ]
        for invalid_opts in dx_api_error_opts:
            with self.assertRaisesRegexp(subprocess.CalledProcessError,
                                         "DXAPIError"):
                run(" ".join([cmd, invalid_opts]))

        resource_not_found_opts = [
            "--username {u} --email {e} --first {f} --org does_not_exist".format(
                u=username, e=email, f=first),
        ]
        for invalid_opts in resource_not_found_opts:
            with self.assertRaisesRegexp(subprocess.CalledProcessError,
                                         "ResourceNotFound"):
                run(" ".join([cmd, invalid_opts]))

        dx_cli_error_opts = [
            "--username {u} --email {e} --first {f} --level MEMBER".format(
                u=username, e=email, f=first),
            "--username {u} --email {e} --first {f} --set-bill-to".format(
                u=username, e=email, f=first),
            "--username {u} --email {e} --first {f} --allow-billable-activities".format(
                u=username, e=email, f=first),
            "--username {u} --email {e} --first {f} --no-app-access".format(
                u=username, e=email, f=first),
            "--username {u} --email {e} --first {f} --project-access VIEW".format(
                u=username, e=email, f=first),
            "--username {u} --email {e} --first {f} --no-email".format(
                u=username, e=email, f=first),
        ]
        for invalid_opts in dx_cli_error_opts:
            with self.assertRaisesRegexp(subprocess.CalledProcessError,
                                         "DXCLIError"):
                run(" ".join([cmd, invalid_opts]))


    def test_self_signup_negative(self):
        # How to unset context?
        pass

    def test_create_user_account_only(self):
        first = "Asset"
        last = "The"
        middle = "T."
        cmd = "dx new user"

        # Basic with first name only.
        username, email = generate_unique_username_email()
        user_id = run("{cmd} --username {u} --email {e} --first {f} --brief".format(
                      cmd=cmd, u=username, e=email, f=first)).strip()
        self._assert_user_desc(user_id, {"first": first})

        # Basic with last name only.
        username, email = generate_unique_username_email()
        user_id = run("{cmd} --username {u} --email {e} --last {l} --brief".format(
                      cmd=cmd, u=username, e=email, l=last)).strip()
        self._assert_user_desc(user_id, {"last": last})

        # Basic with all options we can verify.
        # TODO: Test --token-duration and --occupation.
        username, email = generate_unique_username_email()
        user_id = run("{cmd} --username {u} --email {e} --first {f} --middle {m} --last {l} --brief".format(
                      cmd=cmd, u=username, e=email, f=first, m=middle,
                      l=last)).strip()
        self._assert_user_desc(user_id, {"first": first,
                                         "last": last,
                                         "middle": middle})

    def test_create_user_account_and_invite_to_org(self):
        # TODO: Test --no-email flag.

        first = "Asset"
        cmd = "dx new user"

        # Grant default org membership level and permission flags.
        username, email = generate_unique_username_email()
        user_id = run("{cmd} --username {u} --email {e} --first {f} --org {o} --brief".format(
                      cmd=cmd, u=username, e=email, f=first,
                      o=self.org_id)).strip()
        self._assert_user_desc(user_id, {"first": first})
        exp = {
            "level": "MEMBER",
            "createProjectsAndApps": False,
            "appAccess": True,
            "projectAccess": "CONTRIBUTE",
            "user": user_id
        }
        res = dxpy.api.org_get_member_access(self.org_id, {"user": user_id})
        self.assertEqual(exp, res)

        # Grant custom org membership level and permission flags.
        username, email = generate_unique_username_email()
        user_id = run("{cmd} --username {u} --email {e} --first {f} --org {o} --level {l} --allow-billable-activities --no-app-access --project-access {pa} --brief".format(
                      cmd=cmd, u=username, e=email, f=first,
                      o=self.org_id, l="MEMBER", pa="VIEW")).strip()
        self._assert_user_desc(user_id, {"first": first})
        exp = {
            "level": "MEMBER",
            "createProjectsAndApps": True,
            "appAccess": False,
            "projectAccess": "VIEW",
            "user": user_id
        }
        res = dxpy.api.org_get_member_access(self.org_id, {"user": user_id})
        self.assertEqual(exp, res)

        # Grant ADMIN org membership level; ignore all other org permission
        # options.
        username, email = generate_unique_username_email()
        user_id = run("{cmd} --username {u} --email {e} --first {f} --org {o} --level {l} --no-app-access --project-access {pa} --brief".format(
                      cmd=cmd, u=username, e=email, f=first,
                      o=self.org_id, l="ADMIN", pa="VIEW")).strip()
        self._assert_user_desc(user_id, {"first": first})
        exp = {
            "level": "ADMIN",
            "user": user_id
        }
        res = dxpy.api.org_get_member_access(self.org_id, {"user": user_id})
        self.assertEqual(exp, res)

    def test_create_user_account_and_set_bill_to(self):
        first = "Asset"
        cmd = "dx new user --set-bill-to"  # Set --set-bill-to option.

        # --allow-billable-activities is implied; grant custom org membership
        # level and other permission flags.
        username, email = generate_unique_username_email()
        user_id = run("{cmd} --username {u} --email {e} --first {f} --org {o} --level {l} --project-access {pa} --brief".format(
                      cmd=cmd, u=username, e=email, f=first,
                      o=self.org_id, l="MEMBER", pa="VIEW")).strip()
        self._assert_user_desc(user_id, {"first": first})
        exp = {
            "level": "MEMBER",
            "createProjectsAndApps": True,
            "appAccess": True,
            "projectAccess": "VIEW",
            "user": user_id
        }
        res = dxpy.api.org_get_member_access(self.org_id, {"user": user_id})
        self.assertEqual(exp, res)

        # Grant ADMIN org membership level.
        username, email = generate_unique_username_email()
        user_id = run("{cmd} --username {u} --email {e} --first {f} --org {o} --level ADMIN --brief".format(
                      cmd=cmd, u=username, e=email, f=first,
                      o=self.org_id)).strip()
        self._assert_user_desc(user_id, {"first": first})
        exp = {
            "level": "ADMIN",
            "user": user_id
        }
        res = dxpy.api.org_get_member_access(self.org_id, {"user": user_id})
        self.assertEqual(exp, res)


@unittest.skipUnless(testutil.TEST_ISOLATED_ENV,
                     'skipping tests that require presence of test user and org')
class TestDXClientMembership(DXTestCase):

    def _add_user(self, user_id):
        dxpy.api.org_invite(self.org_id,
                            {"invitee": user_id, "level": "ADMIN"})

    def _remove_user(self, user_id):
        dxpy.api.org_remove_member(self.org_id, {"user": user_id})

        with self.assertRaises(DXAPIError):
            self._org_get_member_access(user_id)

    def _org_get_member_access(self, user_id):
        return dxpy.api.org_get_member_access(self.org_id, {"user": user_id})

    def setUp(self):
        # Bob.
        self.username = "000000000000000000000001"
        self.user_id = "user-" + self.username

        # ADMIN: Alice.
        self.org_id = "org-piratelabs"

        super(TestDXClientMembership, self).setUp()

    def tearDown(self):
        self._remove_user(self.user_id)
        super(TestDXClientMembership, self).tearDown()

    def test_add_membership_default(self):
        cmd = "dx add member {o} {u} --level {l}"

        run(cmd.format(o=self.org_id, u=self.username, l="ADMIN"))
        exp_membership = {"user": self.user_id, "level": "ADMIN"}
        membership = self._org_get_member_access(self.user_id)
        self.assertEqual(membership, exp_membership)

        self._remove_user(self.user_id)

        run(cmd.format(o=self.org_id, u=self.username, l="MEMBER"))
        exp_membership = {"user": self.user_id, "level": "MEMBER",
                          "createProjectsAndApps": False,
                          "appAccess": True,
                          "projectAccess": "CONTRIBUTE"}
        membership = self._org_get_member_access(self.user_id)
        self.assertEqual(membership, exp_membership)

    def test_add_membership_with_options(self):
        cmd = "dx add member {o} {u} --level {l}"

        run("{cmd} --no-app-access --project-access NONE".format(
            cmd=cmd.format(o=self.org_id, u=self.username, l="ADMIN")))
        exp_membership = {"user": self.user_id, "level": "ADMIN"}
        membership = self._org_get_member_access(self.user_id)
        self.assertEqual(membership, exp_membership)

        self._remove_user(self.user_id)

        run("{cmd} --allow-billable-activities --no-app-access --project-access NONE".format(
            cmd=cmd.format(o=self.org_id, u=self.username, l="MEMBER")))
        exp_membership = {"user": self.user_id, "level": "MEMBER",
                          "createProjectsAndApps": True,
                          "appAccess": False,
                          "projectAccess": "NONE"}
        membership = self._org_get_member_access(self.user_id)
        self.assertEqual(membership, exp_membership)

    def test_add_membership_negative(self):
        cmd = "dx add member"

        called_process_error_opts = [
            "",
            "some_username --level ADMIN",
            "org-foo --level ADMIN",
            "org-foo some_username",
        ]
        for invalid_opts in called_process_error_opts:
            with self.assertRaises(subprocess.CalledProcessError):
                run(" ".join([cmd, invalid_opts]))

        self._add_user(self.user_id)

        # Cannot add a user who is already a member of the org.
        with self.assertRaisesRegexp(subprocess.CalledProcessError,
                                     "DXCLIError"):
            run(" ".join([cmd, self.org_id, self.username, "--level ADMIN"]))

    def test_remove_membership_default(self):
        self._add_user(self.user_id)

        exp_membership = {"user": self.user_id, "level": "ADMIN"}
        membership = self._org_get_member_access(self.user_id)
        self.assertEqual(membership, exp_membership)

        run("dx remove member {o} {u} -y".format(o=self.org_id,
                                                 u=self.username))

        with self.assertRaisesRegexp(DXAPIError, "404"):
            self._org_get_member_access(self.user_id)

    def test_remove_membership_interactive_conf(self):
        self._add_user(self.user_id)

        exp_membership = {"user": self.user_id, "level": "ADMIN"}
        membership = self._org_get_member_access(self.user_id)
        self.assertEqual(membership, exp_membership)

        dx_rm_member_int = pexpect.spawn("dx remove member {o} {u}".format(
            o=self.org_id, u=self.username), logfile=sys.stderr)
        dx_rm_member_int.expect("Please confirm")
        dx_rm_member_int.sendline("")
        dx_rm_member_int.expect("Please confirm")

        membership = self._org_get_member_access(self.user_id)
        self.assertEqual(membership, exp_membership)

        dx_rm_member_int = pexpect.spawn("dx remove member {o} {u}".format(
            o=self.org_id, u=self.username), logfile=sys.stderr)
        dx_rm_member_int.expect("Please confirm")
        dx_rm_member_int.sendintr()

        membership = self._org_get_member_access(self.user_id)
        self.assertEqual(membership, exp_membership)

        dx_rm_member_int = pexpect.spawn("dx remove member {o} {u}".format(
            o=self.org_id, u=self.username), logfile=sys.stderr)
        dx_rm_member_int.expect("Please confirm")
        dx_rm_member_int.sendline("n")
        dx_rm_member_int.expect("Aborting removal")

        membership = self._org_get_member_access(self.user_id)
        self.assertEqual(membership, exp_membership)

        dx_rm_member_int = pexpect.spawn("dx remove member {o} {u}".format(
            o=self.org_id, u=self.username))
        dx_rm_member_int.logfile = sys.stdout
        dx_rm_member_int.expect("Please confirm")
        dx_rm_member_int.sendline("y")
        dx_rm_member_int.expect("Removed user-{u}".format(u=self.username))

    def test_remove_membership_interactive_conf_format(self):
        self._add_user(self.user_id)

        exp_membership = {"user": self.user_id, "level": "ADMIN"}
        membership = self._org_get_member_access(self.user_id)
        self.assertEqual(membership, exp_membership)

        project_id_1 = "project-000000000000000000000001"
        prev_bill_to_1 = dxpy.api.project_describe(project_id_1, {"fields": {"billTo": True}})["billTo"]
        dxpy.api.project_update(project_id_1, {"billTo": self.org_id})
        project_permissions = dxpy.api.project_describe(project_id_1, {"fields": {"permissions": True}})["permissions"]
        self.assertEqual(project_permissions[self.user_id], "VIEW")

        project_id_2 = "project-000000000000000000000002"
        prev_bill_to_2 = dxpy.api.project_describe(project_id_2, {"fields": {"billTo": True}})["billTo"]
        dxpy.api.project_update(project_id_2, {"billTo": self.org_id})
        dxpy.api.project_invite(project_id_2, {"invitee": self.user_id, "level": "ADMINISTER"})
        project_permissions = dxpy.api.project_describe(project_id_2, {"fields": {"permissions": True}})["permissions"]
        self.assertEqual(project_permissions[self.user_id], "ADMINISTER")

        dx_rm_member_int = pexpect.spawn("dx remove member {o} {u}".format(
            o=self.org_id, u=self.username))
        dx_rm_member_int.logfile = sys.stdout
        dx_rm_member_int.expect("Please confirm")
        dx_rm_member_int.sendline("y")
        dx_rm_member_int.expect("Removed user-{u}".format(u=self.username))
        dx_rm_member_int.expect("Removed user-{u} from the following projects:".format(
            u=self.username))
        dx_rm_member_int.expect("\t" + project_id_1)
        dx_rm_member_int.expect("\t" + project_id_2)
        dx_rm_member_int.expect("Removed user-{u} from the following apps:".format(
            u=self.username))
        dx_rm_member_int.expect("None")

        dxpy.api.project_update(project_id_1, {"billTo": prev_bill_to_1})
        dxpy.api.project_update(project_id_2, {"billTo": prev_bill_to_2})

    def test_remove_membership_negative(self):
        cmd = "dx remove member"

        # Cannot remove a user who is not currently a member of the org.
        with self.assertRaisesRegexp(subprocess.CalledProcessError,
                                     "ResourceNotFound"):
            run(" ".join([cmd, self.org_id, self.username]))

        called_process_error_opts = [
            "",
            "some_username",
            "org-foo",
        ]
        for invalid_opts in called_process_error_opts:
            with self.assertRaises(subprocess.CalledProcessError):
                run(" ".join([cmd, invalid_opts]))

    def test_update_membership_default(self):
        self._add_user(self.user_id)

        exp_membership = {"user": self.user_id, "level": "ADMIN"}
        membership = self._org_get_member_access(self.user_id)
        self.assertEqual(membership, exp_membership)

        run("dx update member {o} {u} --level MEMBER --allow-billable-activities false --project-access VIEW --app-access true".format(
            o=self.org_id, u=self.username))
        exp_membership = {"user": self.user_id, "level": "MEMBER",
                          "createProjectsAndApps": False,
                          "projectAccess": "VIEW", "appAccess": True}
        membership = self._org_get_member_access(self.user_id)
        self.assertEqual(membership, exp_membership)

    def test_update_membership_negative(self):
        cmd = "dx update member"

        # Cannot update the membership of a user who is not currently a member
        # of the org.
        with self.assertRaisesRegexp(subprocess.CalledProcessError,
                                     "ResourceNotFound"):
            run(" ".join([cmd, self.org_id, self.username, "--level ADMIN"]))

        called_process_error_opts = [
            "",
            "some_username --level ADMIN",
            "org-foo --level ADMIN",
            "org-foo some_username",
            "org-foo some_username --level NONE",
        ]
        for invalid_opts in called_process_error_opts:
            with self.assertRaises(subprocess.CalledProcessError):
                run(" ".join([cmd, invalid_opts]))

    def test_add_update_remove_membership(self):
        cmd = "dx add member {o} {u} --level {l} --project-access UPLOAD"
        run(cmd.format(o=self.org_id, u=self.username, l="MEMBER"))
        exp_membership = {"user": self.user_id, "level": "MEMBER",
                          "createProjectsAndApps": False,
                          "appAccess": True,
                          "projectAccess": "UPLOAD"}
        membership = self._org_get_member_access(self.user_id)
        self.assertEqual(membership, exp_membership)

        cmd = "dx update member {o} {u} --level MEMBER --allow-billable-activities true"
        run(cmd.format(o=self.org_id, u=self.username))
        exp_membership = {"user": self.user_id, "level": "MEMBER",
                          "createProjectsAndApps": True,
                          "appAccess": True,
                          "projectAccess": "UPLOAD"}
        membership = self._org_get_member_access(self.user_id)
        self.assertEqual(membership, exp_membership)

        cmd = "dx update member {o} {u} --level ADMIN"
        run(cmd.format(o=self.org_id, u=self.username))
        exp_membership = {"user": self.user_id, "level": "ADMIN"}
        membership = self._org_get_member_access(self.user_id)
        self.assertEqual(membership, exp_membership)

        cmd = "dx update member {o} {u} --level MEMBER --allow-billable-activities true --project-access CONTRIBUTE --app-access false"
        run(cmd.format(o=self.org_id, u=self.username))
        exp_membership = {"user": self.user_id, "level": "MEMBER",
                          "createProjectsAndApps": True,
                          "appAccess": False,
                          "projectAccess": "CONTRIBUTE"}
        membership = self._org_get_member_access(self.user_id)
        self.assertEqual(membership, exp_membership)

        cmd = "dx remove member {o} {u} -y"
        run(cmd.format(o=self.org_id, u=self.username))

        with self.assertRaisesRegexp(DXAPIError, "404"):
            self._org_get_member_access(self.user_id)


@unittest.skipUnless(testutil.TEST_HTTP_PROXY,
                     'skipping HTTP Proxy support test that needs squid3')
class TestHTTPProxySupport(DXTestCase):
    def setUp(self):
        squid_wd = os.path.join(os.path.dirname(__file__), 'http_proxy')
        self.proxy_process = subprocess.Popen(['squid3', '-N', '-f', 'squid.conf'], cwd=squid_wd)
        time.sleep(1)

        print("Waiting for squid to come up...")
        t = 0
        while True:
            try:
                if requests.get("http://localhost:3129").status_code == requests.codes.bad_request:
                    if self.proxy_process.poll() is not None:
                        # Got a response on port 3129, but our proxy
                        # quit with an error, so it must be another
                        # process.
                        raise Exception("Tried launching squid, but port 3129 is already bound")
                    print("squid is up")
                    break
            except requests.exceptions.RequestException:
                pass
            time.sleep(0.5)
            t += 1
            if t > 16:
                raise Exception("Failed to launch Squid")

        self.proxy_env_no_auth = os.environ.copy()
        self.proxy_env_no_auth["HTTP_PROXY"] = "http://localhost:3129"
        self.proxy_env_no_auth["HTTPS_PROXY"] = "http://localhost:3129"

        self.proxy_env = os.environ.copy()
        self.proxy_env["HTTP_PROXY"] = "http://proxyuser:proxypassword@localhost:3129"
        self.proxy_env["HTTPS_PROXY"] = "http://proxyuser:proxypassword@localhost:3129"

    def test_proxy(self):
        run("dx find projects", env=self.proxy_env)
        with self.assertSubprocessFailure(stderr_regexp="407 Proxy Authentication Required"):
            run("dx find projects", env=self.proxy_env_no_auth)

    def tearDown(self):
        self.proxy_process.terminate()


class TestDXBuildApp(DXTestCase):
    def setUp(self):
        super(TestDXBuildApp, self).setUp()
        self.temp_file_path = tempfile.mkdtemp()

    def tearDown(self):
        shutil.rmtree(self.temp_file_path)
        super(TestDXBuildApp, self).tearDown()

    def run_and_assert_stderr_matches(self, cmd, stderr_regexp):
        with self.assertSubprocessFailure(stderr_regexp=stderr_regexp, exit_code=28):
            run(cmd + ' && exit 28')

    def write_app_directory(self, app_name, dxapp_str, code_filename=None, code_content="\n"):
        # Note: if called twice with the same app_name, will overwrite
        # the dxapp.json and code file (if specified) but will not
        # remove any other files that happened to be present
        try:
            os.mkdir(os.path.join(self.temp_file_path, app_name))
        except OSError as e:
            if e.errno != 17: # directory already exists
                raise e
        if dxapp_str is not None:
            with open(os.path.join(self.temp_file_path, app_name, 'dxapp.json'), 'wb') as manifest:
                manifest.write(dxapp_str.encode())
        if code_filename:
            with open(os.path.join(self.temp_file_path, app_name, code_filename), 'w') as code_file:
                code_file.write(code_content)
        return os.path.join(self.temp_file_path, app_name)

    def test_help_without_security_context(self):
        env = override_environment(DX_SECURITY_CONTEXT=None, DX_APISERVER_HOST=None,
                                  DX_APISERVER_PORT=None, DX_APISERVER_PROTOCOL=None)
        run("dx build -h", env=env)

    def test_accepts_semver(self):
        self.assertTrue(dx_build_app.APP_VERSION_RE.match('3.1.41') is not None)
        self.assertTrue(dx_build_app.APP_VERSION_RE.match('3.1.41-rc.1') is not None)
        self.assertFalse(dx_build_app.APP_VERSION_RE.match('3.1.41-rc.1.') is not None)
        self.assertFalse(dx_build_app.APP_VERSION_RE.match('3.1.41-rc..1') is not None)
        self.assertTrue(dx_build_app.APP_VERSION_RE.match('22.0.999+git.abcdef') is not None)
        self.assertFalse(dx_build_app.APP_VERSION_RE.match('22.0.999+git.abcdef$') is not None)
        self.assertFalse(dx_build_app.APP_VERSION_RE.match('22.0.999+git.abcdef.') is not None)
        self.assertTrue(dx_build_app.APP_VERSION_RE.match('22.0.999-rc.1+git.abcdef') is not None)

    def test_version_suffixes(self):
        app_spec = {
            "name": "test_versioning_åpp",
            "dxapi": "1.0.0",
            "runSpec": {"file": "code.py", "interpreter": "python2.7"},
            "inputSpec": [],
            "outputSpec": [],
            "version": "1.0.0"
            }
        app_dir = self.write_app_directory("test_versioning_app", json.dumps(app_spec), "code.py")
        self.assertTrue(dx_build_app._get_version_suffix(app_dir, '1.0.0').startswith('+build.'))
        self.assertTrue(dx_build_app._get_version_suffix(app_dir, '1.0.0+git.abcdef')
                        .startswith('.build.'))

    def test_build_applet(self):
        app_spec = {
            "name": "minimal_applet",
            "dxapi": "1.0.0",
            "runSpec": {"file": "code.py", "interpreter": "python2.7"},
            "inputSpec": [],
            "outputSpec": [],
            "version": "1.0.0"
            }
        app_dir = self.write_app_directory("minimal_åpplet", json.dumps(app_spec), "code.py")
        new_applet = json.loads(run("dx build --json " + app_dir))
        applet_describe = json.loads(run("dx describe --json " + new_applet["id"]))
        self.assertEqual(applet_describe["class"], "applet")
        self.assertEqual(applet_describe["id"], applet_describe["id"])
        self.assertEqual(applet_describe["name"], "minimal_applet")

    def test_dx_build_applet_dxapp_json_created_with_makefile(self):
        app_name = "nodxapp_applet"
        app_dir = self.write_app_directory(app_name, None, "code.py")
        app_spec = {
            "name": app_name,
            "dxapi": "1.0.0",
            "runSpec": {"file": "code.py", "interpreter": "python2.7"},
            "inputSpec": [],
            "outputSpec": [],
            "version": "1.0.0"
            }
        makefile_str = "dxapp.json:\n\tcp temp_dxapp.json dxapp.json\n"
        with open(os.path.join(app_dir, 'temp_dxapp.json'), 'wb') as manifest:
            manifest.write(json.dumps(app_spec).encode())
        with open(os.path.join(app_dir, "Makefile"), 'w') as makefile:
            makefile.write(makefile_str)
        run("dx build " + app_dir)

    def test_dx_build_applet_no_app_linting(self):
        run("dx clearenv")

        # Case: Missing title, summary, description.
        app_spec = {
            "name": "dx_build_applet_missing_fields",
            "dxapi": "1.0.0",
            "runSpec": {"file": "code.py", "interpreter": "python2.7"},
            "inputSpec": [],
            "outputSpec": [],
            "version": "1.0.0",
            "categories": ["Annotation"]
            }
        app_dir = self.write_app_directory("dx_build_applet_missing_fields", json.dumps(app_spec), "code.py")
        args = ['dx', 'build', app_dir]
        p = subprocess.Popen(args, stderr=subprocess.PIPE)
        out, err = p.communicate()
        self.assertFalse(err.startswith("WARNING"))

        # Case: Usage of period at end of summary.
        app_spec = {
            "name": "dx_build_applet_summary_with_period",
            "dxapi": "1.0.0",
            "runSpec": {"file": "code.py", "interpreter": "python2.7"},
            "inputSpec": [],
            "outputSpec": [],
            "version": "1.0.0",
            "title": "Title",
            "summary": "Summary without period",
            "description": "Description with period.",
            "categories": ["Annotation"]
            }
        app_dir = self.write_app_directory("dx_build_applet_summary_with_period", json.dumps(app_spec), "code.py")
        args = ['dx', 'build', app_dir]
        p = subprocess.Popen(args, stderr=subprocess.PIPE)
        out, err = p.communicate()
        self.assertFalse(err.startswith("WARNING"))

        # Case: Usage of unknown categories.
        unknown_category = "asdf1234"
        app_spec = {
            "name": "dx_build_applet_unknown_cat",
            "dxapi": "1.0.0",
            "runSpec": {"file": "code.py", "interpreter": "python2.7"},
            "inputSpec": [],
            "outputSpec": [],
            "version": "1.0.0",
            "title": "Title",
            "summary": "Summary without period",
            "description": "Description without period",
            "categories": [unknown_category]
            }
        app_dir = self.write_app_directory("dx_build_applet_unknown_cat", json.dumps(app_spec), "code.py")
        args = ['dx', 'build', app_dir]
        p = subprocess.Popen(args, stderr=subprocess.PIPE)
        out, err = p.communicate()
        self.assertFalse(err.startswith("WARNING"))

    def test_build_applet_dry_run(self):
        app_spec = {
            "name": "minimal_applet_dry_run",
            "dxapi": "1.0.0",
            "runSpec": {"file": "code.py", "interpreter": "python2.7"},
            "inputSpec": [],
            "outputSpec": [],
            "version": "1.0.0"
            }
        app_dir = self.write_app_directory("minimal_applet_dry_run", json.dumps(app_spec), "code.py")
        with self.assertSubprocessFailure(stderr_regexp='cannot be specified together', exit_code=2):
            run("dx build --dry-run " + app_dir + " --run -y --brief")
        run("dx build --dry-run " + app_dir)
        self.assertEqual(len(list(dxpy.find_data_objects(name="minimal_applet_dry_run"))), 0)

    @unittest.skipUnless(testutil.TEST_RUN_JOBS, 'skipping test that would run jobs')
    def test_build_applet_and_run_immediately(self):
        app_spec = {
            "name": "minimal_applet_to_run",
            "dxapi": "1.0.0",
            "runSpec": {"file": "code.py", "interpreter": "python2.7"},
            "inputSpec": [],
            "outputSpec": [],
            "version": "1.0.0"
            }
        app_dir = self.write_app_directory("minimal_åpplet_to_run", json.dumps(app_spec), "code.py")
        job_id = run("dx build " + app_dir + ' --run -y --brief').strip()
        job_desc = json.loads(run('dx describe --json ' + job_id))
        # default priority should be high for running after building
        # an applet
        self.assertEqual(job_desc['name'], 'minimal_applet_to_run')
        self.assertEqual(job_desc['priority'], 'high')

        # if priority is explicitly requested as normal, it should be
        # honored
        job_id = run("dx build -f " + app_dir + ' --run --priority normal -y --brief').strip()
        job_desc = json.loads(run('dx describe --json ' + job_id))
        self.assertEqual(job_desc['name'], 'minimal_applet_to_run')
        self.assertEqual(job_desc['priority'], 'normal')

    @unittest.skipUnless(testutil.TEST_RUN_JOBS, 'skipping test that would run jobs')
    def test_remote_build_applet_and_run_immediately(self):
        app_spec = {
            "name": "minimal_remote_build_applet_to_run",
            "dxapi": "1.0.0",
            "runSpec": {"file": "code.py", "interpreter": "python2.7"},
            "inputSpec": [],
            "outputSpec": [],
            "version": "1.0.0"
            }
        app_dir = self.write_app_directory("minimal_remote_build_åpplet_to_run", json.dumps(app_spec),
                                           "code.py")
        job_name = ("remote_build_test_run_" + str(int(time.time() * 1000)) + "_" +
                    str(random.randint(0, 1000)))
        run("dx build --remote " + app_dir + " --run -y --name=" + job_name)
        resulting_jobs = list(dxpy.find_executions(name=job_name, project=self.project, return_handler=True))
        self.assertEqual(1, len(resulting_jobs))
        self.assertEqual('minimal_remote_build_applet_to_run',
                         resulting_jobs[0].describe()['executableName'])

    @unittest.skipUnless(testutil.TEST_RUN_JOBS and testutil.TEST_ISOLATED_ENV,
                         'skipping test that would create apps and run jobs')
    def test_remote_build_app(self):
        app_spec = {
            "name": "minimal_remote_build_app",
            "dxapi": "1.0.0",
            "runSpec": {"file": "code.py", "interpreter": "python2.7"},
            "inputSpec": [],
            "outputSpec": [],
            "version": "1.0.0"
            }
        app_dir = self.write_app_directory("minimal_remote_build_åpp", json.dumps(app_spec), "code.py")
        run("dx build --remote --app " + app_dir)

    def test_remote_build_app_and_run_immediately(self):
        app_spec = {
            "name": "minimal_remote_build_app_to_run",
            "dxapi": "1.0.0",
            "runSpec": {"file": "code.py", "interpreter": "python2.7"},
            "inputSpec": [],
            "outputSpec": [],
            "version": "1.0.0"
            }
        app_dir = self.write_app_directory("minimal_remote_build_åpp_to_run", json.dumps(app_spec),
                                           "code.py")
        # Not supported yet
        with self.assertSubprocessFailure(stderr_regexp='cannot all be specified together', exit_code=2):
            run("dx build --remote --app " + app_dir + " --run --yes")

    def test_build_applet_warnings(self):
        app_spec = {
            "title": "title",
            "summary": "a summary sentence.",
            "description": "foo",
            "dxapi": "1.0.0",
            "runSpec": {"file": "code.py", "interpreter": "python2.7"},
            "inputSpec": [{"name": "34", "class": "int"}],
            "outputSpec": [{"name": "92", "class": "string"}],
            "version": "1.0.0",
            "categories": ["foo", "Import", "Export"]
            }
        app_dir = self.write_app_directory("test_build_åpplet_warnings", json.dumps(app_spec), "code.py")
        with open(os.path.join(app_dir, 'Readme.md'), 'w') as readme:
            readme.write('a readme file')
        applet_expected_warnings = ["missing a name",
                                    'input 0 has illegal name',
                                    'output 0 has illegal name']
        applet_unexpected_warnings = ["should be all lowercase",
                                      "does not match containing directory",
                                      "missing a title",
                                      "missing a summary",
                                      "should be a short phrase not ending in a period",
                                      "missing a description",
                                      '"description" field shadows file',
                                      '"description" field should be written in complete sentences',
                                      'unrecognized category',
                                      'should end in "Importer"',
                                      'should end in "Exporter"',
                                      "should be semver compliant"]
        try:
            run("dx build " + app_dir)
            self.fail("dx build invocation should have failed because of bad IO spec")
        except subprocess.CalledProcessError as err:
            for warning in applet_expected_warnings:
                self.assertIn(warning, err.stderr)
            for warning in applet_unexpected_warnings:
                self.assertNotIn(warning, err.stderr)

        # some more errors
        app_spec = {
            "dxapi": "1.0.0",
            "runSpec": {"file": "code.py"}
            }
        app_dir = self.write_app_directory("test_build_second_åpplet_warnings", json.dumps(app_spec), "code.py")
        with self.assertSubprocessFailure(stderr_regexp='interpreter field was not present'):
            run("dx build " + app_dir)

    @unittest.skipUnless(testutil.TEST_ISOLATED_ENV,
                         'skipping test that would create apps')
    def test_build_app_warnings(self):
        app_spec = {
            "name": "Foo",
            "dxapi": "1.0.0",
            "runSpec": {"file": "code.py", "interpreter": "python2.7"},
            "inputSpec": [],
            "outputSpec": [],
            "version": "foo"
            }
        app_dir = self.write_app_directory("test_build_app_warnings", json.dumps(app_spec), "code.py")
        app_unexpected_warnings = ["missing a name",
                                   "should be a short phrase not ending in a period",
                                   '"description" field shadows file',
                                   '"description" field should be written in complete sentences',
                                   'unrecognized category',
                                   'should end in "Importer"',
                                   'should end in "Exporter"',
                                   'input 0 has illegal name',
                                   'output 0 has illegal name']
        app_expected_warnings = ["should be all lowercase",
                                 "does not match containing directory",
                                 "missing a title",
                                 "missing a summary",
                                 "missing a description",
                                 "should be semver compliant"]
        try:
            # Expect "dx build" to succeed, exit with error code to
            # grab stderr.
            run("dx build --app " + app_dir + " && exit 28")
        except subprocess.CalledProcessError as err:
            self.assertEqual(err.returncode, 28)
            for warning in app_unexpected_warnings:
                self.assertNotIn(warning, err.stderr)
            for warning in app_expected_warnings:
                self.assertIn(warning, err.stderr)

    def test_get_applet(self):
        # TODO: not sure why self.assertEqual doesn't consider
        # assertEqual to pass unless the strings here are unicode strings
        app_spec = {
            "name": "get_applet",
            "dxapi": "1.0.0",
            "runSpec": {"file": "code.py", "interpreter": "python2.7"},
            "inputSpec": [{"name": "in1", "class": "file"}],
            "outputSpec": [{"name": "out1", "class": "file"}],
            "description": "Description\n",
            "developerNotes": "Developer notes\n",
            "types": ["Foo"],
            "tags": ["bar"],
            "properties": {"sample_id": "123456"},
            "details": {"key1": "value1"},
            }
        # description and developerNotes should be un-inlined back to files
        output_app_spec = dict((k, v) for (k, v) in app_spec.iteritems() if k not in ('description',
                                                                                      'developerNotes'))
        output_app_spec["runSpec"] = {"file": "src/code.py", "interpreter": "python2.7"}

        app_dir = self.write_app_directory("get_åpplet", json.dumps(app_spec), "code.py",
                                           code_content="import os\n")
        os.mkdir(os.path.join(app_dir, "resources"))
        with open(os.path.join(app_dir, "resources", "resources_file"), 'w') as f:
            f.write('content\n')
        new_applet_id = json.loads(run("dx build --json " + app_dir))["id"]
        with chdir(tempfile.mkdtemp()):
            run("dx get " + new_applet_id)
            self.assertTrue(os.path.exists("get_applet"))
            self.assertTrue(os.path.exists(os.path.join("get_applet", "dxapp.json")))

            output_json = json.load(open(os.path.join("get_applet", "dxapp.json")))
            self.assertEqual(output_app_spec, output_json)

            self.assertEqual("Description\n", open(os.path.join("get_applet", "Readme.md")).read())
            self.assertEqual("Developer notes\n",
                             open(os.path.join("get_applet", "Readme.developer.md")).read())
            self.assertEqual("import os\n", open(os.path.join("get_applet", "src", "code.py")).read())

            self.assertEqual("content\n",
                             open(os.path.join("get_applet", "resources", "resources_file")).read())

            # Target applet does not exist
            with self.assertSubprocessFailure(stderr_regexp='Unable to resolve', exit_code=3):
                run("dx get path_does_not_exist")

            # -o dest (dest does not exist yet)
            run("dx get -o dest get_applet")
            self.assertTrue(os.path.exists("dest"))
            self.assertTrue(os.path.exists(os.path.join("dest", "dxapp.json")))

            # -o -
            with self.assertSubprocessFailure(stderr_regexp='cannot be dumped to stdout', exit_code=3):
                run("dx get -o - " + new_applet_id)

            # -o dir (such that dir/applet_name is empty)
            os.mkdir('destdir')
            os.mkdir(os.path.join('destdir', 'get_applet'))
            run("dx get -o destdir get_applet") # Also tests getting by name
            self.assertTrue(os.path.exists(os.path.join("destdir", "get_applet", "dxapp.json")))

            # -o dir (such that dir/applet_name is not empty)
            os.mkdir('destdir_nonempty')
            os.mkdir(os.path.join('destdir_nonempty', 'get_applet'))
            with open(os.path.join('destdir_nonempty', 'get_applet', 'myfile'), 'w') as f:
                f.write('content')
            with self.assertSubprocessFailure(stderr_regexp='is an existing directory', exit_code=3):
                run("dx get -o destdir_nonempty get_applet")

            # -o dir (such that dir/applet_name is a file)
            os.mkdir('destdir_withfile')
            with open(os.path.join('destdir_withfile', 'get_applet'), 'w') as f:
                f.write('content')
            with self.assertSubprocessFailure(stderr_regexp='already exists', exit_code=3):
                run("dx get -o destdir_withfile get_applet")

            # -o dir --overwrite (such that dir/applet_name is a file)
            os.mkdir('destdir_withfile_force')
            with open(os.path.join('destdir_withfile_force', 'get_applet'), 'w') as f:
                f.write('content')
            run("dx get --overwrite -o destdir_withfile_force get_applet")
            self.assertTrue(os.path.exists(os.path.join("destdir_withfile_force", "get_applet",
                                                        "dxapp.json")))

            # -o file
            with open('destfile', 'w') as f:
                f.write('content')
            with self.assertSubprocessFailure(stderr_regexp='already exists', exit_code=3):
                run("dx get -o destfile get_applet")

            # -o file --overwrite
            run("dx get --overwrite -o destfile get_applet")
            self.assertTrue(os.path.exists("destfile"))
            self.assertTrue(os.path.exists(os.path.join("destfile", "dxapp.json")))

    def test_get_applet_field_cleanup(self):
        # TODO: not sure why self.assertEqual doesn't consider
        # assertEqual to pass unless the strings here are unicode strings

        # When retrieving the applet, we'll get back an empty list for
        # types, tags, etc. Those should not be written back to the
        # dxapp.json so as not to pollute it.
        app_spec = {
            "name": "get_applet_field_cleanup",
            "dxapi": "1.0.0",
            "runSpec": {"file": "code.py", "interpreter": "python2.7"},
            "inputSpec": [],
            "outputSpec": []
            }
        output_app_spec = app_spec.copy()
        output_app_spec["runSpec"] = {"file": "src/code.py", "interpreter": "python2.7"}

        app_dir = self.write_app_directory("get_åpplet_field_cleanup", json.dumps(app_spec), "code.py",
                                           code_content="import os\n")
        os.mkdir(os.path.join(app_dir, "resources"))
        with open(os.path.join(app_dir, "resources", "resources_file"), 'w') as f:
            f.write('content\n')
        new_applet_id = json.loads(run("dx build --json " + app_dir))["id"]
        with chdir(tempfile.mkdtemp()):
            run("dx get " + new_applet_id)
            self.assertTrue(os.path.exists("get_applet_field_cleanup"))
            self.assertTrue(os.path.exists(os.path.join("get_applet_field_cleanup", "dxapp.json")))
            output_json = json.load(open(os.path.join("get_applet_field_cleanup", "dxapp.json")))
            self.assertEqual(output_app_spec, output_json)
            self.assertFalse(os.path.exists(os.path.join("get_applet", "Readme.md")))
            self.assertFalse(os.path.exists(os.path.join("get_applet", "Readme.developer.md")))

    def test_build_applet_with_no_dxapp_json(self):
        app_dir = self.write_app_directory("åpplet_with_no_dxapp_json", None, "code.py")
        with self.assertSubprocessFailure(stderr_regexp='does not contain dxapp\.json', exit_code=3):
            run("dx build " + app_dir)

    def test_build_applet_with_malformed_dxapp_json(self):
        app_dir = self.write_app_directory("åpplet_with_malformed_dxapp_json", "{", "code.py")
        with self.assertSubprocessFailure(stderr_regexp='Could not parse dxapp\.json file', exit_code=3):
            run("dx build " + app_dir)

    @unittest.skipUnless(testutil.TEST_ISOLATED_ENV,
                         'skipping test that would create apps')
    def test_build_app(self):
        app_spec = {
            "name": "minimal_app",
            "dxapi": "1.0.0",
            "runSpec": {"file": "code.py", "interpreter": "python2.7"},
            "inputSpec": [],
            "outputSpec": [],
            "version": "1.0.0"
            }
        app_dir = self.write_app_directory("minimal_åpp", json.dumps(app_spec), "code.py")
        new_app = json.loads(run("dx build --create-app --json " + app_dir))
        app_describe = json.loads(run("dx describe --json " + new_app["id"]))
        self.assertEqual(app_describe["class"], "app")
        self.assertEqual(app_describe["id"], app_describe["id"])
        self.assertEqual(app_describe["version"], "1.0.0")
        self.assertEqual(app_describe["name"], "minimal_app")
        self.assertFalse("published" in app_describe)
        self.assertTrue(os.path.exists(os.path.join(app_dir, 'code.py')))
        self.assertFalse(os.path.exists(os.path.join(app_dir, 'code.pyc')))

    @unittest.skipUnless(testutil.TEST_ISOLATED_ENV, 'skipping test that would create apps')
    def test_build_app_and_pretend_to_update_devs(self):
        app_spec = {
            "name": "test_build_app_and_pretend_to_update_devs",
            "dxapi": "1.0.0",
            "runSpec": {"file": "code.py", "interpreter": "python2.7"},
            "inputSpec": [],
            "outputSpec": [],
            "version": "1.0.0",
            "developers": ['user-dnanexus']
            }
        app_dir = self.write_app_directory("test_build_app_and_pretend_to_update_devs",
                                           json.dumps(app_spec), "code.py")

        # Without --yes, the build will succeed except that it will skip
        # the developer update
        self.run_and_assert_stderr_matches('dx build --create-app --json ' + app_dir,
                                           'skipping requested change to the developer list')
        app_developers = dxpy.api.app_list_developers('app-test_build_app_and_pretend_to_update_devs')['developers']
        self.assertEqual(len(app_developers), 1) # the id of the user we are calling as

    @unittest.skipUnless(testutil.TEST_ISOLATED_ENV, 'skipping test that would create apps')
    def test_build_app_and_update_devs(self):
        app_spec = {
            "name": "test_build_app_and_update_devs",
            "dxapi": "1.0.0",
            "runSpec": {"file": "code.py", "interpreter": "python2.7"},
            "inputSpec": [],
            "outputSpec": [],
            "version": "1.0.0"
            }
        app_dir = self.write_app_directory("test_build_app_and_update_devs", json.dumps(app_spec),
                                           "code.py")

        my_userid = dxpy.whoami()

        run('dx build --create-app --json ' + app_dir)
        app_developers = dxpy.api.app_list_developers('app-test_build_app_and_update_devs')['developers']
        self.assertEqual(app_developers, [my_userid])

        # Add a developer
        app_spec['developers'] = [my_userid, 'user-eve']
        self.write_app_directory("test_build_app_and_update_devs", json.dumps(app_spec), "code.py")
        self.run_and_assert_stderr_matches('dx build --create-app --yes --json ' + app_dir,
                                           'the following developers will be added: user-eve')
        app_developers = dxpy.api.app_list_developers('app-test_build_app_and_update_devs')['developers']
        self.assertEqual(set(app_developers), set([my_userid, 'user-eve']))

        # Add and remove a developer
        app_spec['developers'] = [my_userid, 'user-000000000000000000000001']
        self.write_app_directory("test_build_app_and_update_devs", json.dumps(app_spec), "code.py")
        self.run_and_assert_stderr_matches(
            'dx build --create-app --yes --json ' + app_dir,
            'the following developers will be added: user-000000000000000000000001; and ' \
            + 'the following developers will be removed: user-eve'
        )
        app_developers = dxpy.api.app_list_developers('app-test_build_app_and_update_devs')['developers']
        self.assertEqual(set(app_developers), set([my_userid, 'user-000000000000000000000001']))

        # Remove a developer
        app_spec['developers'] = [my_userid]
        self.write_app_directory("test_build_app_and_update_devs", json.dumps(app_spec), "code.py")
        self.run_and_assert_stderr_matches('dx build --create-app --yes --json ' + app_dir,
                                           'the following developers will be removed: ' +
                                           'user-000000000000000000000001')
        app_developers = dxpy.api.app_list_developers('app-test_build_app_and_update_devs')['developers']
        self.assertEqual(app_developers, [my_userid])

    @unittest.skipUnless(testutil.TEST_ISOLATED_ENV,
                         'skipping test that would create apps')
    def test_invalid_project_context(self):
        app_spec = {
            "name": "invalid_project_context",
            "dxapi": "1.0.0",
            "runSpec": {
                "file": "code.py",
                "interpreter": "python2.7"
                },
            "inputSpec": [],
            "outputSpec": [],
            "version": "1.0.0"
            }
        app_dir = self.write_app_directory("invalid_project_context", json.dumps(app_spec), "code.py")
        # Set the project context to a nonexistent project. This
        # shouldn't have any effect since building an app is supposed to
        # be hygienic.
        env = override_environment(DX_PROJECT_CONTEXT_ID='project-B00000000000000000000000')
        run("dx build --create-app --json " + app_dir, env=env)

    def test_invalid_execdepends(self):
        app_spec = {
            "name": "invalid_execdepends",
            "dxapi": "1.0.0",
            "runSpec": {
                "file": "code.py",
                "interpreter": "python2.7",
                "execDepends": {"name": "oops"}
                },
            "inputSpec": [],
            "outputSpec": [],
            "version": "1.0.0"
            }
        app_dir = self.write_app_directory("invalid_execdepends", json.dumps(app_spec), "code.py")
        with self.assertSubprocessFailure(stderr_regexp="Expected runSpec\.execDepends to"):
            run("dx build --json " + app_dir)

    def test_invalid_authorized_users(self):
        app_spec = {
            "name": "invalid_authorized_users",
            "dxapi": "1.0.0",
            "runSpec": {"file": "code.py", "interpreter": "python2.7"},
            "inputSpec": [],
            "outputSpec": [],
            "version": "1.0.0",
            "authorizedUsers": "PUBLIC"
            }
        app_dir = self.write_app_directory("invalid_authorized_users", json.dumps(app_spec), "code.py")
        with self.assertSubprocessFailure(stderr_regexp='Expected authorizedUsers to be a list of strings'):
            run("dx build --json " + app_dir)

        app_spec["authorizedUsers"] = ["foo"]
        app_dir = self.write_app_directory("invalid_authorized_users_2", json.dumps(app_spec),
                                           "code.py")
        with self.assertSubprocessFailure(stderr_regexp='contains an entry which is not'):
            run("dx build --json " + app_dir)

    def test_duplicate_keys_in_spec(self):
        app_spec = {
            "name": "test_duplicate_keys_in_spec",
            "dxapi": "1.0.0",
            "runSpec": {
                "file": "code.py",
                "interpreter": "python2.7"
            },
            "inputSpec": [],
            "outputSpec": [],
            "version": "1.0.0"
            }
        spec = json.dumps(app_spec).replace('"file": "code.py"', '"file": "code.py", "file": "code.py"')
        app_dir = self.write_app_directory("duplicate_keys_in_spec", spec, "code.py")
        with self.assertSubprocessFailure(stderr_regexp="duplicate key: "):
            run("dx build --json " + app_dir)

    def test_deps_without_network_access(self):
        app_spec = {
            "name": "test_deps_without_network_access",
            "dxapi": "1.0.0",
            "runSpec": {
                "file": "code.py",
                "interpreter": "python2.7",
                "execDepends": [{"name": "ddd", "package_manager": "pip"}]
                },
            "inputSpec": [],
            "outputSpec": [],
            "version": "1.0.0"
            }
        app_dir = self.write_app_directory("deps_without_network_access", json.dumps(app_spec),
                                           "code.py")
        with self.assertSubprocessFailure(stderr_regexp=("runSpec.execDepends specifies non-APT " +
                                                         "dependencies, but no network access spec " +
                                                         "is given")):
            run("dx build --json " + app_dir)

    def test_overwrite_applet(self):
        app_spec = {
            "name": "applet_overwriting",
            "dxapi": "1.0.0",
            "runSpec": {"file": "code.py", "interpreter": "python2.7"},
            "inputSpec": [],
            "outputSpec": [],
            "version": "1.0.0"
            }
        app_dir = self.write_app_directory("applet_overwriting", json.dumps(app_spec), "code.py")
        applet_id = json.loads(run("dx build --json " + app_dir))["id"]
        # Verify that we can succeed by writing to a different folder.
        run("dx mkdir subfolder")
        run("dx build --destination=subfolder/applet_overwriting " + app_dir)
        with self.assertSubprocessFailure():
            run("dx build " + app_dir)
        run("dx build -f " + app_dir)
        # Verify that the original app was deleted by the previous
        # dx build -f
        with self.assertSubprocessFailure(exit_code=3):
            run("dx describe " + applet_id)

    @unittest.skipUnless(testutil.TEST_ISOLATED_ENV,
                         'skipping test that would create apps')
    def test_update_app_categories(self):
        app1_spec = {
            "name": "update_app_categories",
            "dxapi": "1.0.0",
            "runSpec": {"file": "code.py", "interpreter": "python2.7"},
            "inputSpec": [],
            "outputSpec": [],
            "version": "1.0.0",
            "categories": ["A"]
            }
        app2_spec = {
            "name": "update_app_categories",
            "dxapi": "1.0.0",
            "runSpec": {"file": "code.py", "interpreter": "python2.7"},
            "inputSpec": [],
            "outputSpec": [],
            "version": "1.0.1",
            "categories": ["B"]
            }
        app_dir = self.write_app_directory("update_app_categories", json.dumps(app1_spec), "code.py")
        app_id = json.loads(run("dx build --create-app --json " + app_dir))['id']
        self.assertEquals(json.loads(run("dx api " + app_id + " listCategories"))["categories"], ['A'])
        shutil.rmtree(app_dir)
        self.write_app_directory("update_app_categories", json.dumps(app2_spec), "code.py")
        run("dx build --create-app --json " + app_dir)
        self.assertEquals(json.loads(run("dx api " + app_id + " listCategories"))["categories"], ['B'])

    @unittest.skipUnless(testutil.TEST_ISOLATED_ENV, 'skipping test that would create apps')
    def test_update_app_authorized_users(self):
        app0_spec = {
            "name": "update_app_authorized_users",
            "dxapi": "1.0.0",
            "runSpec": {"file": "code.py", "interpreter": "python2.7"},
            "inputSpec": [],
            "outputSpec": [],
            "version": "0.0.1"
            }
        app1_spec = {
            "name": "update_app_authorized_users",
            "dxapi": "1.0.0",
            "runSpec": {"file": "code.py", "interpreter": "python2.7"},
            "inputSpec": [],
            "outputSpec": [],
            "version": "1.0.0",
            "authorizedUsers": []
            }
        app2_spec = {
            "name": "update_app_authorized_users",
            "dxapi": "1.0.0",
            "runSpec": {"file": "code.py", "interpreter": "python2.7"},
            "inputSpec": [],
            "outputSpec": [],
            "version": "1.0.1",
            "authorizedUsers": ["user-eve"]
            }
        app_dir = self.write_app_directory("update_app_authorized_users", json.dumps(app0_spec),
                                           "code.py")
        app_id = json.loads(run("dx build --create-app --json " + app_dir))['id']
        self.assertEquals(json.loads(run("dx api " + app_id +
                                         " listAuthorizedUsers"))["authorizedUsers"], [])
        shutil.rmtree(app_dir)
        self.write_app_directory("update_app_authorized_users", json.dumps(app1_spec), "code.py")
        run("dx build --create-app --json " + app_dir)
        self.assertEquals(json.loads(run("dx api " + app_id +
                                         " listAuthorizedUsers"))["authorizedUsers"], [])
        shutil.rmtree(app_dir)
        self.write_app_directory("update_app_authorized_users", json.dumps(app2_spec), "code.py")
        run("dx build --create-app --yes --json " + app_dir)
        self.assertEquals(json.loads(run("dx api " + app_id +
                                         " listAuthorizedUsers"))["authorizedUsers"], ["user-eve"])

    @unittest.skipUnless(testutil.TEST_ISOLATED_ENV,
                         'skipping test that would create apps')
    def test_dx_add_list_remove_users(self):
        '''
        This test is for some other dx subcommands, but it's in this
        test suite to take advantage of app-building methods.
        '''
        # Only create the app if it's not available already (makes
        # local testing easier)
        try:
            app_desc = dxpy.api.app_describe("app-test_dx_users", {})
            app_id = app_desc["id"]
            # reset users to empty list
            run("dx remove users app-test_dx_users " + " ".join(app_desc["authorizedUsers"]))
        except:
            app_id = None
        if app_id is None:
            app_spec = {
                "name": "test_dx_users",
                "dxapi": "1.0.0",
                "runSpec": {"file": "code.py", "interpreter": "python2.7"},
                "inputSpec": [],
                "outputSpec": [],
                "version": "0.0.1"
                }
            app_dir = self.write_app_directory("test_dx_users", json.dumps(app_spec), "code.py")
            app_id = json.loads(run("dx build --create-app --json " + app_dir))['id']
        # don't use "app-" prefix, duplicate and multiple members are fine
        run("dx add users test_dx_users eve user-eve org-piratelabs")
        users = run("dx list users app-test_dx_users").strip().split("\n")
        self.assertEqual(len(users), 2)
        self.assertIn("user-eve", users)
        self.assertIn("org-piratelabs", users)
        run("dx remove users test_dx_users eve org-piratelabs")
        # use version string
        users = run("dx list users app-test_dx_users/0.0.1").strip()

        # bad paths and exit codes
        with self.assertSubprocessFailure(stderr_regexp='could not be resolved', exit_code=3):
            run('dx add users nonexistentapp user-eve')
        with self.assertSubprocessFailure(stderr_regexp='could not be resolved', exit_code=3):
            run('dx list users app-nonexistentapp')
        with self.assertSubprocessFailure(stderr_regexp='could not be resolved', exit_code=3):
            run('dx remove users app-nonexistentapp/1.0.0 user-eve')
        with self.assertSubprocessFailure(stderr_regexp='ResourceNotFound', exit_code=3):
            run('dx add users test_dx_users org-nonexistentorg')
        with self.assertSubprocessFailure(stderr_regexp='ResourceNotFound', exit_code=3):
            run('dx add users test_dx_users nonexistentuser')
        with self.assertSubprocessFailure(stderr_regexp='ResourceNotFound', exit_code=3):
            run('dx add users test_dx_users piratelabs')

        # ResourceNotFound is not thrown when removing things
        run('dx remove users test_dx_users org-nonexistentorg')
        run('dx remove users test_dx_users nonexistentuser')
        run('dx remove users test_dx_users piratelabs')

    @unittest.skipUnless(testutil.TEST_ISOLATED_ENV,
                         'skipping test that would create apps')
    def test_dx_add_list_remove_developers(self):
        '''
        This test is for some other dx subcommands, but it's in this
        test suite to take advantage of app-building methods.
        '''
        # Only create the app if it's not available already (makes
        # local testing easier)
        try:
            app_desc = dxpy.api.app_describe("app-test_dx_developers", {})
            app_id = app_desc["id"]
            my_userid = app_desc["createdBy"]
            developers = dxpy.api.app_list_developers("app-test_dx_developers", {})["developers"]
            # reset developers to default list
            if len(developers) != 1:
                run("dx remove developers app-test_dx_developers " +
                    " ".join([dev for dev in developers if dev != my_userid]))
        except:
            app_id = None
        if app_id is None:
            app_spec = {
                "name": "test_dx_developers",
                "dxapi": "1.0.0",
                "runSpec": {"file": "code.py", "interpreter": "python2.7"},
                "inputSpec": [],
                "outputSpec": [],
                "version": "0.0.1"
                }
            app_dir = self.write_app_directory("test_dx_developers", json.dumps(app_spec), "code.py")
            app_desc = json.loads(run("dx build --create-app --json " + app_dir))
            app_id = app_desc['id']
            my_userid = app_desc["createdBy"]
        developers = run("dx list developers app-test_dx_developers").strip()
        self.assertEqual(developers, my_userid)
        # use hash ID
        run("dx add developers " + app_id + " eve")
        developers = run("dx list developers app-test_dx_developers").strip().split("\n")
        self.assertEqual(len(developers), 2)
        self.assertIn(my_userid, developers)
        # don't use "app-" prefix, duplicate, multiple, and non- members are fine
        run("dx remove developers test_dx_developers PUBLIC eve user-eve org-piratelabs")
        developers = run("dx list developers app-test_dx_developers").strip()
        self.assertEqual(developers, my_userid)
        # use version string
        run("dx list developers app-test_dx_developers/0.0.1")

        # bad paths and exit codes
        with self.assertSubprocessFailure(stderr_regexp='could not be resolved', exit_code=3):
            run('dx add developers nonexistentapp eve')
        with self.assertSubprocessFailure(stderr_regexp='could not be resolved', exit_code=3):
            run('dx list developers app-nonexistentapp')
        with self.assertSubprocessFailure(stderr_regexp='could not be resolved', exit_code=3):
            run('dx remove developers app-nonexistentapp/1.0.0 eve')
        with self.assertSubprocessFailure(stderr_regexp='ResourceNotFound', exit_code=3):
            run('dx add developers test_dx_developers nonexistentuser')
        with self.assertSubprocessFailure(stderr_regexp='ResourceNotFound', exit_code=3):
            run('dx add developers test_dx_developers piratelabs')

        # ResourceNotFound is not thrown when removing things
        run('dx remove developers test_dx_developers org-nonexistentorg')
        run('dx remove developers test_dx_developers nonexistentuser')
        run('dx remove developers test_dx_developers piratelabs')

        # Raise an error if you try to add an org developer (currently unsupported by the API)
        with self.assertSubprocessFailure(stderr_regexp='unsupported', exit_code=3):
            run('dx add developers test_dx_developers org-piratelabs')

    @unittest.skipUnless(testutil.TEST_ISOLATED_ENV,
                         'skipping test that would create apps')
    def test_build_app_autonumbering(self):
        app_spec = {
            "name": "build_app_autonumbering",
            "dxapi": "1.0.0",
            "runSpec": {"file": "code.py", "interpreter": "python2.7"},
            "inputSpec": [],
            "outputSpec": [],
            "version": "1.0.0"
            }
        app_dir = self.write_app_directory("build_app_autonumbering", json.dumps(app_spec), "code.py")
        run("dx build --create-app --json --publish " + app_dir)
        with self.assertSubprocessFailure(stderr_regexp="Could not create"):
            print(run("dx build --create-app --json --no-version-autonumbering " + app_dir))
        run("dx build --create-app --json " + app_dir) # Creates autonumbered version

    def test_build_failure(self):
        app_spec = {
            "name": "build_failure",
            "dxapi": "1.0.0",
            "runSpec": {"file": "code.py", "interpreter": "python2.7"},
            "inputSpec": [],
            "outputSpec": [],
            "version": "1.0.0"
            }
        app_dir = self.write_app_directory("build_failure", json.dumps(app_spec), "code.py")
        with open(os.path.join(app_dir, 'Makefile'), 'w') as makefile:
            makefile.write("all:\n\texit 7")
        with self.assertSubprocessFailure(stderr_regexp="make -j[0-9]+ in target directory failed with exit code"):
            run("dx build " + app_dir)
        # Somewhat indirect test of --no-parallel-build
        with self.assertSubprocessFailure(stderr_regexp="make in target directory failed with exit code"):
            run("dx build --no-parallel-build " + app_dir)

    def test_syntax_checks(self):
        app_spec = {
            "name": "syntax_checks",
            "dxapi": "1.0.0",
            "runSpec": {"file": "code.py", "interpreter": "python2.7"},
            "inputSpec": [],
            "outputSpec": [],
            "version": "1.0.0"
            }
        app_dir = self.write_app_directory("syntax_checks",
                                           json.dumps(app_spec),
                                           code_filename="code.py",
                                           code_content="def improper():\nprint 'oops'")
        with self.assertSubprocessFailure(stderr_regexp="Entry point file \\S+ has syntax errors"):
            run("dx build " + app_dir)
        run("dx build --no-check-syntax " + app_dir)

    @unittest.skipUnless(testutil.TEST_RUN_JOBS,
                         'skipping test that would run jobs')
    def test_build_and_run_applet_remote(self):
        app_spec = {
            "name": "build_applet_remote",
            "dxapi": "1.0.0",
            "runSpec": {"file": "code.py", "interpreter": "python2.7"},
            "inputSpec": [
                {"name": "in1", "class": "int"},
            ],
            "outputSpec": [
                {"name": "out1", "class": "int"}
            ],
            "version": "1.0.0"
            }
        app_code = """import dxpy
@dxpy.entry_point("main")
def main(in1):
    return {"out1": in1 + 1}
"""
        app_dir = self.write_app_directory(
            'build_applet_remote', json.dumps(app_spec), code_filename='code.py', code_content=app_code)
        remote_build_output = run('dx build --remote ' + app_dir).strip().split('\n')[-1]
        # TODO: it would be nice to have the output of dx build --remote
        # more machine readable (perhaps when --json is specified)
        build_job_id = re.search('job-[A-Za-z0-9]{24}', remote_build_output).group(0)
        build_job_describe = json.loads(run('dx describe --json ' + build_job_id))
        applet_id = build_job_describe['output']['output_applet']['$dnanexus_link']
        invocation_job_id = run('dx run --brief --yes ' + applet_id + ' -iin1=8675309').strip()
        run('dx wait ' + invocation_job_id)
        invocation_job_describe = json.loads(run('dx describe --json ' + invocation_job_id))
        self.assertEquals(invocation_job_describe['output']['out1'], 8675310)

    def test_applet_help(self):
        app_spec = {
            "name": "applet_help",
            "dxapi": "1.0.0",
            "runSpec": {"file": "code.py", "interpreter": "python2.7"},
            "inputSpec": [
                {"name": "reads", "class": "array:gtable", "type": "LetterReads", "label": "Reads",
                 "help": "One or more Reads table objects."},
                {"name": "required", "class": "file", "label": "Required", "help": "Another parameter"},
                {"name": "optional", "class": "file", "label": "Optional",
                 "help": "Optional parameter", "optional": True}
            ],
            "outputSpec": [
                {"name": "mappings", "class": "gtable", "type": "LetterMappings", "label": "Mappings",
                 "help": "The mapped reads."}
            ],
            "version": "1.0.0"
            }
        app_dir = self.write_app_directory("åpplet_help", json.dumps(app_spec),
                                           code_filename="code.py", code_content="")
        applet_id = json.loads(run("dx build --json " + app_dir))["id"]
        applet_help = run("dx run " + applet_id + " -h")
        self.assertTrue("Reads: -ireads=(gtable, type LetterReads) [-ireads=... [...]]" in applet_help)
        self.assertTrue("Required: -irequired=(file)" in applet_help)
        self.assertTrue("Optional: [-ioptional=(file)]" in applet_help)
        self.assertTrue("Mappings: mappings (gtable, type LetterMappings)" in applet_help)

    def test_upload_resources(self):
        run("dx mkdir /subfolder")
        cd("/subfolder")
        app_spec = {
            "name": "upload_resources",
            "dxapi": "1.0.0",
            "runSpec": {"file": "code.py", "interpreter": "python2.7"},
            "inputSpec": [],
            "outputSpec": [],
            "version": "1.0.0"
            }
        app_dir = self.write_app_directory("upload_åpp_resources", json.dumps(app_spec), "code.py")
        os.mkdir(os.path.join(app_dir, 'resources'))
        with open(os.path.join(app_dir, 'resources', 'test.txt'), 'w') as resources_file:
            resources_file.write('test\n')
        new_applet = json.loads(run("dx build --json " + app_dir))
        applet_describe = json.loads(run("dx describe --json " + new_applet["id"]))
        resources_file = applet_describe['runSpec']['bundledDepends'][0]['id']['$dnanexus_link']
        resources_file_describe = json.loads(run("dx describe --json " + resources_file))
        # Verify that the bundled depends appear in the same folder.
        self.assertEqual(resources_file_describe['folder'], '/subfolder')

    def test_upload_resources_advanced(self):
        app_spec = {
            "name": "upload_resources_advanced",
            "dxapi": "1.0.0",
            "runSpec": {"file": "code.py", "interpreter": "python2.7"},
            "inputSpec": [],
            "outputSpec": [],
            "version": "1.0.0"
            }
        app_dir = self.write_app_directory("upload_åpp_resources_advanced", json.dumps(app_spec), "code.py")
        os.mkdir(os.path.join(app_dir, 'resources'))

        with open(os.path.join(app_dir, 'test_file1.txt'), 'w') as file1:
            file1.write('test_file1\n')  # Not in resources folder, so will not affect checksum
        with open(os.path.join(app_dir, 'resources', 'test_file2.txt'), 'w') as resources_file2:
            resources_file2.write('test_file2\n')

        # Create symbolic link to test_file1.txt
        if 'symbolic_link' in os.listdir(os.path.join(app_dir, 'resources')):
            os.remove(os.path.join(app_dir, 'resources', 'symbolic_link'))
        os.symlink(os.path.join(app_dir, 'test_file1.txt'), os.path.join(app_dir, 'resources', 'symbolic_link'))

        new_applet = json.loads(run("dx build --json " + app_dir))
        applet_describe = dxpy.api.applet_describe(new_applet["id"])
        resources_file = applet_describe['runSpec']['bundledDepends'][0]['id']['$dnanexus_link']
        id1 = dxpy.api.file_describe(resources_file)['id']

        # Remove test_file1.txt, even though symbolic_link points to it. Removal itself will not affect checksum
        os.remove(os.path.join(app_dir, 'test_file1.txt'))

        new_applet = json.loads(run("dx build -f --json " + app_dir))
        applet_describe = dxpy.api.applet_describe(new_applet["id"])
        resources_file = applet_describe['runSpec']['bundledDepends'][0]['id']['$dnanexus_link']
        id2 = dxpy.api.file_describe(resources_file)['id']

        self.assertEqual(id1, id2)  # No upload happened

        # Make symbolic_link point to test_file2.txt, giving it a different modification time
        os.remove(os.path.join(app_dir, 'resources', 'symbolic_link'))
        os.symlink(os.path.join(app_dir, 'resources', 'test_file2.txt'),
                   os.path.join(app_dir, 'resources', 'symbolic_link'))

        new_applet = json.loads(run("dx build -f --json " + app_dir))
        applet_describe = dxpy.api.applet_describe(new_applet["id"])
        resources_file = applet_describe['runSpec']['bundledDepends'][0]['id']['$dnanexus_link']
        id3 = dxpy.api.file_describe(resources_file)['id']

        self.assertNotEqual(id2, id3)  # Upload should have happened

        new_applet = json.loads(run("dx build -f --ensure-upload --json " + app_dir))
        applet_describe = dxpy.api.applet_describe(new_applet["id"])
        resources_file = applet_describe['runSpec']['bundledDepends'][0]['id']['$dnanexus_link']
        resources_file_describe = json.loads(run("dx describe --json " + resources_file))

        id4 = resources_file_describe['id']

        self.assertNotEqual(id3, id4)  # Upload should have happened
        self.assertNotIn('resource_bundle_checksum', resources_file_describe['properties'])

    def test_archive_in_another_project(self):
        app_spec = {
            "name": "archive_in_another_project",
            "dxapi": "1.0.0",
            "runSpec": {"file": "code.py", "interpreter": "python2.7"},
            "inputSpec": [],
            "outputSpec": [],
            "version": "1.0.0"
            }
        app_dir = self.write_app_directory("archive_in_another_project", json.dumps(app_spec), "code.py")

        with temporary_project("Temporary working project", select=True) as temp_project:
            orig_applet = json.loads(run("dx build --json -d {p}: {app_dir}".format(
                p=self.project, app_dir=app_dir)))["id"]
            new_applet = json.loads(run("dx build --json --archive -d {p}: {app_dir}".format(
                p=self.project, app_dir=app_dir)))["id"]
            self.assertEqual(dxpy.DXApplet(orig_applet).describe(incl_properties=True)["properties"]["replacedWith"],
                             new_applet)

    def test_categories_propagated_to_tags(self):
        app_spec = {
            "name": "categories_propagated_to_tags",
            "dxapi": "1.0.0",
            "runSpec": {"file": "code.py", "interpreter": "python2.7"},
            "inputSpec": [],
            "outputSpec": [],
            "version": "1.0.0",
            "tags": ["mytag"],
            "categories": ["Import"]
            }
        app_dir = self.write_app_directory("categories_propagated_to_tags", json.dumps(app_spec), "code.py")
        applet_id = json.loads(run("dx build --json -d categories1 " + app_dir))["id"]
        self.assertEqual(set(dxpy.DXApplet(applet_id).describe()["tags"]),
                         set(["mytag", "Import"]))

        app_spec2 = {
            "name": "categories_propagated_to_tags",
            "dxapi": "1.0.0",
            "runSpec": {"file": "code.py", "interpreter": "python2.7"},
            "inputSpec": [],
            "outputSpec": [],
            "version": "1.0.0",
            "categories": ["Import"]
            }
        app_dir2 = self.write_app_directory("categories_propagated_to_tags", json.dumps(app_spec2), "code.py")
        applet_id2 = json.loads(run("dx build --json -d categories2 " + app_dir2))["id"]
        self.assertEqual(set(dxpy.DXApplet(applet_id2).describe()["tags"]),
                         set(["Import"]))

    def test_bundled_depends_reuse(self):
        app_spec = {
            "name": "bundled_depends_reuse",
            "dxapi": "1.0.0",
            "runSpec": {"file": "code.py", "interpreter": "python2.7"},
            "inputSpec": [],
            "outputSpec": [],
            "version": "1.0.0"
            }
        app_dir = self.write_app_directory("bundled_depends_reuse", json.dumps(app_spec), "code.py")
        os.mkdir(os.path.join(app_dir, 'resources'))
        with open(os.path.join(app_dir, 'resources', 'foo.txt'), 'w') as file_in_resources:
            file_in_resources.write('foo\n')

        first_applet = json.loads(run("dx build --json -d {p}:applet1 {app_dir}".format(
            p=self.project, app_dir=app_dir)))["id"]
        second_applet = json.loads(run("dx build --json -d {p}:applet2 {app_dir}".format(
            p=self.project, app_dir=app_dir)))["id"]

        # The second applet should reuse the bundle from the first.

        # touch foo.txt
        os.utime(os.path.join(app_dir, 'resources', 'foo.txt'), None)

        # But the third applet should not share with the first two,
        # because the resources have been touched in between.

        third_applet = json.loads(run("dx build --json -d {p}:applet3 {app_dir}".format(
            p=self.project, app_dir=app_dir)))["id"]

        self.assertEquals(
            dxpy.DXApplet(first_applet).describe()['runSpec']['bundledDepends'][0]['id']['$dnanexus_link'],
            dxpy.DXApplet(second_applet).describe()['runSpec']['bundledDepends'][0]['id']['$dnanexus_link']
        )
        self.assertNotEqual(
            dxpy.DXApplet(first_applet).describe()['runSpec']['bundledDepends'][0]['id']['$dnanexus_link'],
            dxpy.DXApplet(third_applet).describe()['runSpec']['bundledDepends'][0]['id']['$dnanexus_link']
        )

    def test_bundled_depends_reuse_with_force(self):
        app_spec = {
            "name": "bundled_depends_reuse_with_force",
            "dxapi": "1.0.0",
            "runSpec": {"file": "code.py", "interpreter": "python2.7"},
            "inputSpec": [],
            "outputSpec": [],
            "version": "1.0.0"
            }
        app_dir = self.write_app_directory("bundled_depends_reuse_with_force", json.dumps(app_spec), "code.py")
        os.mkdir(os.path.join(app_dir, 'resources'))
        with open(os.path.join(app_dir, 'resources', 'foo.txt'), 'w') as file_in_resources:
            file_in_resources.write('foo\n')

        # For this to work, "dx build" must not remove the first applet
        # until after the second applet has been built, since otherwise
        # the first applet's bundled depends will be garbage collected
        first_applet = json.loads(run("dx build --json -d {p}:applet1 {app_dir}".format(
            p=self.project, app_dir=app_dir)))["id"]
        first_bundled_resources = \
            dxpy.DXApplet(first_applet).describe()['runSpec']['bundledDepends'][0]['id']['$dnanexus_link']
        second_applet = json.loads(run("dx build --json -f -d {p}:applet1 {app_dir}".format(
            p=self.project, app_dir=app_dir)))["id"]
        second_bundled_resources = \
            dxpy.DXApplet(second_applet).describe()['runSpec']['bundledDepends'][0]['id']['$dnanexus_link']
        # Verify that the resources are shared...
        self.assertEquals(first_bundled_resources, second_bundled_resources)
        # ...and that the first applet has been removed
        with self.assertSubprocessFailure(exit_code=3):
            run("dx describe " + first_applet)

    @unittest.skipUnless(testutil.TEST_ENV, 'skipping test that would clobber your local environment')
    def test_build_without_context(self):
        app_spec = {
            "name": "applet_without_context",
            "dxapi": "1.0.0",
            "runSpec": {"file": "code.py", "interpreter": "python2.7"},
            "inputSpec": [],
            "outputSpec": [],
            "version": "1.0.0"
            }
        app_dir = self.write_app_directory("applet_without_context", json.dumps(app_spec), "code.py")

        # Without project context, cannot create new object without
        # project qualified path
        with without_project_context():
            with self.assertSubprocessFailure(stderr_regexp='without specifying a destination project', exit_code=2):
                run("dx build --json --destination foo " + app_dir)
            # Can create object with explicit project qualifier
            applet_describe = json.loads(run("dx build --json --destination " + self.project + ":foo " + app_dir))
            self.assertEqual(applet_describe["name"], "foo")


class TestDXBuildReportHtml(unittest.TestCase):
    js = "console.log('javascript');"
    css = "body {background-color: green;}"

    def setUp(self):
        self.temp_file_path = tempfile.mkdtemp()
        self.gif_base64 = "R0lGODdhAQABAIAAAAQCBAAAACwAAAAAAQABAAACAkQBADs="
        gif_file = open("{}/img.gif".format(self.temp_file_path), "wb")
        gif_file.write(base64.b64decode(self.gif_base64))
        gif_file.close()
        wiki_logo = "http://upload.wikimedia.org/wikipedia/en/thumb/8/80/Wikipedia-logo-v2.svg/200px-Wikipedia-logo-v2.svg.png"
        script_file = open("{}/index.js".format(self.temp_file_path), "w")
        script_file.write(self.js)
        script_file.close()
        css_file = open("{}/index.css".format(self.temp_file_path), "w")
        css_file.write(self.css)
        css_file.close()
        html_file = open("{}/index.html".format(self.temp_file_path), "w")
        html = "<html><head><link rel='stylesheet' href='index.css' type='text/css'/><script src='index.js'></script></head><body><a href='/'/><a href='/' target='_new'/><img src='img.gif'/><img src='{}'/></body></html>".format(wiki_logo)
        html_file.write(html)
        html_file.close()

        self.proj_id = dxpy.api.project_new({'name': 'TestDXBuildReportHtml Project'})['id']
        os.environ['DX_PROJECT_CONTEXT_ID'] = self.proj_id

    def tearDown(self):
        shutil.rmtree(self.temp_file_path)
        dxpy.api.project_destroy(self.proj_id, {'terminateJobs': True})

    def test_local_file(self):
        run("dx-build-report-html {d}/index.html --local {d}/out.html".format(d=self.temp_file_path))
        out_path = "{}/out.html".format(self.temp_file_path)
        self.assertTrue(os.path.exists(out_path))
        f = open(out_path, "r")
        html = f.read()
        f.close()
        self.assertTrue(re.search(self.gif_base64, html))
        self.assertEquals(len(re.split("src=\"data:image", html)), 3)
        self.assertEquals(len(re.split("<img", html)), 3)
        self.assertTrue(re.search("target=\"_top\"", html))
        self.assertTrue(re.search("target=\"_new\"", html))
        self.assertTrue(re.search("<style", html))
        self.assertTrue(re.search(re.escape(self.css), html))
        self.assertFalse(re.search("<link", html))
        self.assertFalse(re.search("index.css", html))
        self.assertTrue(re.search(re.escape(self.js), html))
        self.assertFalse(re.search("index.js", html))

    def test_image_only(self):
        run("dx-build-report-html {d}/img.gif --local {d}/gif.html".format(d=self.temp_file_path))
        out_path = "{}/gif.html".format(self.temp_file_path)
        self.assertTrue(os.path.exists(out_path))
        f = open(out_path, "r")
        html = f.read()
        f.close()
        self.assertTrue(re.search("<img src=\"data:", html))

    def test_remote_file(self):
        report = json.loads(run("dx-build-report-html {d}/index.html --remote /html_report -w 47 -g 63".format(d=self.temp_file_path)))
        fileId = report["fileIds"][0]
        desc = json.loads(run("dx describe {record} --details --json".format(record=report["recordId"])))
        self.assertEquals(desc["types"], ["Report", "HTMLReport"])
        self.assertEquals(desc["name"], "html_report")
        self.assertEquals(desc["details"]["files"][0]["$dnanexus_link"], fileId)
        self.assertEquals(desc["details"]["width"], "47")
        self.assertEquals(desc["details"]["height"], "63")
        desc = json.loads(run("dx describe {file} --details --json".format(file=fileId)))
        self.assertTrue(desc["hidden"])
        self.assertEquals(desc["name"], "index.html")
        run("dx rm {record} {file}".format(record=report["recordId"], file=fileId))


@unittest.skipUnless(testutil.TEST_GTABLE, 'skipping test that would create a GTable')
class TestDXBedToSpans(DXTestCase):
    def setUp(self):
        super(TestDXBedToSpans, self).setUp()
        self.bed = """chr1\t127471196\t127472363\tPos1\t0\t+\t127471196\t127472363\t255,0,0
"""
        self.expected_tsv = """chr:string\tlo:int32\thi:int32\tname:string\tscore:float\tstrand:string\tthick_start:int32\tthick_end:int32\titem_rgb:string\r
chr1\t127471196\t127472363\tPos1\t0\t+\t127471196\t127472363\t255,0,0\r
"""
        self.tempdir = tempfile.mkdtemp()
        self.genome_id = makeGenomeObject()

    def tearDown(self):
        shutil.rmtree(self.tempdir)
        super(TestDXBedToSpans, self).tearDown()

    def test_bed_to_spans_conversion(self):
        tempfile1 = os.path.join(self.tempdir, 'test1.bed')
        with open(tempfile1, 'w') as f:
            f.write(self.bed)
        output = json.loads(
            run('dx-bed-to-spans {f} {g}'.format(f=tempfile1, g=self.genome_id)).strip().split('\n')[-1]
        )
        table_id = output[0]['$dnanexus_link']
        gtable_describe = dxpy.api.gtable_describe(table_id, {})
        self.assertEquals(gtable_describe['name'], 'test1.bed')
        self.assertTrue('Spans' in gtable_describe['types'])
        run('dx wait {g}'.format(g=table_id))
        self.assertEquals(run('dx export tsv -o - {g}'.format(g=table_id)), self.expected_tsv)

    def test_bed_spans_roundtrip(self):
        round_tripped_bed = "chr1\t127471196\t127472363\tPos1\t0\t+\t127471196\t127472363\t255,0,0\n"
        tempfile1 = os.path.join(self.tempdir, 'test1.bed')
        with open(tempfile1, 'w') as f:
            f.write(self.bed)
        output = json.loads(
            run('dx-bed-to-spans {f} {g}'.format(f=tempfile1, g=self.genome_id)).strip().split('\n')[-1]
        )
        table_id = output[0]['$dnanexus_link']
        run('dx wait {g}'.format(g=table_id))
        run('dx-spans-to-bed --output {o} {g}'.format(o=os.path.join(self.tempdir, 'roundtrip.bed'), g=table_id))
        self.assertEquals(open(os.path.join(self.tempdir, 'roundtrip.bed')).read(), round_tripped_bed)


@unittest.skipUnless(testutil.TEST_GTABLE, 'skipping test that would create a GTable')
class TestDXBedToGenes(DXTestCase):
    def setUp(self):
        super(TestDXBedToGenes, self).setUp()
        self.bed = """chr1\t66999824\t67210768\tNM_032291\t0\t+\t67000041\t67208778\t0\t3\t227,64,25,\t0,91705,98928,
"""
        self.expected_tsv = """chr:string\tlo:int32\thi:int32\tname:string\tspan_id:int32\ttype:string\tstrand:string\tis_coding:boolean\tparent_id:int32\tframe:int16\tdescription:string\r
chr1\t66999824\t67000041\tNM_032291\t1\t5' UTR\t+\tFalse\t0\t-1\t\r
chr1\t66999824\t67210768\tNM_032291\t0\ttranscript\t+\tFalse\t-1\t-1\t\r
chr1\t67000041\t67000051\tNM_032291\t2\tCDS\t+\tTrue\t0\t-1\t\r
chr1\t67091529\t67091593\tNM_032291\t3\tCDS\t+\tTrue\t0\t-1\t\r
chr1\t67098752\t67098777\tNM_032291\t4\tCDS\t+\tTrue\t0\t-1\t\r
"""
        self.tempdir = tempfile.mkdtemp()
        self.genome_id = makeGenomeObject()
    def tearDown(self):
        shutil.rmtree(self.tempdir)
        super(TestDXBedToGenes, self).tearDown()
    def test_bed_to_genes_conversion(self):
        tempfile1 = os.path.join(self.tempdir, 'test1.bed')
        with open(tempfile1, 'w') as f:
            f.write(self.bed)
        output = json.loads(run('dx-bed-to-spans {f} {g}'.format(f=tempfile1, g=self.genome_id)).strip().split('\n')[-1])
        table_id = output[0]['$dnanexus_link']
        run('dx wait {g}'.format(g=table_id))
        self.assertTrue('Genes' in dxpy.api.gtable_describe(table_id, {})['types'])
        self.assertEquals(run('dx export tsv -o - {g}'.format(g=table_id)), self.expected_tsv)


@unittest.skipUnless(testutil.TEST_GTABLE, 'skipping test that would create a GTable')
class TestDXFastQToReads(DXTestCase):
    def setUp(self):
        super(TestDXFastQToReads, self).setUp()
        self.fastq = """@HWI-ST689:7:1101:1246:1986#0/1
NGGGGCCTAATTAAACTAAAGAGCTTCTGCACAGCAAAAGAAACTATGAACAGAGCAAACAGACAGAACAGGAGAAGATATTTGCAAATTATGCATCCAAC
+HWI-ST689:7:1101:1246:1986#0/1
BP\ccccceegggh]ghhhhhhhhhhhhhhhhhhhghefgedfghhhhhhhhh`eghhehhhfgfhhfggegbcdaabbbdddcbcZ`bb_bbbdcbbbb]
@HWI-ST689:7:1101:1477:1962#0/1
NGTAACTCCTCTTTGCAACACCACAGCCATCGCCCCCTACCTCCTTGCCAATCCCAGGCTCCTCTCCTGATGGTAACATTACTTTTCTCCTACTCTAAGGT
+HWI-ST689:7:1101:1477:1962#0/1
BP\ccceegfgggiiiifihhiihhihidghihfhfiiiiiiiiiihaffdghhgcgdbggfeeeedddR]bZLTZZ]bc`bccdcccccb`b`Y_BBBBB
"""
        self.expected_tsv = """name:string\tsequence:string\tquality:string\r
HWI-ST689:7:1101:1246:1986#0/1\tNGGGGCCTAATTAAACTAAAGAGCTTCTGCACAGCAAAAGAAACTATGAACAGAGCAAACAGACAGAACAGGAGAAGATATTTGCAAATTATGCATCCAAC\t#1=DDDDDFFHHHI>HIIIIIIIIIIIIIIIIIIIHIFGHFEGHIIIIIIIIIAFHIIFIIIGHGIIGHHFHCDEBBCCCEEEDCD;ACC@CCCEDCCCC>\r
HWI-ST689:7:1101:1477:1962#0/1\tNGTAACTCCTCTTTGCAACACCACAGCCATCGCCCCCTACCTCCTTGCCAATCCCAGGCTCCTCTCCTGATGGTAACATTACTTTTCTCCTACTCTAAGGT\t#1=DDDFFHGHHHJJJJGJIIJJIIJIJEHIJIGIGJJJJJJJJJJIBGGEHIIHDHECHHGFFFFEEE3>C;-5;;>CDACDDEDDDDDCACA:@#####\r
"""
        self.tempdir = tempfile.mkdtemp()

    def tearDown(self):
        shutil.rmtree(self.tempdir)
        super(TestDXFastQToReads, self).tearDown()

    def test_fastq_to_reads_conversion(self):
        tempfile1 = os.path.join(self.tempdir, 'test1.fq')
        with open(tempfile1, 'w') as f:
            f.write(self.fastq)
        output = json.loads(run('dx-fastq-to-reads {f}'.format(f=tempfile1)).strip().split('\n')[-1])
        table_id = output['table_id']
        run('dx wait {g}'.format(g=table_id))
        self.assertEquals(run('dx export tsv -o - {g}'.format(g=table_id)), self.expected_tsv)

    def test_fastq_reads_roundtrip(self):
        round_tripped_fastq = """@HWI-ST689:7:1101:1246:1986#0/1
NGGGGCCTAATTAAACTAAAGAGCTTCTGCACAGCAAAAGAAACTATGAACAGAGCAAACAGACAGAACAGGAGAAGATATTTGCAAATTATGCATCCAAC
+
#1=DDDDDFFHHHI>HIIIIIIIIIIIIIIIIIIIHIFGHFEGHIIIIIIIIIAFHIIFIIIGHGIIGHHFHCDEBBCCCEEEDCD;ACC@CCCEDCCCC>
@HWI-ST689:7:1101:1477:1962#0/1
NGTAACTCCTCTTTGCAACACCACAGCCATCGCCCCCTACCTCCTTGCCAATCCCAGGCTCCTCTCCTGATGGTAACATTACTTTTCTCCTACTCTAAGGT
+
#1=DDDFFHGHHHJJJJGJIIJJIIJIJEHIJIGIGJJJJJJJJJJIBGGEHIIHDHECHHGFFFFEEE3>C;-5;;>CDACDDEDDDDDCACA:@#####
"""
        tempfile2 = os.path.join(self.tempdir, 'test2.fq')
        with open(tempfile2, 'w') as f:
            f.write(self.fastq)
        output = json.loads(run('dx-fastq-to-reads {f}'.format(f=tempfile2)).strip().split('\n')[-1])
        table_id = output['table_id']
        run('dx wait {g}'.format(g=table_id))
        run('dx-reads-to-fastq --output {o} {g}'.format(o=os.path.join(self.tempdir, 'roundtrip.fq'), g=table_id))
        self.assertEquals(open(os.path.join(self.tempdir, 'roundtrip.fq')).read(), round_tripped_fastq)


@unittest.skipUnless(testutil.TEST_GTABLE, 'skipping test that would create a GTable')
class TestDXGtfToGenes(DXTestCase):
    def setUp(self):
        super(TestDXGtfToGenes, self).setUp()
        self.expected_gtf = """chr1\t.\texon\t101\t200\t.\t+\t.\tgene_id ""; transcript_id "mytranscript-noncoding"
chr1\t.\tCDS\t151\t200\t.\t+\t0\tgene_id "mygene-coding"; transcript_id "mytranscript-coding"
"""
        self.tempdir = tempfile.mkdtemp()
        self.genome_id = makeGenomeObject()
    def tearDown(self):
        shutil.rmtree(self.tempdir)
        super(TestDXGtfToGenes, self).tearDown()
    def test_genes_to_gtf_conversion(self):
        genes_table = dxpy.new_dxgtable([
            dxpy.DXGTable.make_column_desc("type", "string"),
            dxpy.DXGTable.make_column_desc("span_id", "int64"),
            dxpy.DXGTable.make_column_desc("name", "string"),
            dxpy.DXGTable.make_column_desc("strand", "string"),
            dxpy.DXGTable.make_column_desc("is_coding", "boolean"),
            dxpy.DXGTable.make_column_desc("parent_id", "int64"),
            dxpy.DXGTable.make_column_desc("frame", "int64"),
            dxpy.DXGTable.make_column_desc("description", "string"),
            dxpy.DXGTable.make_column_desc("chr", "string"),
            dxpy.DXGTable.make_column_desc("lo", "int64"),
            dxpy.DXGTable.make_column_desc("hi", "int64")
        ])
        genes_table.add_rows(data=[
            ["transcript", 5, "mytranscript-noncoding", "+", False, -1, -1, "my test transcript", "chr1", 100, 200],
            ["exon", 6, "", "+", False, 5, -1, "", "chr1", 100, 200],
            ["gene", 54, "mygene-coding", "+", True, -1, -1, "my test gene", "chr1", 150, 200],
            ["transcript", 55, "mytranscript-coding", "+", True, 54, -1, "my test transcript", "chr1", 150, 200],
            ["CDS", 75, "", "+", True, 55, 0, "", "chr1", 150, 200]
        ])
        genes_table.set_details({
            "original_contigset": {"$dnanexus_link": self.genome_id}
        })
        genes_table.close(block=True)

        self.assertEquals(run('dx-genes-to-gtf {g}'.format(g=genes_table.get_id())),
                          self.expected_gtf)


@unittest.skipUnless(testutil.TEST_GTABLE, 'skipping test that would create a GTable')
class TestDXSamToMappings(DXTestCase):
    def setUp(self):
        super(TestDXSamToMappings, self).setUp()
        self.tempdir = tempfile.mkdtemp()
        self.expected_sam = """@SQ\tSN:chr1\tLN:249250621
@RG\tID:0\tSM:Sample_0
FOO.12345678\t0\t1\t54932369\t60\t7M1D93M\t*\t0\t0\tTAATAAGGTTGTTGTTGTTGTT\t1:1ADDDACFHA?HGFGIIE+<\tMD:Z:1A5^A93\tRG:Z:0
"""
        self.genome_id = makeGenomeObject()

    def tearDown(self):
        shutil.rmtree(self.tempdir)
        super(TestDXSamToMappings, self).tearDown()

    def test_mappings_to_sam_conversion(self):
        mappings_table = dxpy.new_dxgtable([
            dxpy.DXGTable.make_column_desc("sequence", "string"),
            dxpy.DXGTable.make_column_desc("quality", "string"),
            dxpy.DXGTable.make_column_desc("name", "string"),
            dxpy.DXGTable.make_column_desc("status", "string"),
            dxpy.DXGTable.make_column_desc("chr", "string"),
            dxpy.DXGTable.make_column_desc("lo", "int32"),
            dxpy.DXGTable.make_column_desc("hi", "int32"),
            dxpy.DXGTable.make_column_desc("negative_strand", "boolean"),
            dxpy.DXGTable.make_column_desc("error_probability", "uint8"),
            dxpy.DXGTable.make_column_desc("qc_fail", "boolean"),
            dxpy.DXGTable.make_column_desc("duplicate", "boolean"),
            dxpy.DXGTable.make_column_desc("cigar", "string"),
            dxpy.DXGTable.make_column_desc("template_id", "int64"),
            dxpy.DXGTable.make_column_desc("read_group", "uint16"),
            dxpy.DXGTable.make_column_desc("sam_field_MD", "string"),
            dxpy.DXGTable.make_column_desc("sam_field_XN", "int32")
        ])
        mappings_table.add_rows(data=[[
            "TAATAAGGTTGTTGTTGTTGTT",
            "1:1ADDDACFHA?HGFGIIE+<",
            "FOO.12345678",
            "PRIMARY",
            "1",
            54932368,
            54932390,
            False,
            60,
            False,
            False,
            "7M1D93M",
            289090731,
            0,
            "1A5^A93",
            -2147483648
        ]], part=1)
        mappings_table.set_details({
            "read_groups": [
                {"num_singles": 1, "num_pairs": 0}
            ],
            "original_contigset": {"$dnanexus_link": self.genome_id}
        })
        mappings_table.close(block=True)

        self.assertEquals(run('dx-mappings-to-sam {g}'.format(g=mappings_table.get_id())),
                          self.expected_sam)


@unittest.skipUnless(testutil.TEST_TCSH, 'skipping tests that require tcsh to be installed')
class TestTcshEnvironment(unittest.TestCase):
    def test_tcsh_dash_c(self):
        # tcsh -c doesn't set $_, or provide any other way for us to determine the source directory, so
        # "source environment" only works from DNANEXUS_HOME
        run('cd $DNANEXUS_HOME && env - HOME=$HOME PATH=/usr/local/bin:/usr/bin:/bin tcsh -c "source /etc/csh.cshrc && source /etc/csh.login && source $DNANEXUS_HOME/environment && dx --help"')
        run('cd $DNANEXUS_HOME && env - HOME=$HOME PATH=/usr/local/bin:/usr/bin:/bin tcsh -c "source /etc/csh.cshrc && source /etc/csh.login && source $DNANEXUS_HOME/environment.csh && dx --help"')

    def test_tcsh_source_environment(self):
        tcsh = pexpect.spawn("env - HOME=$HOME PATH=/usr/local/bin:/usr/bin:/bin tcsh")
        tcsh.logfile = sys.stdout
        tcsh.setwinsize(20, 90)
        tcsh.sendline("source /etc/csh.cshrc")
        tcsh.sendline("source /etc/csh.login")
        tcsh.sendline("dx")
        tcsh.expect("Command not found")
        tcsh.sendline("source ../../../environment")
        tcsh.sendline("dx")
        tcsh.expect("dx is a command-line client")

class TestDXScripts(DXTestCase):
    def test_minimal_invocation(self):
        # For dxpy scripts that have no other tests, these dummy calls
        # ensure that the coverage report is aware of them (instead of
        # excluding them altogether from the report, which artificially
        # inflates our %covered).
        #
        # This is a hack and obviously it would be preferable to figure
        # out why the coverage generator sometimes likes to include
        # these files and sometimes likes to exclude them.
        run('dx-gff-to-genes -h')
        run('dx-gtf-to-genes -h')
        run('dx-variants-to-vcf -h')
        run('dx-genes-to-gff -h')
        run('dx-genes-to-gtf -h')
        run('dx-mappings-to-fastq -h')
        run('dx-build-applet -h')


class TestDXCp(DXTestCase):
    @classmethod
    def setUpClass(cls):
        # setup two projects
        cls.proj_id1 = create_project()
        cls.proj_id2 = create_project()
        cls.counter = 1

    @classmethod
    def tearDownClass(cls):
        rm_project(cls.proj_id1)
        rm_project(cls.proj_id2)

    @classmethod
    def gen_uniq_fname(cls):
        cls.counter += 1
        return "file_{}".format(cls.counter)

    # Make sure a folder (path) has the same contents in the two projects.
    # Note: the contents of the folders are not listed recursively.
    def verify_folders_are_equal(self, path):
        listing_proj1 = list_folder(self.proj_id1, path)
        listing_proj2 = list_folder(self.proj_id2, path)
        self.assertEqual(listing_proj1, listing_proj2)

    def verify_file_ids_are_equal(self, path1, path2=None):
        if path2 is None:
            path2 = path1
        listing_proj1 = run("dx ls {proj}:/{path} --brief".format(proj=self.proj_id1, path=path1).strip())
        listing_proj2 = run("dx ls {proj}:/{path} --brief".format(proj=self.proj_id2, path=path2).strip())
        self.assertEqual(listing_proj1, listing_proj2)

    # create new file with the same name in the target
    #    dx cp  proj-1111:/file-1111   proj-2222:/
    def test_file_with_same_name(self):
        create_folder_in_project(self.proj_id1, "/earthsea")
        create_folder_in_project(self.proj_id2, "/earthsea")
        file_id = create_file_in_project(self.gen_uniq_fname(), self.proj_id1, folder="/earthsea")
        run("dx cp {p1}:/earthsea/{f} {p2}:/earthsea/".format(f=file_id, p1=self.proj_id1, p2=self.proj_id2))
        self.verify_folders_are_equal("/earthsea")

    # copy and rename
    #   dx cp  proj-1111:/file-1111   proj-2222:/file-2222
    def test_cp_rename(self):
        basename = self.gen_uniq_fname()
        file_id = create_file_in_project(basename, self.proj_id1)
        run("dx cp {p1}:/{f1} {p2}:/{f2}".format(f1=basename, f2="AAA.txt",
                                                 p1=self.proj_id1, p2=self.proj_id2))
        self.verify_file_ids_are_equal(basename, path2="AAA.txt")

    # multiple arguments
    #   dx cp  proj-1111:/file-1111 proj-2222:/file-2222 proj-3333:/
    def test_multiple_args(self):
        fname1 = self.gen_uniq_fname()
        fname2 = self.gen_uniq_fname()
        fname3 = self.gen_uniq_fname()
        create_file_in_project(fname1, self.proj_id1)
        create_file_in_project(fname2, self.proj_id1)
        create_file_in_project(fname3, self.proj_id1)
        run("dx cp {p1}:/{f1} {p1}:/{f2} {p1}:/{f3} {p2}:/".
            format(f1=fname1, f2=fname2, f3=fname3, p1=self.proj_id1, p2=self.proj_id2))
        self.verify_file_ids_are_equal(fname1)
        self.verify_file_ids_are_equal(fname2)
        self.verify_file_ids_are_equal(fname3)

    # copy an entire directory
    def test_cp_dir(self):
        create_folder_in_project(self.proj_id1, "/foo")
        run("dx cp {p1}:/foo {p2}:/".format(p1=self.proj_id1, p2=self.proj_id2))
        self.verify_folders_are_equal("/foo")

    # Weird error code:
    #   This part makes sense:
    #     'InvalidState: If cloned, a folder would conflict with the route of an existing folder.'
    #   This does not:
    #     'Successfully cloned from project: None, code 422'
    #
    def test_copy_empty_folder_on_existing_folder(self):
        create_folder_in_project(self.proj_id1, "/bar")
        create_folder_in_project(self.proj_id2, "/bar")
        with self.assertSubprocessFailure(stderr_regexp='If cloned, a folder would conflict', exit_code=3):
            run("dx cp {p1}:/bar {p2}:/".format(p1=self.proj_id1, p2=self.proj_id2))
        self.verify_folders_are_equal("/bar")

    def test_copy_folder_on_existing_folder(self):
        create_folder_in_project(self.proj_id1, "/baz")
        create_file_in_project(self.gen_uniq_fname(), self.proj_id1, folder="/baz")
        run("dx cp {p1}:/baz {p2}:/".format(p1=self.proj_id1, p2=self.proj_id2))
        with self.assertSubprocessFailure(stderr_regexp='If cloned, a folder would conflict', exit_code=3):
            run("dx cp {p1}:/baz {p2}:/".format(p1=self.proj_id1, p2=self.proj_id2))
        self.verify_folders_are_equal("/baz")

    # PTFM-13569: This used to give a weird error message, like so:
    # dx cp project-BV80zyQ0Ffb7fj64v03fffqX:/foo/XX.txt  project-BV80vzQ0P9vk785K1GgvfZKv:/foo/XX.txt
    # The following objects already existed in the destination container and were not copied:
    #   [
    #   "
    #   f
    #   l
    #   ...
    def test_copy_overwrite(self):
        fname1 = self.gen_uniq_fname()
        file_id1 = create_file_in_project(fname1, self.proj_id1)
        run("dx cp {p1}:/{f} {p2}:/{f}".format(p1=self.proj_id1, f=fname1, p2=self.proj_id2))
        output = run("dx cp {p1}:/{f} {p2}:/{f}".format(p1=self.proj_id1,
                                                        f=fname1, p2=self.proj_id2))
        self.assertIn("destination", output)
        self.assertIn("already existed", output)
        self.assertIn(file_id1, output)

    # 'dx cp' used to give a confusing error message when source file is not found.
    # Check that this has been fixed
    def test_error_msg_for_nonexistent_folder(self):
        fname1 = self.gen_uniq_fname()
        create_file_in_project(fname1, self.proj_id1)

        # The file {proj_id1}:/{f} exists, however, {proj_id1}/{f} does not
        expected_err_msg = "ResolutionError: The specified folder could not be found in {p}".format(p=self.project)
        with self.assertSubprocessFailure(stderr_regexp=expected_err_msg, exit_code=3):
            run("dx cp {p1}/{f} {p2}:/".format(p1=self.proj_id1, f=fname1, p2=self.proj_id2))

        with self.assertSubprocessFailure(stderr_regexp="The destination folder does not exist",
                                          exit_code=3):
            run("dx cp {p1}:/{f} {p2}:/xxx/yyy/z.txt".format(p1=self.proj_id1, f=fname1, p2=self.proj_id2))

        with self.assertSubprocessFailure(
                stderr_regexp="source path and the destination path resolved to the same project",
                exit_code=3):
            run("dx cp {p1}:/{f} {p1}:/".format(p1=self.proj_id1, f=fname1))

    @unittest.skip("PTFM-11906 This doesn't work yet.")
    def test_file_in_other_project(self):
        ''' Copy a file-id, where the file is not located in the default project-id.

        Main idea: create projects A and B. Create a file in A, and copy it to project B,
        -without- specifying a source project.

        This could work, with some enhancements to the 'dx cp' implementation.
        '''
        file_id = create_file_in_project(self.gen_uniq_fname(), self.proj_id1)
        run('dx cp ' + file_id + ' ' + self.proj_id2)

    @unittest.skipUnless(testutil.TEST_ENV,
                         'skipping test that would clobber your local environment')
    # This will start working, once PTFM-11906 is addressed. The issue is
    # that you must specify a project when copying a file. In theory this
    # can be addressed, because the project can be found, given the file-id.
    def test_no_env(self):
        ''' Try to copy a file when the context is empty.
        '''
        # create a file in the current project
        #  -- how do we get the current project id?
        file_id = create_file_in_project(self.gen_uniq_fname(), self.project)

        # Copy the file to a new project.
        # This does not currently work, because the context is not set.
        proj_id = create_project()
        with self.assertSubprocessFailure(stderr_regexp='project must be specified or a current project set',
                                          exit_code=3), without_project_context():
            run('dx cp ' + file_id + ' ' + proj_id)

        #cleanup
        rm_project(proj_id)


if __name__ == '__main__':
    if 'DXTEST_FULL' not in os.environ:
        sys.stderr.write('WARNING: env var DXTEST_FULL is not set; tests that create apps or run jobs will not be run\n')
    unittest.main()<|MERGE_RESOLUTION|>--- conflicted
+++ resolved
@@ -1175,7 +1175,6 @@
                 run('dx download ' + file_id + ' -o ' + output_path)
             run('cmp ' + output_path + ' ' + fd.name)
 
-<<<<<<< HEAD
     def test_dx_download_multiple_projects_same_name(self):
         def gen_file(fname, data, proj_id):
             dxfile = dxpy.upload_string(data, name=fname, project=proj_id, wait_on_close=True)
@@ -1429,7 +1428,7 @@
             # Failure: project specified by name does not contain file specifed by name
             with self.assertSubprocessFailure(stderr_regexp="Unable to resolve", exit_code=3):
                 run("dx download -f --no-progress {p}:{f}".format(p=proj1_name, f=file2_name), env=os.environ)
-=======
+
     @unittest.skipUnless(testutil.TEST_ENV, 'skipping test that would clobber your local environment')
     def test_dx_upload_no_env(self):
         # Without project context, cannot upload to a
@@ -1440,7 +1439,6 @@
             # Can upload to a path specified with explicit project qualifier
             file_id = run("dx upload --brief --path " + self.project + ":foo /dev/null").strip()
             self.assertEqual(dxpy.DXFile(file_id).name, "foo")
->>>>>>> 4116d827
 
     def test_dx_make_download_url(self):
         testdir = tempfile.mkdtemp()
