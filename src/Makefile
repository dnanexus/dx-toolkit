--- conflicted
+++ resolved
@@ -14,60 +14,9 @@
 #   License for the specific language governing permissions and limitations
 #   under the License.
 
-<<<<<<< HEAD
+
 include mk/config.mk
 include mk/Makefile.${PLATFORM}
-=======
-SHELL=/bin/bash -e
-
-ifndef MAKEOPTS
-	ifneq ($(OS), Windows_NT)
-		MAKEOPTS=-j -l 2.0
-	endif
-endif
-MAKE:=$(MAKE) $(MAKEOPTS)
-
-# Set the minimum Windows version (required by the ua and libcurl.la targets).
-ifndef CPPFLAGS
-	ifeq ($(OS), Windows_NT)
-		export CPPFLAGS=-DWINVER=0x0501
-	endif
-endif
-
-UNAME := $(shell uname)
-
-CENTOS_MAJOR_VERSION := $(shell test -e /etc/issue && (grep -o "CentOS release [0-9]\+" /etc/issue | sed -e "s/CentOS release //"))
-FEDORA_MAJOR_VERSION := $(shell test -e /etc/issue && (grep -o "Fedora release [0-9]\+" /etc/issue | sed -e "s/Fedora release //"))
-UBUNTU_VERSION := $(shell test -e /etc/issue && (grep -o "Ubuntu [0-9]\+\.[0-9]\+" /etc/issue | sed -e "s/Ubuntu //"))
-RHEL_MAJOR_VERSION := $(shell test -e /etc/redhat-release && (grep -o "Red Hat Enterprise Linux .* release [0-9]\+" /etc/redhat-release | sed -e "s/Red Hat Enterprise Linux .* release //"))
-
-ifndef CCACHE_DISABLE
-	export PATH := /usr/lib/ccache:$(PATH)
-endif
-
-# If installing into the system directories you probably want to set
-#   DESTDIR=/ PREFIX=/usr
-ifndef DESTDIR
-	export DESTDIR=/opt/dnanexus
-endif
-ifndef PREFIX
-	export PREFIX=/
-endif
-
-export DNANEXUS_HOME=$(CURDIR)/..
-export PATH := $(DNANEXUS_HOME)/build/bin:$(PATH)
-export DX_PY_ENV=$(DNANEXUS_HOME)/build/py_env
-export DNANEXUS_LIBDIR := $(DNANEXUS_HOME)/share/dnanexus/lib
-
-# Short-circuit sudo when running as root. In a chrooted environment we are
-# likely to be running as root already, and sudo may not be present on minimal
-# installations.
-ifeq (${USER}, root)
-	MAYBE_SUDO=
-else
-	MAYBE_SUDO='sudo'
-endif
->>>>>>> 4757a392
 
 all: api_wrappers cpp src_libs python dx-verify-file jq dx-docker
 
@@ -115,93 +64,6 @@
 	mkdir -p "$(DNANEXUS_LIBDIR)"
 	cp -R -v bash "$(DNANEXUS_LIBDIR)"
 
-<<<<<<< HEAD
-=======
-PYTHON_LIBDIR := $(DNANEXUS_LIBDIR)/python2.7/site-packages
-
-python: api_wrappers toolkit_version $(DNANEXUS_HOME)/bin/dx
-
-ifeq ($(OS), Windows_NT)
-        ACTIVATE=Scripts/activate
-	# On Windows using DNANEXUS_HOME as the pip install --prefix results in
-	# an oddly nested dir, so make a new var to hold the staging dir name in
-	# which we'll be installing packages:
-	WHEEL_TEMPDIR=wheel_tempdir
-else
-        ACTIVATE=bin/activate
-endif
-
-# Get the short toolkit version string, resembling v0.195.0
-GIT_TOOLKIT_VERSION_SHORT := $(shell git describe --abbrev=0)
-# IF upload agent is built, dlls will be placed here, can be overriden with argument
-# e.g. `make DLL_DEPS_FOLDER=C:\\toolkit-deps\\ pynsist_installer`
-DLL_DEPS_FOLDER = '../../src/ua/dist/'
-
-pynsist_installer: toolkit_version $(DNANEXUS_HOME)/bin/dx dx-verify-file jq
-
-	# Create installer.cfg and insert the toolkit version string
-	export GIT_TOOLKIT_VERSION_SHORT=$(GIT_TOOLKIT_VERSION_SHORT) ; \
-	    sed s/TEMPLATE_STRING_TOOLKIT_VERSION/$${GIT_TOOLKIT_VERSION_SHORT}/ "$(DNANEXUS_HOME)"/build/pynsist_files/installer.cfg.template > "$(DNANEXUS_HOME)"/build/pynsist_files/installer.cfg
-	# Insert dll foldername
-	export DLL_DEPS_FOLDER=$(DLL_DEPS_FOLDER) ; \
-		sed --in-place "s~DLL_DEPS_FOLDER~$${DLL_DEPS_FOLDER}~" "$(DNANEXUS_HOME)"/build/pynsist_files/installer.cfg
-
-	# Copy wheel file into place without changing its filename
-	export DXPY_WHEEL_FILENAME=$$(basename $(DNANEXUS_HOME)/src/python/dist/dxpy-*.whl) ; \
-	    cp "$(DNANEXUS_HOME)"/src/python/dist/$${DXPY_WHEEL_FILENAME} "$(DNANEXUS_HOME)"/build/pynsist_files/
-
-	# Download the .whl files for each of dxpy's Python dependencies, to bundle with NSIS installer
-	unset PYTHONPATH; source "$(DX_PY_ENV)/$(ACTIVATE)"; mkdir -p "$(DNANEXUS_HOME)"/build/pynsist_files/wheelfile_depends; python -m pip install --download "$(DNANEXUS_HOME)"/build/pynsist_files/wheelfile_depends -r python/requirements.txt -r python/requirements_windows.txt
-
-	# Insert the wheel filename into installer.cfg
-	export DXPY_WHEEL_FILENAME=$$(basename $(DNANEXUS_HOME)/src/python/dist/dxpy-*.whl) ; \
-	    sed --in-place s/TEMPLATE_STRING_DXPY_WHEEL_FILENAME/$${DXPY_WHEEL_FILENAME}/ "$(DNANEXUS_HOME)"/build/pynsist_files/installer.cfg
-
-	# Create pyapp_dnanexus.nsi and insert the wheel filename into it
-	export DXPY_WHEEL_FILENAME=$$(basename $(DNANEXUS_HOME)/src/python/dist/dxpy-*.whl) ; \
-	    sed s/TEMPLATE_STRING_DXPY_WHEEL_FILENAME/$${DXPY_WHEEL_FILENAME}/ "$(DNANEXUS_HOME)"/build/pynsist_files/pyapp_dnanexus.nsi.template > "$(DNANEXUS_HOME)"/build/pynsist_files/pyapp_dnanexus.nsi
-
-	# Install the pynsist package and use it to build a Windows installer
-	unset PYTHONPATH; source "$(DX_PY_ENV)/$(ACTIVATE)"; python -m pip install pynsist==1.12
-	unset PYTHONPATH; source "$(DX_PY_ENV)/$(ACTIVATE)"; pynsist "$(DNANEXUS_HOME)"/build/pynsist_files/installer.cfg
-	# Copy .exe installer to dx-toolkit root once it's ready
-	cp "$(DNANEXUS_HOME)"/build/pynsist_files/build/nsis/DNAnexus_CLI_"$(GIT_TOOLKIT_VERSION_SHORT)".exe "$(DNANEXUS_HOME)"/dx-toolkit-"$(GIT_TOOLKIT_VERSION_SHORT)".exe
-
-$(DNANEXUS_HOME)/bin/dx: $(shell find python/{dxpy,scripts,requirements*,setup*} -not -name toolkit_version*)
-	python -c 'import sys; exit("dx-toolkit is not compatible with Python < 2.7" if sys.version_info < (2, 7) else 0)'
-	rm -rf "$(PYTHON_LIBDIR)" "$(DX_PY_ENV)" python/dist
-	mkdir -p "$$(dirname '$(PYTHON_LIBDIR)')"
-	virtualenv --python=python "$(DX_PY_ENV)"
-
-	# Install setuptools and other fundamental packages
-ifeq ($(OS), Windows_NT)
-	# Install setuptools and build the dxpy wheel
-	unset PYTHONPATH; source "$(DX_PY_ENV)/$(ACTIVATE)"; python -m pip install --upgrade -r python/requirements_setuptools.txt
-else
-	unset PYTHONPATH; source "$(DX_PY_ENV)/$(ACTIVATE)"; pip install --upgrade -r python/requirements_setuptools.txt
-endif
-
-	# On OS X, install the gnureadline package and download other osx specific packages
-ifeq ($(UNAME), Darwin)
-	unset PYTHONPATH; source "$(DX_PY_ENV)/$(ACTIVATE)"; pip install --no-cache-dir --prefix="$(DNANEXUS_HOME)" -r python/requirements_readline.txt
-endif
-
-	# Build the dxpy wheel and move it into place
-	unset PYTHONPATH; source "$(DX_PY_ENV)/$(ACTIVATE)"; cd python; python setup.py bdist_wheel
-ifeq ($(OS), Windows_NT)
-	# Install the dxpy .whl and wheel itself to the temp dir. Note wheel is only
-	# needed because we need to bundle it with the pynsist installer.
-	unset PYTHONPATH; source "$(DX_PY_ENV)/$(ACTIVATE)"; python -m pip install --ignore-installed --prefix="$(WHEEL_TEMPDIR)" python/dist/*.whl
-	unset PYTHONPATH; source "$(DX_PY_ENV)/$(ACTIVATE)"; python -m pip install --ignore-installed --prefix="$(WHEEL_TEMPDIR)" wheel
-	# Move the staging dir artifacts into their final homes
-	mv "$(DNANEXUS_HOME)"/src/$(WHEEL_TEMPDIR)/Lib/site-packages "$(PYTHON_LIBDIR)"
-	mv "$(DNANEXUS_HOME)"/src/$(WHEEL_TEMPDIR)/Scripts/* "$(DNANEXUS_HOME)"/bin
-else
-	unset PYTHONPATH; source "$(DX_PY_ENV)/$(ACTIVATE)"; pip install --ignore-installed --prefix="$(DNANEXUS_HOME)" python/dist/*.whl
-	mv "$(DNANEXUS_HOME)"/lib/python?.?/site-packages "$(PYTHON_LIBDIR)" || mv "$(DNANEXUS_HOME)"/site-packages "$(PYTHON_LIBDIR)"
-endif
-	rm -f "$(DNANEXUS_HOME)/bin/xattr"
->>>>>>> 4757a392
 
 # If running in fakeroot, override some maven settings so that maven can still
 # find a localRepository to write to.
@@ -231,17 +93,10 @@
 	curl -k -sL https://github.com/proot-me/proot-static-build/raw/5bcf1a3341beeefde7305ce196031de837ca173c/static/proot-x86_64 > $(DNANEXUS_HOME)/bin/proot && chmod 777 $(DNANEXUS_HOME)/bin/proot
 
 bin/docker2aci:
-<<<<<<< HEAD
 ifneq (DOCKER_ACI_URL, "")
 	curl -k -sL ${DOCKER_ACI_URL} > $(DNANEXUS_HOME)/bin/docker2aci && chmod 777 $(DNANEXUS_HOME)/bin/docker2aci
-=======
-ifeq ($(UNAME), Darwin)
-	curl -k -sL https://dl.dnanex.us/F/D/40XJf2gqYqYqzYbGzyqB4g9PxGX9ZY9Bqvgv0Pz5/docker2aci-osx > $(DNANEXUS_HOME)/bin/docker2aci && chmod 777 $(DNANEXUS_HOME)/bin/docker2aci
-else ifeq ($(OS), Windows_NT)
-    echo "WARNING: dx-docker add-to-applet, upload not currently supported on Windows."
-else
-	curl -k -sL https://dl.dnanex.us/F/D/B9ZFXqk6q9g0Z3FygYq61y82vpKQ2gj191vkP9jz/docker2aci > $(DNANEXUS_HOME)/bin/docker2aci && chmod 777 $(DNANEXUS_HOME)/bin/docker2aci
->>>>>>> 4757a392
+else
+	echo "WARNING: dx-docker not supported on this platform"
 endif
 
 
@@ -484,12 +339,8 @@
 clean:
 	$(MAKE) -C dx-verify-file clean
 	$(MAKE) -C ua clean
-<<<<<<< HEAD
 	-rm -f ../bin/jq
 	-find ../bin -type f \( -name dx -or -name 'dx-*' \) -not -name 'dx-unpack*' -not -name 'dx-su-*' -delete
-=======
-	-find ../bin -type f \( -name jq -or -name dx -or -name 'dx-*' \) -not -name 'dx-unpack*' -delete
->>>>>>> 4757a392
 	-rm -f ../bin/docker2aci ../bin/proot
 	-rm -rf python/{build,*.{egg,egg-info}}
 	-rm -rf java/target
