<<<<<<< HEAD
=======
dx-toolkit (0.357.0) trusty; urgency=medium

  * Fixed: Nextflow applets passes schema input params explicitly in nextflow run command, as parameters assigned in runtime config are not handled properly by nextflow-io
  * Fixed: Unexpected splitting at whitespaces inside quotes when parsing string-type input parameters of Nextflow applets
  * Changed: Remove optional output param nextflow_log from Nextflow pipeline applets; instead, always upload Nextflow log file to head job destination when execution completes

 -- Kurt Jensen <kjensen@dnanexus.com>  Fri, 01 Sep 2023 17:02:49 +0000

>>>>>>> 9e83be8d
dx-toolkit (0.356.0) trusty; urgency=medium

  * Fixed: dx describe analysis-xxxx --json --verbose

 -- Kurt Jensen <kjensen@dnanexus.com>  Wed, 16 Aug 2023 16:50:06 +0000

dx-toolkit (0.355.0) trusty; urgency=medium

  * Added: New return fields from dx describe {job/analysis}-xxxx with --verbose argument: 'runSystemRequirements', 'runSystemRequirementsByExecutable', 'mergedSystemRequirementsByExecutable', 'runStageSystemRequirements'
  * Added: --monthly-compute-limit and --monthly-egress-bytes-limit for dx new project
  * Added: Option '--instance-type-by-executable' for dx run and dx-jobutil-job-new
  * Added: Parameters system_requirements and system_requirements_by_executable for DXExecutable.run() and DXJob.new()

 -- Kurt Jensen <kjensen@dnanexus.com>  Tue, 01 Aug 2023 12:19:58 +0000

dx-toolkit (0.354.0) trusty; urgency=medium

  * Added: '--try T' for dx watch, dx tag/untag, dx set_properties/unset_properties
  * Added: '--include-restarted' for dx find executions/jobs/analyses
  * Added: Fields related to restarted jobs to dx describe job-xxxx
  * Changed: dxpy User-Agent header to include Python version

 -- Kurt Jensen <kjensen@dnanexus.com>  Mon, 24 Jul 2023 15:40:58 +0000

dx-toolkit (0.353.0) trusty; urgency=medium

  * Added: New argument '--instance-type-by-executable' arg for dx run and dx-jobutil-job-new
  * Added: New return fields from dx describe {job/analysis}-xxxx with --verbose argument: 'runSystemRequirements', 'runSystemRequirementsByExecutable', 'mergedSystemRequirementsByExecutable', 'runStageSystemRequirements'
  * Added: `dx watch --metrics top`

 -- Kurt Jensen <kjensen@dnanexus.com>  Thu, 13 Jul 2023 02:39:19 +0000

dx-toolkit (0.352.0) trusty; urgency=medium

  * Added: `dx extract_assay somatic`
  * Fixed: Log truncation for strings > 8000 bytes

 -- Kurt Jensen <kjensen@dnanexus.com>  Fri, 07 Jul 2023 17:49:36 +0000

dx-toolkit (0.351.0) trusty; urgency=medium

  * No significant changes

 -- Kurt Jensen <kjensen@dnanexus.com>  Fri, 23 Jun 2023 17:14:34 +0000

dx-toolkit (0.350.0) trusty; urgency=medium

  * Added: `dx watch` support for detailed job metrics (cpu, memory, network, disk io, etc every 60s)
  * Added: '--detailed-job-metrics-collect-default' for `dx update org`
  * Added: '--detailed-job-metrics' for `dx run`

 -- Kurt Jensen <kjensen@dnanexus.com>  Thu, 15 Jun 2023 21:47:25 +0000

dx-toolkit (0.349.0) trusty; urgency=medium

  * Added: external_upload_restricted to DXProject
  * Added: `dx extract_assay` for genomic assay model data

 -- Kurt Jensen <kjensen@dnanexus.com>  Fri, 09 Jun 2023 03:39:28 +0000

dx-toolkit (0.348.0) trusty; urgency=medium

  * Added: dxpy dependencies test suite
  * Changed: Optimizations in Nextflow Pipeline Applet script to make fewer API calls when concluding a subjob

 -- Kurt Jensen <kjensen@dnanexus.com>  Thu, 11 May 2023 14:35:53 +0000

dx-toolkit (0.347.0) trusty; urgency=medium

  * Changed: Removed unneeded gnureadline dependency
  * Changed: Bumped allowed colorama version to 0.4.6
  * Fixed: Removed unused rlcompleter import which may break alternative readline implementations

 -- Kurt Jensen <kjensen@dnanexus.com>  Thu, 20 Apr 2023 16:28:33 +0000

dx-toolkit (0.346.0) trusty; urgency=medium

  * Fixed: Released Nextaur 1.6.6. It includes fixes to errorStrategy handling and an update to the way AWS instance types are selected based on resource requirements in Nextflow pipelines (V2 instances are now preferred)
  * Fixed: ImportError in test_dxpy.py
  * Fixed: Replaced obsolete built-in file() method with open()
  * Fixed: Printing HTTP error codes and messages that were hidden
  * Changed: Help message of the dx make_download_url command

 -- Kurt Jensen <kjensen@dnanexus.com>  Thu, 13 Apr 2023 14:00:12 +0000

dx-toolkit (0.345.0) trusty; urgency=medium

  * Fixed: Tab completion in interactive execution of dx-app-wizard
  * Fixed: dx-app-wizard script on Windows
  * Fixed: Tab completion in interactive executions on Windows
  * Changed: Released Nextaur 1.6.5. It added a caching mechanism to DxPath file and folder resolution, which reduces number of DX API calls made during pipeline execution. It also fixes an occasional hanging of the headjob.
  * Changed: Tab completion in interactive executions now works with libedit bundled in MacOS and does not require externally installed GNU readline
  * Changed: Bump allowed cryptography dxpy dependency version to 40.0.x

 -- Kurt Jensen <kjensen@dnanexus.com>  Mon, 03 Apr 2023 04:17:30 +0000

dx-toolkit (0.344.0) trusty; urgency=medium

  * Added: Support for file (un)archival in DXJava
  * Added: archivalStatus field to DXFile describe in DXJava
  * Added: archivalStatus filtering support to DXSearch in DXJava
  * Added: `dx run` support for '--preserve-job-outputs' and '--preserve-job-outputs' parameter
  * Added: `dx describe` for jobs and alayses outputs 'Preserve Job Outputs Folder' field
  * Added: Record the dxpy version used for the Nextflow build in applet's metadata and job log
  * Fixed: Nextflow profiles runtime overriding fix
  * Changed: Released Nextaur 1.6.4. It includes a fix to folder download, minor fixes and default headjob instance update (mem2_ssd1_v2_x4 for AWS, mem2_ssd1_x4 for Azure)

 -- Kurt Jensen <kjensen@dnanexus.com>  Fri, 24 Mar 2023 21:10:14 +0000

dx-toolkit (0.343.0) trusty; urgency=medium

  * Fixed: Do not print job runtime if stopppedRunning not in describe
  * Changed: Released Nextaur 1.6.3 (includes updated wait times for file upload and close)
  * Changed: Upgraded Nextflow to 22.10.7
  * Changed: Removed Nextflow assets from aws:eu-west-2

 -- Kurt Jensen <kjensen@dnanexus.com>  Wed, 08 Mar 2023 21:33:21 +0000

dx-toolkit (0.342.0) trusty; urgency=medium

  * Added: Pretty-print spotCostSavings field in dx describe`job-xxxx`
  * Changed: Released Nextaur 1.6.2. It includes bugfixes and default value of maxTransferAttempts is set to 3

 -- Kurt Jensen <kjensen@dnanexus.com>  Fri, 03 Mar 2023 21:49:32 +0000

dx-toolkit (0.341.0) trusty; urgency=medium

  * Added: '--list-fields', '--list-entities', '--entities' arguments for `dx extract_dataset`
  * Added: `dx ssh` to connect to job's public hostname if job is httpsApp enabled
  * Fixed: Helpstring of '--verbose' arg
  * Changed: Released Nextaur 1.6.1. It includes an optimization of certain API calls and adds `docker pull` retry in Nextflow pipelines
  * Changed: Increased dxpy HTTP timeout to 15 minutes

 -- Kurt Jensen <kjensen@dnanexus.com>  Sat, 25 Feb 2023 13:43:02 +0000

dx-toolkit (0.340.0) trusty; urgency=medium

  * Changed: Upgraded Nextflow plugin version to 1.6.0
  * Changed: Nextflow - updated default instance types based on destination region
  * Fixed: Nextflow errorStrategy retry ends in 'failed' state if last retry fails

 -- Kurt Jensen <kjensen@dnanexus.com>  Fri, 10 Feb 2023 19:00:03 +0000

dx-toolkit (0.339.0) trusty; urgency=medium

  * No significant changes

 -- Kurt Jensen <kjensen@dnanexus.com>  Fri, 27 Jan 2023 17:32:58 +0000

dx-toolkit (0.338.0) trusty; urgency=medium

  * Added: Support for Granular Spot wait times in dx run using --max-tree-spot-wait-time and --max-job-spot-wait-time
  * Added: Printing of Spot wait times in dx describe for jobs and workflows
  * Added: Support for private Docker images in Nextflow pipelines on subjob level
  * Fixed: How dx get database command reads from the API server with the API proxy interceptor
  * Fixed: Regex global flags in path matching to support Python 3.11
  * Fixed: dx run --clone for Nextflow jobs (clear cloned job's properties)
  * Changed: Upgraded Nextflow plugin version to 1.5.0


 -- Kurt Jensen <kjensen@dnanexus.com>  Sat, 21 Jan 2023 04:17:21 +0000

dx-toolkit (0.337.0) trusty; urgency=medium

  * Changed: Upgraded Nextflow plugin version to 1.4.0
  * Changed: Failed Nextflow subjobs with 'terminate' errorStrategy finish in 'failed' state
  * Changed: Updated Nextflow last error message in case 'ignore' errorStrategy is applied.
  * Changed: Exposed help messages for `dx build --nextflow` 

 -- Kurt Jensen <kjensen@dnanexus.com>  Sat, 07 Jan 2023 13:19:29 +0000

dx-toolkit (0.336.0) trusty; urgency=medium

  * No significant changes

 -- Kurt Jensen <kjensen@dnanexus.com>  Mon, 12 Dec 2022 22:01:13 +0000

dx-toolkit (0.335.0) trusty; urgency=medium

  * Added: Group name for developer options in Nextflow pipeline applet
  * Fixed: Printing too many environment values with debug set to true (Nextflow)
  * Fixed: Missing required inputs passed to nextflow run
  * Fixed: Preserving folder structure when publishing Nextflow output files

 -- Kurt Jensen <kjensen@dnanexus.com>  Fri, 02 Dec 2022 22:23:03 +0000

dx-toolkit (0.334.0) trusty; urgency=medium

  * Added: '--external-upload-restricted' flag for `dx update project` and `dx find projects`
  * Added: Support for '--destination' in `nextflow build --repository`
  * Added: `resume` and `preserve_cache` input arguments to Nextflow applets
  * Added: Error handling with Nextflow's errorStrategy
  * Added: `region` argument to `DXProject.new()`
  * Fixed: Retrieving session config when no parent process exists
  * Fixed: Error describing global workflows by adding a resources container as a hint

 -- Kurt Jensen <kjensen@dnanexus.com>  Wed, 23 Nov 2022 21:53:17 +0000

dx-toolkit (0.333.0) trusty; urgency=medium

  * Added: `nextflow run` command in the log for debugging
  * Fixed: Overriding config arguments with an empty string for nextflow pipelines
  * Changed: dxpy psutil requirement to >= 5.9.3 for macOS arm
  * Changed: Set `ignoreReuse` in the nextflow applet template
  * Set `restartableEntryPoints` to 'all' in the nextflow pipele applet's runSpec 

 -- Kurt Jensen <kjensen@dnanexus.com>  Fri, 04 Nov 2022 14:58:04 +0000

dx-toolkit (0.332.0) trusty; urgency=medium

  * Added: A warning for `dx build` when app(let)'s name is set both in --extra-args and --destination
  * Fixed: An error when setting app(let)s name in `dx build` (now the name set via --extra-args properly overrides the one set via --destination)
  * Fixed: `dx build --nextflow --repository` returns json instead of a simple string
  * Changed: Help for building Nextflow pipelines is suppressed
 
 -- Kurt Jensen <kjensen@dnanexus.com>  Fri, 14 Oct 2022 22:21:11 +0000

dx-toolkit (0.331.0) trusty; urgency=medium

  * Added: `dx find jobs --json` and `dx describe --verbose job-xxxx` with --verbose argument return field internetUsageIPs if the caller an org admin and has enabled jobInternetUsageMonitoring license feature
  * Added: Nextflow applets no longer have default arguments and required inputs
  * Fixed: dx `describe user-xxxx` will not try to print the name if it is not present in the API response 

 -- Kurt Jensen <kjensen@dnanexus.com>  Tue, 04 Oct 2022 12:41:05 +0000

dx-toolkit (0.330.0) trusty; urgency=medium

  * Added: Initial nextflow support
  * Fixed: Do not check python3 syntax with python2 and vice versa in dx `build`
  * Fixed: `dx build` properly verifies the applet's name given in the extra-args parameter

 -- Kurt Jensen <kjensen@dnanexus.com>  Sat, 24 Sep 2022 01:28:01 +0000

dx-toolkit (0.329.0) trusty; urgency=medium

  * Added: `dx extract_dataset` command
  * Added: Optional pandas dependency for dxpy 
  * Changed: dxpy.find_one_project, dxpy.find_one_data_object, dxpy.find_one_app raise DXError if zero_ok argument is not a bool

 -- Kurt Jensen <kjensen@dnanexus.com>  Thu, 08 Sep 2022 19:39:40 +0000

dx-toolkit (0.328.0) trusty; urgency=medium

  * Added: --head-job-on-demand argument for dx run app(let)-xxxx
  * Added: --head-job-on-demand argument for dx-jobutil-new-job
  * Added: --on-behalf-of <org> argument for dx new user
  * Changed: dx-toolkit never included in execDepends when building app(lets) with dx build
  * Fixed: Reduce the number of API calls for dx run applet-xxxx and dx run workflow-xxxx
  * Fixed: dx upload f1 f2 --visibility hidden now correctly marks both files as hidden
  * Fixed: `dx upload` retry on all types of SSL errors
  * Deprecated: --no-dx-toolkit-autodep option for dx build

 -- Kurt Jensen <kjensen@dnanexus.com>  Fri, 12 Aug 2022 15:07:33 +0000

dx-toolkit (0.327.0) trusty; urgency=medium

  * Added: `dx extract_dataset` command
  * Added: pandas requirement for dxpy
  * Fixed: Parsing ignoreReuse in `dx build` of workflow
  * Changed: DXHTTPRequest to pass ssl_context 

 -- Kurt Jensen <kjensen@dnanexus.com>  Fri, 08 Jul 2022 00:19:26 +0000

dx-toolkit (0.326.0) trusty; urgency=medium

  * Added: '--rank' arg for `dx run`

 -- Kurt Jensen <kjensen@dnanexus.com>  Wed, 25 May 2022 18:34:17 +0000

dx-toolkit (0.325.0) trusty; urgency=medium

  * Fixed: `dx describe` of executable with bundledDepends that is not an asset

 -- Kurt Jensen <kjensen@dnanexus.com>  Fri, 13 May 2022 15:01:33 +0000

dx-toolkit (0.324.0) trusty; urgency=medium

  * Fixed: `dx build` comparison of workflow directory to workflow name
  * Fixed: Set projejct argument for `dx run --detach` from inside a job
  * Fixed: Reliability of symlink downloads with `aria2c`
  * Changed: Removed `wget` as an option for downloading symlinked files
  * Changed: Bump allowed requests dxpy dependency version to 2.27.1

 -- Kurt Jensen <kjensen@dnanexus.com>  Thu, 28 Apr 2022 21:10:40 +0000

dx-toolkit (0.323.0) trusty; urgency=medium

  * Changed: Do not list folder objects during `dx cd`

 -- Kurt Jensen <kjensen@dnanexus.com>  Tue, 05 Apr 2022 20:10:51 +0000

dx-toolkit (0.322.0) trusty; urgency=medium

  * Added: API wrappers for dbcluster

 -- Kurt Jensen <kjensen@dnanexus.com>  Wed, 23 Feb 2022 18:24:26 +0000

dx-toolkit (0.321.0) trusty; urgency=medium

  * Fixed: KeyError in `dx-app-wizard --json`
  * Changed: dxjava dependencies log4j2, jackson-databind

 -- Kurt Jensen <kjensen@dnanexus.com>  Tue, 01 Feb 2022 18:45:23 +0000

dx-toolkit (0.320.0) trusty; urgency=medium

  * Fixed: Python 3.10 collections imports
  * Fixed: Recursive folder download `dx download -r` of folders with matching prefix 

 -- Kurt Jensen <kjensen@dnanexus.com>  Sat, 22 Jan 2022 00:44:30 +0000

dx-toolkit (0.319.0) trusty; urgency=medium

  * Fixed: Incorrect setting of the folder input option when building global workflows
  * Added: Setting properties when building global workflows
  * Added: '--allow-ssh' parameter to dx ssh
  * Added: '--no-firewall-update' parameter to dx ssh
  * Changed: Detect client IP for SSH access to job instead of'*'

 -- Kurt Jensen <kjensen@dnanexus.com>  Thu, 06 Jan 2022 19:14:57 +0000

dx-toolkit (0.318.0) trusty; urgency=medium

  * Fixed: Python 3.10 MutableMapping import
  * Added: '--no-temp-build-project' for single region app builds
  * Added: '--from' option to `dx build`  for building a global workflow from a project-based workflow, including a workflow built using WDL

 -- Kurt Jensen <kjensen@dnanexus.com>  Tue, 07 Dec 2021 23:54:38 +0000

dx-toolkit (0.317.0) trusty; urgency=medium

  * Fixed: Reduce file-xxxx/describe API load during dx upload
  * Fixed: `dx get` uses a region compatible with user's billTo when downloading resources
  * Changed: `dx run` warns users if priority is specified as low/normal when using '--watch/ssh/allow-ssh'

 -- Kurt Jensen <kjensen@dnanexus.com>  Wed, 17 Nov 2021 23:41:19 +0000

dx-toolkit (0.316.0) trusty; urgency=medium

  * Fixed: Python 3 SSH Host key output in `dx describe job-xxxx`
  * Added: Support for dxpy on macOS arm64
  * Added: Path input for `dx list database files`
  * Changed: dxpy dependencies cryptography, websocket-client, colorama, requests

 -- Kurt Jensen <kjensen@dnanexus.com>  Thu, 28 Oct 2021 22:05:36 +0000

dx-toolkit (0.315.0) trusty; urgency=medium

  * No significant changes

 -- Kurt Jensen <kjensen@dnanexus.com>  Fri, 27 Aug 2021 22:20:17 +0000

dx-toolkit (0.314.0) trusty; urgency=medium

  * Fixed: Retry failed part uploads
  * Fixed: `dx run <globalworkflow> --project/--destination/--folder` now submits analysis to given project or path
  * Added: Support FIPS enabled Python
  * Added: `dx archive` and `dx unarchive` commands

 -- Kurt Jensen <kjensen@dnanexus.com>  Wed, 18 Aug 2021 05:58:15 +0000

dx-toolkit (0.313.0) trusty; urgency=medium

  * Added: '--cost-limit' arg for `dx run`
  * Added: '--database-ui-view-only' flag for `dx new project`
  * Added: Currency formatting in `dx describe`

 -- Kurt Jensen <kjensen@dnanexus.com>  Tue, 06 Jul 2021 20:07:00 +0000

dx-toolkit (0.312.0) trusty; urgency=medium

  * No significant changes

 -- Kurt Jensen <kjensen@dnanexus.com>  Fri, 21 May 2021 18:51:33 +0000

dx-toolkit (0.311.0) trusty; urgency=medium

  * Added: DX_WATCH_PORT for supporting `dx watch` in a job

 -- Kurt Jensen <kjensen@dnanexus.com>  Wed, 12 May 2021 17:44:41 +0000

dx-toolkit (0.310.0) trusty; urgency=medium

  * No significant changes

 -- Kurt Jensen <kjensen@dnanexus.com>  Wed, 28 Apr 2021 22:06:25 +0000

dx-toolkit (0.309.0) trusty; urgency=medium

  * Added: 'low' option for --priority argument for `dx run`
  * Fixed: Provide job container-id when downloading bundledDepends in execution environment
  * Changed: Upgrade to proot 5.2 from udocker2 fork for dx-docker
  * Changed: `dx-app-wizard` default to Ubuntu 20.04

 -- Kurt Jensen <kjensen@dnanexus.com>  Fri, 23 Apr 2021 18:11:18 +0000

dx-toolkit (0.308.0) trusty; urgency=medium

  * Fixed: Search for reference genome project in region
  * Fixed: Connection leak with httpclient in DXFile

 -- Kurt Jensen <kjensen@dnanexus.com>  Mon, 19 Apr 2021 19:52:11 +0000

dx-toolkit (0.307.0) trusty; urgency=medium

  * Added: '--brief' flag for `dx-clone-asset`
  * Fixed: xattr import for dx-upload-all-outputs
  * Changed: Bump jackson-databind from 2.9.10.5 to 2.9.10.7

 -- Kurt Jensen <kjensen@dnanexus.com>  Thu, 21 Jan 2021 23:32:39 +0000

dx-toolkit (0.306.0) trusty; urgency=medium

  * Added: '--keep-open' flag for dx `build`
  * Fixed: Symlink download retries when error 22 is thrown

 -- Kurt Jensen <kjensen@dnanexus.com>  Tue, 12 Jan 2021 18:36:09 +0000

dx-toolkit (0.305.0) trusty; urgency=medium

  * Removed: Unused python-magic, beatifulsoup4 python dependencies
  * Changed: Add xattr dependency to extras_require, only install if specified
  * Added: '--detach' flag for `dx run`

 -- Kurt Jensen <kjensen@dnanexus.com>  Tue, 05 Jan 2021 20:26:43 +0000

dx-toolkit (0.304.0) trusty; urgency=medium

  * Changed: Increase wget retries to 20 for symlink downloads

 -- Kurt Jensen <kjensen@dnanexus.com>  Fri, 13 Nov 2020 18:03:09 +0000

dx-toolkit (0.303.0) trusty; urgency=medium

  * Changed: gnureadline macos dependency to 8.0.0

 -- Kurt Jensen <kjensen@dnanexus.com>  Tue, 13 Oct 2020 18:27:29 +0000

dx-toolkit (0.302.0) trusty; urgency=medium

  * Added: Remote builders for 16.04 v1, 20.04
  * Added: Asset builder for 20.04
  * Added: '--verbose' flag for `dx-mount-all-inputs`

 -- Kurt Jensen <kjensen@dnanexus.com>  Wed, 16 Sep 2020 19:16:14 +0000

dx-toolkit (0.301.0) trusty; urgency=medium

  * Changed: Provide project-id in batch tsv file

 -- Kurt Jensen <kjensen@dnanexus.com>  Mon, 31 Aug 2020 15:35:07 +0000

dx-toolkit (0.300.0) trusty; urgency=medium

  * Added: Archival api wrappers
  * Removed: `dx notebook` and `dx loupe-viewier`

 -- Kurt Jensen <kjensen@dnanexus.com>  Tue, 25 Aug 2020 03:37:23 +0000

dx-toolkit (0.299.0) trusty; urgency=medium

  * Fixed: Mac tarball build
  * Fixed: DXJava DXDataObject.Rename()
  * Fixed: `dx-clone-asset` when no project exists

 -- Kurt Jensen <kjensen@dnanexus.com>  Wed, 29 Jul 2020 22:22:13 +0000

dx-toolkit (0.298.0) trusty; urgency=medium

  * Added: Ubuntu 20.04 build targets
  * Changed: jackson-databind from 2.9.10.3 to 2.9.10.5
  * Fixed: `dx-clone-asset` with Python 3
  * Fixed: API wrapper generation with Python 3

 -- Kurt Jensen <kjensen@dnanexus.com>  Wed, 22 Jul 2020 19:46:03 +0000

dx-toolkit (0.297.0) trusty; urgency=medium

  * Changed: Python cryptography version >= 2.3
  * Removed: Ubuntu 14.04 builds

 -- Kurt Jensen <kjensen@dnanexus.com>  Wed, 01 Jul 2020 18:14:48 +0000

dx-toolkit (0.296.0) trusty; urgency=medium

  * Added: Examples for `dx find` with negative timestamp
  * Added: `dx build --from applet-xxx` for app
  * Added: --brief option to dx build for apps and applets
  * Fixed: Error handling during syntax check for dx build
  * Fixed: gnureadline import for macOS
  * Fixed: `dx-upload-all-outputs ---xattr-properties` parsing

 -- Kurt Jensen <kjensen@dnanexus.com>  Tue, 19 May 2020 20:51:51 +0000

dx-toolkit (0.295.0) trusty; urgency=medium

  * Changed: Commit dxpy version during release
  * Changed: Python 2.7 example applets to use Python 3
  * Fixed: `dx get` for python3 interpreter

 -- Kurt Jensen <kjensen@dnanexus.com>  Thu, 30 Apr 2020 18:25:52 +0000

dx-toolkit (0.294.0) trusty; urgency=medium

  * No significant changes

 -- Kurt Jensen <kjensen@dnanexus.com>  Fri, 24 Apr 2020 16:08:42 +0000

dx-toolkit (0.293.0) trusty; urgency=medium

  * Added: Sci Linux compilation option for upload agent
  * Added: Python 3 interpreter for dx-app-wizard
  * Added: `dx-mount-all-inputs` for dxfuse 
  * Fixed: `dx upload` retry for "SSL EOF" error
  * Fixed: dxR build
  * Fixed: Error out for dx run --clone with analysis and executable
  

 -- Kurt Jensen <kjensen@dnanexus.com>  Fri, 10 Apr 2020 01:27:20 +0000

dx-toolkit (0.292.0) trusty; urgency=medium

  * Added: runSpec.version dxapp.json key for 16.04 applets
  * Added: `dx build_asset` support for runSpecVersion key in dxasset.json
  * Fixed: Python documentation build
  * Fixed: dxpy tests in Python 3

 -- Kurt Jensen <kjensen@dnanexus.com>  Tue, 10 Mar 2020 20:50:11 +0000

dx-toolkit (0.291.0) precise; urgency=medium

  * Changed: Bump jackson-databind from 2.9.10 to 2.9.10.1
  * Changed: Retry symlink file downloads with aria2c
  * Fixed: Python3 issue in ds app builder test
  * Added: Remote app tarball builder for xenial
  * Added: Allow disabling system exit on log client
  * database class in `dx find data`
  * Python3 compatibility for exec environment scripts
  * pip3 package manager for execDepends

 -- Kurt Jensen <kjensen@dnanexus.com>  Fri, 31 Jan 2020 21:27:13 +0000

dx-toolkit (0.290.0) precise; urgency=medium

  * Fixed: Project deletion warning if specifying file-id
  * Changed: Run job as high priority if '--ssh' provided
  * Added: New instance types to `dx-app-wizard`

 -- Kurt Jensen <kjensen@dnanexus.com>  Thu, 21 Nov 2019 18:30:28 +0000

dx-toolkit (0.289.0) precise; urgency=medium

  * Changed: Upgrade jackson to 2.9.10
  * Fixed: Python 3 wrapper generation and tests

 -- Kurt Jensen <kjensen@dnanexus.com>  Wed, 09 Oct 2019 17:48:32 +0000

dx-toolkit (0.288.0) precise; urgency=medium

  * Added: `dx get` for database files
  * Added: v2 instance types in `dx-app-wizard`

 -- Kurt Jensen <kjensen@dnanexus.com>  Tue, 01 Oct 2019 17:33:55 +0000

dx-toolkit (0.287.0) precise; urgency=medium

  * Fixed: Generating ruby wrappers in python 3
  * Fixed: dx-app-wizard in python 3

 -- Kurt Jensen <kjensen@dnanexus.com>  Fri, 30 Aug 2019 17:25:41 +0000

dx-toolkit (0.286.0) precise; urgency=low

  * Changed: Documentation links to https://documentation.dnanexus.com

 -- Kurt Jensen <kjensen@dnanexus.com>  Thu, 27 Jun 2019 14:14:19 +0000

dx-toolkit (0.285.0) precise; urgency=low

  * Added: '--xattr-properties' argument for dx-upload-all-outputs to include fs metadata as k,v properties
  * Added: xattr dependency for Linux builds
  * Changed: Only require futures package for python 2.7
  * Changed: Upgrade build dependencies for pip, setuptools, and wheel

 -- Kurt Jensen <kjensen@dnanexus.com>  Thu, 20 Jun 2019 00:14:01 +0000

dx-toolkit (0.284.0) precise; urgency=low

  * Added: DXJava support for proxies
  * Added: Approved tools CLI for `dx update project`
  * Changed: Upgrade jackson-databind and jackson-core to 2.9.8

 -- Kurt Jensen <kjensen@dnanexus.com>  Wed, 12 Jun 2019 17:48:48 +0000

dx-toolkit (0.283.0) precise; urgency=low

  * Chaned: `dx upgrade` now downloads the latest version from s3

 -- Kurt Jensen <kjensen@dnanexus.com>  Wed, 15 May 2019 03:49:59 +0000

dx-toolkit (0.282.0) precise; urgency=low

  * Changed: Reduce the number of API calls in `dx download`
  * Fixed: `dx upload` error via proxy in Azure

 -- Kurt Jensen <kjensen@dnanexus.com>  Wed, 08 May 2019 17:31:38 +0000

dx-toolkit (0.281.0) precise; urgency=low

  * Added: support for passing HTTPContext in DXJava to the execute() operation 

 -- Aleksandra Zalcman <azalcman@dnanexus.com>  Thu, 18 Apr 2019 17:37:52 +0000

dx-toolkit (0.280.0) precise; urgency=low

  * Added: --instance-count to dx run so that Spark cluster size can be defined at app start
  * Changed: dx wait behavior by adding exponential backoff and passing appropriate project
  * Changed: Decreased libcurl timeout in C++ bindings from infinity to default 10 min
  * Changed: Default Ubuntu release to 16.04 in dx-app-wizard
  * Changed: Link handling to better support JBORs
  * Fixed: Handling file arrays in batch job runner

 -- Aleksandra Zalcman <azalcman@dnanexus.com>  Thu, 11 Apr 2019 16:57:23 +0000

dx-toolkit (0.279.0) precise; urgency=low

  * no significant updates 

 -- Aleksandra Zalcman <azalcman@dnanexus.com>  Thu, 21 Mar 2019 17:10:59 +0000

dx-toolkit (0.278.0) precise; urgency=low

  * Added: new findDataObjects inputs to DXJava
  * Added: project name resolution to --project flag for dx run
  * Added: job reuse and SAML identity provider args for `dx update org`
  * Added: dx list database <entity> for DNAnexus Apollo
  * Added: --ignore-reuse and --ignore-reuse-stage for `dx run workflow`
  * Changed: Upgraded proot version for dx-docker for kernel >= 4.8
  * Changed: Skip symlinks test in isolated environment

 -- Kurt Jensen <kjensen@dnanexus.com>  Thu, 14 Mar 2019 21:07:13 +0000

dx-toolkit (0.277.0) precise; urgency=low

  * Fixed: Uploading binary data, such as compressed files, works in python3
  * Fixed: python3 parsing subcommand help output
  * Added: Binary mode for opening dx:files
  * Added: `--unicode` flag for command line tools that need to handle unicode text files. For example: `dx cat --unicode file-xxxx`
  * Removed: 32-bit build target for Ubuntu 14.04

 -- Kurt Jensen <kjensen@dnanexus.com>  Thu, 14 Feb 2019 19:42:00 +0000

dx-toolkit (0.276.0) precise; urgency=low

  * Added: `--phi` flag for `dx new project`
  * Fixed: Bug in downloading symlinks when using aria2c
  * Fixed: Max number of aria2c connections <= 16

 -- Kurt Jensen <kjensen@dnanexus.com>  Thu, 07 Feb 2019 23:35:37 +0000

dx-toolkit (0.275.0) precise; urgency=low

  * Fixed: argcomplete eval in the worker when sourcing environment

 -- Kurt Jensen <kjensen@dnanexus.com>  Fri, 01 Feb 2019 16:12:13 +0000

dx-toolkit (0.274.0) precise; urgency=low

  * Preserve httpsApp field in dxapp.json when calling dx get

 -- Geet Duggal <gduggal@dnanexus.com>  Thu, 24 Jan 2019 18:18:02 +0000

dx-toolkit (0.273.0) precise; urgency=low

  * Fixed: upload issue using api proxy in Python 3
  * Fixed: do not print project in dx-jobutil-parse-link

 -- Aleksandra Zalcman <azalcman@dnanexus.com>  Thu, 17 Jan 2019 17:04:57 +0000

dx-toolkit (0.272.0) precise; urgency=low

  * Added: dx-notebook-reconnect script

 -- Kurt Jensen <kjensen@dnanexus.com>  Fri, 11 Jan 2019 17:27:24 +0000

dx-toolkit (0.271.0) precise; urgency=low

  * Added: Support for dx building a global workflow with apps in multiple regions
  * Changed: Mark Ubuntu 12.04 as deprecated in Readme
  * Fixed: Setting instance types on global workflow stages
  * Fixed: Test code for Spark 2.4.0 upgrade

 -- Aleksandra Zalcman <azalcman@dnanexus.com>  Thu, 03 Jan 2019 21:01:20 +0000

dx-toolkit (0.270.0) precise; urgency=low

  * No significant changes

 -- Kurt Jensen <kjensen@dnanexus.com>  Thu, 06 Dec 2018 19:20:25 +0000

dx-toolkit (0.269.0) precise; urgency=low

  * Fixed: Failing build app when suggestion is not a dxlink
  * Fixed: Handle keyboard interrupt and system exit gracefully
  * Fixed: Use absolute path to set argcomplete
  * Fixed: If a bash variable is long, print a warning, do not omit it
  * Fixed: Issue with backports deps on Windows
  * Changed: Make dx-toolkit python 2 and 3 compatible
  * Changed: Update macOS gnureadline version
  * Changed: Allow Windows to use certifi CA bundle
  * Changed: Update bindings for Apollo API routes
  * Changed: Update urllib import in dx-docker
  * Changed: Update requests in make doc target
  * Added: Test that attempts to upload to a closed file
  * Added: First draft of an environment file for fish shell
  * Added: If available, use aria2 rather than wget as it's much faster
  * Removed: Use of ubuntu 12.04 in test_dxclient.py
  * Removed: Old asset building script
  * Removed: Rare subcommands (compile, compile_dxni, sh)
  * Removed: The dx-run-app-locally script

 -- Aleksandra Zalcman <azalcman@dnanexus.com>  Thu, 29 Nov 2018 18:03:41 +0000

dx-toolkit (0.268.0) precise; urgency=low

  * Changed: jackson-databind and jackson-core upgrade

 -- Aleksandra Zalcman <azalcman@dnanexus.com>  Thu, 25 Oct 2018 17:29:27 +0000

dx-toolkit (0.267.0) precise; urgency=low

  * Added: Add release/distro to example app dxapp.json files (#421)

 -- Kurt Jensen <kjensen@dnanexus.com>  Thu, 18 Oct 2018 20:50:19 +0000

dx-toolkit (0.266.0) precise; urgency=low

  * Added: A convenience login script for a cloud workstation
  * Added: Add parents param to clone()
  * Added: Allow batch IDs as output folders for batch run
  * Fixed: Setting a handler for a global workflow
  * Fixed: Redirecting proxy printout to stderr
  * Fixed: cat argument too long in a bash script
  * Fixed: (python3) Ensure we can pop items from the main dictionary
  * Changed: Warn user before dx rm -r on root of a project
  * Changed: Let urllib3 set default CA bundle on Windows
  * Changed: Updgrade pyopenssl for test suite to 17.5.0
  * Changed: Replace ws4py with websocket-client library in job_log_client

 -- Aleksandra Zalcman <azalcman@dnanexus.com>  Mon, 15 Oct 2018 16:52:45 +0000

dx-toolkit (0.265.0) precise; urgency=low

  * Fixed: Python 3 incompatibilites
  * Fixed: Python 3 `dx upload`
  * Fixed: `import dxpy` when `sys.stdin` is `None
  * Added: Pass stages input from assetDepends to bundledDepends

 -- Kurt Jensen <kjensen@dnanexus.com>  Thu, 13 Sep 2018 20:06:24 +0000

dx-toolkit (0.264.0) precise; urgency=low

  * Fixed: Bulk object describe method dxpy.describe()

 -- Aleksandra Zalcman <azalcman@dnanexus.com>  Thu, 06 Sep 2018 17:34:21 +0000

dx-toolkit (0.263.0) precise; urgency=low

  * Fixed: Sort inputs in `dx generate_batch_inputs`

 -- Kurt Jensen <kjensen@dnanexus.com>  Thu, 30 Aug 2018 17:47:24 +0000

dx-toolkit (0.262.0) precise; urgency=low

  * Changed: Windows install Python version upgrade to 2.7.15
  * Removed: 12.04 builds for i386, amd64

 -- Kurt Jensen <kjensen@dnanexus.com>  Wed, 22 Aug 2018 16:09:34 +0000

dx-toolkit (0.261.0) precise; urgency=low

  * Added: `dx run --ignore-reuse` to ignore job reuse
  * Added: 'ignoreReuse' key in dxapp.json

 -- Kurt Jensen <kjensen@dnanexus.com>  Thu, 16 Aug 2018 15:09:07 +0000

dx-toolkit (0.260.0) precise; urgency=low

  * Changed: dxWDL version 0.74

 -- Kurt Jensen <kjensen@dnanexus.com>  Wed, 08 Aug 2018 18:28:19 +0000

dx-toolkit (0.259.0) precise; urgency=low

  * Added: Ubuntu release and asset version as parameters for dx-docker create-asset
  * Added: Builds for Ubuntu 16.04
  * Fixed: dx wait where a file with object IDs is provided in path
  * Fixed: dx compile for debian install dxWDL.jar filepath

 -- Kurt Jensen <kjensen@dnanexus.com>  Thu, 02 Aug 2018 18:35:25 +0000

dx-toolkit (0.258.0) precise; urgency=low

  * Added: database wrappers
  * Added: Support dxni compilation
  * Changed: requests >= 2.8.0
  * Changed: psutil >= 3.3.0
  * Fixed: Python 3 incompatibilities

 -- Kurt Jensen <kjensen@dnanexus.com>  Thu, 19 Jul 2018 22:24:30 +0000

dx-toolkit (0.257.0) precise; urgency=low

  * Added: Support for setting and updating details on global workflows
  * Added: Decorators for traceability tests
  * Added: dx watch support for smart reuse
  * Added: dx find jobs/executions support for smart reuse
  * Added: Ability to provide a file which contains a list of jobs or data objects upon which to dx wait
  * Added: dxWDL integration (dx compile command)
  * Changed: python-dateutil version upgrade to 2.5
  * Fixed: unclear behavior when --clone, --folder, and --project are simultaneously provided to dx run
  * Fixed: DXObject.set_ids() with project set to None (it is now set to an arbitrary project associated with the file)
  * Fixed: bash helpers tests

 -- Kurt Jensen <kjensen@dnanexus.com>  Thu, 05 Jul 2018 16:30:08 +0000

dx-toolkit (0.256.0) precise; urgency=low

  * Changed: Cosmetic update to dx publish
  * Changed: dx publish now sets the default alias on the published version by default

 -- Kurt Jensen <kjensen@dnanexus.com>  Thu, 24 May 2018 18:01:01 +0000

dx-toolkit (0.255.0) precise; urgency=low

  * Added: Support for updating a global workflow
  * Added: Wiki links to API documentation for API wrappers
  * Added: addTags/removeTags API wrappers for global workflow
  * Fixed: Better checking for inputs and/or inputSpec before batch running workflows

 -- Aleksandra Zalcman <azalcman@dnanexus.com>  Thu, 10 May 2018 17:18:02 +0000

dx-toolkit (0.254.0) precise; urgency=low

  * Changed: A workflow must be closed before initializing a global workflow from it (test updates)

 -- Aleksandra Zalcman <azalcman@dnanexus.com>  Thu, 03 May 2018 17:10:38 +0000

dx-toolkit (0.253.0) precise; urgency=low

  * Changed: Remove the "temporary" field from dx describe workflow-xxxx
  * Added: "Deleted" field to dx describe globalworkflow-xxxx
  * Added: a note to dx describe that the workflow is locked

 -- Geet Duggal <gduggal@dnanexus.com>  Thu, 26 Apr 2018 17:50:01 +0000

dx-toolkit (0.252.0) precise; urgency=low

  * Added: Print proper dx describe analysis of a global workflow
  * Added: dx publish command
  * Added: inline cluster bootstrap script
  * Added: dx run for global workflows
  * Added: dx find apps tests
  * Added: resolve paths for global workflows
  * Added: add, remove, list users for global workflows
  * Added: add, remove, list developers for global workflows
  * Added: public project test
  * Added: API tests

 -- Kurt Jensen <kjensen@dnanexus.com>  Thu, 19 Apr 2018 17:23:07 +0000

dx-toolkit (0.251.0) precise; urgency=low

  * Added: Support for dx find global workflows
  * Added: Initial support for dx build global workflow
  * Added: Publish method to global workflow bindings
  * Added: Support for dx get global workflow
  * Added: dx download symlink

 -- Kurt Jensen <kjensen@dnanexus.com>  Tue, 10 Apr 2018 14:55:36 +0000

dx-toolkit (0.250.0) precise; urgency=low

  * Added: Support for dx describe for global workflows

 -- Kurt Jensen <kjensen@dnanexus.com>  Thu, 05 Apr 2018 16:40:25 +0000

dx-toolkit (0.249.0) precise; urgency=low

  * Added: zsh support
  * Added: API wrappers for global workflow routes
  * Added: Basic Python bindings for global workflow
  * Added: set_properties() method to DXProject
  * Fixed: dx get applet without execDepends

 -- Aleksandra Zalcman <azalcman@dnanexus.com>  Thu, 29 Mar 2018 14:15:06 +0000

dx-toolkit (0.248.0) precise; urgency=low

  * Fixed: dx-clone-asset SSL error

 -- Aleksandra Zalcman <azalcman@dnanexus.com>  Thu, 15 Mar 2018 16:19:38 +0000

dx-toolkit (0.247.0) precise; urgency=low

  * Added: Clarify documentation of stage key for dx run
  * Added: Asset builder support for Ubuntu 16.04
  * Added: --singlethread parameter for dx upload
  * Changed: dx-docker pull retries more often
  * Fixed: c-ares package version for upload agent build
  * Fixed: Bug with Azure instance type selection in dx-app-wizard
  * Fixed: Do not retry code 422 in dxpy

 -- Kurt Jensen <kjensen@dnanexus.com>  Thu, 08 Mar 2018 16:42:17 +0000

dx-toolkit (0.246.0) precise; urgency=low

  * Added: socketTimeout and connectionTimeout parameters to JAVA DXEnvironment (thanks, @pkokoshnikov)
  * Added: Generate batch inputs CLI
  * Changed: Accept 302 as a success for ua --test

 -- Kurt Jensen <kjensen@dnanexus.com>  Thu, 15 Feb 2018 19:34:09 +0000

dx-toolkit (0.245.0) precise; urgency=low

  * Added: Batch runner LI
  * Changed: Updated c-ares and file packages (related to upload agent builds)

 -- Aleksandra Zalcman <azalcman@dnanexus.com>  Thu, 08 Feb 2018 17:21:49 +0000

dx-toolkit (0.244.0) precise; urgency=low

  * Added API wrappers for [applet,app,workflow]-xxxx/validateBatch
  * Fixed Issue where dx-clone-asset doesn't create projects in different regions if they don't already exist

 -- Geet Duggal <gduggal@dnanexus.com>  Thu, 01 Feb 2018 17:53:48 +0000

dx-toolkit (0.243.0) precise; urgency=low

  * Changed: Recursive search for asset in a path is disabled, and we strictly enforce only one matching asset name
  * Added: App version and published/unpublished note to dx run -h <app>

 -- Kurt Jensen <kjensen@dnanexus.com>  Wed, 24 Jan 2018 18:56:12 +0000

dx-toolkit (0.242.0) precise; urgency=low

  * Changed: Use twine for pypy upload
  * Fixed: Error that blocks org from being added as developers

 -- Kurt Jensen <kjensen@dnanexus.com>  Wed, 13 Dec 2017 20:14:40 +0000

dx-toolkit (0.241.0) precise; urgency=low

  * Added: Accept 'http_proxy', 'HTTP_PROXY', 'https_proxy', 'HTTPS_PROXY' for proxy environmental variables
  * Changed: dx-docker: use shutil.move() instead of os.rename() with the aci image
  * Fixed: Error out instead of warning when old pricing scheme is used in dxapp.json
  * Fixed: dx-docker: cleanup of the quote code (regression fix)
  * Fixed: Certain tests flakiness

 -- Kurt Jensen <kjensen@dnanexus.com>  Wed, 15 Nov 2017 19:34:20 +0000

dx-toolkit (0.240.0) precise; urgency=low

  * Added: Warning when runSpec.release is not specified with a note it will be required in the future
  * Added: Numerous enhancements to Jupyter notebook support
  * Changed: dx-app-wizard and dx get specify systemRequirements in regionalOptions and not in runSpec of dxapp.json
  * Deprecated: setting systemRequirements in runSpec of dxapp.json
  * Removed: dx-configset-to-fasta script
  * Fixed: dx-clone-asset sets the default regions to be all regions that user has access to and skips redundant cloning to current region
  * Fixed: dx build now works seamlessly across apps and applets

 -- Nicolas Bock <nbock@dnanexus.com>  Thu, 02 Nov 2017 19:31:06 +0000

dx-toolkit (0.239.0) precise; urgency=low

  * Changed: Update run input help and describe messages for locked workflows
  * Changed: Warn when old, top-level pricing policy scheme is used in dxapp.json
  * Removed: dx-gtable-to-csv and dx-gtable-to-tsv scripts
  * Removed: dx-workflow-to-applet script
  * Removed: include_hidden_links parameter from clone()

 -- Geet Duggal <gduggal@dnanexus.com>  Fri, 27 Oct 2017 17:40:24 +0000

dx-toolkit (0.238.0) precise; urgency=low

  * Fixed: dx-toolkit and apt conflict with argcomplete
  * Added: dx-clone-asset script
  * Added: dx-docker: ignore user argument if given
  * Changed: app building tests now include runSpec.release and runSpec.distribution in app specs
  * Changed: dx-docker: better handling of quotes

 -- Kurt Jensen <kjensen@dnanexus.com>  Thu, 19 Oct 2017 17:30:40 +0000

dx-toolkit (0.237.0) precise; urgency=low

  * Changed: dx-toolkit installation in job container

 -- Kurt Jensen <kjensen@dnanexus.com>  Wed, 04 Oct 2017 18:38:42 +0000

dx-toolkit (0.236.0) precise; urgency=low

  * Added: Azure instance types to the list of available types in 'dx-app-wizard'
  * Changed: References to workflow 'inputs' and 'outputs' (sync API server changes)

 -- Aleksandra Zalcman <azalcman@dnanexus.com>  Thu, 28 Sep 2017 20:41:05 +0000

dx-toolkit (0.235.0) precise; urgency=low

  * Added ua --test now displays system messages coming from the apiserver

 -- Hamed Haddadian <HAMEDH@DNANEXUS.COM>  Thu, 21 Sep 2017 18:28:19 +0000

dx-toolkit (0.234.0) precise; urgency=low

  * No significant changes

 -- Nicolas Bock <nbock@dnanexus.com>  Thu, 07 Sep 2017 19:25:27 +0000

dx-toolkit (0.233.0) precise; urgency=low

  * Added priority arg to build_asset
  * Added region-specific pricing policy in dxapp.json

 -- Geet Duggal <gduggal@dnanexus.com>  Thu, 31 Aug 2017 19:18:11 +0000

dx-toolkit (0.232.0) precise; urgency=low

  * No significant changes

 -- Kurt Jensen <kjensen@dnanexus.com>  Thu, 24 Aug 2017 17:41:10 +0000

dx-toolkit (0.231.0) precise; urgency=low

  * Added: CLI support for workflow lockdown
  * Removed: Deprecated 'dx-mount'

 -- Aleksandra Zalcman <azalcman@dnanexus.com>  Thu, 17 Aug 2017 18:34:04 +0000

dx-toolkit (0.230.0) precise; urgency=low

  * Added : Initial 'dx notebook' commit
  * Added : Python bindings for workflow-level input and output
  * Added : Support for the 'downloadRestricted' flagX

 -- Hamed Haddadian <HAMEDH@DNANEXUS.COM>  Thu, 10 Aug 2017 18:37:47 +0000

dx-toolkit (0.229.0) precise; urgency=low

  * Changed: Default to 14.04 release for all instance types in dx-app-wizard.

 -- Nicolas Bock <nbock@dnanexus.com>  Thu, 27 Jul 2017 21:45:38 +0000

dx-toolkit (0.228.0) precise; urgency=low

  * No significant changes

 -- Kurt Jensen <kjensen@dnanexus.com>  Thu, 13 Jul 2017 18:30:11 +0000

dx-toolkit (0.227.0) precise; urgency=low

  * Fixed: dx-jobutil-new-job now properly supports instance type
  * Changed: Installation instructions now centralized on Github page
  * Changed: Incrementally upgraded dependencies for Java bindings
  * Added: Helper script to check TLS 1.2 support

 -- Hamed Haddadian <HAMEDH@DNANEXUS.COM>  Thu, 29 Jun 2017 18:29:35 +0000

dx-toolkit (0.225.0) precise; urgency=low

  * Added A region parameter can now be passed to dxpy.find_data_objects() and dxpy.find_projects()
  * Fixed dx-docker now no longer bind mounts $HOME and /tmp into the guest as this is consistent with Docker

 -- Geet Duggal <gduggal@dnanexus.com>  Thu, 15 Jun 2017 16:38:38 +0000

dx-toolkit (0.224.0) precise; urgency=low

  * Fixed: Python 3 compatibility with `dx-app-wizard`
  * Fixed: `dx get` does not redundantly inline description and developerNotes in dxapp.json
  * Added: Client support for partial folder deletion

 -- Kurt Jensen <kjensen@dnanexus.com>  Fri, 02 Jun 2017 15:53:38 +0000

dx-toolkit (0.223.0) precise; urgency=low

  * Add methods __next__() and next() to DXFile to complete iteration interface (thanks to Eric Talevich!)

 -- Aleksandra Zalcman <azalcman@dnanexus.com>  Thu, 25 May 2017 18:29:42 +0000

dx-toolkit (0.222.0) precise; urgency=low

  * Fixed --bill-to option is utilized when building multi-region apps with dx build


 -- Hamed Haddadian <HAMEDH@DNANEXUS.COM>  Thu, 18 May 2017 18:48:00 +0000

dx-toolkit (0.221.0) precise; urgency=low

  * Changed: Mac install no longer uses virtualenv. Instead, we ask users to install desired version of Python
  * Fixed: dx-docker bug where environment variables passed in through the CLI do not get set within container
  * Added: dx build creates a workflow on the platform based on the workflow's local source directory
  * Removed: the deprecated dx-build-app and dx-build-applet scripts (that were replaced with dx build) were removed

 -- Nicolas Bock <nbock@dnanexus.com>  Thu, 11 May 2017 18:03:24 +0000

dx-toolkit (0.220.0) precise; urgency=low

  * Fixed: Bug introduced in release 204.0: including app resources fails
  * Added: Ability to specify additional resources for multi-region apps
  * Changed: `dx ls -l` and friends now request only needed describe fields

 -- Geet Duggal <gduggal@dnanexus.com>  Fri, 28 Apr 2017 16:43:37 +0000

dx-toolkit (0.219.0) precise; urgency=low

  * Added: Ability to specify bundledDepends and assetDepends for multi-region apps

 -- Kurt Jensen <kjensen@dnanexus.com>  Thu, 20 Apr 2017 16:32:29 +0000

dx-toolkit (0.218.0) precise; urgency=low

  * Changed: Use DNAnexus DockerHub repo for dx-docker tests
  * Added: `dx get workflow-xxxx` creates a local representation of a workflow
  * Fixed: Pass gracefully when the user selects from ten projects using the `m` option

 -- Aleksandra Zalcman <azalcman@dnanexus.com>  Thu, 13 Apr 2017 17:50:14 +0000

dx-toolkit (0.217.0) precise; urgency=low

  * No significant changes.

 -- Hamed Haddadian <HAMEDH@DNANEXUS.COM>  Thu, 06 Apr 2017 17:58:21 +0000

dx-toolkit (0.216.0) precise; urgency=low

  * No significant changes.

 -- Nicolas Bock <nbock@dnanexus.com>  Fri, 31 Mar 2017 01:57:33 +0000

dx-toolkit (0.215.0) precise; urgency=low

  * Added: dx-docker test suite to toolkit
  * Added: Retry download of Docker image if there is transient network failure
  * Added: Allow image ID as a parameter for dx-docker; see wiki documentation for more details

 -- Geet Duggal <gduggal@dnanexus.com>  Thu, 23 Mar 2017 18:07:53 +0000

dx-toolkit (0.214.0) precise; urgency=low

  * Added: Alternative export for dx-docker when docker image is improperly exported by docker engine
  * Fixed: Issue where calls to `dx run -i` in an interactive terminal does not display options for multiple files
  * Fixed: `dx-docker create-asset` now supports output path
  * Fixed: `dx-download` failure when run within project that user has lost access to
  * Fixed: `dx build -f` now removes all applets with matching name/directory

 -- Kurt Jensen <kjensen@dnanexus.com>  Thu, 16 Mar 2017 16:49:05 +0000

dx-toolkit (0.213.0) precise; urgency=low

  * Fixed: Recursive file upload on Windows for the Upload Agent
  * Fixed: Show download progress for calls to `dx download -r`
  * Fixed: Issue where calls to `dxpy.download_all_inputs(parallel=True)` hang

 -- Kurt Jensen <kjensen@dnanexus.com>  Thu, 02 Mar 2017 18:35:14 +0000

dx-toolkit (0.212.0) precise; urgency=low

  * Fixed: Upload agent now does not gzip compress .gz files on Ubuntu 14.04
  * Fixed: Minor log message fix if file is already uploaded
  * Added: Mark routes as retryable for those that support idempotent calls (e.g. creating a new file)

 -- Hamed Haddadian <HAMEDH@DNANEXUS.COM>  Thu, 23 Feb 2017 18:46:24 +0000

dx-toolkit (0.211.0) precise; urgency=low

  * No significant changes.

 -- Hamed Haddadian <HAMEDH@DNANEXUS.COM>  Thu, 16 Feb 2017 19:46:23 +0000

dx-toolkit (0.210.0) precise; urgency=low

  * Fixed: Fix dx-get untar issue with leading /

 -- Hamed Haddadian <hamedh@home.vdev.dnanexus.com>  Thu, 09 Feb 2017 21:29:00 +0000

dx-toolkit (0.209.0) precise; urgency=low

  * Added: Support to build of upload agent on RHEL7
  * Added: Ability to build and get multi-region apps with custom system requirements
  * Fixed: Environment file so that source environment works properly on RHEL7
  * Fixed: Modified dx-docker so that --rm passes through gracefully

 -- Kurt Jensen <kjensen@dnanexus.com>  Thu, 02 Feb 2017 19:56:24 +0000

dx-toolkit (0.208.0) precise; urgency=low

  * No significant changes

 -- Nicolas Bock <nbock@dnanexus.com>  Thu, 26 Jan 2017 21:31:52 +0000

dx-toolkit (0.207.0) precise; urgency=low

  * Added: Workflow handler to the Java bindings
  * Added: Checksum verification for file downloads in Java
  * Fixed: Bug resulting in transient errors on large downloads
  * Fixed: `dx-app-wizard` now correctly specifies `timeoutPolicy`
  * Fixed: `dx-docker` now handles default working directory and override properly

 -- Geet Duggal <gduggal@dnanexus.com>  Thu, 19 Jan 2017 21:58:48 +0000

dx-toolkit (0.206.0) precise; urgency=low

  * Fix Python 2-3 unicode bug for user agent strings
  * Fix for dx failing to import psutil on windows introduced in 90902a1
  * PTFM-18903 Raise exception if OpenSSL out of date
  * Fixups for "dx describe JOBID"
  * dx-docker: Handle workdir properly when overriding image metadata (#192)
  * Improve SSL packaging on Mac OS
  * Align "ls -l" output correctly for files
  * Desupport perl, ruby bindings-- move them to /contrib
  * PTFM-17112: 14.04 is default for 'dx-app-wizard' (#191)
  * PTFM-17112 - Allow remote builds on 14.04 workers (#190)

 -- Geet Duggal <gduggal@dnanexus.com>  Thu, 05 Jan 2017 21:16:06 +0000

dx-toolkit (0.205.0) precise; urgency=low

  * More detailed logging of URL for downloads
  * PTFM-14074 truncated exponential backoff with randomness (dxpy)
  * PTFM-18767 Limit number of threads in dx-download-all-inputs
  * Don't show object count in describe output
  * dxpy.describe can accept a sequence and do bulk describe

 -- Phil Sung <psung@dnanexus.com>  Tue, 20 Dec 2016 06:19:33 +0000

dx-toolkit (0.204.0) precise; urgency=low

  * Fix failing tests from fb8c269
  * "dx build --dry-run" does not clone app assets
  * AZURE-82 SSH to worker support
  * Fix "dx build" for applets; it was broken by fb8c269
  * Allow "dx build" to exercise the dry run flows
  * PTFM-18860 Update "dx build" and "dx get" to manipulate multi-region apps
  * Remove test invocation of importer scripts too
  * Followup to previous commit: remove "dx import"
  * Remove some deprecated GTable tools
  * STACK-197: Adding logging of dx-docker subcommands (#187)
  * Clean up temporary projects after tests

 -- Kaveh Nafissi <knafissi@dnanexus.com>  Thu, 01 Dec 2016 18:43:29 +0000

dx-toolkit (0.203.0) precise; urgency=low

  * PTFM-18692: Do not merge headers. In some cases a bug is introduced
  * PTFM-18962 dxpy not supplying user agent since 384e8ef
  * STACK-163: Minor dx-docker improvements with more informative error messages (#186)
  * Allow disabling "watch" on remote builds
  * Remove GTable example apps
  * PTFM-18961 Remove installer dependency on pypi
  * Comment out broken test for now
  * First pass at removing some GTable tests
  * STACK-171: 'dx-docker upload' => 'create-asset'
  * STACK-165: Mac OS support for dx-docker
  * PTFM-18850 Remove "resources" field from app optional fields in "dx get"
  * AZURE-314 Support for uploading empty files in Azure
  * PTFM-18920 Check response code for uploaded parts before returning

 -- Kaveh Nafissi <knafissi@dnanexus.com>  Thu, 10 Nov 2016 17:12:53 +0000

dx-toolkit (0.202.0) precise; urgency=low

  * Revert PTFM-17432 Checksum verification for file downloads in Java
  * PTFM-13920 Upload Agent: Read data from stdin.
  * Fix dxpy app bindings: keyword arg is "return_handler", not "get_handler".
  * PTFM-18776, PTFM-18858 dx-docker enhancements
  * Add list of of apt packages needed for Ubuntu 16.04
  * PTFM-15867 ua --test flag
  * Fixed failing dxpy test, need a unique project name

 -- Phil Sung <psung@dnanexus.com>  Thu, 20 Oct 2016 22:36:54 +0000

dx-toolkit (0.201.0) precise; urgency=low

  * PTFM-18459 Applet decompilation preserves 'assetDepends' in dxapp.json
  * PTFM-17432 Checksum verification for file downloads in Java
  * PTFM-18471 Use python's tarfile to extract applet's resources
  * Export upload file buffer size to cli (#178)
  * PTFM-18686 Java: added timestamp and request id to logs
  * PTFM-18686 Added timestamps and req-id to api error logs in dxpy.
  * PTFM-18747 "dx download" code path issues first req sequentially
  * PTFM-18587 Use newest version of proot for rpath support in dx-docker
  * PTFM-17975 Update C++ SDK to support nonces

 -- Phil Sung <psung@dnanexus.com>  Thu, 22 Sep 2016 18:54:36 +0000

dx-toolkit (0.200.0) precise; urgency=low

  * PTFM-18587 Initial dx-docker script for dx-toolkit
  * PTFM-18629 Enable boost locale hack during ua execution
  * PTFM-18637 UA - Override file limit
  * PTFM-18636 Fix for ua --recursive
  * PTFM-18556 dx-toolkit-* prefix for .exe installer (#175)
  * Remove the archive file from the system after unpack

 -- Phil Sung <psung@dnanexus.com>  Sat, 03 Sep 2016 00:24:35 +0000

dx-toolkit (0.199.0) precise; urgency=low

  * PTFM-17974 Update Java SDK with support for idempotent object creation
  * API wrappers for /system/describeExecutions
  * PTFM-18370 Update dx-app-wizard prompts
  * Update Prebuilt-Readme.md
  * Don't run test_get_app_by_name on stg since it relies on app state
  * PTFM-18143 dx find analyses errors out when it reaches a job which launched a workflow
  * Fix file size labels to use binary prefixes
  * PTFM-18583 Don't run test that would run a job
  * bash helper test fix part 2
  * PTFM-18583 Run 'dx build_asset' within an applet
  * Remove ancient TEST_ONLY_MASTER annotations
  * Fix dx-download-all-inputs tests
  * Fix printing of ssh-proxy helpstring for terminal width <= 80
  * Dedent indentation accidentally added in d6932641
  * Make download_all_inputs available from within dxpy
  * Add documentation for DXExecDependencyInstaller
  * JobState enum matches the API specification

 -- Kaveh Nafissi <knafissi@dnanexus.com>  Thu, 25 Aug 2016 20:40:10 +0000

dx-toolkit (0.198.0) precise; urgency=low

  * Improvements to formatting of _DX_DEBUG output
  * dx-app-wizard code generation for array outputs
  * Remove Python deprecated wrappers
  * dx-toolkit Windows installer
  * Skip dx build bash syn check on Windows
  * dx ssh respects dx user conf dir env var
  * Update DXExecDependencyInstaller init method
  * Add a default timeout policy to dx-app-wizard

 -- Phil Sung <psung@dnanexus.com>  Thu, 28 Jul 2016 17:23:53 +0000

dx-toolkit (0.197.0) precise; urgency=low

  * Fixed failing tests on staging
  * Fixed nonce tests failing on staging
  * PTFM-18164 Explicit cmd string encoding on Windows
  * PTFM-18344 Download local bundled dependencies onto worker
  * PTFM-17466 Python method download_folder
  * Something isn't playing right with pypy3; disable it in Travis
  * Remove repeated import
  * Update Python SDK with support for nonces
  * PTFM-13821 Clean up dx error handling
  * PTFM-18402 Download chunk size too small
  * Updating link to XCode

 -- Kaveh Nafissi <knafissi@dnanexus.com>  Thu, 21 Jul 2016 19:21:12 +0000

dx-toolkit (0.196.0) precise; urgency=low

  * [PTFM-18415] Do not print "Upload throttling is disabled" message
  * Smoke test fix for 0f1f63a
  * Fix bug from ee205d1
  * Filter out "bundledDependsByRegion" from run specification in "dx get"
  * PTFM-7513, dx-build-app[let] should check validity of IDs that appear… (#158)
  * PTFM-18414 Add wait() call to ensure dx has exited
  * PTFM-15653 Allow client to explicitly decide when to request new page
  * Handle ClosedPoolError during DXHTTPRequest
  * PTFM-18420 Make subprocess string Windows-friendly
  * PTFM-18414 Move to pexpect 4.2 for Windows testing
  * PTFM-17914 Fix test_download_url_helper on Windows
  * Don't complain about names not defined in Python 3
  * Pin json gem dependency to prevent dependency on Ruby 2.0

 -- Kaveh Nafissi <knafissi@dnanexus.com>  Thu, 14 Jul 2016 18:07:56 +0000

dx-toolkit (0.195.0) precise; urgency=low

  * Fixed Travis build
  * Verify that 'less' works on Windows
  * Remove legacy dx-toolkit-{beta,unstable} packages
  * Check whether user has write permissions to destination directory when upgrading dx-toolkit
  * fix failing test from d238d2e471ab55c0ea1138aca8c5245f51b52382
  * PTFM-17351 Proxy support in dx ssh / dx run --ssh
  * PTFM-17451 Use project context from DXFile object in get_download_url
  * PTFM-16098 dx download floors percentage
  * Removed gtable option from dx find data

 -- Kaveh Nafissi <knafissi@dnanexus.com>  Thu, 07 Jul 2016 16:49:24 +0000

dx-toolkit (0.194.0) precise; urgency=low

  * PTFM-17632 dx update project returns valid JSON
  * PTFM-5291 Recursive directory uploads in ua
  * Adding F405 to flake8 ignored list
  * Fixed E211 whitespace before '('

 -- Kaveh Nafissi <knafissi@dnanexus.com>  Thu, 23 Jun 2016 22:57:07 +0000

dx-toolkit (0.193.0) precise; urgency=low

  * Fixed chmod issue on win dx-appwizard
  * PTFM-17276 Improve dx build help message when app name is taken
  * PTFM-5485 Don't allow "description" field to shadow Readme.md
  * PTFM-18239 Reappearance of dx download AttributeError:'NoneType' object has no attribute 'read'
  * PTFM-18184 "dx find org -h" shows find org apps command but "dx find -h" doesn't
  * PTFM-17957 Allow users to "dx uninstall" apps by ID to which they no longer have access
  * PTFM-14108 Fixed race condition in the UA logging
  * PTFM 18220 Implement Python binding for project new call

 -- Kaveh Nafissi <knafissi@dnanexus.com>  Thu, 16 Jun 2016 18:23:28 +0000

dx-toolkit (0.192.0) precise; urgency=low

  * Updated to skip for both TEST_ONLY_MASTER and TEST_RUN_JOBS. Commit# e69257
  * Updated test to skip unless TEST_ONLY_MASTER #ae66239
  * PTFM-17831 Move dx-app-wizard src to dxpy/scripts
  * Fix for 'dxpy-master-integration-tests-on-staging' failure, with respect to commit 99b1f80
  * Fix related to commit e4c7380, skipping test that would run jobs
  * dx-toolkit "Python tests" now test dx-unpack too
  * Updated the 'dx-unpack' script to honor embeded quotes and special characters in its arguments
  * Fix for Nucleus_Integration_Tests#7224 related to commit 1ab04e8
  * Added 'instanceType' field to the 'dxasset.json'
  * PTFM-17774 Document retry policy for apiserver and S3 errors
  * Fix version in deprecated method from d5d19db
  * Small fix for a test in dx uninstall
  * Allow users to "dx uninstall" apps by ID to which they no longer have access (#146)
  * Follow up 50196b6 use machine readable deprecation
  * Replace set_http_threadpool_size from 09e70d1 with deprecated method

 -- Kaveh Nafissi <knafissi@dnanexus.com>  Thu, 02 Jun 2016 16:53:59 +0000

dx-toolkit (0.191.0) precise; urgency=low

  * dx build_asset

  * Java: FindDataObjects didn't observe pagination parameters

  * Remove C++ from dx-app-wizard

 -- Phil Sung <psung@dnanexus.com>  Thu, 19 May 2016 21:45:37 +0000

dx-toolkit (0.190.0) precise; urgency=low

  * Added ability to dereference symlinks; fix problematic umask
  * get_download_url issue: Reverting 439dc3f 3425184 59401a8
  * Propagate custom kwargs through to describe call for fileUploadParams
  * Do not delete argcomplete executables from 32a19e5
  * Fixed a comment on the test_dx_make_download_url_project_affinity test
  * Fix argcomplete failures due to 67896ca
  * int/long boundary is system-dependent
  * All environment variables should be string only and case sensitive
  * PTFM-13142 Various improvements to "dx get"

 -- Kaveh Nafissi <knafissi@dnanexus.com>  Thu, 05 May 2016 20:07:40 +0000

dx-toolkit (0.189.0) precise; urgency=low

  * Fix dx_app_wizard test
  * Updated dxapp.json created by dx-app-wizard
  * dx get take an app name
  * Fix OS X 'make python' issue introduced by 37407a5
  * PTFM-17955 Windows support in Python test wrapper
  * PTFM-17722 Windows support for 'make python'
  * Fixed the help string for the visibility option
  * PTFM-17513 dx environment setup script for Windows
  * PTFM-17812 Windows 'make toolkit_version' support
  * Retry HTTP 400 errors during file upload
  * Updating download help message
  * PTFM-17813 Build dx-verify-file and dxcpp w/ MinGW
  * Recovery from partial reads by reducing buffer size
  * Comment out flaky test
  * Fix OOM condition on partial reads
  * Better debug printing: print URL even if it's generated by a callable
  * Write random data so as to catch errors in assembly of file
  * Fixing use of StringIO, and dealing with a case where a response is empty of data
  * Actually fix Python 3 incompatibility in 67896ca
  * AZURE-57 dxpy respects per-region part sizes

 -- Kaveh Nafissi <knafissi@dnanexus.com>  Thu, 28 Apr 2016 18:34:41 +0000

dx-toolkit (0.188.0) precise; urgency=low

  * Better recovery from partial reads

  * Use project context in get_download_url

  * Add retry logic to Java uploads and downloads

 -- Phil Sung <psung@dnanexus.com>  Fri, 15 Apr 2016 19:55:04 +0000

dx-toolkit (0.187.0) precise; urgency=low

  * dxfile.read: handling incomplete read error
  * Renaming error injection function to be more informative
  * Handling Idle connection timeouts from S3
  * UA: fixing the mac build
  * PTFM-16676 Allow upload agent to set file metadata
  * Fixing a naming error for an exception
  * '.sh' suffix has been added to the dx environment autoload file
  * adjust tests with TEST_ONLY_MASTER flag
  * fixing archivalState description error

 -- Kaveh Nafissi <knafissi@dnanexus.com>  Thu, 07 Apr 2016 17:05:44 +0000

dx-toolkit (0.186.0) precise; urgency=low

  * Rename downloadStream to getDownloadStream
  * Adding multi-threading documentation
  * Retry slow requests closed by s3
  * Merge pull request #134 from dnanexus/adas-assetbundle-name-fix
  * runSpec.assetDepends translation to bundledDepends is updated to include archive file name
  * Updated bundled depends name with the archive file name rather than record name
  * PTFM-17250-generalize-dx-get-app
  * Handle IncompleteReads error
  * For test
  * PTFM-17297 Restoring the gnureadline package
  * Support for proxy configuration
  * Clarifying help string for "dx terminate"
  * UA: Fixing the mac build
  * Upload Agent: another attempt to fix failing test

 -- Kaveh Nafissi <knafissi@dnanexus.com>  Thu, 31 Mar 2016 21:49:09 +0000

dx-toolkit (0.185.0) precise; urgency=low

  * Upload Agent: Added a mutex to prevent simultaneous mem checks
  * PTFM-17511 Java bindings for single-threaded streaming uploads
  * Making the ProtocolError exception retryable
  * PTFM-17684 Print entirety of error response so we can see S3 errors
  * PTFM-16700 + PTFM-16705 Upload Agent memory management
  * Another Python 3 fixup for preivous commit
  * Python 3 fixup for preivous commit
  * Add a sanity check on headers: ensure they're all strings
  * PTFM-17512 Java bindings for single-threaded streaming downloads
  * Fixed broken test - find phi projects

 -- Kaveh Nafissi <knafissi@dnanexus.com>  Thu, 24 Mar 2016 20:03:59 +0000

dx-toolkit (0.184.0) precise; urgency=low

  * PTFM-17496 Add dx toolkit option to filter PHI projects
  * Updated helpstring for dx invite/uninvite
  * Ouput more information when a request is retried
  * Update copyright year
  * dx-upload-all-outputs: flush log messages before starting upload
  * dx-download-all-inputs: flush log message before starting download
  * Followup to 36feeae: create app only conditionally
  * Re-adding --omit-resources flag
  * PTFM-17308 Hide GTable high-level classes from bindings documentation
  * PTFM-16572 Adding request ID to verbose debug output
  * output HTTP error for spot scale

 -- Kaveh Nafissi <knafissi@dnanexus.com>  Thu, 17 Mar 2016 20:06:24 +0000

dx-toolkit (0.183.0) precise; urgency=low

  * SCI-424 "assetDepends" metadata to the dxapp.json
  * Remove Ubuntu 10.04 instructions from Prebuilt readme too
  * Use timestamp instead of time.strptime
  * Fix broken link in dxcpp bindings comments
  * Improve dxclient tests to use a second user account
  * update Readme
  * Document DX_RUN_NEXT_TESTS env var
  * Skip dxpy tests that fail would fail on stg
  * Refactoring 'dx download'
  * PTFM-17353 Add options to dx-jobutil-new-job
  * PTFM-17201 Remove default download duration
  * Java: DXFile.downloadStream returns InputStream, not OutputStream

 -- Kaveh Nafissi <knafissi@dnanexus.com>  Wed, 02 Mar 2016 19:54:53 +0000

dx-toolkit (0.182.0) precise; urgency=low

  * Add more informative error message for `dx add member`
  * Remove Ubuntu 10.04 support
  * Adding the microseconds to the temporary directory used by dx-run-app-locally. This helps avoids race conditions

 -- Kaveh Nafissi <knafissi@dnanexus.com>  Thu, 25 Feb 2016 00:16:26 +0000

dx-toolkit (0.181.0) precise; urgency=low

 * Unadvertised GTable features and updated helpstrings

 * Allow disabling Retry Logic for all 5xx errors

 * Generate source jar during the verify phase for easy publishing

 * Thread safety improvements for dx

 -- Phil Sung <psung@dnanexus.com>  Thu, 18 Feb 2016 19:30:03 +0000

dx-toolkit (0.180.0) precise; urgency=low

  * Removing a whitespace character causing flake8 to fail
  * Fixing data egress test
  * PTFM-16222 CLI support for updating project info
  * Dead code removal, and multi-threading documentation
  * Fix print_progress bug
  * Making dxpy thread safe

 -- Kaveh Nafissi <knafissi@dnanexus.com>  Thu, 11 Feb 2016 21:19:34 +0000

dx-toolkit (0.179.0) precise; urgency=low

  * Add a TODO to remove backwards compatibility code
  * PTFM-15347 Native java bindings for uploading and downloading small files
  * Travis: Enable basic tests with mock API server
  * Travis: enable email and flowdock notifications
  * Re-enable Travis CI in offline mode with flake8
  * Fix fcea1ff
  * Ensure dxpy version looks like v0.0.0 or v0.0.0+x
  * Error about getting non-openSource apps should end in a newline
  * dxpy: Eliminate possibility of header sharing among requests
  * Fix test_get_applet error
  * Remove all virtualenvs after build
  * Move Readme content for language bindings to individual subdirectories
  * PTFM-17064 make 'dx get' work with open source apps
  * Java project configuration fixes

 -- Kaveh Nafissi <knafissi@dnanexus.com>  Thu, 04 Feb 2016 22:59:37 +0000

dx-toolkit (0.178.0) precise; urgency=low

  * Install dxpy via wheel to avoid using pkg_resources (fixup for 87d6040)
  * PTFM-17116 Add `help` of `dx find org *` in `dx find -h`
  * PTFM-17118 Add new category for org-related commands
  * PTFM-17115 Create new subparser to encapsulate org CLI commands
  * Refactor parser registration
  * PTFM-17228 Download curl source from github
  * Fix hardcoded installation path in test suite (fixup for 87d6040)
  * flake8 lint fixes
  * Only monkey-patch easy_install wrapper scripts (fixup for 87d6040)
  * Declare encoding in source file (fixup for 87d6040)
  * Don't crash if old build products are absent (fixup for 87d6040)
  * Bump futures dependency from v3.0.3 to v3.0.4
  * Install test deps from setup.py (fixup for 87d6040)
  * PyPy compatibility fixup for 87d6040
  * Don't install futures backport on Python 3
  * Fix Python 3 regression introduced in fb3a8d6
  * PTFM-17184 refactor make python

 -- Kaveh Nafissi <knafissi@dnanexus.com>  Wed, 27 Jan 2016 22:53:14 +0000

dx-toolkit (0.177.0) precise; urgency=low

  * make python: don't instruct pip on how to use wheels
  * dxpy: clean up and normalize exception descriptions
  * Cleanup of exception handling for http errors
  * Add missing subcommands to `dx sh` completer class
  * Allow insecure download of Python on CentOS
  * Fix changelog

 -- Kaveh Nafissi <knafissi@dnanexus.com>  Thu, 21 Jan 2016 20:20:22 +0000

dx-toolkit (0.176.0) precise; urgency=low

  * PTFM-17107 Modify I/Os of "dx {add,remove,update} member"
  * Fake errors generation and testing
  * PTFM-17058 Be paranoid about closure variable scope
  * dxpy: remove unneeded PyPI directive; indicate universal wheel
  * Bump beautifulsoup4 dependency from v4.3.2 to v4.4.1
  * Remove heading for empty section
  * PTFM-17092 Demoting org member does not require membership permission flags
  * Don't make any apps default to 14.04 yet
  * Update test for a8d1911
  * PTFM-16817 dx-app-wizard instance type selector
  * PTFM-16894 Increment libcurl version to 7.45.0
  * Update Readme.md
  * Add omit-resources feature
  * Fix tests for 571ce5c
  * dxpy: Memoize CA certs location
  * PTFM-16917 dxpy: Fix handling of SSL certificate options
  * PTFM-16667 Remove /org-xxxx/getMemberAccess invocations from client
  * Fix `dx new user` printing
  * Update __future__ imports in Python API wrappers generator
  * Use integer division in describe.py (fixup for 84f2346)
  * PTFM-16905 dx update member optional level argument
  * Increase entropy of random org handle generator used in unit tests
  * Fix bug in `dx new user` with uppercase username args
  * Fix copyright date in Sphinx docs

 -- Kaveh Nafissi <knafissi@dnanexus.com>  Thu, 14 Jan 2016 23:58:53 +0000

dx-toolkit (0.175.0) precise; urgency=low

  * Bug fixes

 -- Phil Sung <psung@dnanexus.com>  Wed, 16 Dec 2015 21:21:26 +0000

dx-toolkit (0.174.0) precise; urgency=low

  * Temporarily disable failing test after server-side changes
  * Fix DXHTTPRequest error handling and add regression test

 -- Kaveh Nafissi <knafissi@dnanexus.com>  Wed, 09 Dec 2015 23:26:55 +0000

dx-toolkit (0.173.0) precise; urgency=low

  * Fixes for dxpy concurrency and for data egress

 -- Phil Sung <psung@dnanexus.com>  Wed, 02 Dec 2015 18:29:29 +0000

dx-toolkit (0.172.0) precise; urgency=low

  * Org administration commands

 -- Phil Sung <psung@dnanexus.com>  Wed, 25 Nov 2015 18:55:19 +0000

dx-toolkit (0.171.0) precise; urgency=low

  * PTFM-16643 "dx build --app" takes a --region arg
  * PTFM-15570 dxpy supplies "project" to file download API calls
  * Code review fix for 26ffeb2
  * Change setUp in test from 26ffeb2
  * PTFM-16144 Find org members DX command
  * I/O params gracefully handle unknown fields during deserialization
  * PTFM-16656 Use flock to make dx-jobutil-add-output concurrency safe
  * Add code review fix for 18c26a3

 -- Kaveh Nafissi <knafissi@dnanexus.com>  Wed, 18 Nov 2015 19:35:34 +0000

dx-toolkit (0.170.0) precise; urgency=low

  * Force noninteractive frontend in apt-get

 -- Phil Sung <psung@dnanexus.com>  Fri, 13 Nov 2015 01:24:32 +0000

dx-toolkit (0.169.0) precise; urgency=low

  * Consistent help strings for all "dx find" commands
  * PTFM-16470 Add test for `dx find org_projects`
  * Add API wrappers for orgFindMembers
  * PTFM-16213 Find all projects billed to an org
  * dxpy: Add test for case-insensitive response header lookup
  * Project describe pretty-prints all the default fields
  * Add API bindings to /system/describe{DataObjects,Projects}
  * Document the reason for the DXTEST_ENV flag

 -- Kaveh Nafissi <knafissi@dnanexus.com>  Wed, 04 Nov 2015 18:32:39 +0000

dx-toolkit (0.168.0) precise; urgency=low

  * Code review fix for bb04657e1f
  * Fix typos and misleading test
  * Update docstring and error message from bb04657.
  * TestDXFileFunctions doesn't generate temporary projs
  * Document current behavior related to projects for file downloads
  * PTFM-16403 --created integer time stamp bug
  * PTFM-16498 Rename createProjectsAndApps to allowBillableActivities
  * Propagate DXContainer's env into all folder operations
  * Fail faster when user supplies path without project context
  * _DX_DEBUG modes: don't barf when input or output data is not UTF-8
  * New option for projects: dx new project --region
  * Throw HTTPError if error type cannot be extracted from DXAPIError.
  * Add/reorganize unit and integration tests for path resolution
  * PTFM-16295 Support confirmation flow in `dx remove member`.

 -- Kaveh Nafissi <knafissi@dnanexus.com>  Wed, 28 Oct 2015 22:17:05 +0000

dx-toolkit (0.167.0) precise; urgency=low

  * Close connection to prevent running out of file handles in Java code

 -- Phil Sung <psung@dnanexus.com>  Thu, 22 Oct 2015 22:04:46 +0000

dx-toolkit (0.166.0) precise; urgency=low

  * PTFM-16383 disable flaky test until it can be fixed
  * Disable test that depends on PTFM-16342
  * Rename tests from fe761bd
  * Simplify rate-limited concurrent executor; use it in dx download
  * Add code review fix for 2f38a94
  * PTFM-16219 Allow alternative billTo selection upon project creation
  * Remove "default" from docstring (code review fix for fe761bd)
  * dx download: warn when unable to checksum part with missing MD5
  * PTFM-16218 Add `dx find orgs`
  * dxpy.download_dxfile: handle files with no part md5 metadata
  * PTFM-15334 Add --no-email tag to dx invite {user} {project}
  * dxpy.download_dxfile(): avoid memory leak in chunk iterator
  * dxpy.DXFile: fix request config logic error in read()
  * dxpy.download_dxfile: restore positional args compatibility

 -- Kaveh Nafissi <knafissi@dnanexus.com>  Thu, 15 Oct 2015 00:01:02 +0000

dx-toolkit (0.165.0) precise; urgency=low

  * Bug fixes

 -- Phil Sung <psung@dnanexus.com>  Thu, 08 Oct 2015 18:14:18 +0000

dx-toolkit (0.164.0) precise; urgency=low

  * Fix connection state issue introduced by 384e8ef
  * Fix typo in error message in 384e8ef
  * Fix handling of DXHTTPRequest(verify=...) and DX_CA_CERT in 384e8ef
  * Fix exception handling artifacts in 384e8ef
  * PTFM-13671 dx download improvements
  * PTFM-16136 - Run make steps before checking for dxapp.json
  * Fix broken tests that depended on TEST_ENV
  * PTFM-16270 dx-run-app-locally: exit on unknown interpreter

 -- Kaveh Nafissi <knafissi@dnanexus.com>  Thu, 01 Oct 2015 18:29:39 +0000

dx-toolkit (0.163.0) precise; urgency=low

  * Minor test fixes

 -- Phil Sung <psung@dnanexus.com>  Wed, 23 Sep 2015 21:14:11 +0000

dx-toolkit (0.162.0) precise; urgency=low

  * Be more descriptive in the output of "dx remove member"
  * Remove download threadpool bypass conditional on 14.04 PV
  * PTFM-16030 Support proxy S3 API endpoints in UA

 -- Kaveh Nafissi <knafissi@dnanexus.com>  Wed, 16 Sep 2015 20:11:24 +0000

dx-toolkit (0.161.0) precise; urgency=low

  * Remove snappy compression support
  * PTFM-15388 fixing failing upload test
  * PTFM-15281 Revert "Temporarily disable test relying on debug hold"
  * dxlog: Don't crash on exit if socket path was not found
  * PTFM-15986 Add CLI commands for managing org memberships

 -- Kaveh Nafissi <knafissi@dnanexus.com>  Thu, 10 Sep 2015 20:56:19 +0000

dx-toolkit (0.160.0) precise; urgency=low

  * PTFM-16094 Avoid infinite recursion in DXObject.__getattr__
  * Auth API: use new route name /system/getUserInfo
  * PTFM-15060 Add ability to remove the SSH key from DNAnexus user
  * Remove unused imports from cli module
  * Add more resolve_path tests

 -- Kaveh Nafissi <knafissi@dnanexus.com>  Wed, 02 Sep 2015 20:08:20 +0000

dx-toolkit (0.159.0) precise; urgency=low

  * Bug fixes and cleanups

 -- Phil Sung <psung@dnanexus.com>  Thu, 27 Aug 2015 01:07:26 +0000

dx-toolkit (0.158.0) precise; urgency=low

  * PTFM-15233 Implement created option for dx find projects
  * Add unit tests for dx-jobutil-new-job (using the new --test flag)
  * Make stronger assertions in TestDXClientRun tests
  * Fill all "dx run" argument descriptions to a consistent width
  * Refactor: move override_environment to dxpy_testutil
  * Refactor: move dx-jobutil-add-output tests to the appropriate file
  * Add dx test config flag `DXTEST_WITH_AUTHSERVER`

 -- Kaveh Nafissi <knafissi@dnanexus.com>  Wed, 19 Aug 2015 23:22:59 +0000

dx-toolkit (0.157.0) precise; urgency=low

  * dx: Make dx run sub-page help more prominent; omit ENDC
  * PTFM-15375 LIST has been deprecated therefore removing it
  * PTFM-15765 Create "dx new user" CLI binding
  * Add code review fix and refactoring for b6df4a9d
  * Add code review fix for e0706ac
  * Add code review fixes for 18ed505
  * Add more tests for "dx run"
  * Add --test option to dx-jobutil-new-job
  * Ingest inputs to "dx run" when executable does not have input spec
  * PTFM-15273 Integrate /system/resolveDataObjects into "dx run"
  * PTFM-15920 Fix bad links/unencoded spaces in docs
  * Revert "PTFM-15273 Integrate /system/resolveDataObjects into "dx run""

 -- Kaveh Nafissi <knafissi@dnanexus.com>  Wed, 12 Aug 2015 20:40:20 +0000

dx-toolkit (0.156.0) precise; urgency=low

  * Remove unused import
  * PTFM-15822 dxpy ul tunnel support
  * PTFM-15712 Apply consistent URL encoding to links
  * Document classname parameter to find_executions
  * Fix flaky test: obtain analysis via API instead of "dx find"

 -- Kaveh Nafissi <knafissi@dnanexus.com>  Wed, 05 Aug 2015 19:56:23 +0000

dx-toolkit (0.155.0) precise; urgency=low

  * Integrate resolveDataObjects into "dx run"

 -- Phil Sung <psung@dnanexus.com>  Thu, 30 Jul 2015 03:47:23 +0000

dx-toolkit (0.154.0) precise; urgency=low

  * Documentation and test fixes

 -- Phil Sung <psung@dnanexus.com>  Thu, 23 Jul 2015 04:54:51 +0000

dx-toolkit (0.153.0) precise; urgency=low

  * Require Java 7 for Java bindings

 -- Phil Sung <psung@dnanexus.com>  Wed, 15 Jul 2015 21:27:30 +0000

dx-toolkit (0.152.0) precise; urgency=low

  * Java bindings support for dataobj describe "fields" API

 -- Phil Sung <psung@dnanexus.com>  Wed, 01 Jul 2015 20:37:53 +0000

dx-toolkit (0.151.0) precise; urgency=low

  * updated readme

  * d10b98e broke callers that supply args positionally

  * verify file expects files to be closed

  * PTFM-15103 Add Python bindings for dataobject describe fields API

  * wait_on_done methods only request the field they need ('state')

  * PTFM-14807 Add org API wrappers

  * Do not display "Default bill to" when user describing other

  * Use upload API V2

 -- Kaveh Nafissi <knafissi@dnanexus.com>  Wed, 24 Jun 2015 20:03:02 +0000

dx-toolkit (0.150.0) precise; urgency=low

  * Bug fix for dxfs

  * dxpy.is_dxlink returns true on JBOR dxlink

 -- Phil Sung <psung@dnanexus.com>  Wed, 17 Jun 2015 17:10:47 +0000

dx-toolkit (0.149.0) precise; urgency=low

  * Adding several configuration options which should prevent uploads from getting stuck

  * PTFM-15394 Resource upload does not follow symlinks, can specify to upload without checksumming

  * PTFM-14794 Optional file arguments

  * don't redownload boost

  * PTFM-15358 Adding dxfs to user-agent

  * Remove dxpy timeout test

 -- Kaveh Nafissi <knafissi@dnanexus.com>  Wed, 10 Jun 2015 21:59:43 +0000

dx-toolkit (0.148.0) precise; urgency=low

  * Improve dxpy socket timeout logic

  * Add "dx run --depends-on"

 -- Kaveh Nafissi <knafissi@dnanexus.com>  Wed, 03 Jun 2015 21:18:22 +0000

dx-toolkit (0.147.0) precise; urgency=low

  * Fix corruption of small DXFile reads within a job

  * Revert "Fix corruption of small DXFile reads within a job"

 -- Phil Sung <psung@dnanexus.com>  Tue, 26 May 2015 21:20:44 +0000

dx-toolkit (0.146.0) precise; urgency=low

  * Improved reliability for "dx rm"

  * Lower default timeout value for file requests

 -- Phil Sung <psung@dnanexus.com>  Wed, 20 May 2015 22:26:42 +0000

dx-toolkit (0.145.0) precise; urgency=low

  * PTFM-14962 Use devtools to install versioned CRAN execDepends

  * PTFM-14493 Fixing integration tests for restrictions on adding PUBLIC to auth users

  * PTFM-14493 Remove support for PUBLIC apps

  * Check that all chunks are marked as complete before closing an uploaded file

 -- Kaveh Nafissi <knafissi@dnanexus.com>  Wed, 13 May 2015 17:27:42 +0000

dx-toolkit (0.144.0) precise; urgency=low

  * Bug fix for session configuration loading due to Mac metadata files

 -- Kaveh Nafissi <knafissi@dnanexus.com>  Wed, 06 May 2015 20:32:58 +0000

dx-toolkit (0.143.0) precise; urgency=low

  * Bug fixes

 -- Phil Sung <psung@dnanexus.com>  Wed, 29 Apr 2015 19:24:16 +0000

dx-toolkit (0.142.0) precise; urgency=low

  * Minor fixes

 -- Kaveh Nafissi <knafissi@dnanexus.com>  Wed, 22 Apr 2015 20:05:04 +0000

dx-toolkit (0.141.0) precise; urgency=low

  * Support for mem1_ssd2_* instances

  * Allow fifos in dx-upload-all-outputs

  * Prevent expiry of download URLs in "dx cat"

  * Reuse bundled depends if contents have not changed

 -- Kaveh Nafissi <knafissi@dnanexus.com>  Wed, 15 Apr 2015 18:38:34 +0000

dx-toolkit (0.140.0) precise; urgency=low

  * Minor fixes

 -- Kaveh Nafissi <knafissi@dnanexus.com>  Wed, 08 Apr 2015 17:05:49 +0000

dx-toolkit (0.139.0) precise; urgency=low

  * Minor fixes

 -- Phil Sung <psung@dnanexus.com>  Tue, 31 Mar 2015 23:24:28 +0000

dx-toolkit (0.138.0) precise; urgency=low

  * minor fixes

 -- Kaveh Nafissi <knafissi@dnanexus.com>  Wed, 25 Mar 2015 20:00:40 +0000

dx-toolkit (0.137.0) precise; urgency=low

  * Bug fixes

 -- Kaveh Nafissi <knafissi@dnanexus.com>  Wed, 18 Mar 2015 20:31:08 +0000

dx-toolkit (0.136.0) precise; urgency=low

  * Bug fixes

 -- Phil Sung <psung@dnanexus.com>  Tue, 10 Mar 2015 21:48:40 +0000

dx-toolkit (0.135.0) precise; urgency=low

  * Fix regression in DXFile buffer size selection

 -- Ric Medlinger <ric@dnanexus.com>  Wed, 04 Mar 2015 23:38:09 +0000

dx-toolkit (0.134.0) precise; urgency=low

  *  Minor optimizations

 -- Ric Medlinger <ric@dnanexus.com>  Tue, 24 Feb 2015 23:47:09 +0000

dx-toolkit (0.133.0) precise; urgency=low

  * Improved config management in dxpy

 -- Ric Medlinger <ric@dnanexus.com>  Wed, 18 Feb 2015 22:27:23 +0000

dx-toolkit (0.132.0) precise; urgency=low

  * dx-upload-all-outputs waits for files to close

 -- Ric Medlinger <ric@dnanexus.com>  Wed, 11 Feb 2015 15:43:51 +0000

dx-toolkit (0.131.0) precise; urgency=low

  * Ensure ua uses bundled libc++ dylibs

  * Various bug fixes

 -- Ric Medlinger <ric@dnanexus.com>  Thu, 05 Feb 2015 15:57:23 +0000

dx-toolkit (0.130.0) precise; urgency=low

  * dx new record --close

  * Fix possible boost issue on clang builds

 -- Ric Medlinger <ric@dnanexus.com>  Tue, 13 Jan 2015 22:06:19 +0000

dx-toolkit (0.129.0) precise; urgency=low

  * Support building SDK and UA with clang

  * Bump setuptools and friends to fix installation issues

  * Retry ConnectionErrors even for non-idempotent requests

  * Various bug fixes

 -- Ric Medlinger <ric@dnanexus.com>  Wed, 07 Jan 2015 15:58:16 +0000

dx-toolkit (0.128.0) precise; urgency=low

  * Improvements to session cleanup

 -- Phil Sung <psung@dnanexus.com>  Tue, 16 Dec 2014 23:14:55 +0000

dx-toolkit (0.127.0) precise; urgency=low

  * Remove import-time side effects from describing job

  * Cease building R packages for Debian

  * Various bug fixes

 -- Ric Medlinger <ric@dnanexus.com>  Tue, 09 Dec 2014 22:01:46 +0000

dx-toolkit (0.126.0) precise; urgency=low

  * General improvements to error and keyboard interrupt handling

  * Mac build fixes

  * Move execution dependency installation code into client distribution

  * Java: compound type queries for finding data objects

  * Various bug fixes

 -- Ric Medlinger <ric@dnanexus.com>  Wed, 03 Dec 2014 21:10:59 +0000

dx-toolkit (0.125.0) precise; urgency=low

  * Upgrade dependencies

  * Expand bash path variables

 -- Ric Medlinger <ric@dnanexus.com>  Wed, 19 Nov 2014 17:50:37 +0000

dx-toolkit (0.124.0) precise; urgency=low

  * Improvements to bash prefix variables

 -- Phil Sung <psung@dnanexus.com>  Wed, 12 Nov 2014 18:43:07 +0000

dx-toolkit (0.123.0) precise; urgency=low

  * adding bash helper variables

 -- Ric Medlinger <ric@dnanexus.com>  Wed, 05 Nov 2014 20:22:15 +0000

dx-toolkit (0.122.0) precise; urgency=low

  * minor bug fixes and clean up

 -- Ric Medlinger <ric@dnanexus.com>  Wed, 29 Oct 2014 19:10:51 +0000

dx-toolkit (0.121.0) precise; urgency=low

  * "dx download JOB:FIELD"

  * New --path flag to "dx find data" replaces --project and --folder

  * dx-upload-all copies subdirectory structure into output

 -- Phil Sung <psung@dnanexus.com>  Wed, 22 Oct 2014 22:38:17 +0000

dx-toolkit (0.120.0) precise; urgency=low

  * New flag dx set_details -f

 -- Ric Medlinger <ric@dnanexus.com>  Tue, 14 Oct 2014 18:09:19 +0000

dx-toolkit (0.119.0) precise; urgency=low

  * First file download request blocks all subsequent request

 -- Ric Medlinger <ric@dnanexus.com>  Tue, 07 Oct 2014 21:44:06 +0000

dx-toolkit (0.118.0) precise; urgency=low

  * Build and packaging improvements

  * Add bindings to project-xxxx/updateSponsorship method

 -- Phil Sung <psung@dnanexus.com>  Tue, 30 Sep 2014 20:10:49 +0000

dx-toolkit (0.117.0) precise; urgency=low

  * Various improvements to "dx download" semantics

  * Support Ubuntu build against openjdk 7

 -- Phil Sung <psung@dnanexus.com>  Tue, 23 Sep 2014 23:24:14 +0000

dx-toolkit (0.116.0) precise; urgency=low

  * Fixes for packaging on CentOS

  * Misc Bugs Fixes

 -- Ric Medlinger <ric@dnanexus.com>  Wed, 17 Sep 2014 20:33:20 +0000

dx-toolkit (0.115.0) precise; urgency=low

  * Add spelling suggestions for first-level dx subcommands

  * Make dx upgrade resilient to absence of curl

  * Various bug fixes and improvements

 -- Katherine Lai <klai@dnanexus.com>  Tue, 09 Sep 2014 19:06:54 +0000

dx-toolkit (0.114.0) precise; urgency=low

  * Fix password prompting on Windows

  * New --except option for dx-{upload,download}-* scripts

  * Various bug fixes

 -- Phil Sung <psung@dnanexus.com>  Tue, 02 Sep 2014 20:46:02 +0000

dx-toolkit (0.113.0) precise; urgency=low

  * Usability improvements for dx run --debug-on

 -- Katherine Lai <klai@dnanexus.com>  Tue, 26 Aug 2014 19:58:40 +0000

dx-toolkit (0.112.0) precise; urgency=low

  * Stability improvements for "dx ssh"

  * Debug features are compatible with latest apiserver

  * Various bug fixes and stability improvements

 -- Phil Sung <psung@dnanexus.com>  Tue, 19 Aug 2014 18:35:06 +0000

dx-toolkit (0.111.0) precise; urgency=low

  * Bug fix for dxpy file upload.

 -- Katherine Lai <klai@dnanexus.com>  Tue, 12 Aug 2014 18:54:36 +0000

dx-toolkit (0.110.0) precise; urgency=low

  * Improvements to HTTP retry logic.

 -- Phil Sung <psung@dnanexus.com>  Wed, 06 Aug 2014 08:10:06 +0000

dx-toolkit (0.109.0) precise; urgency=low

  * dx login usability improvements.

  * Fixes for 503 behavior in Python and Java clients.

  * dx whoami now relies on API server instead of authserver.

  * Various other improvements.

 -- Katherine Lai <klai@dnanexus.com>  Tue, 29 Jul 2014 21:10:39 +0000

dx-toolkit (0.108.0) precise; urgency=low

  * Minor improvements and bug fixes.

 -- Phil Sung <psung@dnanexus.com>  Tue, 22 Jul 2014 19:58:55 +0000

dx-toolkit (0.107.0) precise; urgency=low

  * New experimental tools added: dx-download-all-inputs, dx-upload-all-outputs for bash apps.

  * Adjustment to Retry-After logic in dxpy.

  * Build and test fixes and improvements.

 -- Katherine Lai <klai@dnanexus.com>  Tue, 15 Jul 2014 21:53:56 +0000

dx-toolkit (0.106.0) precise; urgency=low

  * Improvements to clang/OSX builds and documentation.

  * Fixes for Java bindings retry logic.

  * Fix completion of local paths.

 -- Phil Sung <psung@dnanexus.com>  Tue, 08 Jul 2014 21:53:59 +0000

dx-toolkit (0.105.0) precise; urgency=low

  * dx ssh improvements and tests.

 -- Katherine Lai <klai@dnanexus.com>  Tue, 01 Jul 2014 21:09:03 +0000

dx-toolkit (0.104.0) precise; urgency=low

  * dx ssh improvements.

  * dx build --remote --run works, and other minor dx build improvements.

 -- Phil Sung <psung@dnanexus.com>  Tue, 24 Jun 2014 18:25:05 +0000

dx-toolkit (0.103.0) precise; urgency=low

  * Support for dx ssh.

  * Various build and packaging improvements.

 -- Katherine Lai <klai@dnanexus.com>  Tue, 17 Jun 2014 18:15:20 +0000

dx-toolkit (0.102.0) precise; urgency=low

  * Support Retry-After in dxcpp.

  * Various bug fixes.

 -- Phil Sung <psung@dnanexus.com>  Tue, 10 Jun 2014 21:34:45 +0000

dx-toolkit (0.101.0) precise; urgency=low

  * More uniform client retry logic and support for Retry-After.

  * Build and CI improvements.

 -- Phil Sung <psung@dnanexus.com>  Tue, 03 Jun 2014 19:57:55 +0000

dx-toolkit (0.100.0) precise; urgency=low

  * Unicode fixes.

  * Do not automatically retry methods that are not idempotent.

  * Various minor bug fixes and test improvements.

 -- Katherine Lai <klai@dnanexus.com>  Tue, 27 May 2014 22:30:51 +0000

dx-toolkit (0.99.0) precise; urgency=low

  * Bug fix for race condition in dxfile.

  * Various bug fixes and packaging improvements.

 -- Phil Sung <psung@dnanexus.com>  Tue, 20 May 2014 19:35:09 +0000

dx-toolkit (0.98.0) precise; urgency=low

  * Performance improvements for dxfs

  * Build fix for OS X.

  * Bug fixes.

 -- Phil Sung <psung@dnanexus.com>  Tue, 13 May 2014 18:41:08 +0000

dx-toolkit (0.97.0) precise; urgency=low

  * Minor improvements to dxpy handler initialization and describe logic

  * Various build improvements and fixes

  * Various minor bug fixes and test improvements

 -- Katherine Lai <klai@dnanexus.com>  Tue, 06 May 2014 18:59:39 +0000

dx-toolkit (0.96.0) precise; urgency=low

  * Update new list of instance types

  * Various minor bug fixes and improvements

 -- Phil Sung <psung@dnanexus.com>  Mon, 28 Apr 2014 19:06:48 +0000

dx-toolkit (0.95.0) precise; urgency=low

  * Support dxpy.DXFile.seek

  * Bug fix for the dx sh interactive shell under error conditions

  * Various minor bug fixes and test improvements

 -- Katherine Lai <klai@dnanexus.com>  Tue, 22 Apr 2014 20:55:17 +0000

dx-toolkit (0.94.0) precise; urgency=low

  * dxfs operations block until the tree has been populated

  * Various minor bug fixes and test improvements

 -- Phil Sung <psung@dnanexus.com>  Tue, 15 Apr 2014 18:45:30 +0000

dx-toolkit (0.93.0) precise; urgency=low

  * dx describe entity no longer attempts to describe user-entity

  * Various minor bug fixes and improvements

 -- Katherine Lai <klai@dnanexus.com>  Tue, 08 Apr 2014 17:38:29 +0000

dx-toolkit (0.92.0) precise; urgency=low

  * Minor dx workflow fixes.

 -- Phil Sung <psung@dnanexus.com>  Tue, 01 Apr 2014 19:08:29 +0000

dx-toolkit (0.91.0) precise; urgency=low

  * Bug fix for dxpy retry logic

  * Various minor bug fixes and improvements

 -- Katherine Lai <klai@dnanexus.com>  Tue, 25 Mar 2014 21:35:17 +0000

dx-toolkit (0.90.0) precise; urgency=low

  * dxfs: fix handling of filenames containing "/"

  * UA: restore old version numbering.

  * Java bindings: find by ID (bulk describe) using withIdsIn

 -- Phil Sung <psung@dnanexus.com>  Tue, 18 Mar 2014 17:54:26 +0000

dx-toolkit (0.89.0) precise; urgency=low

  * dxpy and dx: support new instance type names.

  * Java bindings: support complex queries by properties.

  * Java bindings: DXEnvironment improvements.

  * Various documentation improvements.

 -- Katherine Lai <klai@dnanexus.com>  Tue, 11 Mar 2014 19:05:49 +0000

dx-toolkit (0.88.0) precise; urgency=low

  * dxpy: Add index and metadata options to .get_output_ref

  * dx support for JBOR array references

  * Java bindings: DXSearch.findExecutions.

  * Java bindings: allow streaming access to find results.

  * Java bindings: fill out most fields of DXJob.Describe.

 -- Phil Sung <psung@dnanexus.com>  Tue, 04 Mar 2014 19:17:07 +0000

dx-toolkit (0.87.0) precise; urgency=low

  * UA build fixes and improvements.

  * Various bug fixes and minor improvements.

 -- Katherine Lai <klai@dnanexus.com>  Tue, 25 Feb 2014 19:02:33 +0000

dx-toolkit (0.86.0) precise; urgency=low

  * Java bindings: findDataObjects supports retrieving describe

  * dx and dxpy support for job priority

  * Remove default language (previously Python) in dx-app-wizard.

 -- Phil Sung <psung@dnanexus.com>  Wed, 19 Feb 2014 03:01:58 +0000

dx-toolkit (0.85.0) precise; urgency=low

  * Add "developers" as a recognized field to dxapp.json.

  * Add dxpy and dx support for specifying stage output folders and
    rerunning stages when running workflows.

  * Various bug fixes and minor improvements.

 -- Katherine Lai <klai@dnanexus.com>  Tue, 11 Feb 2014 21:20:52 +0000

dx-toolkit (0.84.0) precise; urgency=low

  * dx describe analysis displays when it entered a terminal state

  * Various bug fixes.

 -- Phil Sung <psung@dnanexus.com>  Tue, 04 Feb 2014 21:33:46 +0000

dx-toolkit (0.83.0) precise; urgency=low

  * dxpy workflow minor improvements.

 -- Phil Sung <psung@dnanexus.com>  Tue, 21 Jan 2014 20:24:25 +0000

dx-toolkit (0.82.0) precise; urgency=low

  * Improvements to "dx run workflow"

  * Bug fixes.

 -- Phil Sung <psung@dnanexus.com>  Tue, 14 Jan 2014 20:29:56 +0000

dx-toolkit (0.81.0) precise; urgency=low

  * DXWorkflow supports stage_instance_types parameter; other workflow
    improvements.

  * Various bug fixes.

 -- Phil Sung <psung@dnanexus.com>  Tue, 07 Jan 2014 22:37:40 +0000

dx-toolkit (0.80.0) precise; urgency=low

  * "dx get applet-XXXX" reconstructs the applet source directory

  * Be consistent with new server behavior: app ACL is empty by default

 -- Phil Sung <psung@dnanexus.com>  Tue, 17 Dec 2013 23:34:25 +0000

dx-toolkit (0.79.1) precise; urgency=low

  * R build fix.

 -- Phil Sung <psung@dnanexus.com>  Wed, 11 Dec 2013 00:53:53 +0000

dx-toolkit (0.79.0) precise; urgency=low

  * Improvements to Java low- and high-level bindings.

  * Improvements to workflow handling.

 -- Phil Sung <psung@dnanexus.com>  Tue, 10 Dec 2013 23:22:56 +0000

dx-toolkit (0.78.0) precise; urgency=low

  * Upload agent build fixes.

  * New Java bindings for findDataObjects.

  * Improved handling of workflows in dx and dxpy.

  * Support for tags and properties on jobs and analyses.

  * Various bug fixes.

 -- Phil Sung <psung@dnanexus.com>  Tue, 03 Dec 2013 20:24:20 +0000

dx-toolkit (0.77.0) precise; urgency=low

  * Support for job tags and properties.

  * New Java bindings.

 -- Phil Sung <psung@dnanexus.com>  Tue, 19 Nov 2013 23:20:26 +0000

dx-toolkit (0.76.0) precise; urgency=low

  * Upload Agent build improvements.

  * Various bug fixes.

 -- Phil Sung <psung@dnanexus.com>  Tue, 12 Nov 2013 22:03:03 +0000

dx-toolkit (0.75.0) precise; urgency=low

  * Java bindings improvements: new high-level bindings.

  * Upload agent build improvements.

 -- Phil Sung <psung@dnanexus.com>  Wed, 06 Nov 2013 00:23:34 +0000

dx-toolkit (0.74.0) precise; urgency=low

  * Java bindings improvements: distinct user-agent and exception handling
    changes.

  * UA: if --throttle is specified, reduce number of upload threads

 -- Phil Sung <psung@dnanexus.com>  Tue, 29 Oct 2013 18:52:46 +0000

dx-toolkit (0.73.0) precise; urgency=low

  * Improved handling of SIGPIPE.

  * Java bindings improvements.

 -- Phil Sung <psung@dnanexus.com>  Tue, 22 Oct 2013 18:27:45 +0000

dx-toolkit (0.72.0) precise; urgency=low

  * Java bindings improvements.

  * Retry slow file downloads on a per-request basis.

  * Various dxpy documentation fixups and improvements.

 -- Phil Sung <psung@dnanexus.com>  Tue, 15 Oct 2013 19:05:23 +0000

dx-toolkit (0.71.0) precise; urgency=low

  * Various bug fixes and improvements to "dx build".

  * "dx run --clone" now clones instance type requests as well.

  * Bug fix for dx tab completion of folders.

  * Various dxpy documentation fixups and improvements.

 -- Katherine Lai <klai@dnanexus.com>  Tue, 08 Oct 2013 20:12:26 +0000

dx-toolkit (0.70.0) precise; urgency=low

  * "dx download" supports a directory as destination now too (-o).

 -- Phil Sung <psung@dnanexus.com>  Tue, 01 Oct 2013 19:15:59 +0000

dx-toolkit (0.69.0) precise; urgency=low

  * Various bug fixes and improvements.

 -- Katherine Lai <klai@dnanexus.com>  Tue, 24 Sep 2013 20:11:02 +0000

dx-toolkit (0.68.0) precise; urgency=low

  * Add env-related flags to dx add/list/remove users/developers.

  * Test infrastructure improvements.

 -- Phil Sung <psung@dnanexus.com>  Tue, 17 Sep 2013 18:51:23 +0000

dx-toolkit (0.67.0) precise; urgency=low

  * DXFS performance improvements.

  * Basic support for analysis-based workflows.

  * Various bug and test suite fixes and improvements.

 -- Katherine Lai <klai@dnanexus.com>  Tue, 10 Sep 2013 20:35:00 +0000

dx-toolkit (0.66.0) precise; urgency=low

  * Build and test infrastructure improvements.

 -- Andrey Kislyuk <akislyuk@dnanexus.com>  Wed, 04 Sep 2013 00:39:20 +0000

dx-toolkit (0.65.0) precise; urgency=low

  * Support for app publishing to limited audiences.

  * New commands dx add users, add developers, remove users, remove developers.

  * Various bug and test suite fixes.

 -- Andrey Kislyuk <akislyuk@dnanexus.com>  Tue, 27 Aug 2013 22:37:33 +0000

dx-toolkit (0.64.0) precise; urgency=low

  * Improvements to dx-app-wizard and the app skeleton test suite it produces.

  * Minor bug and test suite fixes.

 -- Andrey Kislyuk <akislyuk@dnanexus.com>  Tue, 20 Aug 2013 20:47:54 +0000

dx-toolkit (0.63.0) precise; urgency=low

  * New command "dx whoami".

  * New options --property and --tag to "dx find projects".

 -- Phil Sung <psung@dnanexus.com>  Tue, 13 Aug 2013 19:09:08 +0000

dx-toolkit (0.62.0) precise; urgency=low

  * dx download now accepts glob patterns.

  * Support for HTTPS proxies with authentication.

  * Watching a failed job in dx now exits with exit code 3.

  * Various test improvements.

  * Various other bug fixes and improvements.

 -- Katherine Lai <klai@dnanexus.com>  Tue, 06 Aug 2013 20:33:55 +0000

dx-toolkit (0.61.0) precise; urgency=low

  * dx tag/untag now works for projects.

  * dx set_properties/unset_properties now works for projects.

 -- Phil Sung <psung@dnanexus.com>  Tue, 30 Jul 2013 19:04:52 +0000

dx-toolkit (0.60.0) precise; urgency=low

  * dx-bed-to-spans is more scriptable.

  * dx login learned option --timeout.

  * dx build learned option --extra-args.

  * Bug fixes for dxfs.

  * Various other bug fixes.

 -- Phil Sung <psung@dnanexus.com>  Tue, 23 Jul 2013 19:04:40 +0000

dx-toolkit (0.59.0) precise; urgency=low

  * dx build learned options --app and --run.

  * dx clearenv learned option --reset.

 -- Phil Sung <psung@dnanexus.com>  Tue, 16 Jul 2013 18:53:44 +0000

dx-toolkit (0.58.0) precise; urgency=low

  * dx-build-app and dx-build-applet are now "dx build".

  * Initial import of FUSE driver.

  * New option dx run --instance-type.

 -- Phil Sung <psung@dnanexus.com>  Tue, 09 Jul 2013 19:32:55 +0000

dx-toolkit (0.57.0) precise; urgency=low

  * Introduced "dx build", which will replace dx-build-app{,let}.

  * Fixes for packaging of tab completion.

  * Bug fixes.

 -- Phil Sung <psung@dnanexus.com>  Tue, 02 Jul 2013 20:07:35 +0000

dx-toolkit (0.56.0) precise; urgency=low

  * App Wizard now prompts for network and project access.

  * Process ID-based session support for dx.

  * Added the jq utility for command-line JSON parsing and manipulation.

  * Various bug fixes.

 -- Katherine Lai <klai@dnanexus.com>  Tue, 25 Jun 2013 17:52:04 +0000

dx-toolkit (0.55.0) precise; urgency=low

  * Improvements to version handling in dx-build-app.

  * Various bug fixes.

 -- Phil Sung <psung@dnanexus.com>  Tue, 18 Jun 2013 18:24:59 +0000

dx-toolkit (0.54.0) precise; urgency=low

  * Various bug fixes and tests.

 -- Katherine Lai <klai@dnanexus.com>  Tue, 11 Jun 2013 22:02:10 +0000

dx-toolkit (0.53.0) precise; urgency=low

  * Improvements to syntax checking.

  * HTML reports can now embed CSS and JS inline.

 -- Phil Sung <psung@dnanexus.com>  Tue, 04 Jun 2013 20:00:53 +0000

dx-toolkit (0.52.0) precise; urgency=low

  * Improved error reporting.

  * New script dx-fetch-bundled-depends.

  * dxpy handler objects use and cache describe() for attribute lookup.

  * Bindings fix needed for new file API.

 -- Phil Sung <psung@dnanexus.com>  Tue, 28 May 2013 18:46:03 +0000

dx-toolkit (0.51.0) precise; urgency=low

  * Various bug fixes and tests added.

 -- Katherine Lai <klai@dnanexus.com>  Tue, 21 May 2013 18:35:47 +0000

dx-toolkit (0.50.0) precise; urgency=low

  * DXWorkflow handler for running workflows programmatically.

  * DXFile ramps up chunk size exponentially.

  * dx upload and download learned a new "-r" (recursive) option.

  * Various bug fixes.

 -- Phil Sung <psung@dnanexus.com>  Tue, 14 May 2013 18:08:55 +0000

dx-toolkit (0.49.0) precise; urgency=low

  * Better support for HTTP proxies.

  * Various bug fixes.

 -- Phil Sung <psung@dnanexus.com>  Tue, 07 May 2013 18:03:01 +0000

dx-toolkit (0.48.0) precise; urgency=low

  * Improvements to "dx-run-app-locally".

  * New command "dx-workflow-to-applet".

  * Fixes for "dx" tab completion.

  * Improvements for Upload Agent.

  * Various bug fixes.

 -- Katherine Lai <klai@dnanexus.com>  Tue, 30 Apr 2013 17:34:55 +0000

dx-toolkit (0.47.0) precise; urgency=low

  * New command "dx upgrade".

  * Most bindings retry truncated streaming API calls.

  * New command "dx-run-app-locally".

  * New command "dx-build-report-html".

  * Various bug fixes.

 -- Phil Sung <psung@dnanexus.com>  Tue, 23 Apr 2013 21:59:53 +0000

dx-toolkit (0.46.0) precise; urgency=low

  * Better packaging for readline on Mac OS X.

  * R bindings now send User-Agent header.

  * Various bug fixes and cosmetic improvements.

 -- Katherine Lai <klai@dnanexus.com>  Tue, 16 Apr 2013 20:18:13 +0000

dx-toolkit (0.45.0) precise; urgency=low

  * Pre-upload syntax checks for bash and python.

  * Support for input suggestions, groups, and choices in dx run.

  * Changed thread/buffer config for uploads.

  * Ruby and Java bindings have separate packages now.

  * Various bug fixes and cosmetic improvements.

 -- Phil Sung <psung@dnanexus.com>  Tue, 09 Apr 2013 18:35:24 +0000

dx-toolkit (0.44.2) precise; urgency=low

  * Unified Debian build procedure.

 -- Phil Sung <psung@dnanexus.com>  Thu, 04 Apr 2013 22:52:43 +0000

dx-toolkit (0.44.0) precise; urgency=low

  * dx compatibility with new workflows.

 -- Phil Sung <psung@dnanexus.com>  Wed, 03 Apr 2013 01:34:19 +0000

dx-toolkit (0.43.0) precise; urgency=low

  * Case-insensitive index support for R.

  * Bug fixes.

 -- Phil Sung <psung@dnanexus.com>  Tue, 26 Mar 2013 18:46:27 +0000

dx-toolkit (0.42.0) precise; urgency=low

  * Python API wrappers renamed to names_with_underscores.

  * Improvements to Ruby documentation.

  * dx run supports a new option --delay-workspace-destruction.

  * Improved error reporting for dx-build-app/let --remote.

  * dx new project prompts for input if no name is given.

  * dx new project supports a new option --select.

  * Various dxcpp changes.

  * Bug fixes for upload agent.

 -- Phil Sung <psung@dnanexus.com>  Tue, 19 Mar 2013 13:59:51 -0700

dx-toolkit (0.41.1) precise; urgency=low

  * Ruby bindings.

  * Python bindings for case-insensitive indices.

 -- Phil Sung <psung@dnanexus.com>  Tue, 12 Mar 2013 16:44:16 -0700

dx-toolkit (0.40.0) precise; urgency=low

  * Cleanup of API wrappers and wrapper build process.

 -- Phil Sung <psung@dnanexus.com>  Tue, 05 Mar 2013 12:52:14 -0800

dx-toolkit (0.39.0) precise; urgency=low

  * DXGTable bindings for R.

  * "dx watch" and "dx find jobs -o" describe job outputs.

  * Java bindings support builder pattern for creating JSON objects.

  * Python bindings supply a User-Agent header containing the version.

 -- Phil Sung <psung@dnanexus.com>  Tue, 26 Feb 2013 15:28:11 -0800

dx-toolkit (0.38.0) precise; urgency=low

  * Improvements to R and Java bindings.

  * dx-build-app/let supports new flag --no-parallel-build.

 -- Phil Sung <psung@dnanexus.com>  Tue, 19 Feb 2013 13:20:53 -0800

dx-toolkit (0.37.0) precise; urgency=low

  * R API wrappers.

  * Major reworking of CMakeLists files.

  * Various improvements to dx-build-app(let), including remote building.

 -- Phil Sung <psung@dnanexus.com>  Tue, 12 Feb 2013 14:44:06 -0800

dx-toolkit (0.36.0) precise; urgency=low

  * Python scripts use a more portable Python interpreter path.

  * distribute is now bundled with dx-toolkit.

  * dx-build-applet now supports --remote

 -- Phil Sung <psung@dnanexus.com>  Tue, 05 Feb 2013 17:26:45 -0800

dx-toolkit (0.35.0) precise; urgency=low

  * dx-app-wizard enforces new input/output name restrictions.

  * Changes to retry logic in the bindings.

  * dx-app-wizard now creates a Readme.developer.md file.

 -- Phil Sung <psung@dnanexus.com>  Tue, 22 Jan 2013 13:47:35 -0800

dx-toolkit (0.34.3) precise; urgency=low

  * Fix installation of contigset2fasta symlink.

 -- Phil Sung <psung@dnanexus.com>  Wed, 16 Jan 2013 10:54:54 -0800

dx-toolkit (0.34.2) precise; urgency=low

  * Fix boost deps in build scripts.

 -- Phil Sung <psung@dnanexus.com>  Tue, 15 Jan 2013 20:54:08 -0800

dx-toolkit (0.34.1) precise; urgency=low

  * Fix bug in installation of contigset2fasta symlink.

 -- Phil Sung <psung@dnanexus.com>  Tue, 15 Jan 2013 18:29:38 -0800

dx-toolkit (0.34.0) precise; urgency=low

  * New version numbering scheme.

  * Added dx-verify-file.

  * Fixes for GFF/GTF importers.

 -- Phil Sung <psung@dnanexus.com>  Tue, 15 Jan 2013 17:26:41 -0800

dx-toolkit (0.0.33-dnanexus.1) precise; urgency=low

  * Fix off by one error in GTF/GFF import/export.

  * Scatter/process/gather app wizard templates for C++ and Python.

  * Replace socket.io for job log streaming.

 -- Phil Sung <psung@dnanexus.com>  Tue, 08 Jan 2013 15:44:40 -0800

dx-toolkit (0.0.32-dnanexus.1) precise; urgency=low

  * dx login now supports --prod option.

  * Flags formerly called --types/tags/properties are now singular.

  * Many, many bug fixes.

 -- Phil Sung <psung@dnanexus.com>  Thu, 03 Jan 2013 15:03:21 -0800

dx-toolkit (0.0.31-dnanexus.1) precise; urgency=low

  * Python and C++ bindings retry failed API requests (PTFM-3157).

  * dxcpp refuses to compile with Boost < 1.48 (PTFM-4813).

  * 'dx run -istringarg=...' may now receive an empty string (PTFM-4785).

  * Usernames are lowercased to obtain user ID.

 -- Phil Sung <psung@dnanexus.com>  Tue, 18 Dec 2012 16:27:21 -0800

dx-toolkit (0.0.30-dnanexus.1) precise; urgency=low

  * Many build process and OS compatibility improvements.

  * 'dx describe' exits with code 1 if no matches are found.

  * 'dx login' supports --staging.

 -- Phil Sung <psung@dnanexus.com>  Tue, 11 Dec 2012 13:19:16 -0800

dx-toolkit (0.0.29-dnanexus.1) precise; urgency=low

  * dx upload supports -r (recursive upload)

  * Updated dx-app-wizard templates, supporting parallelized bash apps.

  * Improved support and documentation for CentOS.

  * Fix PTFM-4703 (Don't leak resource file when applet building fails).

  * Bug fixes for GTF import/export and BED import.

  * Removed deprecated keep_open flag from DXFile/DXGTable constructors.

  * Various components suggest more strongly (or require) boost >= 1.48.

 -- Phil Sung <psung@dnanexus.com>  Thu, 06 Dec 2012 14:33:26 -0800

dx-toolkit (0.0.28-dnanexus.1) precise; urgency=low

  * Fix: avoid infinite loop in job log streaming error detection in some cases

 -- Andrey Kislyuk <akislyuk@dnanexus.com>  Fri, 30 Nov 2012 16:17:01 -0800

dx-toolkit (0.0.27-dnanexus.1) precise; urgency=low

  * Fast-track fix for PTFM-4789 (dx upload retry logic)

  * Fix PTFM-4705 (Upload Agent uses DX_WORKSPACE_ID)

 -- Andrey Kislyuk <akislyuk@dnanexus.com>  Thu, 29 Nov 2012 15:24:45 -0800

dx-toolkit (0.0.26-dnanexus.1) precise; urgency=low

  * Build compatibility improvements

  * Fix PTFM-4397, PTFM-4717, PTFM-4716, PTFM-4714

 -- Andrey Kislyuk <akislyuk@dnanexus.com>  Wed, 28 Nov 2012 08:15:22 -0800

dx-toolkit (0.0.25-dnanexus.1) precise; urgency=low

  * Backward compatibility fixes for null sentinels

 -- Andrey Kislyuk <akislyuk@dnanexus.com>  Tue, 20 Nov 2012 16:23:52 -0800

dx-toolkit (0.0.24-dnanexus.1) precise; urgency=low

  * Fix bug in dx run with shorthand JBORs

 -- Andrey Kislyuk <akislyuk@dnanexus.com>  Tue, 20 Nov 2012 13:31:46 -0800

dx-toolkit (0.0.23-dnanexus.1) precise; urgency=low

  * Add dxpy.NULL, dxcpp DXGTable::NULL_VALUE

  * App container accessors

  * 'dx find jobs', 'dx describe <job-id>' print job runtime

  * Performance improvements in dxpy network buffers

  * Add various dx-jobutil-* scripts

 -- Andrey Kislyuk <akislyuk@dnanexus.com>  Mon, 19 Nov 2012 18:46:57 -0800

dx-toolkit (0.0.22-dnanexus.1) precise; urgency=low

  * Add scripts dx-spans-to-bed, dx-genes-to-{gff,gtf}.

  * Unified definition of sentinel values for GTables.

  * Additional search methods dxpy.find_one_*.

  * Improved options for selecting CAs.

  * 'dx select' supports --level | --public | --name

  * 'dx find jobs' supports --trees | --origin-jobs | --all-jobs

  * Install sample application code.

 -- Phil Sung <psung@dnanexus.com>  Tue, 13 Nov 2012 11:09:51 -0800

dx-toolkit (0.0.20-dnanexus.1) precise; urgency=low

  * Add 'dx-bed-to-spans' to import BED files.

  * 'dx-build-app' can build apps remotely with --remote.

  * 'dx-build-applet --destination' sets destination folder and name.

  * 'dx-mappings-to-sam' correctly handles multiple read groups.

  * LIST permission is no longer supported by client bindings/tools.

  * Job creation supports instance type requests.

 -- Phil Sung <psung@dnanexus.com>  Tue, 30 Oct 2012 10:47:03 -0700

dx-toolkit (0.0.19-dnanexus.2) precise; urgency=low

  * Introduce Conflicts for -beta and -unstable packages.

 -- Phil Sung <psung@dnanexus.com>  Wed, 10 Oct 2012 16:56:03 -0700

dx-toolkit (0.0.19-dnanexus.1) precise; urgency=low

  * 0.0.19 release.

 -- Phil Sung <support@dnanexus.com>  Tue, 09 Oct 2012 11:38:42 -0700

dx-toolkit (0.0.18-dnanexus.1) precise; urgency=low

  * 0.0.18 release.

 -- Phil Sung <psung@dnanexus.com>  Mon, 08 Oct 2012 15:54:28 -0700

dx-toolkit (0.0.17-dnanexus.1) precise; urgency=low

  * 0.0.17 release.

 -- Phil Sung <psung@dnanexus.com>  Mon, 08 Oct 2012 11:06:55 -0700

dx-toolkit (0.0.14-dnanexus.2) precise; urgency=low

  * Debian build system unification.

 -- Phil Sung <psung@dnanexus.com>  Wed, 03 Oct 2012 14:46:57 -0700

dx-toolkit (0.0.14-dnanexus.1) precise; urgency=low

  * 0.0.14 release.

 -- Phil Sung <psung@dnanexus.com>  Tue, 02 Oct 2012 11:00:18 -0700<|MERGE_RESOLUTION|>--- conflicted
+++ resolved
@@ -1,5 +1,3 @@
-<<<<<<< HEAD
-=======
 dx-toolkit (0.357.0) trusty; urgency=medium
 
   * Fixed: Nextflow applets passes schema input params explicitly in nextflow run command, as parameters assigned in runtime config are not handled properly by nextflow-io
@@ -8,7 +6,6 @@
 
  -- Kurt Jensen <kjensen@dnanexus.com>  Fri, 01 Sep 2023 17:02:49 +0000
 
->>>>>>> 9e83be8d
 dx-toolkit (0.356.0) trusty; urgency=medium
 
   * Fixed: dx describe analysis-xxxx --json --verbose
