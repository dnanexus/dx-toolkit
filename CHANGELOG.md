# Changelog for dx-toolkit releases

This change log spiritually adheres to [these guidelines](http://keepachangelog.com/en/0.3.0/).

Categories for each release: Added, Changed, Deprecated, Removed, Fixed, Security

## Unreleased

<<<<<<< HEAD
### Changed

* websocket-client dxpy dependency to >=1.6.0,<1.8.0
=======
### Removed

* `dx upgrade` command. `python3 -m pip install -U dxpy` is the recommended installation method

## [376.0] - beta

* No significant changes

## [375.1] - 2024.5.14

### Fixed

* `dx run --instance-type-by-executable`

## [374.0] - 2024.4.29

### Added 

* Released Nextaur 1.8.0: Enables login to AWS
* AWS login for Nextflow subjobs and relogin for Nextflow headjob and subjobs
* `dx extract_assay germline --retrieve-genotype` supports germline assay datasets with reference and no-call genotypes

## [373.0] - 2024.4.18

### Added 

* AWScliv2 asset to Nextflow applets

## [372.0] - 2024.3.22

### Added

* dx-jobutil-get-identity-token 

### Fixed

* Released Nextaur 1.7.4: Fixes error when multiple Docker images with the same name and digest are cached.

### Removed

* For Nextflow applets, removed allProjects: VIEW access. They will have only UPLOAD access to the current project context.

## [371.0] - 2024.3.13

### Fixed

* `dx run --ssh` hanging if job has reused outputs

## [370.2] - 2024.2.26

### Added

* Python 3.12 support
* `--nextflow-pipeline-params` for `dx build --nextflow --cache-docker`
* `dx build --nextflow --cache-docker` supports the `--profile` parameter to cache images associated with specific profile 

### Fixed

* Released Nextaur 1.7.3
* Fix for occasional head job hang during upload, fix for "No such file or directory" errors on localized dx files
* Multiple fixes in resolving docker image digests, handling file path collision, and OOM when creating new input stream.

## [369.1] - 2024.2.13

### Added

* Additional regional resources can be specified in dxworkflow.json or using `--extra-args` when `dx build` global workflows 

## [369.0] - 2024.2.5
>>>>>>> 27326f1d

### Fixed

* Bugfix regarding multi-assay assay selection in `dx extract_assay expression`

## [368.1] - 2024.1.16

### Changed

* Require Python >= 3.8 for dxpy
* Relaxed urllib3 dxpy dependency to >=1.25,<2.2

### Fixed

* Released Nextaur 1.7.0. It contains Nextflow update to 23.10.0 and multiple minor fixes.
* Suppressing traceback when `dx extract_assay expression` attempts to access a dataset it does not have access to
  
### Removed

* Python 3.6 and 3.7 for dxpy

## [367.0] - 2023.12.11

### Fixed

* Improved error messaging for `dx extract_assay expression`
* Python docs for autodoc.dnanexus.com

## [366.0] - 2023.12.1

### Added

* certifi dxpy dependency

### Changed

* urllib3 dxpy dependency to >=1.26.18,<2.2

### Removed

* requests, cryptography as dependencies of dxpy

## [365.0] - 2023.11.21

### Changed

* Require Python >= 3.6 for dxpy
* Update Nextflow to 23.10.0 (staging only)

### Removed

* Python 2.7 support

## [364.0] - 2023.11.13

### Added

* `dx extract_assay expression`
* Return `jobLogsForwardingStatus` field in `dx describe --verbose job-xxxx`
* Nextflow Docker image can be cached on the platform

### Changed

* Disallow Python versions <2.7 or <3.5 in setup.py for dxpy, the next release will only support Python >=3.6

### Fixed

* Released Nextaur 1.6.9. It contains fixes for exception types so they are interpreted correctly by Nextflow when caching task runs.

## [363.0] - 2023.11.6

### Fixed

* Project context added for loading dataset descriptor file when using `dx extract_dataset`

### Added

* Support dataset and CB records with Integer and Float type global primary keys as input in `create_cohort`
* Return `jobLogsForwardingStatus` field in `dx describe --verbose job-xxxx`

## [362.0] - 2023.10.30

### Added

* archival_state param to `dxpy.bindings.search.find_data_objects()`

## [361.0] - 2023.10.16

### Added

* `--fields-file` argument in `dx extract_dataset`
* `ALT` and `alt_index` columns in `--additional-fields` of `dx extract_assay somatic`

### Fixed

* `dx extract_assay` error message when no valid assay is found
* In `dx extract_assay germline`, handled duplicate RSIDs, output sorting order, changed location filter range from 250M to 5M
* Handled white spaces in `dx extract` command's inputs which are of the type `string` of comma separated values
* Released Nextaur 1.6.8. It contains minor bugfixes and optimizations.
* --retrieve-genotype --sql bug in UKB RAP region
* Retry API call in object_exists_in_project()

## [360.1] - 2023.10.16

### Fixed

* Released Nextaur 1.6.7. It adds DNAnexus docker image support feature and contains errorStrategy bugfixes

## [359.1] - 2023.10.10

### Changed

* Retry `ConnectionResetError` in dxpy

### Fixed

* Reduce API calls in `DXFile.read()` after download URL is cached

## [359.0] - 2023.9.29

### Added

* `dx create_cohort`
* Nextflow pipeline readme file is used as a readme file of Nextflow applet
* Default optional inputs `nextflow_soft_confs` and `nextflow_params_file` to Nextflow applets to support soft configuration override and custom parameters file in `nextflow run`

## [358.0] - 2023.9.22

### Changed

* `dx find org projects --property` in Python 3

## [357.0] - 2023.9.15

### Changed

* Remove optional output param `nextflow_log` from Nextflow pipeline applets; instead, always upload Nextflow log file to head job destination when execution completes

### Fixed

* Nextflow applets passes schema input params explicitly in `nextflow run` command, as parameters assigned in runtime config are not handled properly by nextflow-io
* Unexpected splitting at whitespaces inside quotes when parsing string-type input parameters of Nextflow applets

## [356.0] - 2023.9.1

### Fixed

* `dx describe analysis-xxxx --json --verbose`

## [355.0] - 2023.8.16

### Added

* Return fields in `dx describe {job/analysis}-xxxx` with `--verbose` argument: 'runSystemRequirements', 'runSystemRequirementsByExecutable', 'mergedSystemRequirementsByExecutable', 'runStageSystemRequirements'
* `--monthly-compute-limit` and `--monthly-egress-bytes-limit` for `dx new project`
* `--instance-type-by-executable` for `dx run` and `dx-jobutil-job-new`
* Parameters `system_requirements` and `system_requirements_by_executable` for `DXExecutable.run()` and `DXJob.new()`

## [354.0] - 2023.8.1

### Added

* `--try T` for `dx watch`, `dx tag/untag`, `dx set_properties/unset_properties`
* `--include-restarted` parameter for `dx find executions/jobs/analyses`
* Restarted job fields in `dx describe job-xxxx`
* `treeTurnaroundTime` fields in `dx get` and `dx describe`

### Changed

* dxpy User-Agent header includes Python version

## [353.1] - 2023.7.24

### Added

* Fields from `dx describe {job/analysis}-xxxx` with `--verbose` argument: 'runSystemRequirements', 'runSystemRequirementsByExecutable', 'mergedSystemRequirementsByExecutable', 'runStageSystemRequirements'
* `dx watch --metrics top` mode

## [352.1] - 2023.7.12

### Added

* `dx extract_assay somatic`

### Fixed

* Log line truncation for strings > 8000 bytes

## [351.0] -  2023.7.7

* No significant changes

## [350.1] - 2023.6.23

### Added

* `dx watch` support for detailed job metrics (cpu, memory, network, disk io, etc every 60s)
* `--detailed-job-metrics` for `dx run`
* `--detailed-job-metrics-collect-default` for `dx update org`

## [349.1] - 2023.6.15

### Added

* `dx extract_assay`
* external_upload_restricted param for DXProject

## [348.0] - 2023.6.9

### Added

* dxpy dependencies test suite

### Changed

* Optimizations in Nextflow Pipeline Applet script to make fewer API calls when
concluding a subjob

## [347.0] - 2023.5.11

### Changed

* Bumped allowed `colorama` version to 0.4.6
* Allow `requests` version up to 2.28.x

### Removed

* Unneeded python `gnureadline` dependency
* Unused `rlcompleter` import which may break alternative readline implementations

## [346.0] - 2023.4.20

### Changed

* Help message of the `dx make_download_url` command

### Fixed

* Released Nextaur 1.6.6. It includes fixes to errorStrategy handling and an update to the way AWS instance types are selected based on resource requirements in Nextflow pipelines (V2 instances are now preferred)
* `ImportError` in test_dxpy.py
* Replaced obsolete built-in `file()` method with `open()`
* Printing HTTP error codes that were hidden for API requests to cloud storage

## [345.0] - 2023.4.13 

### Changed

* Bump allowed cryptography dxpy dependency version to 40.0.x
* Tab completion in interactive executions now works with `libedit` bundled in MacOS and does not require externally installed GNU `readline`
* Released Nextaur 1.6.5. It added a caching mechanism to `DxPath` file and folder resolution, which reduces number of DX API calls made during pipeline execution. It also fixes an occasional hanging of the headjob.

### Fixed

* Tab completion in interactive execution of `dx-app-wizard`
* `dx-app-wizard` script on Windows
* Tab completion in interactive executions on Windows

## [344.0] - 2023.4.2

### Changed

* Released Nextaur 1.6.4. It includes a fix to folder download, minor fixes and default headjob instance update (mem2_ssd1_v2_x4 for AWS, mem2_ssd1_x4 for Azure)
* Nextflow pipeline head job defaults to instance types mem2_ssd1_v2_x4 (AWS), azure:mem2_ssd1_x4 (Azure). No change to Nextflow task job instance types.

### Fixed

* Nextflow profiles runtime overriding fix

### Added

* Support for file (un)archival in DXJava
* `archivalStatus` field to DXFile describe in DXJava
* `archivalStatus` filtering support to DXSearch in DXJava
* `dx run` support for `--preserve-job-outputs` and `--preserve-job-outputs-folder` inputs
* `dx describe` for jobs and analyses outputs `Preserve Job Outputs Folder` field
* Record the dxpy version used for Nextflow build in applet's metadata and job log

## [343.0] - 2023.3.24 

### Changed

* Released Nextaur 1.6.3. It includes updates to wait times for file upload and closing, and a fix to default Nextflow config path
* Upgraded Nextflow to 22.10.7
* Nextflow assets from aws:eu-west-2

## [342.1] - 2023.3.8

### Added

* Pretty-printing additional fields for Granular Wait Times in `dx describe` for jobs and analyses

### Changed

* Released Nextaur 1.6.2. It includes bugfixes and default value of maxTransferAttempts used for file downloads is set to 3

### Fixed

* `dx find jobs` if stopppedRunning not in describe output

## [341.0] - 2023.3.3

### Added

* `dx ssh` to connect to job's public hostname if job is httpsApp enabled
* '--list-fields', '--list-entities', '--entities' arguments for `dx extract_dataset`

### Changed

* Released Nextaur 1.6.1. It includes an optimization of certain API calls and adds `docker pull` retry in Nextflow pipelines
* Increased dxpy HTTP timeout to 15 minutes
 
### Fixed

* Helpstring of '--verbose' arg

## [340.1] - 2023.2.25

### Changed

* Nextflow - updated default instance types based on destination region

### Fixed

* Use project ID for file-xxxx/describe API calls in dxjava DXFile
* Nextflow errorStrategy retry ends in 'failed' state if last retry fails

## [339.0] - 2023.2.10

* No significant changes

## [338.1] - 2023.1.27

### Added

* Support for Granular Spot wait times in `dx run` using `--max-tree-spot-wait-time` and `--max-job-spot-wait-time`
* Printing of Spot wait times in `dx describe` for jobs and workflows
* Support for private Docker images in Nextflow pipelines on subjob level

### Fixed

* Feature switch check for Nextflow pipeline build in an app execution environment
* `dx get database` command reads from the API server with the API proxy interceptor
* Regex global flags in path matching to support Py3.11
* `dx run --clone` for Nextflow jobs (clear cloned job's properties)
* Do not rewrite ubuntu repo mirror after failed execDepends install

### Changed

* Upgraded Nextflow plugin version to 1.5.0

## [337.0] - 2023.1.20

### Changed

* Upgraded Nextflow plugin version to 1.4.0
* Failed Nextflow subjobs with 'terminate' errorStrategy finish in 'failed' state
* Updated Nextflow last error message in case 'ignore' errorStrategy is applied.
* Exposed help messages for `dx build --nextflow`

## [336.0] - 2023.1.7

* No significant changes

## [335.0] - 2022.12.12

### Added

* Group name for developer options in Nextflow pipeline applet

### Fixed

* Printing too many environment values with debug set to true
* Preserving folder structure when publishing Nextflow output files
* Missing required inputs passed to `nextflow run`

## [334.0] - 2022.12.2

### Added

* `--external-upload-restricted` flag for `dx update project` and `dx find projects`
* Support for `--destination` in `nextflow build --repository`
* `resume` and `preserve_cache` input arguments to Nextflow applets to support Nextflow resume functionality
* Support for error handling with Nextflow's errorStrategy
* `region` argument to `DXProject.new()`

### Fixed

* retrieving session config when no parent process exists
* an issue with describing global workflows by adding a resources container as a hint for describing underlying workflows

## [333.0] - 2022.11.23

### Added

* `nextflow run` command in the log for easier debugging

### Fixed

* Overriding config arguments with an empty string for Nextflow pipelines

### Changed

* `psutil` version to 5.9.3 which includes wheelfiles for macOS arm64
* Set ignore reuse in the nextflow applet template
* Set `restartableEntryPoints` to "all" in the nextflow pipeline applet's `runsSpec`


## [332.0] - 2022.11.04

### Added

* A warning for `dx build` when app(let)'s name is set both in `--extra-args` and `--destination`

### Fixed

* An error when setting app(let)s name in `dx build` (now the name set via `--extra-args` properly overrides the one set via `--destination`)
*  `dx build --nextflow --repository` returns json instead of a simple string

### Changed

*  Help for building Nextflow pipelines is suppressed

## [331.0] - 2022.10.14

### Added

* Added: `dx find jobs --json` and `dx describe --verbose job-xxxx` with --verbose argument return field internetUsageIPs if the caller is an org admin and the org has jobInternetUsageMonitoring enabled
* Nextflow applets no longer have default arguments and required inputs

### Fixed

* `dx describe user-xxxx` will not try to print the name if it is not present in the API response
 
## [330.0] - 2022.10.4

### Added

* Initial support for Nextflow
* pyreadline3 dependency for Windows with Python >= 3.5

### Fixed 

* Do not check python3 syntax with python2 and vice versa in `dx build`
* `dx build` properly verifies the applet's name given in the `extra-args` parameter

## [329.0] - 2022.9.23

### Added

* `dx extract_dataset` command
* Optional pandas dependency for dxpy

### Changed
- `dxpy.find_one_project`, `dxpy.find_one_data_object`, `dxpy.find_one_app` raise `DXError` if `zero_ok` argument is not a `bool`

## [328.0] - 2022.9.8

### Added

* `--head-job-on-demand` argument for `dx run app(let)-xxxx` 
* `--head-job-on-demand` argument for `dx-jobutil-new-job`
* `--on-behalf-of <org>` argument for `dx new user`

### Changed 

* dx-toolkit never included in execDepends when building app(lets) with `dx build`

### Deprecated

* `--no-dx-toolkit-autodep` option for dx build

### Fixed

* Reduce the number of API calls for `dx run applet-xxxx` and `dx run workflow-xxxx`
* `dx upload f1 f2 --visibility hidden` now correctly marks both files as hidden
* `dx upload` retry on all types of SSL errors 

## [327.1] - 2022.8.12

### Fixed

* Parsing ignoreReuse in `dx build` of workflow

### Changed

* DXHTTPRequest to pass ssl_context

## [326.1] - 2022.7.7 

### Added

* '--rank' argument for `dx run`

### Fixed

* Do not use job's workspace container ID in /applet-xxxx/run for detached jobs

## [325.1] - 2022.5.25

### Fixed

* `dx describe` of executable with bundledDepends that is not an asset
* Building globalworkflow from existing workflow with `dx build --from`

## [324.1] - 2022.5.13

### Fixed

* Improvements to symlink downloading reliability by solely using `aria2c` and enhancing options around its use (removes `wget` option for downloading symlinked files, adds the ability to set max tries for aria2c, adds `-c` flag for continuing downloads, removes the `--check-certificate=false` option).
* `dx build` comparison of workflow directory to workflow name
* Set project argument for `dx run --detach` when executed from inside a job

### Changed

* Removed `wget` option for downloading symlinked files
* Bump allowed requests dxpy dependency version to 2.27.1

### Added

* New argument `symlink_max_tries` for `dxpy.download_dxfile()` with default value of 15

## [323.0] - 2022.4.28

### Changed

* Do not list folder contents to speed up `dx cd` 

## [322.1] - 2022.4.5

### Added

* API wrappers for `dbcluster`

### Fixed

* Pin websocket-client to 0.54.0 to fix `dx watch` output to include job output
* Do not install pyreadline on Windows with Python 3.10

## [321.0] - 2022.2.23

### Fixed

* KeyError in `dx-app-wizard --json`

### Changed

* dxjava dependencies log4j2, jackson-databind

## [320.0] - 2022.2.1 

### Fixed

* Python 3.10 collections imports
* Recursive folder download `dx download -r` of folders with matching prefix

## [319.2] - 2022.1.21 

### Fixed

* Incorrect setting of the `folder` input option when building global workflows
* Remove unused match_hostname urllib3 import 

### Added

* Support for qualified workflow & applet IDs and paths when using `dx build --from` with an applet/workflow
* Setting properties when building global workflows
* '--allow-ssh' parameter to `dx ssh`
* '--no-firewall-update' parameter to `dx ssh`

### Changed

* Detect client IP for SSH access to job instead of `*`

## [318.0] - 2022.1.6

### Fixed

* Python 3.10 MutableMapping import

### Added

* `--no-temp-build-project` for single region app builds.
* `--from` option to `dx build` for building a global workflow from a project-based workflow, including a workflow built using WDL

## [317.0] - 2021.12.8 

### Fixed

* Reduce file-xxxx/describe API load during `dx upload`
* `dx get` uses a region compatible with user's billTo when downloading resources

### Changed
 
* `dx run` warns users if priority is specified as low/normal when using '--watch/ssh/allow-ssh'

## [316.0] - 2021.11.17 

### Added

* Support for dxpy on macOS arm64
* Path input for `dx list database files`

### Fixed

* Python 3 SSH Host key output in `dx describe job-xxxx`

### Changed

* dxpy dependencies cryptography, websocket-client, colorama, requests

## [315.0] - 2021.10.28 

* No significant changes

## [314.0] - 2021.08.27 

### Added

* Support FIPS enabled Python
* `dx archive` and `dx unarchive` commands

### Fixed

* `dx upload` part retry where file would stay in an open state
* `dx run <globalworkflow> --project/--destination/--folder` now submits analysis to given project or path

## [313.0] - 2021.08.18 

### Added

* '--cost-limit' arg for `dx run` 
* '--database-ui-view-only' flag for `dx new project`

### Fixed

* `Total price` for `dx describe` prints formatted currency based on `currency` metadata

## [312.0] - 2021.07.06 

* No significant changes

## [311.0] - 2021.05.21 

### Added

* `DX_WATCH_PORT` env var for supporting `dx watch` in the job execution environment

## [310.0] - 2021.05.12 

* No significant changes

## [309.0] - 2021.04.28 

### Added

* `low` option for `--priority` argument for `dx run`

### Fixed

* Provide job container-id when downloading bundledDepends in job execution environment

### Changed

* Upgrade to proot 5.2 from udocker2 fork for `dx-docker`
* `dx-app-wizard` default to Ubuntu 20.04

## [308.0] - 2021.04.23 

### Fixed

* Search for reference genome project in region
* Connection leak with HttpClient in DXFile

## [307.0] - 2021.04.19 

### Added

* `--brief` flag to dx-clone-asset so that script results can be used downstream

### Changed

* Bump jackson-databind from 2.9.10.5 to 2.9.10.7

### Fixed

* xattr import in `dx-upload-all-outputs`

## [306.0] - 2021.01.21 

### Added

* Added '--keep-open' flag for `dx build`

### Fixed

* Symlink download retries when error 22 is thrown

## [305.0] - 2021.01.12 

### Added

* '--detach' flag for `dx run`

### Changed

* Add xattr dependency to extras_require, only install if specified

### Removed

* Unused python-magic, beatifulsoup4 python dependencies

## [304.1] - 2021.01.05 

### Fixed

* Building assets for Ubuntu 20.04

## [303.1] - 2020.11.13 

### Changed

* Increase wget retries to 20 for symlink downloads

## [302.1] - 2020.10.13

### Changed

* gnureadline macos dependency to 8.0.0 for Python versions < 3.9

## [301.1] - 2020.09.16

### Added

* Remote builders for 16.04 v1, 20.04
* Asset builder for 20.04
* '--verbose' flag for `dx-mount-all-inputs`

### Changed

* Provide project-id in batch tsv file

## [300.1] - 2020.08.31

### Added

* Archival api wrappers

### Changed

* Hide `notebook` and `loupe-viewier` from `dx` help output

## [299.0] - 2020.08.26

### Fixed

* Macos tarball build

## [298.1] - 2020.07.29 

### Added

* Ubuntu 20.04 build targets

### Changed

* jackson-databind from 2.9.10.3 to 2.9.10.5

### Fixed

* API wrapper generation with Python 3
* `dx-clone-asset` when no project exists
* DXJava DXDataObject.Rename()

## [297.1] - 2020.07.22 

### Changed

* Python cryptography version >= 2.3

### Fixed

* `dx-clone-asset` with Python 3

### Removed

* Ubuntu 14.04 builds

## [296.0] - 2020.07.01 

### Added

* Examples for `dx find` with negative timestamp
* `dx build --from applet-xxx` for app
* --brief option to dx build for apps and applets

### Fixed

* Error handling during syntax check for dx build

### Changed

* Python 2.7 example applets to use Python 3
* Commit dxpy version during release

## [295.1] - 2020.05.19

### Fixed

* `dx get` for applets with `python3` interpreter
* `dx-upload-all-outputs ---xattr-properties` parsing

### Changed

* Python 2.7 example applets to use Python 3
* Commit dxpy version during release

## [294.0] - 2020.04.30 

* No significant changes

## [293.0] - 2020.04.24 

### Added

* `dx-mount-all-inputs` for dxfuse 
* Sci Linux compilation option for upload agent
* Python 3 interpreter for `dx-app-wizard`

### Fixed

* dxR build
* `dx upload` retry for "SSL EOF" error
* Error out for dx run --clone with analysis and executable

## [292.0] - 2020.04.09

### Added

* runSpec.version dxapp.json key for 16.04 applets
* `dx build_asset` support for runSpecVersion key in dxasset.json

### Fixed

* Python documentation build
* dxpy tests in Python 3 

### Changed

* Bump jackson-databind from 2.9.10 to 2.9.10.1 

## [291.1] - 2020.03.10 

### Changed

* Bump jackson-databind from 2.9.10 to 2.9.10.1 
* Retry symlink file downloads with `aria2c`

### Fixed

* Python3 issue in dx app builder test

### Added

* Remote app tarball builder for xenial
* Allow disabling system exit on log client
* database class in dx find data 
* Python3 compatibility for exec environment scripts
* pip3 package manager for execDepends

### Removed

* Precise debian package build target

## [290.1] - 2019.11.21

### Changed

* Run job as high priority if '--ssh' provided

### Fixed

* Project deletion warning if specifying file-id

### Added

* New instance types to `dx-app-wizard`

## [289.0] - 2019.10.09 

### Changed

* Upgrade jackson to 2.9.10

### Fixed

* Python 3 wrapper generation and tests

## [288.0] - 2019.10.01 

### Added

* `dx get` for database files
* v2 instance types in `dx-app-wizard`

## [287.0] - 2019.08.30 

### Fixed

* Generating ruby wrappers in python 3
* dx-app-wizard in python 3

## [286.1] - 2019.07.08 

### Changed

* Documentation links to https://documentation.dnanexus.com

## [285.1] - 2019.07.08 

### Fixed

* Remove non-ascii char from readme

## [285.0] - 2019.06.19 

### Added

* '--xattr-properties' argument for dx-upload-all-outputs to include fs metadata as k,v properties
* xattr dependency for Linux builds

### Changed

* Only require futures package for python 2.7
* Upgrade build dependencies for pip, setuptools, and wheel

## [284.0] - 2019.06.13

### Added

* DXJava support for proxies 
* Approved tools CLI for `dx update project`

### Changed

* Upgrade jackson-databind and jackson-core to version 2.9.8
* Provide project ID for dx make_download_url unless in job workspace

### Fixed

* Enabling argcomplete for `dx` installed with debian package in worker environment

## [283.0] - 2019.05.13 

### Changed

* `dx upgrade` downloads the latest version from s3

## [282.0] - 2019.05.08

### Changed

* Reduce the number of API calls for `dx download`

### Fixed

*  `dx upload` error via proxy in Azure

## [281.0] - 2019.04.18 

### Added 

* support for passing HTTPContext in `DXJava` to the `execute()` operation

## [280.0] - 2019.04.18 

### Added

* `--instance-count` to `dx run` so that Spark cluster size can be defined at app start

### Changed

* `dx wait` behavior by adding exponential backoff and passing appropriate project
* Decreased libcurl timeout in C++ bindings from infinity to default 10 min
* Default Ubuntu release to 16.04 in `dx-app-wizard` 
* Link handling to better support JBORs

### Fixed

* Handling file arrays in batch job runner

## [279.0] - 2019.04.11

* no significant updates

## [278.0] - 2019.03.21 

### Added

* new `findDataObjects` inputs to DXJava
* project name resolution to `--project` flag for `dx run`
* smart reuse and SAML identity provider
* `dx list database <entity>` for DNAnexus Apollo
* `--ignore-reuse` and `--ignore-reuse-stage` working for `dx run <workflow>`

### Changed

* Upgrade `proot` to be compatible with kernel >= 4.8
* Skip symlinks test in isolated environment

## [277.0] - 2019.03.14

### Fixed

* Uploading binary data, such at compressed files, works in python3.
* python3 parsing subcommand help output

### Added

* Binary mode for opening dx:files.
* A `--unicode` flag for command line tools that need to handle unicode text files.
  For example: `dx cat --unicode file-xxxx`. This was added for `cat`, and `download`.

### Removed

* 32-bit build target for Ubuntu 14.04
* `gtable` code

## [276.0] - 2019.02.08

### Added

* `--phi` flag for `dx new project`

### Fixed

* Bug in downloading symlinks when using aria2c
* Max number of aria2c connections <= 16

## [275.0] - 2019.02.01

### Fixed

* argcomplete eval in the worker when sourcing `environment`

## [274.0] - 2019.02.01

### Fixed

* Preserve `httpsApp` field in dxapp.json when calling `dx get`
* The `--except [array:file variable]` option for `dx-download-all-inputs`

## [273.0] - 2019.01.24

### Fixed
* upload issue using api proxy in Python 3
* `--no-project` option in `dx-jobutil-parse-link`

## [272.0] - 2019.01.17

### Added
* A script for reconnecting to a jupyter notebook session

## [271.0] - 2019.01.10

### Added
* support for dx building a global workflow with apps in multiple regions

### Changed

* Mark Ubuntu 12.04 as deprecated in `Readme`

### Fixed

* setting instance types on global workflow stages
* fix test code for Spark 2.4.0 upgrade

## [271.2] - 2019.01.03

### Fixed

* symlink download with `aria2`

## [270.1] - 2018.12.07

No significant changes

## [269.2] - 2018.12.07

### Fixed

* Update MANIFEST.in to include python `Readme`

## [269.1] - 2018.12.07

### Fixed

* Writing to stdout for py2 in `dx cat`
* Python virtualenv path in traceability runner

## [269.0] - 2018.12.07

### Fixed

* Failing `build app` when suggestion is not a dxlink
* Handle keyboard interrupt and system exit gracefully
* Use absolute path to set argcomplete
* If a bash variable is long, print a warning, do not omit it
* Issue with backports deps on Windows

### Changed

* Make `dx-toolkit` python 2 and 3 compatible
* Update macOS gnureadline version
* Allow Windows to use certifi CA bundle
* Update bindings for Apollo API routes
* Update urllib import in `dx-docker`
* Update requests in `make doc` target

### Added

* Test that attempts to upload to a closed file
* First draft of an environment file for fish shell
* If available, use `aria2` rather than `wget` as it's much faster

### Removed

* Use of ubuntu 12.04 in `test_dxclient.py`
* Old asset building script
* Rare subcommands (`compile`, `compile_dxni`, `sh`)
* The `dx-run-app-locally` script

## [268.1] - 2018.11.29

### Changed

* `jackson-databind` and `jackson-core` upgrade

## [267.1] - 2018.10.31

### Changes

* Update cran repository

## [267.0] - 2018.10.18

### Added

* Add release/distro to example app `dxapp.json` files

## [266.1] - 2018.10.18

### Fixed

* Download links for `docker2aci`
* The test error: No root certificates specified for verification of other-side certificates

## [266.0] - 2018.10.18

### Added

* A convenience login script for a cloud workstation
* Add `parents` param to `clone()`
* Allow batch IDs as output folders for batch run

### Fixed

* Setting a handler for a global workflow
* Redirecting proxy printout to stderr
* `cat` argument too long in a bash script
* Ensure we can pop items from the main dictionary (python3)

### Changed

* Warn user before `dx rm -r` on root of a project
* Let `urllib3` set default CA bundle on Windows
* Updgrade `pyopenssl` for test suite to 17.5.0
* Replace `ws4py` with websocket-client library in `job_log_client`


## [265.0] - 2018.10.15

### Added

* Pass stages input from assetDepends to bundledDepends
* Traceability ID for locked workflow test (#406)

### Fixed

* Python 3 incompatibilites
* Python 3 `dx upload`
* `import dxpy` when `sys.stdin` is `None`

## [264.0] - 2018.09.06

### Fixed

* `dxpy.describe()` used with a list of object IDs and an additional `fields` argument

## [263.0] - 2018.08.30

### Fixed

* Sort inputs in `dx generate_batch_inputs`

## [262.0] - 2018.08.30

### Removed

* 12.04 builds

## [261.1] - 2018.08.24

### Changed

* Windows install Python version upgrade to 2.7.15

### Fixed

* Windows installation

## [261.0]

### Added

* `dx run --ignore-reuse` to disable job reuse for job
* `ignoreReuse` key in dxapp.json

## [260.0] - 2018.08.17

### Changed

* dxWDL version 0.74

## [259.0] - 2018.08.09

### Added

* Ubuntu release and asset version as parameters for `dx-docker create-asset`
* Builds for Ubuntu 16.04

### Fixed

* `dx wait` where a file with object IDs is provided in path
* `dx compile` for debian install dxWDL.jar filepath

## [258.1] - 2018.08.06

### Added

* Database wrappers
* Support dxni compilation

### Changed

* requests >= 2.8.0
* psutil >= 3.3.0

### Fixed

* Python 3 incompatibilities

## [257.3] - 2018.07.26

### Fixed

* Revert of finding project for data object

## [257.0]

### Added

* support for setting and updating `details` on global workflows
* decorators for traceability tests
* `dx watch` support for smart reuse
* test for `dx watch` job log relay
* `dx find jobs/executions` support for smart reuse
* ability to provide a file which contains a list of jobs or data objects upon which to `dx wait`
* `dxWDL` integration (`dx compile` command)

### Changed

* `python-dateutil` version upgrade to 2.5

### Fixed

* unclear behavior when `--clone`, `--folder`, and `--project` are simultaneously provided to `dx run`
* `DXObject.set_ids()` with project set to None (it is now set to an arbitrary project associated with the file)
* bash helpers tests

## [256.0]

### Changed

* Cosmetic update to `dx publish`
* `dx publish` now sets the `default` alias on the published version by default

## [255.0] - 2018.05.24

### Added

* Support for updating a global workflow
* Wiki links to API documentation for API wrappers
* addTags/removeTags API wrappers for global workflow

### Fixed

* Better checking for inputs and/or inputSpec before batch running workflows

## [254.0] - 2018.05.10

### Changed

* A workflow must be closed before initializing a global workflow from it (test updates for API changes)

## [253.0] - 2018.05.02

### Changed

* Remove the "temporary" field from `dx describe workflow-xxxx`

### Added

* "Deleted" field to `dx describe globalworkflow-xxxx`
* a note to `dx describe` that the workflow is locked

## [252.0] - 2018.04.26

### Added

* Print proper dx describe analysis of a global workflow
* `dx publish`   command
* inline cluster bootstrap script
* dx run for global workflows
* dx find apps tests
* resolve paths for global workflows
* add, remove, list users for global workflows
* add, remove, list developers for global workflows
* public project test
* API tests

## [251.2] - 2018.04.19

### Added

* Support for dx find global workflows
* Initial support for dx build global workflow
* Publish method to global workflow bindings
* Support for dx get global workflow

## [250.3] - 2018.04.12

### Fixed

* `dx download` for symlinks

## [250.0]

### Added

*  Support for `dx describe` for global workflows

## [249.0] -2018.04.05

### Added

* zsh support
* API wrappers for global workflow routes
* Basic Python bindings for global workflow
* `set_properties()` method to DXProject

### Fixed

* dx get applet without execDepends

## [248.0] - 2018.03.29

### Fixed

* `dx-clone-asset` SSL error

## [247.0] - 2018.03.14

### Added

* Clarify documentation of stage key for `dx run`
* Asset builder support for Ubuntu 16.04
* `--singlethread` parameter for `dx upload`

### Changed

* `dx-docker pull` retries more often

### Fixed

* c-ares package version for upload agent build
* Bug with Azure instance type selection in `dx-app-wizard`
* Do not retry code `422` in dxpy

## [246.0] - 2018.03.14

### Added

* `socketTimeout` and `connectionTimeout` parameters to JAVA `DXEnvironment` (thanks, @pkokoshnikov)
* Generate batch inputs CLI

### Changed

* Accept 302 as a success for `ua --test`

## [245.0] - 2018.02.15

### Added

* Batch runner CLI

### Changed

* Updated c-ares and file packages (related to upload agent builds)

## [244.0] - 2018.02.08

### Added

* API wrappers for `[applet,app,workflow]-xxxx/validateBatch`

### Fixed

* Issue where dx-clone-asset doesn't create projects in different regions if they don't already exist

## [243.0] - 2018.02.01

### Added

* App version and published/unpublished note to `dx run -h <app>`

### Changed

* Recursive search for asset in a path is disabled, and we strictly enforce only one matching asset name

## [242.0] - 2018.01.25

### Changed

* Use twine for pypy uploads

### Fixed

* Error that blocks org from being added as developers

## [241.0]

### Changed

* `dx-docker`: cleanup of the quote code (regression fix)
* `dx-docker`: use `shutil.move()` instead of `os.rename()` with the aci image
* Accept 'http_proxy', 'HTTP_PROXY', 'https_proxy', 'HTTPS_PROXY' for proxy environmental variables
* Error out instead of warning when old pricing scheme is used in `dxapp.json`
* Fix certain tests flakiness


## [240.1] - 2017.11.15

### Added

* Warning when `runSpec.release` is not specified in `dxapp.json` with a note it will be required in the future
* Numerous enhancements to Jupyter notebook support (see https://github.com/dnanexus/dx-toolkit/commit/7ecbcb6b75118c0acd27f7a7cfe37d0a19e6d6c3 for more information)

### Changed

* `dx-app-wizard` and `dx get` specify systemRequirements in `regionalOptions` and not in `runSpec` of `dxapp.json`
* multiple updates to jupyter notebook support

### Deprecated

* setting `systemRequirements` in `runSpec` of `dxapp.json`

### Removed

* `dx-configset-to-fasta` script

### Fixed

* `dx-clone-asset` sets the default regions to be all regions that user has access to and skips redundant cloning to current region
* `dx build` now works seamlessly across apps and applets

## [239.0] - 2017.11.02

### Changed

* Update run input help and describe messages for locked workflows
* Warn when old, top-level pricing policy scheme is used in dxapp.json

### Removed

* `dx-gtable-to-csv` and `dx-gtable-to-tsv` scripts
* `dx-workflow-to-applet` script
* `include_hidden_links` parameter from clone()

## [238.1] - 2017.10.27

### Fixed

* dx-toolkit and apt conflict with argcomplete

### Added

* dx-clone-asset script
* `dx-docker`: ignore user argument if given
* TLS documentation

### Changed

* app building tests now include `runSpec.release` and `runSpec.distribution` in app specs
* `dx-docker`: better handling of quotes

## [237.0] - 2017.10.19

### Added

* New InvalidTLSProtocol Exception raised when connection fails due to wrong TLS protocol.

### Changed

* Remove rstudio option for `dx notebook`

## [236.2] - 2017.10.4


### Fixed

* dx-toolkit and apt conflict with jq

### Added

* Azure instance types to the list of available types in `dx-app-wizard`
* ua -- test now displays system messages coming from the apiserver.

### Changed

* Update references to workflow `inputs` and `outputs` to keep them in sync with API changes

## [235.1] - 2017.09.28

* No significant changes

## [233.0] - 2017.09.07

### Added

* Priority arg to `build_asset`
* Pass region-specific pricing policy in dxapp.json

## [232.1] - 2017.08.31

### Fixed

* Execution of old workflows built without explicit IO

## [231.0] - 2017.08.24

### Added

* CLI support for workflow lockdown

### Removed

* Deprecated `dx-mount`

## [230.0] - 2017.08.17

### Added

* Initial 'dx notebook' commit
* Python bindings for workflow-level input and output
* Support for the 'downloadRestricted' flag

## [229.0] - 2017.08.10

### Changed

* Default to 14.04 release for all instance types in `dx-app-wizard`

## [228.0] - 2017-07-27

* No significant changes

## [227.1] - 2017-07-20

* Point release to fix release version issues

## [227.0] - 2017-07-13

### Fixed

*  dx-jobutil-new-job now properly supports instance type

### Changed

* Installation instructions now centralized on Github page
* Incrementally upgraded dependencies for Java bindings

### Added

* Helper script to check TLS 1.2 support
* A `region` parameter can now be passed to `dx find projects`, `dx find data`, `dx find org projects`

## [226.0] - 2017-06-29

* No significant changes

## [225.0] - 2017-06-22

### Added

* A `region` parameter can now be passed to `dxpy.find_data_objects()` and `dxpy.find_projects()`

### Fixed

* `dx-docker` now no longer bind mounts `$HOME` and `/tmp` into the guest as this is consistent with Docker

## [224.0] - 2017-06-08

### Fixed

* Python 3 compatibility with `dx-app-wizard`
* `dx get` does not redundantly inline description and developerNotes in dxapp.json any more

### Added

* Client support for partial folder deletion

## [223.0] - 2017-06-02

### Added

* Add methods `__next__()` and `next()` to DXFile to complete iteration interface (thanks to Eric Talevich!)

## [222.0] - 2017-05-25

### Fixed

* `--bill-to` option is utilized when building multi-region apps with `dx build`

## [221.0] - 2017-05-18

### Changed

* Mac install no longer uses virtualenv. Instead, we ask users to install desired version of Python

### Fixed

* dx-docker bug where environment variables passed in through the CLI do not get set within container

### Added

* `dx build` creates a workflow on the platform based on the workflow's local source directory

### Removed

* the deprecated `dx-build-app` and `dx-build-applet` scripts (that were replaced with `dx build`) were removed

## [220.0] - 2017-05-11

### Fixed

* Bug introduced in release 204.0: including app resources fails

### Added

* Ability to specify additional resources for multi-region apps

### Changed

* `dx ls -l` and friends now request only needed describe fields

## [219.0] - 2017-04-28

### Added

* Ability to specify bundledDepends and assetDepends for multi-region apps

## [218.0]

### Changed

* Use DNAnexus DockerHub repo for dx-docker tests

### Fixed

* Issue where selecting from exactly 10 projects resulted in a stacktrace error

### Added

* `dx get workflow-xxxx` creates a local representation of a workflow

## [217.0] - 2017-04-13

No significant changes.

## [216.1] - 2017-04-06

### Fixed

* Python 3 compatibility with `repr` import

## [216.0]

No significant changes.

## [215.0]

### Added

* dx-docker test suite to toolkit
* Retry download of Docker image if there is transient network failure
* Allow image ID as a parameter for `dx-docker`; see wiki documentation for more details

## [214.1] - 2017-03-23

### Fixed

* missing pyasn1 module for OSX list of install dependencies; gets rid of import warning messages

## [214.0]

### Added

* Alternative export for `dx-docker` when docker image is improperly exported by docker engine

### Fixed

* `dx run -i=filename` now prompts user to select input file if duplicate filenames exist in project
* `dx-docker create-asset` now supports output path
* `dx download` failure when run within project that user has lost access to
* `dx build -f` now removes all applets with matching name/directory

## [213.1] - 2017-03-16

### Fixed

* `dx-docker run` KeyError when docker image is built from container

## [213.0]

### Fixed

* Recursive file upload on Windows for the Upload Agent
* Show download progress for calls to `dx download -r`
* Issue where calls to `dxpy.download_all_inputs(parallel=True)` hang

## [212.0]

### Fixed

* Upload agent now does not gzip compress .gz files on Ubuntu 14.04
* Minor log message fix if file is already uploaded

### Added

* Mark routes as retryable for those that support idempotent calls (e.g. creating a new file)

### Removed

* High-level GTable bindings

## [211.0] - 2017-02-23

No significant changes.

## [210.0] - 2017-02-16

### Fixed

* Fix `dx get` untar issue with leading /
* Missing `dx-verify-file` and `jq` dependencies on Windows

## [209.0] - 2017-02-09

### Added

* Support to build of upload agent on RHEL7
* Ability to build and get multi-region apps with custom system requirements

### Fixed

* Environment file so that `source environment` works properly on RHEL7
* Modified `dx-docker` so that `--rm` passes through gracefully
* Modified `dx-docker` so that the `HOME` environment variable defaults to `/root`

## [208.1] - 2017-02-02

### Fixed

* bug where `dx download` incorrectly interpreted the overwrite option during argument parsing

## [208.0]

No significant changes.

## [207.0] - 2017-01-26

### Added

* Workflow handler to the Java bindings
* Checksum verification for file downloads in Java

### Fixed

* Bug resulting in transient errors on large downloads
* `dx-app-wizard` now correctly specifies `timeoutPolicy`
* `dx-docker` now handles default working directory and override properly


## [206.3] - 2017-01-19

### Added

* On Mac OS dx-toolkit now supports TLS 1.2 by activating a virtualenv

### Changed

* `dx-app-wizard` now defaults to Ubuntu 14.04 as opposed to 12.04
* Cosmetic improvements to CLI `describe` and `ls` subcommands

### Deprecated

* Perl and Ruby bindings are no longer supported and associated code has moved to the `dx-toolkit/contrib` directory<|MERGE_RESOLUTION|>--- conflicted
+++ resolved
@@ -6,11 +6,10 @@
 
 ## Unreleased
 
-<<<<<<< HEAD
 ### Changed
 
 * websocket-client dxpy dependency to >=1.6.0,<1.8.0
-=======
+
 ### Removed
 
 * `dx upgrade` command. `python3 -m pip install -U dxpy` is the recommended installation method
@@ -80,7 +79,6 @@
 * Additional regional resources can be specified in dxworkflow.json or using `--extra-args` when `dx build` global workflows 
 
 ## [369.0] - 2024.2.5
->>>>>>> 27326f1d
 
 ### Fixed
 
