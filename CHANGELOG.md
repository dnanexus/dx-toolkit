--- conflicted
+++ resolved
@@ -6,13 +6,10 @@
 
 ## Unreleased
 
-<<<<<<< HEAD
-### Added
-
+### Added
+
+* Added new return fields from `dx describe {job/analysis}-xxxx` with `--verbose` argument: 'runSystemRequirements', 'runSystemRequirementsByExecutable', 'mergedSystemRequirementsByExecutable', 'runStageSystemRequirements'
 * `--metrics top` for `dx watch`
-=======
-* Added new return fields from `dx describe {job/analysis}-xxxx` with `--verbose` argument: 'runSystemRequirements', 'runSystemRequirementsByExecutable', 'mergedSystemRequirementsByExecutable', 'runStageSystemRequirements'
->>>>>>> 6f5d9345
 
 ## [352.0] - beta
 
