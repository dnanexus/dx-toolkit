--- conflicted
+++ resolved
@@ -6,11 +6,10 @@
 
 ## Unreleased
 
-<<<<<<< HEAD
-### Added AWScliv2 asset to Nextflow applets
-
-## [372.0] - beta
-=======
+### Added 
+
+* AWS login for Nextflow subjobs and relogin for Nextflow headjob and subjobs
+
 ## [373.0] - beta
 
 ### Added 
@@ -18,7 +17,6 @@
 * AWScliv2 asset to Nextflow applets
 
 ## [372.0] - 2024.3.22
->>>>>>> e7ae438e
 
 ### Added
 
