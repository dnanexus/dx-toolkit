--- conflicted
+++ resolved
@@ -6,17 +6,13 @@
 
 ## Unreleased
 
-<<<<<<< HEAD
 * Added new return fields from `dx describe {job/analysis}-xxxx` with `--verbose` argument: 'runSystemRequirements', 'runSystemRequirementsByExecutable', 'mergedSystemRequirementsByExecutable', 'runStageSystemRequirements'
 
-## [350.0] - beta
-=======
 ## [351.0] - beta
 
 * No significant changes
 
 ## [350.1] - 2023.6.23
->>>>>>> f1406883
 
 ### Added
 
