# Changelog for dx-toolkit releases

This change log spiritually adheres to [these guidelines](http://keepachangelog.com/en/0.3.0/).

Categories for each release: Added, Changed, Deprecated, Removed, Fixed, Security

## Unreleased

<<<<<<< HEAD
### Removed

* `dx upgrade` command. `python3 -m pip install -U dxpy` is the recommended installation method

## [375.0] - beta
=======
## [376.0] - beta

* No significant changes

## [375.1] - 2024.5.14
>>>>>>> c2748925

### Fixed

* `dx run --instance-type-by-executable`

## [374.0] - 2024.4.29

### Added 

* Released Nextaur 1.8.0: Enables login to AWS
* AWS login for Nextflow subjobs and relogin for Nextflow headjob and subjobs
* `dx extract_assay germline --retrieve-genotype` supports germline assay datasets with reference and no-call genotypes

## [373.0] - 2024.4.18

### Added 

* AWScliv2 asset to Nextflow applets

## [372.0] - 2024.3.22

### Added

* dx-jobutil-get-identity-token 

### Fixed

* Released Nextaur 1.7.4: Fixes error when multiple Docker images with the same name and digest are cached.

### Removed

* For Nextflow applets, removed allProjects: VIEW access. They will have only UPLOAD access to the current project context.

## [371.0] - 2024.3.13

### Fixed

* `dx run --ssh` hanging if job has reused outputs

## [370.2] - 2024.2.26

### Added

* Python 3.12 support
* `--nextflow-pipeline-params` for `dx build --nextflow --cache-docker`
* `dx build --nextflow --cache-docker` supports the `--profile` parameter to cache images associated with specific profile 

### Fixed

* Released Nextaur 1.7.3
* Fix for occasional head job hang during upload, fix for "No such file or directory" errors on localized dx files
* Multiple fixes in resolving docker image digests, handling file path collision, and OOM when creating new input stream.

## [369.1] - 2024.2.13

### Added

* Additional regional resources can be specified in dxworkflow.json or using `--extra-args` when `dx build` global workflows 

## [369.0] - 2024.2.5

### Fixed

* Bugfix regarding multi-assay assay selection in `dx extract_assay expression`

## [368.1] - 2024.1.16

### Changed

* Require Python >= 3.8 for dxpy
* Relaxed urllib3 dxpy dependency to >=1.25,<2.2

### Fixed

* Released Nextaur 1.7.0. It contains Nextflow update to 23.10.0 and multiple minor fixes.
* Suppressing traceback when `dx extract_assay expression` attempts to access a dataset it does not have access to
  
### Removed

* Python 3.6 and 3.7 for dxpy

## [367.0] - 2023.12.11

### Fixed

* Improved error messaging for `dx extract_assay expression`
* Python docs for autodoc.dnanexus.com

## [366.0] - 2023.12.1

### Added

* certifi dxpy dependency

### Changed

* urllib3 dxpy dependency to >=1.26.18,<2.2

### Removed

* requests, cryptography as dependencies of dxpy

## [365.0] - 2023.11.21

### Changed

* Require Python >= 3.6 for dxpy
* Update Nextflow to 23.10.0 (staging only)

### Removed

* Python 2.7 support

## [364.0] - 2023.11.13

### Added

* `dx extract_assay expression`
* Return `jobLogsForwardingStatus` field in `dx describe --verbose job-xxxx`
* Nextflow Docker image can be cached on the platform

### Changed

* Disallow Python versions <2.7 or <3.5 in setup.py for dxpy, the next release will only support Python >=3.6

### Fixed

* Released Nextaur 1.6.9. It contains fixes for exception types so they are interpreted correctly by Nextflow when caching task runs.

## [363.0] - 2023.11.6

### Fixed

* Project context added for loading dataset descriptor file when using `dx extract_dataset`

### Added

* Support dataset and CB records with Integer and Float type global primary keys as input in `create_cohort`
* Return `jobLogsForwardingStatus` field in `dx describe --verbose job-xxxx`

## [362.0] - 2023.10.30

### Added

* archival_state param to `dxpy.bindings.search.find_data_objects()`

## [361.0] - 2023.10.16

### Added

* `--fields-file` argument in `dx extract_dataset`
* `ALT` and `alt_index` columns in `--additional-fields` of `dx extract_assay somatic`

### Fixed

* `dx extract_assay` error message when no valid assay is found
* In `dx extract_assay germline`, handled duplicate RSIDs, output sorting order, changed location filter range from 250M to 5M
* Handled white spaces in `dx extract` command's inputs which are of the type `string` of comma separated values
* Released Nextaur 1.6.8. It contains minor bugfixes and optimizations.
* --retrieve-genotype --sql bug in UKB RAP region
* Retry API call in object_exists_in_project()

## [360.1] - 2023.10.16

### Fixed

* Released Nextaur 1.6.7. It adds DNAnexus docker image support feature and contains errorStrategy bugfixes

## [359.1] - 2023.10.10

### Changed

* Retry `ConnectionResetError` in dxpy

### Fixed

* Reduce API calls in `DXFile.read()` after download URL is cached

## [359.0] - 2023.9.29

### Added

* `dx create_cohort`
* Nextflow pipeline readme file is used as a readme file of Nextflow applet
* Default optional inputs `nextflow_soft_confs` and `nextflow_params_file` to Nextflow applets to support soft configuration override and custom parameters file in `nextflow run`

## [358.0] - 2023.9.22

### Changed

* `dx find org projects --property` in Python 3

## [357.0] - 2023.9.15

### Changed

* Remove optional output param `nextflow_log` from Nextflow pipeline applets; instead, always upload Nextflow log file to head job destination when execution completes

### Fixed

* Nextflow applets passes schema input params explicitly in `nextflow run` command, as parameters assigned in runtime config are not handled properly by nextflow-io
* Unexpected splitting at whitespaces inside quotes when parsing string-type input parameters of Nextflow applets

## [356.0] - 2023.9.1

### Fixed

* `dx describe analysis-xxxx --json --verbose`

## [355.0] - 2023.8.16

### Added

* Return fields in `dx describe {job/analysis}-xxxx` with `--verbose` argument: 'runSystemRequirements', 'runSystemRequirementsByExecutable', 'mergedSystemRequirementsByExecutable', 'runStageSystemRequirements'
* `--monthly-compute-limit` and `--monthly-egress-bytes-limit` for `dx new project`
* `--instance-type-by-executable` for `dx run` and `dx-jobutil-job-new`
* Parameters `system_requirements` and `system_requirements_by_executable` for `DXExecutable.run()` and `DXJob.new()`

## [354.0] - 2023.8.1

### Added

* `--try T` for `dx watch`, `dx tag/untag`, `dx set_properties/unset_properties`
* `--include-restarted` parameter for `dx find executions/jobs/analyses`
* Restarted job fields in `dx describe job-xxxx`
* `treeTurnaroundTime` fields in `dx get` and `dx describe`

### Changed

* dxpy User-Agent header includes Python version

## [353.1] - 2023.7.24

### Added

* Fields from `dx describe {job/analysis}-xxxx` with `--verbose` argument: 'runSystemRequirements', 'runSystemRequirementsByExecutable', 'mergedSystemRequirementsByExecutable', 'runStageSystemRequirements'
* `dx watch --metrics top` mode

## [352.1] - 2023.7.12

### Added

* `dx extract_assay somatic`

### Fixed

* Log line truncation for strings > 8000 bytes

## [351.0] -  2023.7.7

* No significant changes

## [350.1] - 2023.6.23

### Added

* `dx watch` support for detailed job metrics (cpu, memory, network, disk io, etc every 60s)
* `--detailed-job-metrics` for `dx run`
* `--detailed-job-metrics-collect-default` for `dx update org`

## [349.1] - 2023.6.15

### Added

* `dx extract_assay`
* external_upload_restricted param for DXProject

## [348.0] - 2023.6.9

### Added

* dxpy dependencies test suite

### Changed

* Optimizations in Nextflow Pipeline Applet script to make fewer API calls when
concluding a subjob

## [347.0] - 2023.5.11

### Changed

* Bumped allowed `colorama` version to 0.4.6
* Allow `requests` version up to 2.28.x

### Removed

* Unneeded python `gnureadline` dependency
* Unused `rlcompleter` import which may break alternative readline implementations

## [346.0] - 2023.4.20

### Changed

* Help message of the `dx make_download_url` command

### Fixed

* Released Nextaur 1.6.6. It includes fixes to errorStrategy handling and an update to the way AWS instance types are selected based on resource requirements in Nextflow pipelines (V2 instances are now preferred)
* `ImportError` in test_dxpy.py
* Replaced obsolete built-in `file()` method with `open()`
* Printing HTTP error codes that were hidden for API requests to cloud storage

## [345.0] - 2023.4.13 

### Changed

* Bump allowed cryptography dxpy dependency version to 40.0.x
* Tab completion in interactive executions now works with `libedit` bundled in MacOS and does not require externally installed GNU `readline`
* Released Nextaur 1.6.5. It added a caching mechanism to `DxPath` file and folder resolution, which reduces number of DX API calls made during pipeline execution. It also fixes an occasional hanging of the headjob.

### Fixed

* Tab completion in interactive execution of `dx-app-wizard`
* `dx-app-wizard` script on Windows
* Tab completion in interactive executions on Windows

## [344.0] - 2023.4.2

### Changed

* Released Nextaur 1.6.4. It includes a fix to folder download, minor fixes and default headjob instance update (mem2_ssd1_v2_x4 for AWS, mem2_ssd1_x4 for Azure)
* Nextflow pipeline head job defaults to instance types mem2_ssd1_v2_x4 (AWS), azure:mem2_ssd1_x4 (Azure). No change to Nextflow task job instance types.

### Fixed

* Nextflow profiles runtime overriding fix

### Added

* Support for file (un)archival in DXJava
* `archivalStatus` field to DXFile describe in DXJava
* `archivalStatus` filtering support to DXSearch in DXJava
* `dx run` support for `--preserve-job-outputs` and `--preserve-job-outputs-folder` inputs
* `dx describe` for jobs and analyses outputs `Preserve Job Outputs Folder` field
* Record the dxpy version used for Nextflow build in applet's metadata and job log

## [343.0] - 2023.3.24 

### Changed

* Released Nextaur 1.6.3. It includes updates to wait times for file upload and closing, and a fix to default Nextflow config path
* Upgraded Nextflow to 22.10.7
* Nextflow assets from aws:eu-west-2

## [342.1] - 2023.3.8

### Added

* Pretty-printing additional fields for Granular Wait Times in `dx describe` for jobs and analyses

### Changed

* Released Nextaur 1.6.2. It includes bugfixes and default value of maxTransferAttempts used for file downloads is set to 3

### Fixed

* `dx find jobs` if stopppedRunning not in describe output

## [341.0] - 2023.3.3

### Added

* `dx ssh` to connect to job's public hostname if job is httpsApp enabled
* '--list-fields', '--list-entities', '--entities' arguments for `dx extract_dataset`

### Changed

* Released Nextaur 1.6.1. It includes an optimization of certain API calls and adds `docker pull` retry in Nextflow pipelines
* Increased dxpy HTTP timeout to 15 minutes
 
### Fixed

* Helpstring of '--verbose' arg

## [340.1] - 2023.2.25

### Changed

* Nextflow - updated default instance types based on destination region

### Fixed

* Use project ID for file-xxxx/describe API calls in dxjava DXFile
* Nextflow errorStrategy retry ends in 'failed' state if last retry fails

## [339.0] - 2023.2.10

* No significant changes

## [338.1] - 2023.1.27

### Added

* Support for Granular Spot wait times in `dx run` using `--max-tree-spot-wait-time` and `--max-job-spot-wait-time`
* Printing of Spot wait times in `dx describe` for jobs and workflows
* Support for private Docker images in Nextflow pipelines on subjob level

### Fixed

* Feature switch check for Nextflow pipeline build in an app execution environment
* `dx get database` command reads from the API server with the API proxy interceptor
* Regex global flags in path matching to support Py3.11
* `dx run --clone` for Nextflow jobs (clear cloned job's properties)
* Do not rewrite ubuntu repo mirror after failed execDepends install

### Changed

* Upgraded Nextflow plugin version to 1.5.0

## [337.0] - 2023.1.20

### Changed

* Upgraded Nextflow plugin version to 1.4.0
* Failed Nextflow subjobs with 'terminate' errorStrategy finish in 'failed' state
* Updated Nextflow last error message in case 'ignore' errorStrategy is applied.
* Exposed help messages for `dx build --nextflow`

## [336.0] - 2023.1.7

* No significant changes

## [335.0] - 2022.12.12

### Added

* Group name for developer options in Nextflow pipeline applet

### Fixed

* Printing too many environment values with debug set to true
* Preserving folder structure when publishing Nextflow output files
* Missing required inputs passed to `nextflow run`

## [334.0] - 2022.12.2

### Added

* `--external-upload-restricted` flag for `dx update project` and `dx find projects`
* Support for `--destination` in `nextflow build --repository`
* `resume` and `preserve_cache` input arguments to Nextflow applets to support Nextflow resume functionality
* Support for error handling with Nextflow's errorStrategy
* `region` argument to `DXProject.new()`

### Fixed

* retrieving session config when no parent process exists
* an issue with describing global workflows by adding a resources container as a hint for describing underlying workflows

## [333.0] - 2022.11.23

### Added

* `nextflow run` command in the log for easier debugging

### Fixed

* Overriding config arguments with an empty string for Nextflow pipelines

### Changed

* `psutil` version to 5.9.3 which includes wheelfiles for macOS arm64
* Set ignore reuse in the nextflow applet template
* Set `restartableEntryPoints` to "all" in the nextflow pipeline applet's `runsSpec`


## [332.0] - 2022.11.04

### Added

* A warning for `dx build` when app(let)'s name is set both in `--extra-args` and `--destination`

### Fixed

* An error when setting app(let)s name in `dx build` (now the name set via `--extra-args` properly overrides the one set via `--destination`)
*  `dx build --nextflow --repository` returns json instead of a simple string

### Changed

*  Help for building Nextflow pipelines is suppressed

## [331.0] - 2022.10.14

### Added

* Added: `dx find jobs --json` and `dx describe --verbose job-xxxx` with --verbose argument return field internetUsageIPs if the caller is an org admin and the org has jobInternetUsageMonitoring enabled
* Nextflow applets no longer have default arguments and required inputs

### Fixed

* `dx describe user-xxxx` will not try to print the name if it is not present in the API response
 
## [330.0] - 2022.10.4

### Added

* Initial support for Nextflow
* pyreadline3 dependency for Windows with Python >= 3.5

### Fixed 

* Do not check python3 syntax with python2 and vice versa in `dx build`
* `dx build` properly verifies the applet's name given in the `extra-args` parameter

## [329.0] - 2022.9.23

### Added

* `dx extract_dataset` command
* Optional pandas dependency for dxpy

### Changed
- `dxpy.find_one_project`, `dxpy.find_one_data_object`, `dxpy.find_one_app` raise `DXError` if `zero_ok` argument is not a `bool`

## [328.0] - 2022.9.8

### Added

* `--head-job-on-demand` argument for `dx run app(let)-xxxx` 
* `--head-job-on-demand` argument for `dx-jobutil-new-job`
* `--on-behalf-of <org>` argument for `dx new user`

### Changed 

* dx-toolkit never included in execDepends when building app(lets) with `dx build`

### Deprecated

* `--no-dx-toolkit-autodep` option for dx build

### Fixed

* Reduce the number of API calls for `dx run applet-xxxx` and `dx run workflow-xxxx`
* `dx upload f1 f2 --visibility hidden` now correctly marks both files as hidden
* `dx upload` retry on all types of SSL errors 

## [327.1] - 2022.8.12

### Fixed

* Parsing ignoreReuse in `dx build` of workflow

### Changed

* DXHTTPRequest to pass ssl_context

## [326.1] - 2022.7.7 

### Added

* '--rank' argument for `dx run`

### Fixed

* Do not use job's workspace container ID in /applet-xxxx/run for detached jobs

## [325.1] - 2022.5.25

### Fixed

* `dx describe` of executable with bundledDepends that is not an asset
* Building globalworkflow from existing workflow with `dx build --from`

## [324.1] - 2022.5.13

### Fixed

* Improvements to symlink downloading reliability by solely using `aria2c` and enhancing options around its use (removes `wget` option for downloading symlinked files, adds the ability to set max tries for aria2c, adds `-c` flag for continuing downloads, removes the `--check-certificate=false` option).
* `dx build` comparison of workflow directory to workflow name
* Set project argument for `dx run --detach` when executed from inside a job

### Changed

* Removed `wget` option for downloading symlinked files
* Bump allowed requests dxpy dependency version to 2.27.1

### Added

* New argument `symlink_max_tries` for `dxpy.download_dxfile()` with default value of 15

## [323.0] - 2022.4.28

### Changed

* Do not list folder contents to speed up `dx cd` 

## [322.1] - 2022.4.5

### Added

* API wrappers for `dbcluster`

### Fixed

* Pin websocket-client to 0.54.0 to fix `dx watch` output to include job output
* Do not install pyreadline on Windows with Python 3.10

## [321.0] - 2022.2.23

### Fixed

* KeyError in `dx-app-wizard --json`

### Changed

* dxjava dependencies log4j2, jackson-databind

## [320.0] - 2022.2.1 

### Fixed

* Python 3.10 collections imports
* Recursive folder download `dx download -r` of folders with matching prefix

## [319.2] - 2022.1.21 

### Fixed

* Incorrect setting of the `folder` input option when building global workflows
* Remove unused match_hostname urllib3 import 

### Added

* Support for qualified workflow & applet IDs and paths when using `dx build --from` with an applet/workflow
* Setting properties when building global workflows
* '--allow-ssh' parameter to `dx ssh`
* '--no-firewall-update' parameter to `dx ssh`

### Changed

* Detect client IP for SSH access to job instead of `*`

## [318.0] - 2022.1.6

### Fixed

* Python 3.10 MutableMapping import

### Added

* `--no-temp-build-project` for single region app builds.
* `--from` option to `dx build` for building a global workflow from a project-based workflow, including a workflow built using WDL

## [317.0] - 2021.12.8 

### Fixed

* Reduce file-xxxx/describe API load during `dx upload`
* `dx get` uses a region compatible with user's billTo when downloading resources

### Changed
 
* `dx run` warns users if priority is specified as low/normal when using '--watch/ssh/allow-ssh'

## [316.0] - 2021.11.17 

### Added

* Support for dxpy on macOS arm64
* Path input for `dx list database files`

### Fixed

* Python 3 SSH Host key output in `dx describe job-xxxx`

### Changed

* dxpy dependencies cryptography, websocket-client, colorama, requests

## [315.0] - 2021.10.28 

* No significant changes

## [314.0] - 2021.08.27 

### Added

* Support FIPS enabled Python
* `dx archive` and `dx unarchive` commands

### Fixed

* `dx upload` part retry where file would stay in an open state
* `dx run <globalworkflow> --project/--destination/--folder` now submits analysis to given project or path

## [313.0] - 2021.08.18 

### Added

* '--cost-limit' arg for `dx run` 
* '--database-ui-view-only' flag for `dx new project`

### Fixed

* `Total price` for `dx describe` prints formatted currency based on `currency` metadata

## [312.0] - 2021.07.06 

* No significant changes

## [311.0] - 2021.05.21 

### Added

* `DX_WATCH_PORT` env var for supporting `dx watch` in the job execution environment

## [310.0] - 2021.05.12 

* No significant changes

## [309.0] - 2021.04.28 

### Added

* `low` option for `--priority` argument for `dx run`

### Fixed

* Provide job container-id when downloading bundledDepends in job execution environment

### Changed

* Upgrade to proot 5.2 from udocker2 fork for `dx-docker`
* `dx-app-wizard` default to Ubuntu 20.04

## [308.0] - 2021.04.23 

### Fixed

* Search for reference genome project in region
* Connection leak with HttpClient in DXFile

## [307.0] - 2021.04.19 

### Added

* `--brief` flag to dx-clone-asset so that script results can be used downstream

### Changed

* Bump jackson-databind from 2.9.10.5 to 2.9.10.7

### Fixed

* xattr import in `dx-upload-all-outputs`

## [306.0] - 2021.01.21 

### Added

* Added '--keep-open' flag for `dx build`

### Fixed

* Symlink download retries when error 22 is thrown

## [305.0] - 2021.01.12 

### Added

* '--detach' flag for `dx run`

### Changed

* Add xattr dependency to extras_require, only install if specified

### Removed

* Unused python-magic, beatifulsoup4 python dependencies

## [304.1] - 2021.01.05 

### Fixed

* Building assets for Ubuntu 20.04

## [303.1] - 2020.11.13 

### Changed

* Increase wget retries to 20 for symlink downloads

## [302.1] - 2020.10.13

### Changed

* gnureadline macos dependency to 8.0.0 for Python versions < 3.9

## [301.1] - 2020.09.16

### Added

* Remote builders for 16.04 v1, 20.04
* Asset builder for 20.04
* '--verbose' flag for `dx-mount-all-inputs`

### Changed

* Provide project-id in batch tsv file

## [300.1] - 2020.08.31

### Added

* Archival api wrappers

### Changed

* Hide `notebook` and `loupe-viewier` from `dx` help output

## [299.0] - 2020.08.26

### Fixed

* Macos tarball build

## [298.1] - 2020.07.29 

### Added

* Ubuntu 20.04 build targets

### Changed

* jackson-databind from 2.9.10.3 to 2.9.10.5

### Fixed

* API wrapper generation with Python 3
* `dx-clone-asset` when no project exists
* DXJava DXDataObject.Rename()

## [297.1] - 2020.07.22 

### Changed

* Python cryptography version >= 2.3

### Fixed

* `dx-clone-asset` with Python 3

### Removed

* Ubuntu 14.04 builds

## [296.0] - 2020.07.01 

### Added

* Examples for `dx find` with negative timestamp
* `dx build --from applet-xxx` for app
* --brief option to dx build for apps and applets

### Fixed

* Error handling during syntax check for dx build

### Changed

* Python 2.7 example applets to use Python 3
* Commit dxpy version during release

## [295.1] - 2020.05.19

### Fixed

* `dx get` for applets with `python3` interpreter
* `dx-upload-all-outputs ---xattr-properties` parsing

### Changed

* Python 2.7 example applets to use Python 3
* Commit dxpy version during release

## [294.0] - 2020.04.30 

* No significant changes

## [293.0] - 2020.04.24 

### Added

* `dx-mount-all-inputs` for dxfuse 
* Sci Linux compilation option for upload agent
* Python 3 interpreter for `dx-app-wizard`

### Fixed

* dxR build
* `dx upload` retry for "SSL EOF" error
* Error out for dx run --clone with analysis and executable

## [292.0] - 2020.04.09

### Added

* runSpec.version dxapp.json key for 16.04 applets
* `dx build_asset` support for runSpecVersion key in dxasset.json

### Fixed

* Python documentation build
* dxpy tests in Python 3 

### Changed

* Bump jackson-databind from 2.9.10 to 2.9.10.1 

## [291.1] - 2020.03.10 

### Changed

* Bump jackson-databind from 2.9.10 to 2.9.10.1 
* Retry symlink file downloads with `aria2c`

### Fixed

* Python3 issue in dx app builder test

### Added

* Remote app tarball builder for xenial
* Allow disabling system exit on log client
* database class in dx find data 
* Python3 compatibility for exec environment scripts
* pip3 package manager for execDepends

### Removed

* Precise debian package build target

## [290.1] - 2019.11.21

### Changed

* Run job as high priority if '--ssh' provided

### Fixed

* Project deletion warning if specifying file-id

### Added

* New instance types to `dx-app-wizard`

## [289.0] - 2019.10.09 

### Changed

* Upgrade jackson to 2.9.10

### Fixed

* Python 3 wrapper generation and tests

## [288.0] - 2019.10.01 

### Added

* `dx get` for database files
* v2 instance types in `dx-app-wizard`

## [287.0] - 2019.08.30 

### Fixed

* Generating ruby wrappers in python 3
* dx-app-wizard in python 3

## [286.1] - 2019.07.08 

### Changed

* Documentation links to https://documentation.dnanexus.com

## [285.1] - 2019.07.08 

### Fixed

* Remove non-ascii char from readme

## [285.0] - 2019.06.19 

### Added

* '--xattr-properties' argument for dx-upload-all-outputs to include fs metadata as k,v properties
* xattr dependency for Linux builds

### Changed

* Only require futures package for python 2.7
* Upgrade build dependencies for pip, setuptools, and wheel

## [284.0] - 2019.06.13

### Added

* DXJava support for proxies 
* Approved tools CLI for `dx update project`

### Changed

* Upgrade jackson-databind and jackson-core to version 2.9.8
* Provide project ID for dx make_download_url unless in job workspace

### Fixed

* Enabling argcomplete for `dx` installed with debian package in worker environment

## [283.0] - 2019.05.13 

### Changed

* `dx upgrade` downloads the latest version from s3

## [282.0] - 2019.05.08

### Changed

* Reduce the number of API calls for `dx download`

### Fixed

*  `dx upload` error via proxy in Azure

## [281.0] - 2019.04.18 

### Added 

* support for passing HTTPContext in `DXJava` to the `execute()` operation

## [280.0] - 2019.04.18 

### Added

* `--instance-count` to `dx run` so that Spark cluster size can be defined at app start

### Changed

* `dx wait` behavior by adding exponential backoff and passing appropriate project
* Decreased libcurl timeout in C++ bindings from infinity to default 10 min
* Default Ubuntu release to 16.04 in `dx-app-wizard` 
* Link handling to better support JBORs

### Fixed

* Handling file arrays in batch job runner

## [279.0] - 2019.04.11

* no significant updates

## [278.0] - 2019.03.21 

### Added

* new `findDataObjects` inputs to DXJava
* project name resolution to `--project` flag for `dx run`
* smart reuse and SAML identity provider
* `dx list database <entity>` for DNAnexus Apollo
* `--ignore-reuse` and `--ignore-reuse-stage` working for `dx run <workflow>`

### Changed

* Upgrade `proot` to be compatible with kernel >= 4.8
* Skip symlinks test in isolated environment

## [277.0] - 2019.03.14

### Fixed

* Uploading binary data, such at compressed files, works in python3.
* python3 parsing subcommand help output

### Added

* Binary mode for opening dx:files.
* A `--unicode` flag for command line tools that need to handle unicode text files.
  For example: `dx cat --unicode file-xxxx`. This was added for `cat`, and `download`.

### Removed

* 32-bit build target for Ubuntu 14.04
* `gtable` code

## [276.0] - 2019.02.08

### Added

* `--phi` flag for `dx new project`

### Fixed

* Bug in downloading symlinks when using aria2c
* Max number of aria2c connections <= 16

## [275.0] - 2019.02.01

### Fixed

* argcomplete eval in the worker when sourcing `environment`

## [274.0] - 2019.02.01

### Fixed

* Preserve `httpsApp` field in dxapp.json when calling `dx get`
* The `--except [array:file variable]` option for `dx-download-all-inputs`

## [273.0] - 2019.01.24

### Fixed
* upload issue using api proxy in Python 3
* `--no-project` option in `dx-jobutil-parse-link`

## [272.0] - 2019.01.17

### Added
* A script for reconnecting to a jupyter notebook session

## [271.0] - 2019.01.10

### Added
* support for dx building a global workflow with apps in multiple regions

### Changed

* Mark Ubuntu 12.04 as deprecated in `Readme`

### Fixed

* setting instance types on global workflow stages
* fix test code for Spark 2.4.0 upgrade

## [271.2] - 2019.01.03

### Fixed

* symlink download with `aria2`

## [270.1] - 2018.12.07

No significant changes

## [269.2] - 2018.12.07

### Fixed

* Update MANIFEST.in to include python `Readme`

## [269.1] - 2018.12.07

### Fixed

* Writing to stdout for py2 in `dx cat`
* Python virtualenv path in traceability runner

## [269.0] - 2018.12.07

### Fixed

* Failing `build app` when suggestion is not a dxlink
* Handle keyboard interrupt and system exit gracefully
* Use absolute path to set argcomplete
* If a bash variable is long, print a warning, do not omit it
* Issue with backports deps on Windows

### Changed

* Make `dx-toolkit` python 2 and 3 compatible
* Update macOS gnureadline version
* Allow Windows to use certifi CA bundle
* Update bindings for Apollo API routes
* Update urllib import in `dx-docker`
* Update requests in `make doc` target

### Added

* Test that attempts to upload to a closed file
* First draft of an environment file for fish shell
* If available, use `aria2` rather than `wget` as it's much faster

### Removed

* Use of ubuntu 12.04 in `test_dxclient.py`
* Old asset building script
* Rare subcommands (`compile`, `compile_dxni`, `sh`)
* The `dx-run-app-locally` script

## [268.1] - 2018.11.29

### Changed

* `jackson-databind` and `jackson-core` upgrade

## [267.1] - 2018.10.31

### Changes

* Update cran repository

## [267.0] - 2018.10.18

### Added

* Add release/distro to example app `dxapp.json` files

## [266.1] - 2018.10.18

### Fixed

* Download links for `docker2aci`
* The test error: No root certificates specified for verification of other-side certificates

## [266.0] - 2018.10.18

### Added

* A convenience login script for a cloud workstation
* Add `parents` param to `clone()`
* Allow batch IDs as output folders for batch run

### Fixed

* Setting a handler for a global workflow
* Redirecting proxy printout to stderr
* `cat` argument too long in a bash script
* Ensure we can pop items from the main dictionary (python3)

### Changed

* Warn user before `dx rm -r` on root of a project
* Let `urllib3` set default CA bundle on Windows
* Updgrade `pyopenssl` for test suite to 17.5.0
* Replace `ws4py` with websocket-client library in `job_log_client`


## [265.0] - 2018.10.15

### Added

* Pass stages input from assetDepends to bundledDepends
* Traceability ID for locked workflow test (#406)

### Fixed

* Python 3 incompatibilites
* Python 3 `dx upload`
* `import dxpy` when `sys.stdin` is `None`

## [264.0] - 2018.09.06

### Fixed

* `dxpy.describe()` used with a list of object IDs and an additional `fields` argument

## [263.0] - 2018.08.30

### Fixed

* Sort inputs in `dx generate_batch_inputs`

## [262.0] - 2018.08.30

### Removed

* 12.04 builds

## [261.1] - 2018.08.24

### Changed

* Windows install Python version upgrade to 2.7.15

### Fixed

* Windows installation

## [261.0]

### Added

* `dx run --ignore-reuse` to disable job reuse for job
* `ignoreReuse` key in dxapp.json

## [260.0] - 2018.08.17

### Changed

* dxWDL version 0.74

## [259.0] - 2018.08.09

### Added

* Ubuntu release and asset version as parameters for `dx-docker create-asset`
* Builds for Ubuntu 16.04

### Fixed

* `dx wait` where a file with object IDs is provided in path
* `dx compile` for debian install dxWDL.jar filepath

## [258.1] - 2018.08.06

### Added

* Database wrappers
* Support dxni compilation

### Changed

* requests >= 2.8.0
* psutil >= 3.3.0

### Fixed

* Python 3 incompatibilities

## [257.3] - 2018.07.26

### Fixed

* Revert of finding project for data object

## [257.0]

### Added

* support for setting and updating `details` on global workflows
* decorators for traceability tests
* `dx watch` support for smart reuse
* test for `dx watch` job log relay
* `dx find jobs/executions` support for smart reuse
* ability to provide a file which contains a list of jobs or data objects upon which to `dx wait`
* `dxWDL` integration (`dx compile` command)

### Changed

* `python-dateutil` version upgrade to 2.5

### Fixed

* unclear behavior when `--clone`, `--folder`, and `--project` are simultaneously provided to `dx run`
* `DXObject.set_ids()` with project set to None (it is now set to an arbitrary project associated with the file)
* bash helpers tests

## [256.0]

### Changed

* Cosmetic update to `dx publish`
* `dx publish` now sets the `default` alias on the published version by default

## [255.0] - 2018.05.24

### Added

* Support for updating a global workflow
* Wiki links to API documentation for API wrappers
* addTags/removeTags API wrappers for global workflow

### Fixed

* Better checking for inputs and/or inputSpec before batch running workflows

## [254.0] - 2018.05.10

### Changed

* A workflow must be closed before initializing a global workflow from it (test updates for API changes)

## [253.0] - 2018.05.02

### Changed

* Remove the "temporary" field from `dx describe workflow-xxxx`

### Added

* "Deleted" field to `dx describe globalworkflow-xxxx`
* a note to `dx describe` that the workflow is locked

## [252.0] - 2018.04.26

### Added

* Print proper dx describe analysis of a global workflow
* `dx publish`   command
* inline cluster bootstrap script
* dx run for global workflows
* dx find apps tests
* resolve paths for global workflows
* add, remove, list users for global workflows
* add, remove, list developers for global workflows
* public project test
* API tests

## [251.2] - 2018.04.19

### Added

* Support for dx find global workflows
* Initial support for dx build global workflow
* Publish method to global workflow bindings
* Support for dx get global workflow

## [250.3] - 2018.04.12

### Fixed

* `dx download` for symlinks

## [250.0]

### Added

*  Support for `dx describe` for global workflows

## [249.0] -2018.04.05

### Added

* zsh support
* API wrappers for global workflow routes
* Basic Python bindings for global workflow
* `set_properties()` method to DXProject

### Fixed

* dx get applet without execDepends

## [248.0] - 2018.03.29

### Fixed

* `dx-clone-asset` SSL error

## [247.0] - 2018.03.14

### Added

* Clarify documentation of stage key for `dx run`
* Asset builder support for Ubuntu 16.04
* `--singlethread` parameter for `dx upload`

### Changed

* `dx-docker pull` retries more often

### Fixed

* c-ares package version for upload agent build
* Bug with Azure instance type selection in `dx-app-wizard`
* Do not retry code `422` in dxpy

## [246.0] - 2018.03.14

### Added

* `socketTimeout` and `connectionTimeout` parameters to JAVA `DXEnvironment` (thanks, @pkokoshnikov)
* Generate batch inputs CLI

### Changed

* Accept 302 as a success for `ua --test`

## [245.0] - 2018.02.15

### Added

* Batch runner CLI

### Changed

* Updated c-ares and file packages (related to upload agent builds)

## [244.0] - 2018.02.08

### Added

* API wrappers for `[applet,app,workflow]-xxxx/validateBatch`

### Fixed

* Issue where dx-clone-asset doesn't create projects in different regions if they don't already exist

## [243.0] - 2018.02.01

### Added

* App version and published/unpublished note to `dx run -h <app>`

### Changed

* Recursive search for asset in a path is disabled, and we strictly enforce only one matching asset name

## [242.0] - 2018.01.25

### Changed

* Use twine for pypy uploads

### Fixed

* Error that blocks org from being added as developers

## [241.0]

### Changed

* `dx-docker`: cleanup of the quote code (regression fix)
* `dx-docker`: use `shutil.move()` instead of `os.rename()` with the aci image
* Accept 'http_proxy', 'HTTP_PROXY', 'https_proxy', 'HTTPS_PROXY' for proxy environmental variables
* Error out instead of warning when old pricing scheme is used in `dxapp.json`
* Fix certain tests flakiness


## [240.1] - 2017.11.15

### Added

* Warning when `runSpec.release` is not specified in `dxapp.json` with a note it will be required in the future
* Numerous enhancements to Jupyter notebook support (see https://github.com/dnanexus/dx-toolkit/commit/7ecbcb6b75118c0acd27f7a7cfe37d0a19e6d6c3 for more information)

### Changed

* `dx-app-wizard` and `dx get` specify systemRequirements in `regionalOptions` and not in `runSpec` of `dxapp.json`
* multiple updates to jupyter notebook support

### Deprecated

* setting `systemRequirements` in `runSpec` of `dxapp.json`

### Removed

* `dx-configset-to-fasta` script

### Fixed

* `dx-clone-asset` sets the default regions to be all regions that user has access to and skips redundant cloning to current region
* `dx build` now works seamlessly across apps and applets

## [239.0] - 2017.11.02

### Changed

* Update run input help and describe messages for locked workflows
* Warn when old, top-level pricing policy scheme is used in dxapp.json

### Removed

* `dx-gtable-to-csv` and `dx-gtable-to-tsv` scripts
* `dx-workflow-to-applet` script
* `include_hidden_links` parameter from clone()

## [238.1] - 2017.10.27

### Fixed

* dx-toolkit and apt conflict with argcomplete

### Added

* dx-clone-asset script
* `dx-docker`: ignore user argument if given
* TLS documentation

### Changed

* app building tests now include `runSpec.release` and `runSpec.distribution` in app specs
* `dx-docker`: better handling of quotes

## [237.0] - 2017.10.19

### Added

* New InvalidTLSProtocol Exception raised when connection fails due to wrong TLS protocol.

### Changed

* Remove rstudio option for `dx notebook`

## [236.2] - 2017.10.4


### Fixed

* dx-toolkit and apt conflict with jq

### Added

* Azure instance types to the list of available types in `dx-app-wizard`
* ua -- test now displays system messages coming from the apiserver.

### Changed

* Update references to workflow `inputs` and `outputs` to keep them in sync with API changes

## [235.1] - 2017.09.28

* No significant changes

## [233.0] - 2017.09.07

### Added

* Priority arg to `build_asset`
* Pass region-specific pricing policy in dxapp.json

## [232.1] - 2017.08.31

### Fixed

* Execution of old workflows built without explicit IO

## [231.0] - 2017.08.24

### Added

* CLI support for workflow lockdown

### Removed

* Deprecated `dx-mount`

## [230.0] - 2017.08.17

### Added

* Initial 'dx notebook' commit
* Python bindings for workflow-level input and output
* Support for the 'downloadRestricted' flag

## [229.0] - 2017.08.10

### Changed

* Default to 14.04 release for all instance types in `dx-app-wizard`

## [228.0] - 2017-07-27

* No significant changes

## [227.1] - 2017-07-20

* Point release to fix release version issues

## [227.0] - 2017-07-13

### Fixed

*  dx-jobutil-new-job now properly supports instance type

### Changed

* Installation instructions now centralized on Github page
* Incrementally upgraded dependencies for Java bindings

### Added

* Helper script to check TLS 1.2 support
* A `region` parameter can now be passed to `dx find projects`, `dx find data`, `dx find org projects`

## [226.0] - 2017-06-29

* No significant changes

## [225.0] - 2017-06-22

### Added

* A `region` parameter can now be passed to `dxpy.find_data_objects()` and `dxpy.find_projects()`

### Fixed

* `dx-docker` now no longer bind mounts `$HOME` and `/tmp` into the guest as this is consistent with Docker

## [224.0] - 2017-06-08

### Fixed

* Python 3 compatibility with `dx-app-wizard`
* `dx get` does not redundantly inline description and developerNotes in dxapp.json any more

### Added

* Client support for partial folder deletion

## [223.0] - 2017-06-02

### Added

* Add methods `__next__()` and `next()` to DXFile to complete iteration interface (thanks to Eric Talevich!)

## [222.0] - 2017-05-25

### Fixed

* `--bill-to` option is utilized when building multi-region apps with `dx build`

## [221.0] - 2017-05-18

### Changed

* Mac install no longer uses virtualenv. Instead, we ask users to install desired version of Python

### Fixed

* dx-docker bug where environment variables passed in through the CLI do not get set within container

### Added

* `dx build` creates a workflow on the platform based on the workflow's local source directory

### Removed

* the deprecated `dx-build-app` and `dx-build-applet` scripts (that were replaced with `dx build`) were removed

## [220.0] - 2017-05-11

### Fixed

* Bug introduced in release 204.0: including app resources fails

### Added

* Ability to specify additional resources for multi-region apps

### Changed

* `dx ls -l` and friends now request only needed describe fields

## [219.0] - 2017-04-28

### Added

* Ability to specify bundledDepends and assetDepends for multi-region apps

## [218.0]

### Changed

* Use DNAnexus DockerHub repo for dx-docker tests

### Fixed

* Issue where selecting from exactly 10 projects resulted in a stacktrace error

### Added

* `dx get workflow-xxxx` creates a local representation of a workflow

## [217.0] - 2017-04-13

No significant changes.

## [216.1] - 2017-04-06

### Fixed

* Python 3 compatibility with `repr` import

## [216.0]

No significant changes.

## [215.0]

### Added

* dx-docker test suite to toolkit
* Retry download of Docker image if there is transient network failure
* Allow image ID as a parameter for `dx-docker`; see wiki documentation for more details

## [214.1] - 2017-03-23

### Fixed

* missing pyasn1 module for OSX list of install dependencies; gets rid of import warning messages

## [214.0]

### Added

* Alternative export for `dx-docker` when docker image is improperly exported by docker engine

### Fixed

* `dx run -i=filename` now prompts user to select input file if duplicate filenames exist in project
* `dx-docker create-asset` now supports output path
* `dx download` failure when run within project that user has lost access to
* `dx build -f` now removes all applets with matching name/directory

## [213.1] - 2017-03-16

### Fixed

* `dx-docker run` KeyError when docker image is built from container

## [213.0]

### Fixed

* Recursive file upload on Windows for the Upload Agent
* Show download progress for calls to `dx download -r`
* Issue where calls to `dxpy.download_all_inputs(parallel=True)` hang

## [212.0]

### Fixed

* Upload agent now does not gzip compress .gz files on Ubuntu 14.04
* Minor log message fix if file is already uploaded

### Added

* Mark routes as retryable for those that support idempotent calls (e.g. creating a new file)

### Removed

* High-level GTable bindings

## [211.0] - 2017-02-23

No significant changes.

## [210.0] - 2017-02-16

### Fixed

* Fix `dx get` untar issue with leading /
* Missing `dx-verify-file` and `jq` dependencies on Windows

## [209.0] - 2017-02-09

### Added

* Support to build of upload agent on RHEL7
* Ability to build and get multi-region apps with custom system requirements

### Fixed

* Environment file so that `source environment` works properly on RHEL7
* Modified `dx-docker` so that `--rm` passes through gracefully
* Modified `dx-docker` so that the `HOME` environment variable defaults to `/root`

## [208.1] - 2017-02-02

### Fixed

* bug where `dx download` incorrectly interpreted the overwrite option during argument parsing

## [208.0]

No significant changes.

## [207.0] - 2017-01-26

### Added

* Workflow handler to the Java bindings
* Checksum verification for file downloads in Java

### Fixed

* Bug resulting in transient errors on large downloads
* `dx-app-wizard` now correctly specifies `timeoutPolicy`
* `dx-docker` now handles default working directory and override properly


## [206.3] - 2017-01-19

### Added

* On Mac OS dx-toolkit now supports TLS 1.2 by activating a virtualenv

### Changed

* `dx-app-wizard` now defaults to Ubuntu 14.04 as opposed to 12.04
* Cosmetic improvements to CLI `describe` and `ls` subcommands

### Deprecated

* Perl and Ruby bindings are no longer supported and associated code has moved to the `dx-toolkit/contrib` directory<|MERGE_RESOLUTION|>--- conflicted
+++ resolved
@@ -6,19 +6,15 @@
 
 ## Unreleased
 
-<<<<<<< HEAD
 ### Removed
 
 * `dx upgrade` command. `python3 -m pip install -U dxpy` is the recommended installation method
 
-## [375.0] - beta
-=======
 ## [376.0] - beta
 
 * No significant changes
 
 ## [375.1] - 2024.5.14
->>>>>>> c2748925
 
 ### Fixed
 
