--- conflicted
+++ resolved
@@ -10,15 +10,11 @@
 
 * Increased timeout to retry throttled requests over attempts
 
-<<<<<<< HEAD
 ### Added
 
 * Released Nextaur 1.10.1: Added limit for number of upload retries
 
-## [393.0] - beta
-=======
 ## [394.0] - beta
->>>>>>> faf9863c
 
 ### Fixed
 
