# Changelog for dx-toolkit releases

This change log spiritually adheres to [these guidelines](http://keepachangelog.com/en/0.3.0/).

Categories for each release: Added, Changed, Deprecated, Removed, Fixed, Security

## Unreleased

<<<<<<< HEAD
### Added

* Option '--instance-type-by-executable' for `dx run` and `dx-jobutil-job-new`
* Parameters `system_requirements` and `system_requirements_by_executable` for `DXExecutable.run()` and `DXJob.new()`

## [353.0] - beta
=======
## [353.1] - beta
>>>>>>> b3be3740

### Added

* `dx watch --metrics top` mode

## [352.1] - 2023.7.12

### Added

* `dx extract_assay somatic`

### Fixed

* Log line truncation for strings > 8000 bytes

## [351.0] -  2023.7.7

* No significant changes

## [350.1] - 2023.6.23

### Added

* `dx watch` support for detailed job metrics (cpu, memory, network, disk io, etc every 60s)
* `--detailed-job-metrics` for `dx run`
* `--detailed-job-metrics-collect-default` for `dx update org`

## [349.1] - 2023.6.15

### Added

* `dx extract_assay`
* external_upload_restricted param for DXProject

## [348.0] - 2023.6.9

### Added

* dxpy dependencies test suite

### Changed

* Optimizations in Nextflow Pipeline Applet script to make fewer API calls when
concluding a subjob

## [347.0] - 2023.5.11

### Changed

* Bumped allowed `colorama` version to 0.4.6
* Allow `requests` version up to 2.28.x

### Removed

* Unneeded python `gnureadline` dependency
* Unused `rlcompleter` import which may break alternative readline implementations

## [346.0] - 2023.4.20

### Changed

* Help message of the `dx make_download_url` command

### Fixed

* Released Nextaur 1.6.6. It includes fixes to errorStrategy handling and an update to the way AWS instance types are selected based on resource requirements in Nextflow pipelines (V2 instances are now preferred)
* `ImportError` in test_dxpy.py
* Replaced obsolete built-in `file()` method with `open()`
* Printing HTTP error codes that were hidden for API requests to cloud storage

## [345.0] - 2023.4.13 

### Changed

* Bump allowed cryptography dxpy dependency version to 40.0.x
* Tab completion in interactive executions now works with `libedit` bundled in MacOS and does not require externally installed GNU `readline`
* Released Nextaur 1.6.5. It added a caching mechanism to `DxPath` file and folder resolution, which reduces number of DX API calls made during pipeline execution. It also fixes an occasional hanging of the headjob.

### Fixed

* Tab completion in interactive execution of `dx-app-wizard`
* `dx-app-wizard` script on Windows
* Tab completion in interactive executions on Windows

## [344.0] - 2023.4.2

### Changed

* Released Nextaur 1.6.4. It includes a fix to folder download, minor fixes and default headjob instance update (mem2_ssd1_v2_x4 for AWS, mem2_ssd1_x4 for Azure)
* Nextflow pipeline head job defaults to instance types mem2_ssd1_v2_x4 (AWS), azure:mem2_ssd1_x4 (Azure). No change to Nextflow task job instance types.

### Fixed

* Nextflow profiles runtime overriding fix

### Added

* Support for file (un)archival in DXJava
* `archivalStatus` field to DXFile describe in DXJava
* `archivalStatus` filtering support to DXSearch in DXJava
* `dx run` support for `--preserve-job-outputs` and `--preserve-job-outputs-folder` inputs
* `dx describe` for jobs and analyses outputs `Preserve Job Outputs Folder` field
* Record the dxpy version used for Nextflow build in applet's metadata and job log

## [343.0] - 2023.3.24 

### Changed

* Released Nextaur 1.6.3. It includes updates to wait times for file upload and closing, and a fix to default Nextflow config path
* Upgraded Nextflow to 22.10.7
* Nextflow assets from aws:eu-west-2

## [342.1] - 2023.3.8

### Added

* Pretty-printing additional fields for Granular Wait Times in `dx describe` for jobs and analyses

### Changed

* Released Nextaur 1.6.2. It includes bugfixes and default value of maxTransferAttempts used for file downloads is set to 3

### Fixed

* `dx find jobs` if stopppedRunning not in describe output

## [341.0] - 2023.3.3

### Added

* `dx ssh` to connect to job's public hostname if job is httpsApp enabled
* '--list-fields', '--list-entities', '--entities' arguments for `dx extract_dataset`

### Changed

* Released Nextaur 1.6.1. It includes an optimization of certain API calls and adds `docker pull` retry in Nextflow pipelines
* Increased dxpy HTTP timeout to 15 minutes
 
### Fixed

* Helpstring of '--verbose' arg

## [340.1] - 2023.2.25

### Changed

* Nextflow - updated default instance types based on destination region

### Fixed

* Use project ID for file-xxxx/describe API calls in dxjava DXFile
* Nextflow errorStrategy retry ends in 'failed' state if last retry fails

## [339.0] - 2023.2.10

* No significant changes

## [338.1] - 2023.1.27

### Added

* Support for Granular Spot wait times in `dx run` using `--max-tree-spot-wait-time` and `--max-job-spot-wait-time`
* Printing of Spot wait times in `dx describe` for jobs and workflows
* Support for private Docker images in Nextflow pipelines on subjob level

### Fixed

* Feature switch check for Nextflow pipeline build in an app execution environment
* `dx get database` command reads from the API server with the API proxy interceptor
* Regex global flags in path matching to support Py3.11
* `dx run --clone` for Nextflow jobs (clear cloned job's properties)
* Do not rewrite ubuntu repo mirror after failed execDepends install

### Changed

* Upgraded Nextflow plugin version to 1.5.0

## [337.0] - 2023.1.20

### Changed

* Upgraded Nextflow plugin version to 1.4.0
* Failed Nextflow subjobs with 'terminate' errorStrategy finish in 'failed' state
* Updated Nextflow last error message in case 'ignore' errorStrategy is applied.
* Exposed help messages for `dx build --nextflow`

## [336.0] - 2023.1.7

* No significant changes

## [335.0] - 2022.12.12

### Added

* Group name for developer options in Nextflow pipeline applet

### Fixed

* Printing too many environment values with debug set to true
* Preserving folder structure when publishing Nextflow output files
* Missing required inputs passed to `nextflow run`

## [334.0] - 2022.12.2

### Added

* `--external-upload-restricted` flag for `dx update project` and `dx find projects`
* Support for `--destination` in `nextflow build --repository`
* `resume` and `preserve_cache` input arguments to Nextflow applets to support Nextflow resume functionality
* Support for error handling with Nextflow's errorStrategy
* `region` argument to `DXProject.new()`

### Fixed

* retrieving session config when no parent process exists
* an issue with describing global workflows by adding a resources container as a hint for describing underlying workflows

## [333.0] - 2022.11.23

### Added

* `nextflow run` command in the log for easier debugging

### Fixed

* Overriding config arguments with an empty string for Nextflow pipelines

### Changed

* `psutil` version to 5.9.3 which includes wheelfiles for macOS arm64
* Set ignore reuse in the nextflow applet template
* Set `restartableEntryPoints` to "all" in the nextflow pipeline applet's `runsSpec`


## [332.0] - 2022.11.04

### Added

* A warning for `dx build` when app(let)'s name is set both in `--extra-args` and `--destination`

### Fixed

* An error when setting app(let)s name in `dx build` (now the name set via `--extra-args` properly overrides the one set via `--destination`)
*  `dx build --nextflow --repository` returns json instead of a simple string

### Changed

*  Help for building Nextflow pipelines is suppressed

## [331.0] - 2022.10.14

### Added

* Added: `dx find jobs --json` and `dx describe --verbose job-xxxx` with --verbose argument return field internetUsageIPs if the caller is an org admin and the org has jobInternetUsageMonitoring enabled
* Nextflow applets no longer have default arguments and required inputs

### Fixed

* `dx describe user-xxxx` will not try to print the name if it is not present in the API response
 
## [330.0] - 2022.10.4

### Added

* Initial support for Nextflow
* pyreadline3 dependency for Windows with Python >= 3.5

### Fixed 

* Do not check python3 syntax with python2 and vice versa in `dx build`
* `dx build` properly verifies the applet's name given in the `extra-args` parameter

## [329.0] - 2022.9.23

### Added

* `dx extract_dataset` command
* Optional pandas dependency for dxpy

### Changed
- `dxpy.find_one_project`, `dxpy.find_one_data_object`, `dxpy.find_one_app` raise `DXError` if `zero_ok` argument is not a `bool`

## [328.0] - 2022.9.8

### Added

* `--head-job-on-demand` argument for `dx run app(let)-xxxx` 
* `--head-job-on-demand` argument for `dx-jobutil-new-job`
* `--on-behalf-of <org>` argument for `dx new user`

### Changed 

* dx-toolkit never included in execDepends when building app(lets) with `dx build`

### Deprecated

* `--no-dx-toolkit-autodep` option for dx build

### Fixed

* Reduce the number of API calls for `dx run applet-xxxx` and `dx run workflow-xxxx`
* `dx upload f1 f2 --visibility hidden` now correctly marks both files as hidden
* `dx upload` retry on all types of SSL errors 

## [327.1] - 2022.8.12

### Fixed

* Parsing ignoreReuse in `dx build` of workflow

### Changed

* DXHTTPRequest to pass ssl_context

## [326.1] - 2022.7.7 

### Added

* '--rank' argument for `dx run`

### Fixed

* Do not use job's workspace container ID in /applet-xxxx/run for detached jobs

## [325.1] - 2022.5.25

### Fixed

* `dx describe` of executable with bundledDepends that is not an asset
* Building globalworkflow from existing workflow with `dx build --from`

## [324.1] - 2022.5.13

### Fixed

* Improvements to symlink downloading reliability by solely using `aria2c` and enhancing options around its use (removes `wget` option for downloading symlinked files, adds the ability to set max tries for aria2c, adds `-c` flag for continuing downloads, removes the `--check-certificate=false` option).
* `dx build` comparison of workflow directory to workflow name
* Set project argument for `dx run --detach` when executed from inside a job

### Changed

* Removed `wget` option for downloading symlinked files
* Bump allowed requests dxpy dependency version to 2.27.1

### Added

* New argument `symlink_max_tries` for `dxpy.download_dxfile()` with default value of 15

## [323.0] - 2022.4.28

### Changed

* Do not list folder contents to speed up `dx cd` 

## [322.1] - 2022.4.5

### Added

* API wrappers for `dbcluster`

### Fixed

* Pin websocket-client to 0.54.0 to fix `dx watch` output to include job output
* Do not install pyreadline on Windows with Python 3.10

## [321.0] - 2022.2.23

### Fixed

* KeyError in `dx-app-wizard --json`

### Changed

* dxjava dependencies log4j2, jackson-databind

## [320.0] - 2022.2.1 

### Fixed

* Python 3.10 collections imports
* Recursive folder download `dx download -r` of folders with matching prefix

## [319.2] - 2022.1.21 

### Fixed

* Incorrect setting of the `folder` input option when building global workflows
* Remove unused match_hostname urllib3 import 

### Added

* Support for qualified workflow & applet IDs and paths when using `dx build --from` with an applet/workflow
* Setting properties when building global workflows
* '--allow-ssh' parameter to `dx ssh`
* '--no-firewall-update' parameter to `dx ssh`

### Changed

* Detect client IP for SSH access to job instead of `*`

## [318.0] - 2022.1.6

### Fixed

* Python 3.10 MutableMapping import

### Added

* `--no-temp-build-project` for single region app builds.
* `--from` option to `dx build` for building a global workflow from a project-based workflow, including a workflow built using WDL

## [317.0] - 2021.12.8 

### Fixed

* Reduce file-xxxx/describe API load during `dx upload`
* `dx get` uses a region compatible with user's billTo when downloading resources

### Changed
 
* `dx run` warns users if priority is specified as low/normal when using '--watch/ssh/allow-ssh'

## [316.0] - 2021.11.17 

### Added

* Support for dxpy on macOS arm64
* Path input for `dx list database files`

### Fixed

* Python 3 SSH Host key output in `dx describe job-xxxx`

### Changed

* dxpy dependencies cryptography, websocket-client, colorama, requests

## [315.0] - 2021.10.28 

* No significant changes

## [314.0] - 2021.08.27 

### Added

* Support FIPS enabled Python
* `dx archive` and `dx unarchive` commands

### Fixed

* `dx upload` part retry where file would stay in an open state
* `dx run <globalworkflow> --project/--destination/--folder` now submits analysis to given project or path

## [313.0] - 2021.08.18 

### Added

* '--cost-limit' arg for `dx run` 
* '--database-ui-view-only' flag for `dx new project`

### Fixed

* `Total price` for `dx describe` prints formatted currency based on `currency` metadata

## [312.0] - 2021.07.06 

* No significant changes

## [311.0] - 2021.05.21 

### Added

* `DX_WATCH_PORT` env var for supporting `dx watch` in the job execution environment

## [310.0] - 2021.05.12 

* No significant changes

## [309.0] - 2021.04.28 

### Added

* `low` option for `--priority` argument for `dx run`

### Fixed

* Provide job container-id when downloading bundledDepends in job execution environment

### Changed

* Upgrade to proot 5.2 from udocker2 fork for `dx-docker`
* `dx-app-wizard` default to Ubuntu 20.04

## [308.0] - 2021.04.23 

### Fixed

* Search for reference genome project in region
* Connection leak with HttpClient in DXFile

## [307.0] - 2021.04.19 

### Added

* `--brief` flag to dx-clone-asset so that script results can be used downstream

### Changed

* Bump jackson-databind from 2.9.10.5 to 2.9.10.7

### Fixed

* xattr import in `dx-upload-all-outputs`

## [306.0] - 2021.01.21 

### Added

* Added '--keep-open' flag for `dx build`

### Fixed

* Symlink download retries when error 22 is thrown

## [305.0] - 2021.01.12 

### Added

* '--detach' flag for `dx run`

### Changed

* Add xattr dependency to extras_require, only install if specified

### Removed

* Unused python-magic, beatifulsoup4 python dependencies

## [304.1] - 2021.01.05 

### Fixed

* Building assets for Ubuntu 20.04

## [303.1] - 2020.11.13 

### Changed

* Increase wget retries to 20 for symlink downloads

## [302.1] - 2020.10.13

### Changed

* gnureadline macos dependency to 8.0.0 for Python versions < 3.9

## [301.1] - 2020.09.16

### Added

* Remote builders for 16.04 v1, 20.04
* Asset builder for 20.04
* '--verbose' flag for `dx-mount-all-inputs`

### Changed

* Provide project-id in batch tsv file

## [300.1] - 2020.08.31

### Added

* Archival api wrappers

### Changed

* Hide `notebook` and `loupe-viewier` from `dx` help output

## [299.0] - 2020.08.26

### Fixed

* Macos tarball build

## [298.1] - 2020.07.29 

### Added

* Ubuntu 20.04 build targets

### Changed

* jackson-databind from 2.9.10.3 to 2.9.10.5

### Fixed

* API wrapper generation with Python 3
* `dx-clone-asset` when no project exists
* DXJava DXDataObject.Rename()

## [297.1] - 2020.07.22 

### Changed

* Python cryptography version >= 2.3

### Fixed

* `dx-clone-asset` with Python 3

### Removed

* Ubuntu 14.04 builds

## [296.0] - 2020.07.01 

### Added

* Examples for `dx find` with negative timestamp
* `dx build --from applet-xxx` for app
* --brief option to dx build for apps and applets

### Fixed

* Error handling during syntax check for dx build

### Changed

* Python 2.7 example applets to use Python 3
* Commit dxpy version during release

## [295.1] - 2020.05.19

### Fixed

* `dx get` for applets with `python3` interpreter
* `dx-upload-all-outputs ---xattr-properties` parsing

### Changed

* Python 2.7 example applets to use Python 3
* Commit dxpy version during release

## [294.0] - 2020.04.30 

* No significant changes

## [293.0] - 2020.04.24 

### Added

* `dx-mount-all-inputs` for dxfuse 
* Sci Linux compilation option for upload agent
* Python 3 interpreter for `dx-app-wizard`

### Fixed

* dxR build
* `dx upload` retry for "SSL EOF" error
* Error out for dx run --clone with analysis and executable

## [292.0] - 2020.04.09

### Added

* runSpec.version dxapp.json key for 16.04 applets
* `dx build_asset` support for runSpecVersion key in dxasset.json

### Fixed

* Python documentation build
* dxpy tests in Python 3 

### Changed

* Bump jackson-databind from 2.9.10 to 2.9.10.1 

## [291.1] - 2020.03.10 

### Changed

* Bump jackson-databind from 2.9.10 to 2.9.10.1 
* Retry symlink file downloads with `aria2c`

### Fixed

* Python3 issue in dx app builder test

### Added

* Remote app tarball builder for xenial
* Allow disabling system exit on log client
* database class in dx find data 
* Python3 compatibility for exec environment scripts
* pip3 package manager for execDepends

### Removed

* Precise debian package build target

## [290.1] - 2019.11.21

### Changed

* Run job as high priority if '--ssh' provided

### Fixed

* Project deletion warning if specifying file-id

### Added

* New instance types to `dx-app-wizard`

## [289.0] - 2019.10.09 

### Changed

* Upgrade jackson to 2.9.10

### Fixed

* Python 3 wrapper generation and tests

## [288.0] - 2019.10.01 

### Added

* `dx get` for database files
* v2 instance types in `dx-app-wizard`

## [287.0] - 2019.08.30 

### Fixed

* Generating ruby wrappers in python 3
* dx-app-wizard in python 3

## [286.1] - 2019.07.08 

### Changed

* Documentation links to https://documentation.dnanexus.com

## [285.1] - 2019.07.08 

### Fixed

* Remove non-ascii char from readme

## [285.0] - 2019.06.19 

### Added

* '--xattr-properties' argument for dx-upload-all-outputs to include fs metadata as k,v properties
* xattr dependency for Linux builds

### Changed

* Only require futures package for python 2.7
* Upgrade build dependencies for pip, setuptools, and wheel

## [284.0] - 2019.06.13

### Added

* DXJava support for proxies 
* Approved tools CLI for `dx update project`

### Changed

* Upgrade jackson-databind and jackson-core to version 2.9.8
* Provide project ID for dx make_download_url unless in job workspace

### Fixed

* Enabling argcomplete for `dx` installed with debian package in worker environment

## [283.0] - 2019.05.13 

### Changed

* `dx upgrade` downloads the latest version from s3

## [282.0] - 2019.05.08

### Changed

* Reduce the number of API calls for `dx download`

### Fixed

*  `dx upload` error via proxy in Azure

## [281.0] - 2019.04.18 

### Added 

* support for passing HTTPContext in `DXJava` to the `execute()` operation

## [280.0] - 2019.04.18 

### Added

* `--instance-count` to `dx run` so that Spark cluster size can be defined at app start

### Changed

* `dx wait` behavior by adding exponential backoff and passing appropriate project
* Decreased libcurl timeout in C++ bindings from infinity to default 10 min
* Default Ubuntu release to 16.04 in `dx-app-wizard` 
* Link handling to better support JBORs

### Fixed

* Handling file arrays in batch job runner

## [279.0] - 2019.04.11

* no significant updates

## [278.0] - 2019.03.21 

### Added

* new `findDataObjects` inputs to DXJava
* project name resolution to `--project` flag for `dx run`
* smart reuse and SAML identity provider
* `dx list database <entity>` for DNAnexus Apollo
* `--ignore-reuse` and `--ignore-reuse-stage` working for `dx run <workflow>`

### Changed

* Upgrade `proot` to be compatible with kernel >= 4.8
* Skip symlinks test in isolated environment

## [277.0] - 2019.03.14

### Fixed

* Uploading binary data, such at compressed files, works in python3.
* python3 parsing subcommand help output

### Added

* Binary mode for opening dx:files.
* A `--unicode` flag for command line tools that need to handle unicode text files.
  For example: `dx cat --unicode file-xxxx`. This was added for `cat`, and `download`.

### Removed

* 32-bit build target for Ubuntu 14.04
* `gtable` code

## [276.0] - 2019.02.08

### Added

* `--phi` flag for `dx new project`

### Fixed

* Bug in downloading symlinks when using aria2c
* Max number of aria2c connections <= 16

## [275.0] - 2019.02.01

### Fixed

* argcomplete eval in the worker when sourcing `environment`

## [274.0] - 2019.02.01

### Fixed

* Preserve `httpsApp` field in dxapp.json when calling `dx get`
* The `--except [array:file variable]` option for `dx-download-all-inputs`

## [273.0] - 2019.01.24

### Fixed
* upload issue using api proxy in Python 3
* `--no-project` option in `dx-jobutil-parse-link`

## [272.0] - 2019.01.17

### Added
* A script for reconnecting to a jupyter notebook session

## [271.0] - 2019.01.10

### Added
* support for dx building a global workflow with apps in multiple regions

### Changed

* Mark Ubuntu 12.04 as deprecated in `Readme`

### Fixed

* setting instance types on global workflow stages
* fix test code for Spark 2.4.0 upgrade

## [271.2] - 2019.01.03

### Fixed

* symlink download with `aria2`

## [270.1] - 2018.12.07

No significant changes

## [269.2] - 2018.12.07

### Fixed

* Update MANIFEST.in to include python `Readme`

## [269.1] - 2018.12.07

### Fixed

* Writing to stdout for py2 in `dx cat`
* Python virtualenv path in traceability runner

## [269.0] - 2018.12.07

### Fixed

* Failing `build app` when suggestion is not a dxlink
* Handle keyboard interrupt and system exit gracefully
* Use absolute path to set argcomplete
* If a bash variable is long, print a warning, do not omit it
* Issue with backports deps on Windows

### Changed

* Make `dx-toolkit` python 2 and 3 compatible
* Update macOS gnureadline version
* Allow Windows to use certifi CA bundle
* Update bindings for Apollo API routes
* Update urllib import in `dx-docker`
* Update requests in `make doc` target

### Added

* Test that attempts to upload to a closed file
* First draft of an environment file for fish shell
* If available, use `aria2` rather than `wget` as it's much faster

### Removed

* Use of ubuntu 12.04 in `test_dxclient.py`
* Old asset building script
* Rare subcommands (`compile`, `compile_dxni`, `sh`)
* The `dx-run-app-locally` script

## [268.1] - 2018.11.29

### Changed

* `jackson-databind` and `jackson-core` upgrade

## [267.1] - 2018.10.31

### Changes

* Update cran repository

## [267.0] - 2018.10.18

### Added

* Add release/distro to example app `dxapp.json` files

## [266.1] - 2018.10.18

### Fixed

* Download links for `docker2aci`
* The test error: No root certificates specified for verification of other-side certificates

## [266.0] - 2018.10.18

### Added

* A convenience login script for a cloud workstation
* Add `parents` param to `clone()`
* Allow batch IDs as output folders for batch run

### Fixed

* Setting a handler for a global workflow
* Redirecting proxy printout to stderr
* `cat` argument too long in a bash script
* Ensure we can pop items from the main dictionary (python3)

### Changed

* Warn user before `dx rm -r` on root of a project
* Let `urllib3` set default CA bundle on Windows
* Updgrade `pyopenssl` for test suite to 17.5.0
* Replace `ws4py` with websocket-client library in `job_log_client`


## [265.0] - 2018.10.15

### Added

* Pass stages input from assetDepends to bundledDepends
* Traceability ID for locked workflow test (#406)

### Fixed

* Python 3 incompatibilites
* Python 3 `dx upload`
* `import dxpy` when `sys.stdin` is `None`

## [264.0] - 2018.09.06

### Fixed

* `dxpy.describe()` used with a list of object IDs and an additional `fields` argument

## [263.0] - 2018.08.30

### Fixed

* Sort inputs in `dx generate_batch_inputs`

## [262.0] - 2018.08.30

### Removed

* 12.04 builds

## [261.1] - 2018.08.24

### Changed

* Windows install Python version upgrade to 2.7.15

### Fixed

* Windows installation

## [261.0]

### Added

* `dx run --ignore-reuse` to disable job reuse for job
* `ignoreReuse` key in dxapp.json

## [260.0] - 2018.08.17

### Changed

* dxWDL version 0.74

## [259.0] - 2018.08.09

### Added

* Ubuntu release and asset version as parameters for `dx-docker create-asset`
* Builds for Ubuntu 16.04

### Fixed

* `dx wait` where a file with object IDs is provided in path
* `dx compile` for debian install dxWDL.jar filepath

## [258.1] - 2018.08.06

### Added

* Database wrappers
* Support dxni compilation

### Changed

* requests >= 2.8.0
* psutil >= 3.3.0

### Fixed

* Python 3 incompatibilities

## [257.3] - 2018.07.26

### Fixed

* Revert of finding project for data object

## [257.0]

### Added

* support for setting and updating `details` on global workflows
* decorators for traceability tests
* `dx watch` support for smart reuse
* test for `dx watch` job log relay
* `dx find jobs/executions` support for smart reuse
* ability to provide a file which contains a list of jobs or data objects upon which to `dx wait`
* `dxWDL` integration (`dx compile` command)

### Changed

* `python-dateutil` version upgrade to 2.5

### Fixed

* unclear behavior when `--clone`, `--folder`, and `--project` are simultaneously provided to `dx run`
* `DXObject.set_ids()` with project set to None (it is now set to an arbitrary project associated with the file)
* bash helpers tests

## [256.0]

### Changed

* Cosmetic update to `dx publish`
* `dx publish` now sets the `default` alias on the published version by default

## [255.0] - 2018.05.24

### Added

* Support for updating a global workflow
* Wiki links to API documentation for API wrappers
* addTags/removeTags API wrappers for global workflow

### Fixed

* Better checking for inputs and/or inputSpec before batch running workflows

## [254.0] - 2018.05.10

### Changed

* A workflow must be closed before initializing a global workflow from it (test updates for API changes)

## [253.0] - 2018.05.02

### Changed

* Remove the "temporary" field from `dx describe workflow-xxxx`

### Added

* "Deleted" field to `dx describe globalworkflow-xxxx`
* a note to `dx describe` that the workflow is locked

## [252.0] - 2018.04.26

### Added

* Print proper dx describe analysis of a global workflow
* `dx publish`   command
* inline cluster bootstrap script
* dx run for global workflows
* dx find apps tests
* resolve paths for global workflows
* add, remove, list users for global workflows
* add, remove, list developers for global workflows
* public project test
* API tests

## [251.2] - 2018.04.19

### Added

* Support for dx find global workflows
* Initial support for dx build global workflow
* Publish method to global workflow bindings
* Support for dx get global workflow

## [250.3] - 2018.04.12

### Fixed

* `dx download` for symlinks

## [250.0]

### Added

*  Support for `dx describe` for global workflows

## [249.0] -2018.04.05

### Added

* zsh support
* API wrappers for global workflow routes
* Basic Python bindings for global workflow
* `set_properties()` method to DXProject

### Fixed

* dx get applet without execDepends

## [248.0] - 2018.03.29

### Fixed

* `dx-clone-asset` SSL error

## [247.0] - 2018.03.14

### Added

* Clarify documentation of stage key for `dx run`
* Asset builder support for Ubuntu 16.04
* `--singlethread` parameter for `dx upload`

### Changed

* `dx-docker pull` retries more often

### Fixed

* c-ares package version for upload agent build
* Bug with Azure instance type selection in `dx-app-wizard`
* Do not retry code `422` in dxpy

## [246.0] - 2018.03.14

### Added

* `socketTimeout` and `connectionTimeout` parameters to JAVA `DXEnvironment` (thanks, @pkokoshnikov)
* Generate batch inputs CLI

### Changed

* Accept 302 as a success for `ua --test`

## [245.0] - 2018.02.15

### Added

* Batch runner CLI

### Changed

* Updated c-ares and file packages (related to upload agent builds)

## [244.0] - 2018.02.08

### Added

* API wrappers for `[applet,app,workflow]-xxxx/validateBatch`

### Fixed

* Issue where dx-clone-asset doesn't create projects in different regions if they don't already exist

## [243.0] - 2018.02.01

### Added

* App version and published/unpublished note to `dx run -h <app>`

### Changed

* Recursive search for asset in a path is disabled, and we strictly enforce only one matching asset name

## [242.0] - 2018.01.25

### Changed

* Use twine for pypy uploads

### Fixed

* Error that blocks org from being added as developers

## [241.0]

### Changed

* `dx-docker`: cleanup of the quote code (regression fix)
* `dx-docker`: use `shutil.move()` instead of `os.rename()` with the aci image
* Accept 'http_proxy', 'HTTP_PROXY', 'https_proxy', 'HTTPS_PROXY' for proxy environmental variables
* Error out instead of warning when old pricing scheme is used in `dxapp.json`
* Fix certain tests flakiness


## [240.1] - 2017.11.15

### Added

* Warning when `runSpec.release` is not specified in `dxapp.json` with a note it will be required in the future
* Numerous enhancements to Jupyter notebook support (see https://github.com/dnanexus/dx-toolkit/commit/7ecbcb6b75118c0acd27f7a7cfe37d0a19e6d6c3 for more information)

### Changed

* `dx-app-wizard` and `dx get` specify systemRequirements in `regionalOptions` and not in `runSpec` of `dxapp.json`
* multiple updates to jupyter notebook support

### Deprecated

* setting `systemRequirements` in `runSpec` of `dxapp.json`

### Removed

* `dx-configset-to-fasta` script

### Fixed

* `dx-clone-asset` sets the default regions to be all regions that user has access to and skips redundant cloning to current region
* `dx build` now works seamlessly across apps and applets

## [239.0] - 2017.11.02

### Changed

* Update run input help and describe messages for locked workflows
* Warn when old, top-level pricing policy scheme is used in dxapp.json

### Removed

* `dx-gtable-to-csv` and `dx-gtable-to-tsv` scripts
* `dx-workflow-to-applet` script
* `include_hidden_links` parameter from clone()

## [238.1] - 2017.10.27

### Fixed

* dx-toolkit and apt conflict with argcomplete

### Added

* dx-clone-asset script
* `dx-docker`: ignore user argument if given
* TLS documentation

### Changed

* app building tests now include `runSpec.release` and `runSpec.distribution` in app specs
* `dx-docker`: better handling of quotes

## [237.0] - 2017.10.19

### Added

* New InvalidTLSProtocol Exception raised when connection fails due to wrong TLS protocol.

### Changed

* Remove rstudio option for `dx notebook`

## [236.2] - 2017.10.4


### Fixed

* dx-toolkit and apt conflict with jq

### Added

* Azure instance types to the list of available types in `dx-app-wizard`
* ua -- test now displays system messages coming from the apiserver.

### Changed

* Update references to workflow `inputs` and `outputs` to keep them in sync with API changes

## [235.1] - 2017.09.28

* No significant changes

## [233.0] - 2017.09.07

### Added

* Priority arg to `build_asset`
* Pass region-specific pricing policy in dxapp.json

## [232.1] - 2017.08.31

### Fixed

* Execution of old workflows built without explicit IO

## [231.0] - 2017.08.24

### Added

* CLI support for workflow lockdown

### Removed

* Deprecated `dx-mount`

## [230.0] - 2017.08.17

### Added

* Initial 'dx notebook' commit
* Python bindings for workflow-level input and output
* Support for the 'downloadRestricted' flag

## [229.0] - 2017.08.10

### Changed

* Default to 14.04 release for all instance types in `dx-app-wizard`

## [228.0] - 2017-07-27

* No significant changes

## [227.1] - 2017-07-20

* Point release to fix release version issues

## [227.0] - 2017-07-13

### Fixed

*  dx-jobutil-new-job now properly supports instance type

### Changed

* Installation instructions now centralized on Github page
* Incrementally upgraded dependencies for Java bindings

### Added

* Helper script to check TLS 1.2 support
* A `region` parameter can now be passed to `dx find projects`, `dx find data`, `dx find org projects`

## [226.0] - 2017-06-29

* No significant changes

## [225.0] - 2017-06-22

### Added

* A `region` parameter can now be passed to `dxpy.find_data_objects()` and `dxpy.find_projects()`

### Fixed

* `dx-docker` now no longer bind mounts `$HOME` and `/tmp` into the guest as this is consistent with Docker

## [224.0] - 2017-06-08

### Fixed

* Python 3 compatibility with `dx-app-wizard`
* `dx get` does not redundantly inline description and developerNotes in dxapp.json any more

### Added

* Client support for partial folder deletion

## [223.0] - 2017-06-02

### Added

* Add methods `__next__()` and `next()` to DXFile to complete iteration interface (thanks to Eric Talevich!)

## [222.0] - 2017-05-25

### Fixed

* `--bill-to` option is utilized when building multi-region apps with `dx build`

## [221.0] - 2017-05-18

### Changed

* Mac install no longer uses virtualenv. Instead, we ask users to install desired version of Python

### Fixed

* dx-docker bug where environment variables passed in through the CLI do not get set within container

### Added

* `dx build` creates a workflow on the platform based on the workflow's local source directory

### Removed

* the deprecated `dx-build-app` and `dx-build-applet` scripts (that were replaced with `dx build`) were removed

## [220.0] - 2017-05-11

### Fixed

* Bug introduced in release 204.0: including app resources fails

### Added

* Ability to specify additional resources for multi-region apps

### Changed

* `dx ls -l` and friends now request only needed describe fields

## [219.0] - 2017-04-28

### Added

* Ability to specify bundledDepends and assetDepends for multi-region apps

## [218.0]

### Changed

* Use DNAnexus DockerHub repo for dx-docker tests

### Fixed

* Issue where selecting from exactly 10 projects resulted in a stacktrace error

### Added

* `dx get workflow-xxxx` creates a local representation of a workflow

## [217.0] - 2017-04-13

No significant changes.

## [216.1] - 2017-04-06

### Fixed

* Python 3 compatibility with `repr` import

## [216.0]

No significant changes.

## [215.0]

### Added

* dx-docker test suite to toolkit
* Retry download of Docker image if there is transient network failure
* Allow image ID as a parameter for `dx-docker`; see wiki documentation for more details

## [214.1] - 2017-03-23

### Fixed

* missing pyasn1 module for OSX list of install dependencies; gets rid of import warning messages

## [214.0]

### Added

* Alternative export for `dx-docker` when docker image is improperly exported by docker engine

### Fixed

* `dx run -i=filename` now prompts user to select input file if duplicate filenames exist in project
* `dx-docker create-asset` now supports output path
* `dx download` failure when run within project that user has lost access to
* `dx build -f` now removes all applets with matching name/directory

## [213.1] - 2017-03-16

### Fixed

* `dx-docker run` KeyError when docker image is built from container

## [213.0]

### Fixed

* Recursive file upload on Windows for the Upload Agent
* Show download progress for calls to `dx download -r`
* Issue where calls to `dxpy.download_all_inputs(parallel=True)` hang

## [212.0]

### Fixed

* Upload agent now does not gzip compress .gz files on Ubuntu 14.04
* Minor log message fix if file is already uploaded

### Added

* Mark routes as retryable for those that support idempotent calls (e.g. creating a new file)

### Removed

* High-level GTable bindings

## [211.0] - 2017-02-23

No significant changes.

## [210.0] - 2017-02-16

### Fixed

* Fix `dx get` untar issue with leading /
* Missing `dx-verify-file` and `jq` dependencies on Windows

## [209.0] - 2017-02-09

### Added

* Support to build of upload agent on RHEL7
* Ability to build and get multi-region apps with custom system requirements

### Fixed

* Environment file so that `source environment` works properly on RHEL7
* Modified `dx-docker` so that `--rm` passes through gracefully
* Modified `dx-docker` so that the `HOME` environment variable defaults to `/root`

## [208.1] - 2017-02-02

### Fixed

* bug where `dx download` incorrectly interpreted the overwrite option during argument parsing

## [208.0]

No significant changes.

## [207.0] - 2017-01-26

### Added

* Workflow handler to the Java bindings
* Checksum verification for file downloads in Java

### Fixed

* Bug resulting in transient errors on large downloads
* `dx-app-wizard` now correctly specifies `timeoutPolicy`
* `dx-docker` now handles default working directory and override properly


## [206.3] - 2017-01-19

### Added

* On Mac OS dx-toolkit now supports TLS 1.2 by activating a virtualenv

### Changed

* `dx-app-wizard` now defaults to Ubuntu 14.04 as opposed to 12.04
* Cosmetic improvements to CLI `describe` and `ls` subcommands

### Deprecated

* Perl and Ruby bindings are no longer supported and associated code has moved to the `dx-toolkit/contrib` directory<|MERGE_RESOLUTION|>--- conflicted
+++ resolved
@@ -6,19 +6,16 @@
 
 ## Unreleased
 
-<<<<<<< HEAD
 ### Added
 
 * Option '--instance-type-by-executable' for `dx run` and `dx-jobutil-job-new`
 * Parameters `system_requirements` and `system_requirements_by_executable` for `DXExecutable.run()` and `DXJob.new()`
 
-## [353.0] - beta
-=======
 ## [353.1] - beta
->>>>>>> b3be3740
-
-### Added
-
+
+### Added
+
+* Fields from `dx describe {job/analysis}-xxxx` with `--verbose` argument: 'runSystemRequirements', 'runSystemRequirementsByExecutable', 'mergedSystemRequirementsByExecutable', 'runStageSystemRequirements'
 * `dx watch --metrics top` mode
 
 ## [352.1] - 2023.7.12
