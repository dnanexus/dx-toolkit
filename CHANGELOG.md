--- conflicted
+++ resolved
@@ -6,13 +6,10 @@
 
 ## Unreleased
 
-<<<<<<< HEAD
 ### Added
 
 * Support dataset and CB records with Integer and Float type global primary keys as input in `create_cohort`
 
-## [361.0] - beta
-=======
 ## [362.0] - beta
 
 ### Added
@@ -20,7 +17,6 @@
 * archival_state param to `dxpy.bindings.search.find_data_objects()`
 
 ## [361.0] - 2023.10.16
->>>>>>> 8e766f7a
 
 ### Added
 
