# Changelog for dx-toolkit releases

This change log spiritually adheres to [these guidelines](http://keepachangelog.com/en/0.3.0/).

Categories for each release: Added, Changed, Deprecated, Removed, Fixed, Security

## Unreleased

### Added

<<<<<<< HEAD
=======
* New argument '--instance-type-by-executable' arg for `dx run` and `dx-jobutil-job-new`
>>>>>>> 47efc891
* Added new return fields from `dx describe {job/analysis}-xxxx` with `--verbose` argument: 'runSystemRequirements', 'runSystemRequirementsByExecutable', 'mergedSystemRequirementsByExecutable', 'runStageSystemRequirements'
* `--metrics top` for `dx watch`

## [352.0] - beta

### Added

* `dx extract_assay somatic`

### Fixed

* Log line truncation for strings > 8000 bytes

## [351.0] -  2023.7.7

* No significant changes

## [350.1] - 2023.6.23

### Added

* `dx watch` support for detailed job metrics (cpu, memory, network, disk io, etc every 60s)
* `--detailed-job-metrics` for `dx run`
* `--detailed-job-metrics-collect-default` for `dx update org`

## [349.1] - 2023.6.15

### Added

* `dx extract_assay`
* external_upload_restricted param for DXProject

## [348.0] - 2023.6.9

### Added

* dxpy dependencies test suite

### Changed

* Optimizations in Nextflow Pipeline Applet script to make fewer API calls when
concluding a subjob

## [347.0] - 2023.5.11

### Changed

* Bumped allowed `colorama` version to 0.4.6
* Allow `requests` version up to 2.28.x

### Removed

* Unneeded python `gnureadline` dependency
* Unused `rlcompleter` import which may break alternative readline implementations

## [346.0] - 2023.4.20

### Changed

* Help message of the `dx make_download_url` command

### Fixed

* Released Nextaur 1.6.6. It includes fixes to errorStrategy handling and an update to the way AWS instance types are selected based on resource requirements in Nextflow pipelines (V2 instances are now preferred)
* `ImportError` in test_dxpy.py
* Replaced obsolete built-in `file()` method with `open()`
* Printing HTTP error codes that were hidden for API requests to cloud storage

## [345.0] - 2023.4.13 

### Changed

* Bump allowed cryptography dxpy dependency version to 40.0.x
* Tab completion in interactive executions now works with `libedit` bundled in MacOS and does not require externally installed GNU `readline`
* Released Nextaur 1.6.5. It added a caching mechanism to `DxPath` file and folder resolution, which reduces number of DX API calls made during pipeline execution. It also fixes an occasional hanging of the headjob.

### Fixed

* Tab completion in interactive execution of `dx-app-wizard`
* `dx-app-wizard` script on Windows
* Tab completion in interactive executions on Windows

## [344.0] - 2023.4.2

### Changed

* Released Nextaur 1.6.4. It includes a fix to folder download, minor fixes and default headjob instance update (mem2_ssd1_v2_x4 for AWS, mem2_ssd1_x4 for Azure)
* Nextflow pipeline head job defaults to instance types mem2_ssd1_v2_x4 (AWS), azure:mem2_ssd1_x4 (Azure). No change to Nextflow task job instance types.

### Fixed

* Nextflow profiles runtime overriding fix

### Added

* Support for file (un)archival in DXJava
* `archivalStatus` field to DXFile describe in DXJava
* `archivalStatus` filtering support to DXSearch in DXJava
* `dx run` support for `--preserve-job-outputs` and `--preserve-job-outputs-folder` inputs
* `dx describe` for jobs and analyses outputs `Preserve Job Outputs Folder` field
* Record the dxpy version used for Nextflow build in applet's metadata and job log

## [343.0] - 2023.3.24 

### Changed

* Released Nextaur 1.6.3. It includes updates to wait times for file upload and closing, and a fix to default Nextflow config path
* Upgraded Nextflow to 22.10.7
* Nextflow assets from aws:eu-west-2

## [342.1] - 2023.3.8

### Added

* Pretty-printing additional fields for Granular Wait Times in `dx describe` for jobs and analyses

### Changed

* Released Nextaur 1.6.2. It includes bugfixes and default value of maxTransferAttempts used for file downloads is set to 3

### Fixed

* `dx find jobs` if stopppedRunning not in describe output

## [341.0] - 2023.3.3

### Added

* `dx ssh` to connect to job's public hostname if job is httpsApp enabled
* '--list-fields', '--list-entities', '--entities' arguments for `dx extract_dataset`

### Changed

* Released Nextaur 1.6.1. It includes an optimization of certain API calls and adds `docker pull` retry in Nextflow pipelines
* Increased dxpy HTTP timeout to 15 minutes
 
### Fixed

* Helpstring of '--verbose' arg

## [340.1] - 2023.2.25

### Changed

* Nextflow - updated default instance types based on destination region

### Fixed

* Use project ID for file-xxxx/describe API calls in dxjava DXFile
* Nextflow errorStrategy retry ends in 'failed' state if last retry fails

## [339.0] - 2023.2.10

* No significant changes

## [338.1] - 2023.1.27

### Added

* Support for Granular Spot wait times in `dx run` using `--max-tree-spot-wait-time` and `--max-job-spot-wait-time`
* Printing of Spot wait times in `dx describe` for jobs and workflows
* Support for private Docker images in Nextflow pipelines on subjob level

### Fixed

* Feature switch check for Nextflow pipeline build in an app execution environment
* `dx get database` command reads from the API server with the API proxy interceptor
* Regex global flags in path matching to support Py3.11
* `dx run --clone` for Nextflow jobs (clear cloned job's properties)
* Do not rewrite ubuntu repo mirror after failed execDepends install

### Changed

* Upgraded Nextflow plugin version to 1.5.0

## [337.0] - 2023.1.20

### Changed

* Upgraded Nextflow plugin version to 1.4.0
* Failed Nextflow subjobs with 'terminate' errorStrategy finish in 'failed' state
* Updated Nextflow last error message in case 'ignore' errorStrategy is applied.
* Exposed help messages for `dx build --nextflow`

## [336.0] - 2023.1.7

* No significant changes

## [335.0] - 2022.12.12

### Added

* Group name for developer options in Nextflow pipeline applet

### Fixed

* Printing too many environment values with debug set to true
* Preserving folder structure when publishing Nextflow output files
* Missing required inputs passed to `nextflow run`

## [334.0] - 2022.12.2

### Added

* `--external-upload-restricted` flag for `dx update project` and `dx find projects`
* Support for `--destination` in `nextflow build --repository`
* `resume` and `preserve_cache` input arguments to Nextflow applets to support Nextflow resume functionality
* Support for error handling with Nextflow's errorStrategy
* `region` argument to `DXProject.new()`

### Fixed

* retrieving session config when no parent process exists
* an issue with describing global workflows by adding a resources container as a hint for describing underlying workflows

## [333.0] - 2022.11.23

### Added

* `nextflow run` command in the log for easier debugging

### Fixed

* Overriding config arguments with an empty string for Nextflow pipelines

### Changed

* `psutil` version to 5.9.3 which includes wheelfiles for macOS arm64
* Set ignore reuse in the nextflow applet template
* Set `restartableEntryPoints` to "all" in the nextflow pipeline applet's `runsSpec`


## [332.0] - 2022.11.04

### Added

* A warning for `dx build` when app(let)'s name is set both in `--extra-args` and `--destination`

### Fixed

* An error when setting app(let)s name in `dx build` (now the name set via `--extra-args` properly overrides the one set via `--destination`)
*  `dx build --nextflow --repository` returns json instead of a simple string

### Changed

*  Help for building Nextflow pipelines is suppressed

## [331.0] - 2022.10.14

### Added

* Added: `dx find jobs --json` and `dx describe --verbose job-xxxx` with --verbose argument return field internetUsageIPs if the caller is an org admin and the org has jobInternetUsageMonitoring enabled
* Nextflow applets no longer have default arguments and required inputs

### Fixed

* `dx describe user-xxxx` will not try to print the name if it is not present in the API response
 
## [330.0] - 2022.10.4

### Added

* Initial support for Nextflow
* pyreadline3 dependency for Windows with Python >= 3.5

### Fixed 

* Do not check python3 syntax with python2 and vice versa in `dx build`
* `dx build` properly verifies the applet's name given in the `extra-args` parameter

## [329.0] - 2022.9.23

### Added

* `dx extract_dataset` command
* Optional pandas dependency for dxpy

### Changed
- `dxpy.find_one_project`, `dxpy.find_one_data_object`, `dxpy.find_one_app` raise `DXError` if `zero_ok` argument is not a `bool`

## [328.0] - 2022.9.8

### Added

* `--head-job-on-demand` argument for `dx run app(let)-xxxx` 
* `--head-job-on-demand` argument for `dx-jobutil-new-job`
* `--on-behalf-of <org>` argument for `dx new user`

### Changed 

* dx-toolkit never included in execDepends when building app(lets) with `dx build`

### Deprecated

* `--no-dx-toolkit-autodep` option for dx build

### Fixed

* Reduce the number of API calls for `dx run applet-xxxx` and `dx run workflow-xxxx`
* `dx upload f1 f2 --visibility hidden` now correctly marks both files as hidden
* `dx upload` retry on all types of SSL errors 

## [327.1] - 2022.8.12

### Fixed

* Parsing ignoreReuse in `dx build` of workflow

### Changed

* DXHTTPRequest to pass ssl_context

## [326.1] - 2022.7.7 

### Added

* '--rank' argument for `dx run`

### Fixed

* Do not use job's workspace container ID in /applet-xxxx/run for detached jobs

## [325.1] - 2022.5.25

### Fixed

* `dx describe` of executable with bundledDepends that is not an asset
* Building globalworkflow from existing workflow with `dx build --from`

## [324.1] - 2022.5.13

### Fixed

* Improvements to symlink downloading reliability by solely using `aria2c` and enhancing options around its use (removes `wget` option for downloading symlinked files, adds the ability to set max tries for aria2c, adds `-c` flag for continuing downloads, removes the `--check-certificate=false` option).
* `dx build` comparison of workflow directory to workflow name
* Set project argument for `dx run --detach` when executed from inside a job

### Changed

* Removed `wget` option for downloading symlinked files
* Bump allowed requests dxpy dependency version to 2.27.1

### Added

* New argument `symlink_max_tries` for `dxpy.download_dxfile()` with default value of 15

## [323.0] - 2022.4.28

### Changed

* Do not list folder contents to speed up `dx cd` 

## [322.1] - 2022.4.5

### Added

* API wrappers for `dbcluster`

### Fixed

* Pin websocket-client to 0.54.0 to fix `dx watch` output to include job output
* Do not install pyreadline on Windows with Python 3.10

## [321.0] - 2022.2.23

### Fixed

* KeyError in `dx-app-wizard --json`

### Changed

* dxjava dependencies log4j2, jackson-databind

## [320.0] - 2022.2.1 

### Fixed

* Python 3.10 collections imports
* Recursive folder download `dx download -r` of folders with matching prefix

## [319.2] - 2022.1.21 

### Fixed

* Incorrect setting of the `folder` input option when building global workflows
* Remove unused match_hostname urllib3 import 

### Added

* Support for qualified workflow & applet IDs and paths when using `dx build --from` with an applet/workflow
* Setting properties when building global workflows
* '--allow-ssh' parameter to `dx ssh`
* '--no-firewall-update' parameter to `dx ssh`

### Changed

* Detect client IP for SSH access to job instead of `*`

## [318.0] - 2022.1.6

### Fixed

* Python 3.10 MutableMapping import

### Added

* `--no-temp-build-project` for single region app builds.
* `--from` option to `dx build` for building a global workflow from a project-based workflow, including a workflow built using WDL

## [317.0] - 2021.12.8 

### Fixed

* Reduce file-xxxx/describe API load during `dx upload`
* `dx get` uses a region compatible with user's billTo when downloading resources

### Changed
 
* `dx run` warns users if priority is specified as low/normal when using '--watch/ssh/allow-ssh'

## [316.0] - 2021.11.17 

### Added

* Support for dxpy on macOS arm64
* Path input for `dx list database files`

### Fixed

* Python 3 SSH Host key output in `dx describe job-xxxx`

### Changed

* dxpy dependencies cryptography, websocket-client, colorama, requests

## [315.0] - 2021.10.28 

* No significant changes

## [314.0] - 2021.08.27 

### Added

* Support FIPS enabled Python
* `dx archive` and `dx unarchive` commands

### Fixed

* `dx upload` part retry where file would stay in an open state
* `dx run <globalworkflow> --project/--destination/--folder` now submits analysis to given project or path

## [313.0] - 2021.08.18 

### Added

* '--cost-limit' arg for `dx run` 
* '--database-ui-view-only' flag for `dx new project`

### Fixed

* `Total price` for `dx describe` prints formatted currency based on `currency` metadata

## [312.0] - 2021.07.06 

* No significant changes

## [311.0] - 2021.05.21 

### Added

* `DX_WATCH_PORT` env var for supporting `dx watch` in the job execution environment

## [310.0] - 2021.05.12 

* No significant changes

## [309.0] - 2021.04.28 

### Added

* `low` option for `--priority` argument for `dx run`

### Fixed

* Provide job container-id when downloading bundledDepends in job execution environment

### Changed

* Upgrade to proot 5.2 from udocker2 fork for `dx-docker`
* `dx-app-wizard` default to Ubuntu 20.04

## [308.0] - 2021.04.23 

### Fixed

* Search for reference genome project in region
* Connection leak with HttpClient in DXFile

## [307.0] - 2021.04.19 

### Added

* `--brief` flag to dx-clone-asset so that script results can be used downstream

### Changed

* Bump jackson-databind from 2.9.10.5 to 2.9.10.7

### Fixed

* xattr import in `dx-upload-all-outputs`

## [306.0] - 2021.01.21 

### Added

* Added '--keep-open' flag for `dx build`

### Fixed

* Symlink download retries when error 22 is thrown

## [305.0] - 2021.01.12 

### Added

* '--detach' flag for `dx run`

### Changed

* Add xattr dependency to extras_require, only install if specified

### Removed

* Unused python-magic, beatifulsoup4 python dependencies

## [304.1] - 2021.01.05 

### Fixed

* Building assets for Ubuntu 20.04

## [303.1] - 2020.11.13 

### Changed

* Increase wget retries to 20 for symlink downloads

## [302.1] - 2020.10.13

### Changed

* gnureadline macos dependency to 8.0.0 for Python versions < 3.9

## [301.1] - 2020.09.16

### Added

* Remote builders for 16.04 v1, 20.04
* Asset builder for 20.04
* '--verbose' flag for `dx-mount-all-inputs`

### Changed

* Provide project-id in batch tsv file

## [300.1] - 2020.08.31

### Added

* Archival api wrappers

### Changed

* Hide `notebook` and `loupe-viewier` from `dx` help output

## [299.0] - 2020.08.26

### Fixed

* Macos tarball build

## [298.1] - 2020.07.29 

### Added

* Ubuntu 20.04 build targets

### Changed

* jackson-databind from 2.9.10.3 to 2.9.10.5

### Fixed

* API wrapper generation with Python 3
* `dx-clone-asset` when no project exists
* DXJava DXDataObject.Rename()

## [297.1] - 2020.07.22 

### Changed

* Python cryptography version >= 2.3

### Fixed

* `dx-clone-asset` with Python 3

### Removed

* Ubuntu 14.04 builds

## [296.0] - 2020.07.01 

### Added

* Examples for `dx find` with negative timestamp
* `dx build --from applet-xxx` for app
* --brief option to dx build for apps and applets

### Fixed

* Error handling during syntax check for dx build

### Changed

* Python 2.7 example applets to use Python 3
* Commit dxpy version during release

## [295.1] - 2020.05.19

### Fixed

* `dx get` for applets with `python3` interpreter
* `dx-upload-all-outputs ---xattr-properties` parsing

### Changed

* Python 2.7 example applets to use Python 3
* Commit dxpy version during release

## [294.0] - 2020.04.30 

* No significant changes

## [293.0] - 2020.04.24 

### Added

* `dx-mount-all-inputs` for dxfuse 
* Sci Linux compilation option for upload agent
* Python 3 interpreter for `dx-app-wizard`

### Fixed

* dxR build
* `dx upload` retry for "SSL EOF" error
* Error out for dx run --clone with analysis and executable

## [292.0] - 2020.04.09

### Added

* runSpec.version dxapp.json key for 16.04 applets
* `dx build_asset` support for runSpecVersion key in dxasset.json

### Fixed

* Python documentation build
* dxpy tests in Python 3 

### Changed

* Bump jackson-databind from 2.9.10 to 2.9.10.1 

## [291.1] - 2020.03.10 

### Changed

* Bump jackson-databind from 2.9.10 to 2.9.10.1 
* Retry symlink file downloads with `aria2c`

### Fixed

* Python3 issue in dx app builder test

### Added

* Remote app tarball builder for xenial
* Allow disabling system exit on log client
* database class in dx find data 
* Python3 compatibility for exec environment scripts
* pip3 package manager for execDepends

### Removed

* Precise debian package build target

## [290.1] - 2019.11.21

### Changed

* Run job as high priority if '--ssh' provided

### Fixed

* Project deletion warning if specifying file-id

### Added

* New instance types to `dx-app-wizard`

## [289.0] - 2019.10.09 

### Changed

* Upgrade jackson to 2.9.10

### Fixed

* Python 3 wrapper generation and tests

## [288.0] - 2019.10.01 

### Added

* `dx get` for database files
* v2 instance types in `dx-app-wizard`

## [287.0] - 2019.08.30 

### Fixed

* Generating ruby wrappers in python 3
* dx-app-wizard in python 3

## [286.1] - 2019.07.08 

### Changed

* Documentation links to https://documentation.dnanexus.com

## [285.1] - 2019.07.08 

### Fixed

* Remove non-ascii char from readme

## [285.0] - 2019.06.19 

### Added

* '--xattr-properties' argument for dx-upload-all-outputs to include fs metadata as k,v properties
* xattr dependency for Linux builds

### Changed

* Only require futures package for python 2.7
* Upgrade build dependencies for pip, setuptools, and wheel

## [284.0] - 2019.06.13

### Added

* DXJava support for proxies 
* Approved tools CLI for `dx update project`

### Changed

* Upgrade jackson-databind and jackson-core to version 2.9.8
* Provide project ID for dx make_download_url unless in job workspace

### Fixed

* Enabling argcomplete for `dx` installed with debian package in worker environment

## [283.0] - 2019.05.13 

### Changed

* `dx upgrade` downloads the latest version from s3

## [282.0] - 2019.05.08

### Changed

* Reduce the number of API calls for `dx download`

### Fixed

*  `dx upload` error via proxy in Azure

## [281.0] - 2019.04.18 

### Added 

* support for passing HTTPContext in `DXJava` to the `execute()` operation

## [280.0] - 2019.04.18 

### Added

* `--instance-count` to `dx run` so that Spark cluster size can be defined at app start

### Changed

* `dx wait` behavior by adding exponential backoff and passing appropriate project
* Decreased libcurl timeout in C++ bindings from infinity to default 10 min
* Default Ubuntu release to 16.04 in `dx-app-wizard` 
* Link handling to better support JBORs

### Fixed

* Handling file arrays in batch job runner

## [279.0] - 2019.04.11

* no significant updates

## [278.0] - 2019.03.21 

### Added

* new `findDataObjects` inputs to DXJava
* project name resolution to `--project` flag for `dx run`
* smart reuse and SAML identity provider
* `dx list database <entity>` for DNAnexus Apollo
* `--ignore-reuse` and `--ignore-reuse-stage` working for `dx run <workflow>`

### Changed

* Upgrade `proot` to be compatible with kernel >= 4.8
* Skip symlinks test in isolated environment

## [277.0] - 2019.03.14

### Fixed

* Uploading binary data, such at compressed files, works in python3.
* python3 parsing subcommand help output

### Added

* Binary mode for opening dx:files.
* A `--unicode` flag for command line tools that need to handle unicode text files.
  For example: `dx cat --unicode file-xxxx`. This was added for `cat`, and `download`.

### Removed

* 32-bit build target for Ubuntu 14.04
* `gtable` code

## [276.0] - 2019.02.08

### Added

* `--phi` flag for `dx new project`

### Fixed

* Bug in downloading symlinks when using aria2c
* Max number of aria2c connections <= 16

## [275.0] - 2019.02.01

### Fixed

* argcomplete eval in the worker when sourcing `environment`

## [274.0] - 2019.02.01

### Fixed

* Preserve `httpsApp` field in dxapp.json when calling `dx get`
* The `--except [array:file variable]` option for `dx-download-all-inputs`

## [273.0] - 2019.01.24

### Fixed
* upload issue using api proxy in Python 3
* `--no-project` option in `dx-jobutil-parse-link`

## [272.0] - 2019.01.17

### Added
* A script for reconnecting to a jupyter notebook session

## [271.0] - 2019.01.10

### Added
* support for dx building a global workflow with apps in multiple regions

### Changed

* Mark Ubuntu 12.04 as deprecated in `Readme`

### Fixed

* setting instance types on global workflow stages
* fix test code for Spark 2.4.0 upgrade

## [271.2] - 2019.01.03

### Fixed

* symlink download with `aria2`

## [270.1] - 2018.12.07

No significant changes

## [269.2] - 2018.12.07

### Fixed

* Update MANIFEST.in to include python `Readme`

## [269.1] - 2018.12.07

### Fixed

* Writing to stdout for py2 in `dx cat`
* Python virtualenv path in traceability runner

## [269.0] - 2018.12.07

### Fixed

* Failing `build app` when suggestion is not a dxlink
* Handle keyboard interrupt and system exit gracefully
* Use absolute path to set argcomplete
* If a bash variable is long, print a warning, do not omit it
* Issue with backports deps on Windows

### Changed

* Make `dx-toolkit` python 2 and 3 compatible
* Update macOS gnureadline version
* Allow Windows to use certifi CA bundle
* Update bindings for Apollo API routes
* Update urllib import in `dx-docker`
* Update requests in `make doc` target

### Added

* Test that attempts to upload to a closed file
* First draft of an environment file for fish shell
* If available, use `aria2` rather than `wget` as it's much faster

### Removed

* Use of ubuntu 12.04 in `test_dxclient.py`
* Old asset building script
* Rare subcommands (`compile`, `compile_dxni`, `sh`)
* The `dx-run-app-locally` script

## [268.1] - 2018.11.29

### Changed

* `jackson-databind` and `jackson-core` upgrade

## [267.1] - 2018.10.31

### Changes

* Update cran repository

## [267.0] - 2018.10.18

### Added

* Add release/distro to example app `dxapp.json` files

## [266.1] - 2018.10.18

### Fixed

* Download links for `docker2aci`
* The test error: No root certificates specified for verification of other-side certificates

## [266.0] - 2018.10.18

### Added

* A convenience login script for a cloud workstation
* Add `parents` param to `clone()`
* Allow batch IDs as output folders for batch run

### Fixed

* Setting a handler for a global workflow
* Redirecting proxy printout to stderr
* `cat` argument too long in a bash script
* Ensure we can pop items from the main dictionary (python3)

### Changed

* Warn user before `dx rm -r` on root of a project
* Let `urllib3` set default CA bundle on Windows
* Updgrade `pyopenssl` for test suite to 17.5.0
* Replace `ws4py` with websocket-client library in `job_log_client`


## [265.0] - 2018.10.15

### Added

* Pass stages input from assetDepends to bundledDepends
* Traceability ID for locked workflow test (#406)

### Fixed

* Python 3 incompatibilites
* Python 3 `dx upload`
* `import dxpy` when `sys.stdin` is `None`

## [264.0] - 2018.09.06

### Fixed

* `dxpy.describe()` used with a list of object IDs and an additional `fields` argument

## [263.0] - 2018.08.30

### Fixed

* Sort inputs in `dx generate_batch_inputs`

## [262.0] - 2018.08.30

### Removed

* 12.04 builds

## [261.1] - 2018.08.24

### Changed

* Windows install Python version upgrade to 2.7.15

### Fixed

* Windows installation

## [261.0]

### Added

* `dx run --ignore-reuse` to disable job reuse for job
* `ignoreReuse` key in dxapp.json

## [260.0] - 2018.08.17

### Changed

* dxWDL version 0.74

## [259.0] - 2018.08.09

### Added

* Ubuntu release and asset version as parameters for `dx-docker create-asset`
* Builds for Ubuntu 16.04

### Fixed

* `dx wait` where a file with object IDs is provided in path
* `dx compile` for debian install dxWDL.jar filepath

## [258.1] - 2018.08.06

### Added

* Database wrappers
* Support dxni compilation

### Changed

* requests >= 2.8.0
* psutil >= 3.3.0

### Fixed

* Python 3 incompatibilities

## [257.3] - 2018.07.26

### Fixed

* Revert of finding project for data object

## [257.0]

### Added

* support for setting and updating `details` on global workflows
* decorators for traceability tests
* `dx watch` support for smart reuse
* test for `dx watch` job log relay
* `dx find jobs/executions` support for smart reuse
* ability to provide a file which contains a list of jobs or data objects upon which to `dx wait`
* `dxWDL` integration (`dx compile` command)

### Changed

* `python-dateutil` version upgrade to 2.5

### Fixed

* unclear behavior when `--clone`, `--folder`, and `--project` are simultaneously provided to `dx run`
* `DXObject.set_ids()` with project set to None (it is now set to an arbitrary project associated with the file)
* bash helpers tests

## [256.0]

### Changed

* Cosmetic update to `dx publish`
* `dx publish` now sets the `default` alias on the published version by default

## [255.0] - 2018.05.24

### Added

* Support for updating a global workflow
* Wiki links to API documentation for API wrappers
* addTags/removeTags API wrappers for global workflow

### Fixed

* Better checking for inputs and/or inputSpec before batch running workflows

## [254.0] - 2018.05.10

### Changed

* A workflow must be closed before initializing a global workflow from it (test updates for API changes)

## [253.0] - 2018.05.02

### Changed

* Remove the "temporary" field from `dx describe workflow-xxxx`

### Added

* "Deleted" field to `dx describe globalworkflow-xxxx`
* a note to `dx describe` that the workflow is locked

## [252.0] - 2018.04.26

### Added

* Print proper dx describe analysis of a global workflow
* `dx publish`   command
* inline cluster bootstrap script
* dx run for global workflows
* dx find apps tests
* resolve paths for global workflows
* add, remove, list users for global workflows
* add, remove, list developers for global workflows
* public project test
* API tests

## [251.2] - 2018.04.19

### Added

* Support for dx find global workflows
* Initial support for dx build global workflow
* Publish method to global workflow bindings
* Support for dx get global workflow

## [250.3] - 2018.04.12

### Fixed

* `dx download` for symlinks

## [250.0]

### Added

*  Support for `dx describe` for global workflows

## [249.0] -2018.04.05

### Added

* zsh support
* API wrappers for global workflow routes
* Basic Python bindings for global workflow
* `set_properties()` method to DXProject

### Fixed

* dx get applet without execDepends

## [248.0] - 2018.03.29

### Fixed

* `dx-clone-asset` SSL error

## [247.0] - 2018.03.14

### Added

* Clarify documentation of stage key for `dx run`
* Asset builder support for Ubuntu 16.04
* `--singlethread` parameter for `dx upload`

### Changed

* `dx-docker pull` retries more often

### Fixed

* c-ares package version for upload agent build
* Bug with Azure instance type selection in `dx-app-wizard`
* Do not retry code `422` in dxpy

## [246.0] - 2018.03.14

### Added

* `socketTimeout` and `connectionTimeout` parameters to JAVA `DXEnvironment` (thanks, @pkokoshnikov)
* Generate batch inputs CLI

### Changed

* Accept 302 as a success for `ua --test`

## [245.0] - 2018.02.15

### Added

* Batch runner CLI

### Changed

* Updated c-ares and file packages (related to upload agent builds)

## [244.0] - 2018.02.08

### Added

* API wrappers for `[applet,app,workflow]-xxxx/validateBatch`

### Fixed

* Issue where dx-clone-asset doesn't create projects in different regions if they don't already exist

## [243.0] - 2018.02.01

### Added

* App version and published/unpublished note to `dx run -h <app>`

### Changed

* Recursive search for asset in a path is disabled, and we strictly enforce only one matching asset name

## [242.0] - 2018.01.25

### Changed

* Use twine for pypy uploads

### Fixed

* Error that blocks org from being added as developers

## [241.0]

### Changed

* `dx-docker`: cleanup of the quote code (regression fix)
* `dx-docker`: use `shutil.move()` instead of `os.rename()` with the aci image
* Accept 'http_proxy', 'HTTP_PROXY', 'https_proxy', 'HTTPS_PROXY' for proxy environmental variables
* Error out instead of warning when old pricing scheme is used in `dxapp.json`
* Fix certain tests flakiness


## [240.1] - 2017.11.15

### Added

* Warning when `runSpec.release` is not specified in `dxapp.json` with a note it will be required in the future
* Numerous enhancements to Jupyter notebook support (see https://github.com/dnanexus/dx-toolkit/commit/7ecbcb6b75118c0acd27f7a7cfe37d0a19e6d6c3 for more information)

### Changed

* `dx-app-wizard` and `dx get` specify systemRequirements in `regionalOptions` and not in `runSpec` of `dxapp.json`
* multiple updates to jupyter notebook support

### Deprecated

* setting `systemRequirements` in `runSpec` of `dxapp.json`

### Removed

* `dx-configset-to-fasta` script

### Fixed

* `dx-clone-asset` sets the default regions to be all regions that user has access to and skips redundant cloning to current region
* `dx build` now works seamlessly across apps and applets

## [239.0] - 2017.11.02

### Changed

* Update run input help and describe messages for locked workflows
* Warn when old, top-level pricing policy scheme is used in dxapp.json

### Removed

* `dx-gtable-to-csv` and `dx-gtable-to-tsv` scripts
* `dx-workflow-to-applet` script
* `include_hidden_links` parameter from clone()

## [238.1] - 2017.10.27

### Fixed

* dx-toolkit and apt conflict with argcomplete

### Added

* dx-clone-asset script
* `dx-docker`: ignore user argument if given
* TLS documentation

### Changed

* app building tests now include `runSpec.release` and `runSpec.distribution` in app specs
* `dx-docker`: better handling of quotes

## [237.0] - 2017.10.19

### Added

* New InvalidTLSProtocol Exception raised when connection fails due to wrong TLS protocol.

### Changed

* Remove rstudio option for `dx notebook`

## [236.2] - 2017.10.4


### Fixed

* dx-toolkit and apt conflict with jq

### Added

* Azure instance types to the list of available types in `dx-app-wizard`
* ua -- test now displays system messages coming from the apiserver.

### Changed

* Update references to workflow `inputs` and `outputs` to keep them in sync with API changes

## [235.1] - 2017.09.28

* No significant changes

## [233.0] - 2017.09.07

### Added

* Priority arg to `build_asset`
* Pass region-specific pricing policy in dxapp.json

## [232.1] - 2017.08.31

### Fixed

* Execution of old workflows built without explicit IO

## [231.0] - 2017.08.24

### Added

* CLI support for workflow lockdown

### Removed

* Deprecated `dx-mount`

## [230.0] - 2017.08.17

### Added

* Initial 'dx notebook' commit
* Python bindings for workflow-level input and output
* Support for the 'downloadRestricted' flag

## [229.0] - 2017.08.10

### Changed

* Default to 14.04 release for all instance types in `dx-app-wizard`

## [228.0] - 2017-07-27

* No significant changes

## [227.1] - 2017-07-20

* Point release to fix release version issues

## [227.0] - 2017-07-13

### Fixed

*  dx-jobutil-new-job now properly supports instance type

### Changed

* Installation instructions now centralized on Github page
* Incrementally upgraded dependencies for Java bindings

### Added

* Helper script to check TLS 1.2 support
* A `region` parameter can now be passed to `dx find projects`, `dx find data`, `dx find org projects`

## [226.0] - 2017-06-29

* No significant changes

## [225.0] - 2017-06-22

### Added

* A `region` parameter can now be passed to `dxpy.find_data_objects()` and `dxpy.find_projects()`

### Fixed

* `dx-docker` now no longer bind mounts `$HOME` and `/tmp` into the guest as this is consistent with Docker

## [224.0] - 2017-06-08

### Fixed

* Python 3 compatibility with `dx-app-wizard`
* `dx get` does not redundantly inline description and developerNotes in dxapp.json any more

### Added

* Client support for partial folder deletion

## [223.0] - 2017-06-02

### Added

* Add methods `__next__()` and `next()` to DXFile to complete iteration interface (thanks to Eric Talevich!)

## [222.0] - 2017-05-25

### Fixed

* `--bill-to` option is utilized when building multi-region apps with `dx build`

## [221.0] - 2017-05-18

### Changed

* Mac install no longer uses virtualenv. Instead, we ask users to install desired version of Python

### Fixed

* dx-docker bug where environment variables passed in through the CLI do not get set within container

### Added

* `dx build` creates a workflow on the platform based on the workflow's local source directory

### Removed

* the deprecated `dx-build-app` and `dx-build-applet` scripts (that were replaced with `dx build`) were removed

## [220.0] - 2017-05-11

### Fixed

* Bug introduced in release 204.0: including app resources fails

### Added

* Ability to specify additional resources for multi-region apps

### Changed

* `dx ls -l` and friends now request only needed describe fields

## [219.0] - 2017-04-28

### Added

* Ability to specify bundledDepends and assetDepends for multi-region apps

## [218.0]

### Changed

* Use DNAnexus DockerHub repo for dx-docker tests

### Fixed

* Issue where selecting from exactly 10 projects resulted in a stacktrace error

### Added

* `dx get workflow-xxxx` creates a local representation of a workflow

## [217.0] - 2017-04-13

No significant changes.

## [216.1] - 2017-04-06

### Fixed

* Python 3 compatibility with `repr` import

## [216.0]

No significant changes.

## [215.0]

### Added

* dx-docker test suite to toolkit
* Retry download of Docker image if there is transient network failure
* Allow image ID as a parameter for `dx-docker`; see wiki documentation for more details

## [214.1] - 2017-03-23

### Fixed

* missing pyasn1 module for OSX list of install dependencies; gets rid of import warning messages

## [214.0]

### Added

* Alternative export for `dx-docker` when docker image is improperly exported by docker engine

### Fixed

* `dx run -i=filename` now prompts user to select input file if duplicate filenames exist in project
* `dx-docker create-asset` now supports output path
* `dx download` failure when run within project that user has lost access to
* `dx build -f` now removes all applets with matching name/directory

## [213.1] - 2017-03-16

### Fixed

* `dx-docker run` KeyError when docker image is built from container

## [213.0]

### Fixed

* Recursive file upload on Windows for the Upload Agent
* Show download progress for calls to `dx download -r`
* Issue where calls to `dxpy.download_all_inputs(parallel=True)` hang

## [212.0]

### Fixed

* Upload agent now does not gzip compress .gz files on Ubuntu 14.04
* Minor log message fix if file is already uploaded

### Added

* Mark routes as retryable for those that support idempotent calls (e.g. creating a new file)

### Removed

* High-level GTable bindings

## [211.0] - 2017-02-23

No significant changes.

## [210.0] - 2017-02-16

### Fixed

* Fix `dx get` untar issue with leading /
* Missing `dx-verify-file` and `jq` dependencies on Windows

## [209.0] - 2017-02-09

### Added

* Support to build of upload agent on RHEL7
* Ability to build and get multi-region apps with custom system requirements

### Fixed

* Environment file so that `source environment` works properly on RHEL7
* Modified `dx-docker` so that `--rm` passes through gracefully
* Modified `dx-docker` so that the `HOME` environment variable defaults to `/root`

## [208.1] - 2017-02-02

### Fixed

* bug where `dx download` incorrectly interpreted the overwrite option during argument parsing

## [208.0]

No significant changes.

## [207.0] - 2017-01-26

### Added

* Workflow handler to the Java bindings
* Checksum verification for file downloads in Java

### Fixed

* Bug resulting in transient errors on large downloads
* `dx-app-wizard` now correctly specifies `timeoutPolicy`
* `dx-docker` now handles default working directory and override properly


## [206.3] - 2017-01-19

### Added

* On Mac OS dx-toolkit now supports TLS 1.2 by activating a virtualenv

### Changed

* `dx-app-wizard` now defaults to Ubuntu 14.04 as opposed to 12.04
* Cosmetic improvements to CLI `describe` and `ls` subcommands

### Deprecated

* Perl and Ruby bindings are no longer supported and associated code has moved to the `dx-toolkit/contrib` directory<|MERGE_RESOLUTION|>--- conflicted
+++ resolved
@@ -8,10 +8,7 @@
 
 ### Added
 
-<<<<<<< HEAD
-=======
 * New argument '--instance-type-by-executable' arg for `dx run` and `dx-jobutil-job-new`
->>>>>>> 47efc891
 * Added new return fields from `dx describe {job/analysis}-xxxx` with `--verbose` argument: 'runSystemRequirements', 'runSystemRequirementsByExecutable', 'mergedSystemRequirementsByExecutable', 'runStageSystemRequirements'
 * `--metrics top` for `dx watch`
 
