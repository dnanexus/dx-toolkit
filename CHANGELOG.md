# Changelog for dx-toolkit releases

This change log spiritually adheres to [these guidelines](http://keepachangelog.com/en/0.3.0/).

Categories for each release: Added, Changed, Deprecated, Removed, Fixed, Security

## Unreleased

### Added 

<<<<<<< HEAD
* AWS login for Nextflow subjobs and relogin for Nextflow headjob and subjobs
=======
* `dx extract_assay germline --retrieve-genotype` supports germline assay datasets with reference and no-call genotypes
>>>>>>> 25e0e2ad

## [373.0] - beta

### Added 

* AWScliv2 asset to Nextflow applets

## [372.0] - 2024.3.22

### Added

* dx-jobutil-get-identity-token 

### Fixed

* Released Nextaur 1.7.4: Fixes error when multiple Docker images with the same name and digest are cached.

### Removed

* For Nextflow applets, removed allProjects: VIEW access. They will have only UPLOAD access to the current project context.

## [371.0] - 2024.3.13

### Fixed

* `dx run --ssh` hanging if job has reused outputs

## [370.2] - 2024.2.26

### Added

* Python 3.12 support
* `--nextflow-pipeline-params` for `dx build --nextflow --cache-docker`
* `dx build --nextflow --cache-docker` supports the `--profile` parameter to cache images associated with specific profile 

### Fixed

* Released Nextaur 1.7.3
* Fix for occasional head job hang during upload, fix for "No such file or directory" errors on localized dx files
* Multiple fixes in resolving docker image digests, handling file path collision, and OOM when creating new input stream.

## [369.1] - 2024.2.13

### Added

* Additional regional resources can be specified in dxworkflow.json or using `--extra-args` when `dx build` global workflows 

## [369.0] - 2024.2.5

### Fixed

* Bugfix regarding multi-assay assay selection in `dx extract_assay expression`

## [368.1] - 2024.1.16

### Changed

* Require Python >= 3.8 for dxpy
* Relaxed urllib3 dxpy dependency to >=1.25,<2.2

### Fixed

* Released Nextaur 1.7.0. It contains Nextflow update to 23.10.0 and multiple minor fixes.
* Suppressing traceback when `dx extract_assay expression` attempts to access a dataset it does not have access to
  
### Removed

* Python 3.6 and 3.7 for dxpy

## [367.0] - 2023.12.11

### Fixed

* Improved error messaging for `dx extract_assay expression`
* Python docs for autodoc.dnanexus.com

## [366.0] - 2023.12.1

### Added

* certifi dxpy dependency

### Changed

* urllib3 dxpy dependency to >=1.26.18,<2.2

### Removed

* requests, cryptography as dependencies of dxpy

## [365.0] - 2023.11.21

### Changed

* Require Python >= 3.6 for dxpy
* Update Nextflow to 23.10.0 (staging only)

### Removed

* Python 2.7 support

## [364.0] - 2023.11.13

### Added

* `dx extract_assay expression`
* Return `jobLogsForwardingStatus` field in `dx describe --verbose job-xxxx`
* Nextflow Docker image can be cached on the platform

### Changed

* Disallow Python versions <2.7 or <3.5 in setup.py for dxpy, the next release will only support Python >=3.6

### Fixed

* Released Nextaur 1.6.9. It contains fixes for exception types so they are interpreted correctly by Nextflow when caching task runs.

## [363.0] - 2023.11.6

### Fixed

* Project context added for loading dataset descriptor file when using `dx extract_dataset`

### Added

* Support dataset and CB records with Integer and Float type global primary keys as input in `create_cohort`
* Return `jobLogsForwardingStatus` field in `dx describe --verbose job-xxxx`

## [362.0] - 2023.10.30

### Added

* archival_state param to `dxpy.bindings.search.find_data_objects()`

## [361.0] - 2023.10.16

### Added

* `--fields-file` argument in `dx extract_dataset`
* `ALT` and `alt_index` columns in `--additional-fields` of `dx extract_assay somatic`

### Fixed

* `dx extract_assay` error message when no valid assay is found
* In `dx extract_assay germline`, handled duplicate RSIDs, output sorting order, changed location filter range from 250M to 5M
* Handled white spaces in `dx extract` command's inputs which are of the type `string` of comma separated values
* Released Nextaur 1.6.8. It contains minor bugfixes and optimizations.
* --retrieve-genotype --sql bug in UKB RAP region
* Retry API call in object_exists_in_project()

## [360.1] - 2023.10.16

### Fixed

* Released Nextaur 1.6.7. It adds DNAnexus docker image support feature and contains errorStrategy bugfixes

## [359.1] - 2023.10.10

### Changed

* Retry `ConnectionResetError` in dxpy

### Fixed

* Reduce API calls in `DXFile.read()` after download URL is cached

## [359.0] - 2023.9.29

### Added

* `dx create_cohort`
* Nextflow pipeline readme file is used as a readme file of Nextflow applet
* Default optional inputs `nextflow_soft_confs` and `nextflow_params_file` to Nextflow applets to support soft configuration override and custom parameters file in `nextflow run`

## [358.0] - 2023.9.22

### Changed

* `dx find org projects --property` in Python 3

## [357.0] - 2023.9.15

### Changed

* Remove optional output param `nextflow_log` from Nextflow pipeline applets; instead, always upload Nextflow log file to head job destination when execution completes

### Fixed

* Nextflow applets passes schema input params explicitly in `nextflow run` command, as parameters assigned in runtime config are not handled properly by nextflow-io
* Unexpected splitting at whitespaces inside quotes when parsing string-type input parameters of Nextflow applets

## [356.0] - 2023.9.1

### Fixed

* `dx describe analysis-xxxx --json --verbose`

## [355.0] - 2023.8.16

### Added

* Return fields in `dx describe {job/analysis}-xxxx` with `--verbose` argument: 'runSystemRequirements', 'runSystemRequirementsByExecutable', 'mergedSystemRequirementsByExecutable', 'runStageSystemRequirements'
* `--monthly-compute-limit` and `--monthly-egress-bytes-limit` for `dx new project`
* `--instance-type-by-executable` for `dx run` and `dx-jobutil-job-new`
* Parameters `system_requirements` and `system_requirements_by_executable` for `DXExecutable.run()` and `DXJob.new()`

## [354.0] - 2023.8.1

### Added

* `--try T` for `dx watch`, `dx tag/untag`, `dx set_properties/unset_properties`
* `--include-restarted` parameter for `dx find executions/jobs/analyses`
* Restarted job fields in `dx describe job-xxxx`
* `treeTurnaroundTime` fields in `dx get` and `dx describe`

### Changed

* dxpy User-Agent header includes Python version

## [353.1] - 2023.7.24

### Added

* Fields from `dx describe {job/analysis}-xxxx` with `--verbose` argument: 'runSystemRequirements', 'runSystemRequirementsByExecutable', 'mergedSystemRequirementsByExecutable', 'runStageSystemRequirements'
* `dx watch --metrics top` mode

## [352.1] - 2023.7.12

### Added

* `dx extract_assay somatic`

### Fixed

* Log line truncation for strings > 8000 bytes

## [351.0] -  2023.7.7

* No significant changes

## [350.1] - 2023.6.23

### Added

* `dx watch` support for detailed job metrics (cpu, memory, network, disk io, etc every 60s)
* `--detailed-job-metrics` for `dx run`
* `--detailed-job-metrics-collect-default` for `dx update org`

## [349.1] - 2023.6.15

### Added

* `dx extract_assay`
* external_upload_restricted param for DXProject

## [348.0] - 2023.6.9

### Added

* dxpy dependencies test suite

### Changed

* Optimizations in Nextflow Pipeline Applet script to make fewer API calls when
concluding a subjob

## [347.0] - 2023.5.11

### Changed

* Bumped allowed `colorama` version to 0.4.6
* Allow `requests` version up to 2.28.x

### Removed

* Unneeded python `gnureadline` dependency
* Unused `rlcompleter` import which may break alternative readline implementations

## [346.0] - 2023.4.20

### Changed

* Help message of the `dx make_download_url` command

### Fixed

* Released Nextaur 1.6.6. It includes fixes to errorStrategy handling and an update to the way AWS instance types are selected based on resource requirements in Nextflow pipelines (V2 instances are now preferred)
* `ImportError` in test_dxpy.py
* Replaced obsolete built-in `file()` method with `open()`
* Printing HTTP error codes that were hidden for API requests to cloud storage

## [345.0] - 2023.4.13 

### Changed

* Bump allowed cryptography dxpy dependency version to 40.0.x
* Tab completion in interactive executions now works with `libedit` bundled in MacOS and does not require externally installed GNU `readline`
* Released Nextaur 1.6.5. It added a caching mechanism to `DxPath` file and folder resolution, which reduces number of DX API calls made during pipeline execution. It also fixes an occasional hanging of the headjob.

### Fixed

* Tab completion in interactive execution of `dx-app-wizard`
* `dx-app-wizard` script on Windows
* Tab completion in interactive executions on Windows

## [344.0] - 2023.4.2

### Changed

* Released Nextaur 1.6.4. It includes a fix to folder download, minor fixes and default headjob instance update (mem2_ssd1_v2_x4 for AWS, mem2_ssd1_x4 for Azure)
* Nextflow pipeline head job defaults to instance types mem2_ssd1_v2_x4 (AWS), azure:mem2_ssd1_x4 (Azure). No change to Nextflow task job instance types.

### Fixed

* Nextflow profiles runtime overriding fix

### Added

* Support for file (un)archival in DXJava
* `archivalStatus` field to DXFile describe in DXJava
* `archivalStatus` filtering support to DXSearch in DXJava
* `dx run` support for `--preserve-job-outputs` and `--preserve-job-outputs-folder` inputs
* `dx describe` for jobs and analyses outputs `Preserve Job Outputs Folder` field
* Record the dxpy version used for Nextflow build in applet's metadata and job log

## [343.0] - 2023.3.24 

### Changed

* Released Nextaur 1.6.3. It includes updates to wait times for file upload and closing, and a fix to default Nextflow config path
* Upgraded Nextflow to 22.10.7
* Nextflow assets from aws:eu-west-2

## [342.1] - 2023.3.8

### Added

* Pretty-printing additional fields for Granular Wait Times in `dx describe` for jobs and analyses

### Changed

* Released Nextaur 1.6.2. It includes bugfixes and default value of maxTransferAttempts used for file downloads is set to 3

### Fixed

* `dx find jobs` if stopppedRunning not in describe output

## [341.0] - 2023.3.3

### Added

* `dx ssh` to connect to job's public hostname if job is httpsApp enabled
* '--list-fields', '--list-entities', '--entities' arguments for `dx extract_dataset`

### Changed

* Released Nextaur 1.6.1. It includes an optimization of certain API calls and adds `docker pull` retry in Nextflow pipelines
* Increased dxpy HTTP timeout to 15 minutes
 
### Fixed

* Helpstring of '--verbose' arg

## [340.1] - 2023.2.25

### Changed

* Nextflow - updated default instance types based on destination region

### Fixed

* Use project ID for file-xxxx/describe API calls in dxjava DXFile
* Nextflow errorStrategy retry ends in 'failed' state if last retry fails

## [339.0] - 2023.2.10

* No significant changes

## [338.1] - 2023.1.27

### Added

* Support for Granular Spot wait times in `dx run` using `--max-tree-spot-wait-time` and `--max-job-spot-wait-time`
* Printing of Spot wait times in `dx describe` for jobs and workflows
* Support for private Docker images in Nextflow pipelines on subjob level

### Fixed

* Feature switch check for Nextflow pipeline build in an app execution environment
* `dx get database` command reads from the API server with the API proxy interceptor
* Regex global flags in path matching to support Py3.11
* `dx run --clone` for Nextflow jobs (clear cloned job's properties)
* Do not rewrite ubuntu repo mirror after failed execDepends install

### Changed

* Upgraded Nextflow plugin version to 1.5.0

## [337.0] - 2023.1.20

### Changed

* Upgraded Nextflow plugin version to 1.4.0
* Failed Nextflow subjobs with 'terminate' errorStrategy finish in 'failed' state
* Updated Nextflow last error message in case 'ignore' errorStrategy is applied.
* Exposed help messages for `dx build --nextflow`

## [336.0] - 2023.1.7

* No significant changes

## [335.0] - 2022.12.12

### Added

* Group name for developer options in Nextflow pipeline applet

### Fixed

* Printing too many environment values with debug set to true
* Preserving folder structure when publishing Nextflow output files
* Missing required inputs passed to `nextflow run`

## [334.0] - 2022.12.2

### Added

* `--external-upload-restricted` flag for `dx update project` and `dx find projects`
* Support for `--destination` in `nextflow build --repository`
* `resume` and `preserve_cache` input arguments to Nextflow applets to support Nextflow resume functionality
* Support for error handling with Nextflow's errorStrategy
* `region` argument to `DXProject.new()`

### Fixed

* retrieving session config when no parent process exists
* an issue with describing global workflows by adding a resources container as a hint for describing underlying workflows

## [333.0] - 2022.11.23

### Added

* `nextflow run` command in the log for easier debugging

### Fixed

* Overriding config arguments with an empty string for Nextflow pipelines

### Changed

* `psutil` version to 5.9.3 which includes wheelfiles for macOS arm64
* Set ignore reuse in the nextflow applet template
* Set `restartableEntryPoints` to "all" in the nextflow pipeline applet's `runsSpec`


## [332.0] - 2022.11.04

### Added

* A warning for `dx build` when app(let)'s name is set both in `--extra-args` and `--destination`

### Fixed

* An error when setting app(let)s name in `dx build` (now the name set via `--extra-args` properly overrides the one set via `--destination`)
*  `dx build --nextflow --repository` returns json instead of a simple string

### Changed

*  Help for building Nextflow pipelines is suppressed

## [331.0] - 2022.10.14

### Added

* Added: `dx find jobs --json` and `dx describe --verbose job-xxxx` with --verbose argument return field internetUsageIPs if the caller is an org admin and the org has jobInternetUsageMonitoring enabled
* Nextflow applets no longer have default arguments and required inputs

### Fixed

* `dx describe user-xxxx` will not try to print the name if it is not present in the API response
 
## [330.0] - 2022.10.4

### Added

* Initial support for Nextflow
* pyreadline3 dependency for Windows with Python >= 3.5

### Fixed 

* Do not check python3 syntax with python2 and vice versa in `dx build`
* `dx build` properly verifies the applet's name given in the `extra-args` parameter

## [329.0] - 2022.9.23

### Added

* `dx extract_dataset` command
* Optional pandas dependency for dxpy

### Changed
- `dxpy.find_one_project`, `dxpy.find_one_data_object`, `dxpy.find_one_app` raise `DXError` if `zero_ok` argument is not a `bool`

## [328.0] - 2022.9.8

### Added

* `--head-job-on-demand` argument for `dx run app(let)-xxxx` 
* `--head-job-on-demand` argument for `dx-jobutil-new-job`
* `--on-behalf-of <org>` argument for `dx new user`

### Changed 

* dx-toolkit never included in execDepends when building app(lets) with `dx build`

### Deprecated

* `--no-dx-toolkit-autodep` option for dx build

### Fixed

* Reduce the number of API calls for `dx run applet-xxxx` and `dx run workflow-xxxx`
* `dx upload f1 f2 --visibility hidden` now correctly marks both files as hidden
* `dx upload` retry on all types of SSL errors 

## [327.1] - 2022.8.12

### Fixed

* Parsing ignoreReuse in `dx build` of workflow

### Changed

* DXHTTPRequest to pass ssl_context

## [326.1] - 2022.7.7 

### Added

* '--rank' argument for `dx run`

### Fixed

* Do not use job's workspace container ID in /applet-xxxx/run for detached jobs

## [325.1] - 2022.5.25

### Fixed

* `dx describe` of executable with bundledDepends that is not an asset
* Building globalworkflow from existing workflow with `dx build --from`

## [324.1] - 2022.5.13

### Fixed

* Improvements to symlink downloading reliability by solely using `aria2c` and enhancing options around its use (removes `wget` option for downloading symlinked files, adds the ability to set max tries for aria2c, adds `-c` flag for continuing downloads, removes the `--check-certificate=false` option).
* `dx build` comparison of workflow directory to workflow name
* Set project argument for `dx run --detach` when executed from inside a job

### Changed

* Removed `wget` option for downloading symlinked files
* Bump allowed requests dxpy dependency version to 2.27.1

### Added

* New argument `symlink_max_tries` for `dxpy.download_dxfile()` with default value of 15

## [323.0] - 2022.4.28

### Changed

* Do not list folder contents to speed up `dx cd` 

## [322.1] - 2022.4.5

### Added

* API wrappers for `dbcluster`

### Fixed

* Pin websocket-client to 0.54.0 to fix `dx watch` output to include job output
* Do not install pyreadline on Windows with Python 3.10

## [321.0] - 2022.2.23

### Fixed

* KeyError in `dx-app-wizard --json`

### Changed

* dxjava dependencies log4j2, jackson-databind

## [320.0] - 2022.2.1 

### Fixed

* Python 3.10 collections imports
* Recursive folder download `dx download -r` of folders with matching prefix

## [319.2] - 2022.1.21 

### Fixed

* Incorrect setting of the `folder` input option when building global workflows
* Remove unused match_hostname urllib3 import 

### Added

* Support for qualified workflow & applet IDs and paths when using `dx build --from` with an applet/workflow
* Setting properties when building global workflows
* '--allow-ssh' parameter to `dx ssh`
* '--no-firewall-update' parameter to `dx ssh`

### Changed

* Detect client IP for SSH access to job instead of `*`

## [318.0] - 2022.1.6

### Fixed

* Python 3.10 MutableMapping import

### Added

* `--no-temp-build-project` for single region app builds.
* `--from` option to `dx build` for building a global workflow from a project-based workflow, including a workflow built using WDL

## [317.0] - 2021.12.8 

### Fixed

* Reduce file-xxxx/describe API load during `dx upload`
* `dx get` uses a region compatible with user's billTo when downloading resources

### Changed
 
* `dx run` warns users if priority is specified as low/normal when using '--watch/ssh/allow-ssh'

## [316.0] - 2021.11.17 

### Added

* Support for dxpy on macOS arm64
* Path input for `dx list database files`

### Fixed

* Python 3 SSH Host key output in `dx describe job-xxxx`

### Changed

* dxpy dependencies cryptography, websocket-client, colorama, requests

## [315.0] - 2021.10.28 

* No significant changes

## [314.0] - 2021.08.27 

### Added

* Support FIPS enabled Python
* `dx archive` and `dx unarchive` commands

### Fixed

* `dx upload` part retry where file would stay in an open state
* `dx run <globalworkflow> --project/--destination/--folder` now submits analysis to given project or path

## [313.0] - 2021.08.18 

### Added

* '--cost-limit' arg for `dx run` 
* '--database-ui-view-only' flag for `dx new project`

### Fixed

* `Total price` for `dx describe` prints formatted currency based on `currency` metadata

## [312.0] - 2021.07.06 

* No significant changes

## [311.0] - 2021.05.21 

### Added

* `DX_WATCH_PORT` env var for supporting `dx watch` in the job execution environment

## [310.0] - 2021.05.12 

* No significant changes

## [309.0] - 2021.04.28 

### Added

* `low` option for `--priority` argument for `dx run`

### Fixed

* Provide job container-id when downloading bundledDepends in job execution environment

### Changed

* Upgrade to proot 5.2 from udocker2 fork for `dx-docker`
* `dx-app-wizard` default to Ubuntu 20.04

## [308.0] - 2021.04.23 

### Fixed

* Search for reference genome project in region
* Connection leak with HttpClient in DXFile

## [307.0] - 2021.04.19 

### Added

* `--brief` flag to dx-clone-asset so that script results can be used downstream

### Changed

* Bump jackson-databind from 2.9.10.5 to 2.9.10.7

### Fixed

* xattr import in `dx-upload-all-outputs`

## [306.0] - 2021.01.21 

### Added

* Added '--keep-open' flag for `dx build`

### Fixed

* Symlink download retries when error 22 is thrown

## [305.0] - 2021.01.12 

### Added

* '--detach' flag for `dx run`

### Changed

* Add xattr dependency to extras_require, only install if specified

### Removed

* Unused python-magic, beatifulsoup4 python dependencies

## [304.1] - 2021.01.05 

### Fixed

* Building assets for Ubuntu 20.04

## [303.1] - 2020.11.13 

### Changed

* Increase wget retries to 20 for symlink downloads

## [302.1] - 2020.10.13

### Changed

* gnureadline macos dependency to 8.0.0 for Python versions < 3.9

## [301.1] - 2020.09.16

### Added

* Remote builders for 16.04 v1, 20.04
* Asset builder for 20.04
* '--verbose' flag for `dx-mount-all-inputs`

### Changed

* Provide project-id in batch tsv file

## [300.1] - 2020.08.31

### Added

* Archival api wrappers

### Changed

* Hide `notebook` and `loupe-viewier` from `dx` help output

## [299.0] - 2020.08.26

### Fixed

* Macos tarball build

## [298.1] - 2020.07.29 

### Added

* Ubuntu 20.04 build targets

### Changed

* jackson-databind from 2.9.10.3 to 2.9.10.5

### Fixed

* API wrapper generation with Python 3
* `dx-clone-asset` when no project exists
* DXJava DXDataObject.Rename()

## [297.1] - 2020.07.22 

### Changed

* Python cryptography version >= 2.3

### Fixed

* `dx-clone-asset` with Python 3

### Removed

* Ubuntu 14.04 builds

## [296.0] - 2020.07.01 

### Added

* Examples for `dx find` with negative timestamp
* `dx build --from applet-xxx` for app
* --brief option to dx build for apps and applets

### Fixed

* Error handling during syntax check for dx build

### Changed

* Python 2.7 example applets to use Python 3
* Commit dxpy version during release

## [295.1] - 2020.05.19

### Fixed

* `dx get` for applets with `python3` interpreter
* `dx-upload-all-outputs ---xattr-properties` parsing

### Changed

* Python 2.7 example applets to use Python 3
* Commit dxpy version during release

## [294.0] - 2020.04.30 

* No significant changes

## [293.0] - 2020.04.24 

### Added

* `dx-mount-all-inputs` for dxfuse 
* Sci Linux compilation option for upload agent
* Python 3 interpreter for `dx-app-wizard`

### Fixed

* dxR build
* `dx upload` retry for "SSL EOF" error
* Error out for dx run --clone with analysis and executable

## [292.0] - 2020.04.09

### Added

* runSpec.version dxapp.json key for 16.04 applets
* `dx build_asset` support for runSpecVersion key in dxasset.json

### Fixed

* Python documentation build
* dxpy tests in Python 3 

### Changed

* Bump jackson-databind from 2.9.10 to 2.9.10.1 

## [291.1] - 2020.03.10 

### Changed

* Bump jackson-databind from 2.9.10 to 2.9.10.1 
* Retry symlink file downloads with `aria2c`

### Fixed

* Python3 issue in dx app builder test

### Added

* Remote app tarball builder for xenial
* Allow disabling system exit on log client
* database class in dx find data 
* Python3 compatibility for exec environment scripts
* pip3 package manager for execDepends

### Removed

* Precise debian package build target

## [290.1] - 2019.11.21

### Changed

* Run job as high priority if '--ssh' provided

### Fixed

* Project deletion warning if specifying file-id

### Added

* New instance types to `dx-app-wizard`

## [289.0] - 2019.10.09 

### Changed

* Upgrade jackson to 2.9.10

### Fixed

* Python 3 wrapper generation and tests

## [288.0] - 2019.10.01 

### Added

* `dx get` for database files
* v2 instance types in `dx-app-wizard`

## [287.0] - 2019.08.30 

### Fixed

* Generating ruby wrappers in python 3
* dx-app-wizard in python 3

## [286.1] - 2019.07.08 

### Changed

* Documentation links to https://documentation.dnanexus.com

## [285.1] - 2019.07.08 

### Fixed

* Remove non-ascii char from readme

## [285.0] - 2019.06.19 

### Added

* '--xattr-properties' argument for dx-upload-all-outputs to include fs metadata as k,v properties
* xattr dependency for Linux builds

### Changed

* Only require futures package for python 2.7
* Upgrade build dependencies for pip, setuptools, and wheel

## [284.0] - 2019.06.13

### Added

* DXJava support for proxies 
* Approved tools CLI for `dx update project`

### Changed

* Upgrade jackson-databind and jackson-core to version 2.9.8
* Provide project ID for dx make_download_url unless in job workspace

### Fixed

* Enabling argcomplete for `dx` installed with debian package in worker environment

## [283.0] - 2019.05.13 

### Changed

* `dx upgrade` downloads the latest version from s3

## [282.0] - 2019.05.08

### Changed

* Reduce the number of API calls for `dx download`

### Fixed

*  `dx upload` error via proxy in Azure

## [281.0] - 2019.04.18 

### Added 

* support for passing HTTPContext in `DXJava` to the `execute()` operation

## [280.0] - 2019.04.18 

### Added

* `--instance-count` to `dx run` so that Spark cluster size can be defined at app start

### Changed

* `dx wait` behavior by adding exponential backoff and passing appropriate project
* Decreased libcurl timeout in C++ bindings from infinity to default 10 min
* Default Ubuntu release to 16.04 in `dx-app-wizard` 
* Link handling to better support JBORs

### Fixed

* Handling file arrays in batch job runner

## [279.0] - 2019.04.11

* no significant updates

## [278.0] - 2019.03.21 

### Added

* new `findDataObjects` inputs to DXJava
* project name resolution to `--project` flag for `dx run`
* smart reuse and SAML identity provider
* `dx list database <entity>` for DNAnexus Apollo
* `--ignore-reuse` and `--ignore-reuse-stage` working for `dx run <workflow>`

### Changed

* Upgrade `proot` to be compatible with kernel >= 4.8
* Skip symlinks test in isolated environment

## [277.0] - 2019.03.14

### Fixed

* Uploading binary data, such at compressed files, works in python3.
* python3 parsing subcommand help output

### Added

* Binary mode for opening dx:files.
* A `--unicode` flag for command line tools that need to handle unicode text files.
  For example: `dx cat --unicode file-xxxx`. This was added for `cat`, and `download`.

### Removed

* 32-bit build target for Ubuntu 14.04
* `gtable` code

## [276.0] - 2019.02.08

### Added

* `--phi` flag for `dx new project`

### Fixed

* Bug in downloading symlinks when using aria2c
* Max number of aria2c connections <= 16

## [275.0] - 2019.02.01

### Fixed

* argcomplete eval in the worker when sourcing `environment`

## [274.0] - 2019.02.01

### Fixed

* Preserve `httpsApp` field in dxapp.json when calling `dx get`
* The `--except [array:file variable]` option for `dx-download-all-inputs`

## [273.0] - 2019.01.24

### Fixed
* upload issue using api proxy in Python 3
* `--no-project` option in `dx-jobutil-parse-link`

## [272.0] - 2019.01.17

### Added
* A script for reconnecting to a jupyter notebook session

## [271.0] - 2019.01.10

### Added
* support for dx building a global workflow with apps in multiple regions

### Changed

* Mark Ubuntu 12.04 as deprecated in `Readme`

### Fixed

* setting instance types on global workflow stages
* fix test code for Spark 2.4.0 upgrade

## [271.2] - 2019.01.03

### Fixed

* symlink download with `aria2`

## [270.1] - 2018.12.07

No significant changes

## [269.2] - 2018.12.07

### Fixed

* Update MANIFEST.in to include python `Readme`

## [269.1] - 2018.12.07

### Fixed

* Writing to stdout for py2 in `dx cat`
* Python virtualenv path in traceability runner

## [269.0] - 2018.12.07

### Fixed

* Failing `build app` when suggestion is not a dxlink
* Handle keyboard interrupt and system exit gracefully
* Use absolute path to set argcomplete
* If a bash variable is long, print a warning, do not omit it
* Issue with backports deps on Windows

### Changed

* Make `dx-toolkit` python 2 and 3 compatible
* Update macOS gnureadline version
* Allow Windows to use certifi CA bundle
* Update bindings for Apollo API routes
* Update urllib import in `dx-docker`
* Update requests in `make doc` target

### Added

* Test that attempts to upload to a closed file
* First draft of an environment file for fish shell
* If available, use `aria2` rather than `wget` as it's much faster

### Removed

* Use of ubuntu 12.04 in `test_dxclient.py`
* Old asset building script
* Rare subcommands (`compile`, `compile_dxni`, `sh`)
* The `dx-run-app-locally` script

## [268.1] - 2018.11.29

### Changed

* `jackson-databind` and `jackson-core` upgrade

## [267.1] - 2018.10.31

### Changes

* Update cran repository

## [267.0] - 2018.10.18

### Added

* Add release/distro to example app `dxapp.json` files

## [266.1] - 2018.10.18

### Fixed

* Download links for `docker2aci`
* The test error: No root certificates specified for verification of other-side certificates

## [266.0] - 2018.10.18

### Added

* A convenience login script for a cloud workstation
* Add `parents` param to `clone()`
* Allow batch IDs as output folders for batch run

### Fixed

* Setting a handler for a global workflow
* Redirecting proxy printout to stderr
* `cat` argument too long in a bash script
* Ensure we can pop items from the main dictionary (python3)

### Changed

* Warn user before `dx rm -r` on root of a project
* Let `urllib3` set default CA bundle on Windows
* Updgrade `pyopenssl` for test suite to 17.5.0
* Replace `ws4py` with websocket-client library in `job_log_client`


## [265.0] - 2018.10.15

### Added

* Pass stages input from assetDepends to bundledDepends
* Traceability ID for locked workflow test (#406)

### Fixed

* Python 3 incompatibilites
* Python 3 `dx upload`
* `import dxpy` when `sys.stdin` is `None`

## [264.0] - 2018.09.06

### Fixed

* `dxpy.describe()` used with a list of object IDs and an additional `fields` argument

## [263.0] - 2018.08.30

### Fixed

* Sort inputs in `dx generate_batch_inputs`

## [262.0] - 2018.08.30

### Removed

* 12.04 builds

## [261.1] - 2018.08.24

### Changed

* Windows install Python version upgrade to 2.7.15

### Fixed

* Windows installation

## [261.0]

### Added

* `dx run --ignore-reuse` to disable job reuse for job
* `ignoreReuse` key in dxapp.json

## [260.0] - 2018.08.17

### Changed

* dxWDL version 0.74

## [259.0] - 2018.08.09

### Added

* Ubuntu release and asset version as parameters for `dx-docker create-asset`
* Builds for Ubuntu 16.04

### Fixed

* `dx wait` where a file with object IDs is provided in path
* `dx compile` for debian install dxWDL.jar filepath

## [258.1] - 2018.08.06

### Added

* Database wrappers
* Support dxni compilation

### Changed

* requests >= 2.8.0
* psutil >= 3.3.0

### Fixed

* Python 3 incompatibilities

## [257.3] - 2018.07.26

### Fixed

* Revert of finding project for data object

## [257.0]

### Added

* support for setting and updating `details` on global workflows
* decorators for traceability tests
* `dx watch` support for smart reuse
* test for `dx watch` job log relay
* `dx find jobs/executions` support for smart reuse
* ability to provide a file which contains a list of jobs or data objects upon which to `dx wait`
* `dxWDL` integration (`dx compile` command)

### Changed

* `python-dateutil` version upgrade to 2.5

### Fixed

* unclear behavior when `--clone`, `--folder`, and `--project` are simultaneously provided to `dx run`
* `DXObject.set_ids()` with project set to None (it is now set to an arbitrary project associated with the file)
* bash helpers tests

## [256.0]

### Changed

* Cosmetic update to `dx publish`
* `dx publish` now sets the `default` alias on the published version by default

## [255.0] - 2018.05.24

### Added

* Support for updating a global workflow
* Wiki links to API documentation for API wrappers
* addTags/removeTags API wrappers for global workflow

### Fixed

* Better checking for inputs and/or inputSpec before batch running workflows

## [254.0] - 2018.05.10

### Changed

* A workflow must be closed before initializing a global workflow from it (test updates for API changes)

## [253.0] - 2018.05.02

### Changed

* Remove the "temporary" field from `dx describe workflow-xxxx`

### Added

* "Deleted" field to `dx describe globalworkflow-xxxx`
* a note to `dx describe` that the workflow is locked

## [252.0] - 2018.04.26

### Added

* Print proper dx describe analysis of a global workflow
* `dx publish`   command
* inline cluster bootstrap script
* dx run for global workflows
* dx find apps tests
* resolve paths for global workflows
* add, remove, list users for global workflows
* add, remove, list developers for global workflows
* public project test
* API tests

## [251.2] - 2018.04.19

### Added

* Support for dx find global workflows
* Initial support for dx build global workflow
* Publish method to global workflow bindings
* Support for dx get global workflow

## [250.3] - 2018.04.12

### Fixed

* `dx download` for symlinks

## [250.0]

### Added

*  Support for `dx describe` for global workflows

## [249.0] -2018.04.05

### Added

* zsh support
* API wrappers for global workflow routes
* Basic Python bindings for global workflow
* `set_properties()` method to DXProject

### Fixed

* dx get applet without execDepends

## [248.0] - 2018.03.29

### Fixed

* `dx-clone-asset` SSL error

## [247.0] - 2018.03.14

### Added

* Clarify documentation of stage key for `dx run`
* Asset builder support for Ubuntu 16.04
* `--singlethread` parameter for `dx upload`

### Changed

* `dx-docker pull` retries more often

### Fixed

* c-ares package version for upload agent build
* Bug with Azure instance type selection in `dx-app-wizard`
* Do not retry code `422` in dxpy

## [246.0] - 2018.03.14

### Added

* `socketTimeout` and `connectionTimeout` parameters to JAVA `DXEnvironment` (thanks, @pkokoshnikov)
* Generate batch inputs CLI

### Changed

* Accept 302 as a success for `ua --test`

## [245.0] - 2018.02.15

### Added

* Batch runner CLI

### Changed

* Updated c-ares and file packages (related to upload agent builds)

## [244.0] - 2018.02.08

### Added

* API wrappers for `[applet,app,workflow]-xxxx/validateBatch`

### Fixed

* Issue where dx-clone-asset doesn't create projects in different regions if they don't already exist

## [243.0] - 2018.02.01

### Added

* App version and published/unpublished note to `dx run -h <app>`

### Changed

* Recursive search for asset in a path is disabled, and we strictly enforce only one matching asset name

## [242.0] - 2018.01.25

### Changed

* Use twine for pypy uploads

### Fixed

* Error that blocks org from being added as developers

## [241.0]

### Changed

* `dx-docker`: cleanup of the quote code (regression fix)
* `dx-docker`: use `shutil.move()` instead of `os.rename()` with the aci image
* Accept 'http_proxy', 'HTTP_PROXY', 'https_proxy', 'HTTPS_PROXY' for proxy environmental variables
* Error out instead of warning when old pricing scheme is used in `dxapp.json`
* Fix certain tests flakiness


## [240.1] - 2017.11.15

### Added

* Warning when `runSpec.release` is not specified in `dxapp.json` with a note it will be required in the future
* Numerous enhancements to Jupyter notebook support (see https://github.com/dnanexus/dx-toolkit/commit/7ecbcb6b75118c0acd27f7a7cfe37d0a19e6d6c3 for more information)

### Changed

* `dx-app-wizard` and `dx get` specify systemRequirements in `regionalOptions` and not in `runSpec` of `dxapp.json`
* multiple updates to jupyter notebook support

### Deprecated

* setting `systemRequirements` in `runSpec` of `dxapp.json`

### Removed

* `dx-configset-to-fasta` script

### Fixed

* `dx-clone-asset` sets the default regions to be all regions that user has access to and skips redundant cloning to current region
* `dx build` now works seamlessly across apps and applets

## [239.0] - 2017.11.02

### Changed

* Update run input help and describe messages for locked workflows
* Warn when old, top-level pricing policy scheme is used in dxapp.json

### Removed

* `dx-gtable-to-csv` and `dx-gtable-to-tsv` scripts
* `dx-workflow-to-applet` script
* `include_hidden_links` parameter from clone()

## [238.1] - 2017.10.27

### Fixed

* dx-toolkit and apt conflict with argcomplete

### Added

* dx-clone-asset script
* `dx-docker`: ignore user argument if given
* TLS documentation

### Changed

* app building tests now include `runSpec.release` and `runSpec.distribution` in app specs
* `dx-docker`: better handling of quotes

## [237.0] - 2017.10.19

### Added

* New InvalidTLSProtocol Exception raised when connection fails due to wrong TLS protocol.

### Changed

* Remove rstudio option for `dx notebook`

## [236.2] - 2017.10.4


### Fixed

* dx-toolkit and apt conflict with jq

### Added

* Azure instance types to the list of available types in `dx-app-wizard`
* ua -- test now displays system messages coming from the apiserver.

### Changed

* Update references to workflow `inputs` and `outputs` to keep them in sync with API changes

## [235.1] - 2017.09.28

* No significant changes

## [233.0] - 2017.09.07

### Added

* Priority arg to `build_asset`
* Pass region-specific pricing policy in dxapp.json

## [232.1] - 2017.08.31

### Fixed

* Execution of old workflows built without explicit IO

## [231.0] - 2017.08.24

### Added

* CLI support for workflow lockdown

### Removed

* Deprecated `dx-mount`

## [230.0] - 2017.08.17

### Added

* Initial 'dx notebook' commit
* Python bindings for workflow-level input and output
* Support for the 'downloadRestricted' flag

## [229.0] - 2017.08.10

### Changed

* Default to 14.04 release for all instance types in `dx-app-wizard`

## [228.0] - 2017-07-27

* No significant changes

## [227.1] - 2017-07-20

* Point release to fix release version issues

## [227.0] - 2017-07-13

### Fixed

*  dx-jobutil-new-job now properly supports instance type

### Changed

* Installation instructions now centralized on Github page
* Incrementally upgraded dependencies for Java bindings

### Added

* Helper script to check TLS 1.2 support
* A `region` parameter can now be passed to `dx find projects`, `dx find data`, `dx find org projects`

## [226.0] - 2017-06-29

* No significant changes

## [225.0] - 2017-06-22

### Added

* A `region` parameter can now be passed to `dxpy.find_data_objects()` and `dxpy.find_projects()`

### Fixed

* `dx-docker` now no longer bind mounts `$HOME` and `/tmp` into the guest as this is consistent with Docker

## [224.0] - 2017-06-08

### Fixed

* Python 3 compatibility with `dx-app-wizard`
* `dx get` does not redundantly inline description and developerNotes in dxapp.json any more

### Added

* Client support for partial folder deletion

## [223.0] - 2017-06-02

### Added

* Add methods `__next__()` and `next()` to DXFile to complete iteration interface (thanks to Eric Talevich!)

## [222.0] - 2017-05-25

### Fixed

* `--bill-to` option is utilized when building multi-region apps with `dx build`

## [221.0] - 2017-05-18

### Changed

* Mac install no longer uses virtualenv. Instead, we ask users to install desired version of Python

### Fixed

* dx-docker bug where environment variables passed in through the CLI do not get set within container

### Added

* `dx build` creates a workflow on the platform based on the workflow's local source directory

### Removed

* the deprecated `dx-build-app` and `dx-build-applet` scripts (that were replaced with `dx build`) were removed

## [220.0] - 2017-05-11

### Fixed

* Bug introduced in release 204.0: including app resources fails

### Added

* Ability to specify additional resources for multi-region apps

### Changed

* `dx ls -l` and friends now request only needed describe fields

## [219.0] - 2017-04-28

### Added

* Ability to specify bundledDepends and assetDepends for multi-region apps

## [218.0]

### Changed

* Use DNAnexus DockerHub repo for dx-docker tests

### Fixed

* Issue where selecting from exactly 10 projects resulted in a stacktrace error

### Added

* `dx get workflow-xxxx` creates a local representation of a workflow

## [217.0] - 2017-04-13

No significant changes.

## [216.1] - 2017-04-06

### Fixed

* Python 3 compatibility with `repr` import

## [216.0]

No significant changes.

## [215.0]

### Added

* dx-docker test suite to toolkit
* Retry download of Docker image if there is transient network failure
* Allow image ID as a parameter for `dx-docker`; see wiki documentation for more details

## [214.1] - 2017-03-23

### Fixed

* missing pyasn1 module for OSX list of install dependencies; gets rid of import warning messages

## [214.0]

### Added

* Alternative export for `dx-docker` when docker image is improperly exported by docker engine

### Fixed

* `dx run -i=filename` now prompts user to select input file if duplicate filenames exist in project
* `dx-docker create-asset` now supports output path
* `dx download` failure when run within project that user has lost access to
* `dx build -f` now removes all applets with matching name/directory

## [213.1] - 2017-03-16

### Fixed

* `dx-docker run` KeyError when docker image is built from container

## [213.0]

### Fixed

* Recursive file upload on Windows for the Upload Agent
* Show download progress for calls to `dx download -r`
* Issue where calls to `dxpy.download_all_inputs(parallel=True)` hang

## [212.0]

### Fixed

* Upload agent now does not gzip compress .gz files on Ubuntu 14.04
* Minor log message fix if file is already uploaded

### Added

* Mark routes as retryable for those that support idempotent calls (e.g. creating a new file)

### Removed

* High-level GTable bindings

## [211.0] - 2017-02-23

No significant changes.

## [210.0] - 2017-02-16

### Fixed

* Fix `dx get` untar issue with leading /
* Missing `dx-verify-file` and `jq` dependencies on Windows

## [209.0] - 2017-02-09

### Added

* Support to build of upload agent on RHEL7
* Ability to build and get multi-region apps with custom system requirements

### Fixed

* Environment file so that `source environment` works properly on RHEL7
* Modified `dx-docker` so that `--rm` passes through gracefully
* Modified `dx-docker` so that the `HOME` environment variable defaults to `/root`

## [208.1] - 2017-02-02

### Fixed

* bug where `dx download` incorrectly interpreted the overwrite option during argument parsing

## [208.0]

No significant changes.

## [207.0] - 2017-01-26

### Added

* Workflow handler to the Java bindings
* Checksum verification for file downloads in Java

### Fixed

* Bug resulting in transient errors on large downloads
* `dx-app-wizard` now correctly specifies `timeoutPolicy`
* `dx-docker` now handles default working directory and override properly


## [206.3] - 2017-01-19

### Added

* On Mac OS dx-toolkit now supports TLS 1.2 by activating a virtualenv

### Changed

* `dx-app-wizard` now defaults to Ubuntu 14.04 as opposed to 12.04
* Cosmetic improvements to CLI `describe` and `ls` subcommands

### Deprecated

* Perl and Ruby bindings are no longer supported and associated code has moved to the `dx-toolkit/contrib` directory<|MERGE_RESOLUTION|>--- conflicted
+++ resolved
@@ -8,11 +8,8 @@
 
 ### Added 
 
-<<<<<<< HEAD
 * AWS login for Nextflow subjobs and relogin for Nextflow headjob and subjobs
-=======
 * `dx extract_assay germline --retrieve-genotype` supports germline assay datasets with reference and no-call genotypes
->>>>>>> 25e0e2ad
 
 ## [373.0] - beta
 
