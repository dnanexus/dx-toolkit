--- conflicted
+++ resolved
@@ -6,9 +6,6 @@
 
 ## Unreleased
 
-<<<<<<< HEAD
-## [356.0] - beta
-=======
 ## [357.0] - beta
 
 ### Changed
@@ -21,7 +18,6 @@
 * Unexpected splitting at whitespaces inside quotes when parsing string-type input parameters of Nextflow applets
 
 ## [356.0] - 2023.9.1
->>>>>>> 9e83be8d
 
 ### Fixed
 
