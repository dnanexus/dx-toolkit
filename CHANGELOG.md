--- conflicted
+++ resolved
@@ -8,12 +8,10 @@
 
 ### Security
 
-<<<<<<< HEAD
-* Updated dependencies in Java wrapper: jackson-core 2.18.2, jackson-databind 2.18.2
-=======
 * Updated dependencies in Java wrapper
   * guava 33.4.0-jre
->>>>>>> e9b52461
+  * jackson-core // version tbd
+  * jackson-databind  // version tbd
 
 ## [389.0] - beta
 
