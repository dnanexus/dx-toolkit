# Changelog for dx-toolkit releases

This change log spiritually adheres to [these guidelines](http://keepachangelog.com/en/0.3.0/).

Categories for each release: Added, Changed, Deprecated, Removed, Fixed, Security

## Unreleased

<<<<<<< HEAD
### Fixed

* Occasional error during a large file download.

## [313.0] -  beta
=======
## [337.0] - beta
>>>>>>> 68acd289

### Added

* Support for Granular Spot wait times in `dx run` using `--max-tree-spot-wait-time` and `--max-job-spot-wait-time`
* Printing of Spot wait times in `dx describe` for jobs and workflows
* Support for private Docker images in Nextflow pipelines on subjob level

### Fixed

* `dx get database` command reads from the API server with the API proxy interceptor
* Regex global flags in path matching to support Py3.11
* `dx run --clone` for Nextflow jobs (clear cloned job's properties)

### Changed

* Upgraded Nextflow plugin version to 1.5.0

## [337.0] - 2023.1.20 - stable

### Changed

* Upgraded Nextflow plugin version to 1.4.0
* Failed Nextflow subjobs with 'terminate' errorStrategy finish in 'failed' state
* Updated Nextflow last error message in case 'ignore' errorStrategy is applied.
* Exposed help messages for `dx build --nextflow`

### Fixed

* Unset Nextflow related properites cloned from a previous Nextflow job when using `dx run --clone`

## [336.0] - 2023.1.7 - stable

* No significant changes

## [335.0] - 2022.12.12

### Added

* Group name for developer options in Nextflow pipeline applet

### Fixed

* Printing too many environment values with debug set to true
* Preserving folder structure when publishing Nextflow output files
* Missing required inputs passed to `nextflow run`

## [334.0] - 2022.12.2

### Added

* `--external-upload-restricted` flag for `dx update project` and `dx find projects`
* Support for `--destination` in `nextflow build --repository`
* `resume` and `preserve_cache` input arguments to Nextflow applets to support Nextflow resume functionality
* Support for error handling with Nextflow's errorStrategy
* `region` argument to `DXProject.new()`

### Fixed

* retrieving session config when no parent process exists
* an issue with describing global workflows by adding a resources container as a hint for describing underlying workflows

## [333.0] - 2022.11.23

### Added

* `nextflow run` command in the log for easier debugging

### Fixed

* Overriding config arguments with an empty string for Nextflow pipelines

### Changed

* `psutil` version to 5.9.3 which includes wheelfiles for macOS arm64
* Set ignore reuse in the nextflow applet template
* Set `restartableEntryPoints` to "all" in the nextflow pipeline applet's `runsSpec`


## [332.0] - 2022.11.04

### Added

* A warning for `dx build` when app(let)'s name is set both in `--extra-args` and `--destination`

### Fixed

* An error when setting app(let)s name in `dx build` (now the name set via `--extra-args` properly overrides the one set via `--destination`)
*  `dx build --nextflow --repository` returns json instead of a simple string

### Changed

*  Help for building Nextflow pipelines is suppressed

## [331.0] - 2022.10.14

### Added

* Added: `dx find jobs --json` and `dx describe --verbose job-xxxx` with --verbose argument return field internetUsageIPs if the caller is an org admin and the org has jobInternetUsageMonitoring enabled
* Nextflow applets no longer have default arguments and required inputs

### Fixed

* `dx describe user-xxxx` will not try to print the name if it is not present in the API response
 
## [330.0] - 2022.10.4

### Added

* Initial support for Nextflow
* pyreadline3 dependency for Windows with Python >= 3.5

### Fixed 

* Do not check python3 syntax with python2 and vice versa in `dx build`
* `dx build` properly verifies the applet's name given in the `extra-args` parameter

## [329.0] - 2022.9.23

### Added

* `dx extract_dataset` command
* Optional pandas dependency for dxpy

### Changed
- `dxpy.find_one_project`, `dxpy.find_one_data_object`, `dxpy.find_one_app` raise `DXError` if `zero_ok` argument is not a `bool`

## [328.0] - 2022.9.8

### Added

* `--head-job-on-demand` argument for `dx run app(let)-xxxx` 
* `--head-job-on-demand` argument for `dx-jobutil-new-job`
* `--on-behalf-of <org>` argument for `dx new user`

### Changed 

* dx-toolkit never included in execDepends when building app(lets) with `dx build`

### Deprecated

* `--no-dx-toolkit-autodep` option for dx build

### Fixed

* Reduce the number of API calls for `dx run applet-xxxx` and `dx run workflow-xxxx`
* `dx upload f1 f2 --visibility hidden` now correctly marks both files as hidden
* `dx upload` retry on all types of SSL errors 

## [327.1] - 2022.8.12

### Fixed

* Parsing ignoreReuse in `dx build` of workflow

### Changed

* DXHTTPRequest to pass ssl_context

## [326.1] - 2022.7.7 

### Added

* '--rank' argument for `dx run`

### Fixed

* Do not use job's workspace container ID in /applet-xxxx/run for detached jobs

## [325.1] - 2022.5.25

### Fixed

* `dx describe` of executable with bundledDepends that is not an asset
* Building globalworkflow from existing workflow with `dx build --from`

## [324.1] - 2022.5.13

### Fixed

* Improvements to symlink downloading reliability by solely using `aria2c` and enhancing options around its use (removes `wget` option for downloading symlinked files, adds the ability to set max tries for aria2c, adds `-c` flag for continuing downloads, removes the `--check-certificate=false` option).
* `dx build` comparison of workflow directory to workflow name
* Set project argument for `dx run --detach` when executed from inside a job

### Changed

* Removed `wget` option for downloading symlinked files
* Bump allowed requests dxpy dependency version to 2.27.1

### Added

* New argument `symlink_max_tries` for `dxpy.download_dxfile()` with default value of 15

## [323.0] - 2022.4.28

### Changed

* Do not list folder contents to speed up `dx cd` 

## [322.1] - 2022.4.5

### Added

* API wrappers for `dbcluster`

### Fixed

* Pin websocket-client to 0.54.0 to fix `dx watch` output to include job output
* Do not install pyreadline on Windows with Python 3.10

## [321.0] - 2022.2.23

### Fixed

* KeyError in `dx-app-wizard --json`

### Changed

* dxjava dependencies log4j2, jackson-databind

## [320.0] - 2022.2.1 

### Fixed

* Python 3.10 collections imports
* Recursive folder download `dx download -r` of folders with matching prefix

## [319.2] - 2022.1.21 

### Fixed

* Incorrect setting of the `folder` input option when building global workflows
* Remove unused match_hostname urllib3 import 

### Added

* Support for qualified workflow & applet IDs and paths when using `dx build --from` with an applet/workflow
* Setting properties when building global workflows
* '--allow-ssh' parameter to `dx ssh`
* '--no-firewall-update' parameter to `dx ssh`

### Changed

* Detect client IP for SSH access to job instead of `*`

## [318.0] - 2022.1.6

### Fixed

* Python 3.10 MutableMapping import

### Added

* `--no-temp-build-project` for single region app builds.
* `--from` option to `dx build` for building a global workflow from a project-based workflow, including a workflow built using WDL

## [317.0] - 2021.12.8 

### Fixed

* Reduce file-xxxx/describe API load during `dx upload`
* `dx get` uses a region compatible with user's billTo when downloading resources

### Changed
 
* `dx run` warns users if priority is specified as low/normal when using '--watch/ssh/allow-ssh'

## [316.0] - 2021.11.17 

### Added

* Support for dxpy on macOS arm64
* Path input for `dx list database files`

### Fixed

* Python 3 SSH Host key output in `dx describe job-xxxx`

### Changed

* dxpy dependencies cryptography, websocket-client, colorama, requests

## [315.0] - 2021.10.28 

* No significant changes

## [314.0] - 2021.08.27 

### Added

* Support FIPS enabled Python
* `dx archive` and `dx unarchive` commands

### Fixed

* `dx upload` part retry where file would stay in an open state
* `dx run <globalworkflow> --project/--destination/--folder` now submits analysis to given project or path

## [313.0] - 2021.08.18 

### Added

* '--cost-limit' arg for `dx run` 
* '--database-ui-view-only' flag for `dx new project`

### Fixed

* `Total price` for `dx describe` prints formatted currency based on `currency` metadata

## [312.0] - 2021.07.06 

* No significant changes

## [311.0] - 2021.05.21 

### Added

* `DX_WATCH_PORT` env var for supporting `dx watch` in the job execution environment

## [310.0] - 2021.05.12 

* No significant changes

## [309.0] - 2021.04.28 

### Added

* `low` option for `--priority` argument for `dx run`

### Fixed

* Provide job container-id when downloading bundledDepends in job execution environment

### Changed

* Upgrade to proot 5.2 from udocker2 fork for `dx-docker`
* `dx-app-wizard` default to Ubuntu 20.04

## [308.0] - 2021.04.23 

### Fixed

* Search for reference genome project in region
* Connection leak with HttpClient in DXFile

## [307.0] - 2021.04.19 

### Added

* `--brief` flag to dx-clone-asset so that script results can be used downstream

### Changed

* Bump jackson-databind from 2.9.10.5 to 2.9.10.7

### Fixed

* xattr import in `dx-upload-all-outputs`

## [306.0] - 2021.01.21 

### Added

* Added '--keep-open' flag for `dx build`

### Fixed

* Symlink download retries when error 22 is thrown

## [305.0] - 2021.01.12 

### Added

* '--detach' flag for `dx run`

### Changed

* Add xattr dependency to extras_require, only install if specified

### Removed

* Unused python-magic, beatifulsoup4 python dependencies

## [304.1] - 2021.01.05 

### Fixed

* Building assets for Ubuntu 20.04

## [303.1] - 2020.11.13 

### Changed

* Increase wget retries to 20 for symlink downloads

## [302.1] - 2020.10.13

### Changed

* gnureadline macos dependency to 8.0.0 for Python versions < 3.9

## [301.1] - 2020.09.16

### Added

* Remote builders for 16.04 v1, 20.04
* Asset builder for 20.04
* '--verbose' flag for `dx-mount-all-inputs`

### Changed

* Provide project-id in batch tsv file

## [300.1] - 2020.08.31

### Added

* Archival api wrappers

### Changed

* Hide `notebook` and `loupe-viewier` from `dx` help output

## [299.0] - 2020.08.26

### Fixed

* Macos tarball build

## [298.1] - 2020.07.29 

### Added

* Ubuntu 20.04 build targets

### Changed

* jackson-databind from 2.9.10.3 to 2.9.10.5

### Fixed

* API wrapper generation with Python 3
* `dx-clone-asset` when no project exists
* DXJava DXDataObject.Rename()

## [297.1] - 2020.07.22 

### Changed

* Python cryptography version >= 2.3

### Fixed

* `dx-clone-asset` with Python 3

### Removed

* Ubuntu 14.04 builds

## [296.0] - 2020.07.01 

### Added

* Examples for `dx find` with negative timestamp
* `dx build --from applet-xxx` for app
* --brief option to dx build for apps and applets

### Fixed

* Error handling during syntax check for dx build

### Changed

* Python 2.7 example applets to use Python 3
* Commit dxpy version during release

## [295.1] - 2020.05.19

### Fixed

* `dx get` for applets with `python3` interpreter
* `dx-upload-all-outputs ---xattr-properties` parsing

### Changed

* Python 2.7 example applets to use Python 3
* Commit dxpy version during release

## [294.0] - 2020.04.30 

* No significant changes

## [293.0] - 2020.04.24 

### Added

* `dx-mount-all-inputs` for dxfuse 
* Sci Linux compilation option for upload agent
* Python 3 interpreter for `dx-app-wizard`

### Fixed

* dxR build
* `dx upload` retry for "SSL EOF" error
* Error out for dx run --clone with analysis and executable

## [292.0] - 2020.04.09

### Added

* runSpec.version dxapp.json key for 16.04 applets
* `dx build_asset` support for runSpecVersion key in dxasset.json

### Fixed

* Python documentation build
* dxpy tests in Python 3 

### Changed

* Bump jackson-databind from 2.9.10 to 2.9.10.1 

## [291.1] - 2020.03.10 

### Changed

* Bump jackson-databind from 2.9.10 to 2.9.10.1 
* Retry symlink file downloads with `aria2c`

### Fixed

* Python3 issue in dx app builder test

### Added

* Remote app tarball builder for xenial
* Allow disabling system exit on log client
* database class in dx find data 
* Python3 compatibility for exec environment scripts
* pip3 package manager for execDepends

### Removed

* Precise debian package build target

## [290.1] - 2019.11.21 stable

### Changed

* Run job as high priority if '--ssh' provided

### Fixed

* Project deletion warning if specifying file-id

### Added

* New instance types to `dx-app-wizard`

## [289.0] - 2019.10.09 

### Changed

* Upgrade jackson to 2.9.10

### Fixed

* Python 3 wrapper generation and tests

## [288.0] - 2019.10.01 

### Added

* `dx get` for database files
* v2 instance types in `dx-app-wizard`

## [287.0] - 2019.08.30 

### Fixed

* Generating ruby wrappers in python 3
* dx-app-wizard in python 3

## [286.1] - 2019.07.08 

### Changed

* Documentation links to https://documentation.dnanexus.com

## [285.1] - 2019.07.08 

### Fixed

* Remove non-ascii char from readme

## [285.0] - 2019.06.19 

### Added

* '--xattr-properties' argument for dx-upload-all-outputs to include fs metadata as k,v properties
* xattr dependency for Linux builds

### Changed

* Only require futures package for python 2.7
* Upgrade build dependencies for pip, setuptools, and wheel

## [284.0] - 2019.06.13 stable

### Added

* DXJava support for proxies 
* Approved tools CLI for `dx update project`

### Changed

* Upgrade jackson-databind and jackson-core to version 2.9.8
* Provide project ID for dx make_download_url unless in job workspace

### Fixed

* Enabling argcomplete for `dx` installed with debian package in worker environment

## [283.0] - 2019.05.13 

### Changed

* `dx upgrade` downloads the latest version from s3

## [282.0] - 2019.05.08

### Changed

* Reduce the number of API calls for `dx download`

### Fixed

*  `dx upload` error via proxy in Azure

## [281.0] - 2019.04.18 

### Added 

* support for passing HTTPContext in `DXJava` to the `execute()` operation

## [280.0] - 2019.04.18 

### Added

* `--instance-count` to `dx run` so that Spark cluster size can be defined at app start

### Changed

* `dx wait` behavior by adding exponential backoff and passing appropriate project
* Decreased libcurl timeout in C++ bindings from infinity to default 10 min
* Default Ubuntu release to 16.04 in `dx-app-wizard` 
* Link handling to better support JBORs

### Fixed

* Handling file arrays in batch job runner

## [279.0] - 2019.04.11

* no significant updates

## [278.0] - 2019.03.21 

### Added

* new `findDataObjects` inputs to DXJava
* project name resolution to `--project` flag for `dx run`
* smart reuse and SAML identity provider
* `dx list database <entity>` for DNAnexus Apollo
* `--ignore-reuse` and `--ignore-reuse-stage` working for `dx run <workflow>`

### Changed

* Upgrade `proot` to be compatible with kernel >= 4.8
* Skip symlinks test in isolated environment

## [277.0] - 2019.03.14

### Fixed

* Uploading binary data, such at compressed files, works in python3.
* python3 parsing subcommand help output

### Added

* Binary mode for opening dx:files.
* A `--unicode` flag for command line tools that need to handle unicode text files.
  For example: `dx cat --unicode file-xxxx`. This was added for `cat`, and `download`.

### Removed

* 32-bit build target for Ubuntu 14.04
* `gtable` code

## [276.0] - 2019.02.08

### Added

* `--phi` flag for `dx new project`

### Fixed

* Bug in downloading symlinks when using aria2c
* Max number of aria2c connections <= 16

## [275.0] - 2019.02.01

### Fixed

* argcomplete eval in the worker when sourcing `environment`

## [274.0] - 2019.02.01

### Fixed

* Preserve `httpsApp` field in dxapp.json when calling `dx get`
* The `--except [array:file variable]` option for `dx-download-all-inputs`

## [273.0] - 2019.01.24

### Fixed
* upload issue using api proxy in Python 3
* `--no-project` option in `dx-jobutil-parse-link`

## [272.0] - 2019.01.17

### Added
* A script for reconnecting to a jupyter notebook session

## [271.0] - 2019.01.10

### Added
* support for dx building a global workflow with apps in multiple regions

### Changed

* Mark Ubuntu 12.04 as deprecated in `Readme`

### Fixed

* setting instance types on global workflow stages
* fix test code for Spark 2.4.0 upgrade

## [271.2] - 2019.01.03

### Fixed

* symlink download with `aria2`

## [270.1] - 2018.12.07

No significant changes

## [269.2] - 2018.12.07

### Fixed

* Update MANIFEST.in to include python `Readme`

## [269.1] - 2018.12.07

### Fixed

* Writing to stdout for py2 in `dx cat`
* Python virtualenv path in traceability runner

## [269.0] - 2018.12.07

### Fixed

* Failing `build app` when suggestion is not a dxlink
* Handle keyboard interrupt and system exit gracefully
* Use absolute path to set argcomplete
* If a bash variable is long, print a warning, do not omit it
* Issue with backports deps on Windows

### Changed

* Make `dx-toolkit` python 2 and 3 compatible
* Update macOS gnureadline version
* Allow Windows to use certifi CA bundle
* Update bindings for Apollo API routes
* Update urllib import in `dx-docker`
* Update requests in `make doc` target

### Added

* Test that attempts to upload to a closed file
* First draft of an environment file for fish shell
* If available, use `aria2` rather than `wget` as it's much faster

### Removed

* Use of ubuntu 12.04 in `test_dxclient.py`
* Old asset building script
* Rare subcommands (`compile`, `compile_dxni`, `sh`)
* The `dx-run-app-locally` script

## [268.1] - 2018.11.29

### Changed

* `jackson-databind` and `jackson-core` upgrade

## [267.1] - 2018.10.31

### Changes

* Update cran repository

## [267.0] - 2018.10.18

### Added

* Add release/distro to example app `dxapp.json` files

## [266.1] - 2018.10.18

### Fixed

* Download links for `docker2aci`
* The test error: No root certificates specified for verification of other-side certificates

## [266.0] - 2018.10.18

### Added

* A convenience login script for a cloud workstation
* Add `parents` param to `clone()`
* Allow batch IDs as output folders for batch run

### Fixed

* Setting a handler for a global workflow
* Redirecting proxy printout to stderr
* `cat` argument too long in a bash script
* Ensure we can pop items from the main dictionary (python3)

### Changed

* Warn user before `dx rm -r` on root of a project
* Let `urllib3` set default CA bundle on Windows
* Updgrade `pyopenssl` for test suite to 17.5.0
* Replace `ws4py` with websocket-client library in `job_log_client`


## [265.0] - 2018.10.15

### Added

* Pass stages input from assetDepends to bundledDepends
* Traceability ID for locked workflow test (#406)

### Fixed

* Python 3 incompatibilites
* Python 3 `dx upload`
* `import dxpy` when `sys.stdin` is `None`

## [264.0] - 2018.09.06

### Fixed

* `dxpy.describe()` used with a list of object IDs and an additional `fields` argument

## [263.0] - 2018.08.30

### Fixed

* Sort inputs in `dx generate_batch_inputs`

## [262.0] - 2018.08.30

### Removed

* 12.04 builds

## [261.1] - 2018.08.24

### Changed

* Windows install Python version upgrade to 2.7.15

### Fixed

* Windows installation

## [261.0]

### Added

* `dx run --ignore-reuse` to disable job reuse for job
* `ignoreReuse` key in dxapp.json

## [260.0] - 2018.08.17

### Changed

* dxWDL version 0.74

## [259.0] - 2018.08.09

### Added

* Ubuntu release and asset version as parameters for `dx-docker create-asset`
* Builds for Ubuntu 16.04

### Fixed

* `dx wait` where a file with object IDs is provided in path
* `dx compile` for debian install dxWDL.jar filepath

## [258.1] - 2018.08.06

### Added

* Database wrappers
* Support dxni compilation

### Changed

* requests >= 2.8.0
* psutil >= 3.3.0

### Fixed

* Python 3 incompatibilities

## [257.3] - 2018.07.26

### Fixed

* Revert of finding project for data object

## [257.0]

### Added

* support for setting and updating `details` on global workflows
* decorators for traceability tests
* `dx watch` support for smart reuse
* test for `dx watch` job log relay
* `dx find jobs/executions` support for smart reuse
* ability to provide a file which contains a list of jobs or data objects upon which to `dx wait`
* `dxWDL` integration (`dx compile` command)

### Changed

* `python-dateutil` version upgrade to 2.5

### Fixed

* unclear behavior when `--clone`, `--folder`, and `--project` are simultaneously provided to `dx run`
* `DXObject.set_ids()` with project set to None (it is now set to an arbitrary project associated with the file)
* bash helpers tests

## [256.0]

### Changed

* Cosmetic update to `dx publish`
* `dx publish` now sets the `default` alias on the published version by default

## [255.0] - 2018.05.24

### Added

* Support for updating a global workflow
* Wiki links to API documentation for API wrappers
* addTags/removeTags API wrappers for global workflow

### Fixed

* Better checking for inputs and/or inputSpec before batch running workflows

## [254.0] - 2018.05.10

### Changed

* A workflow must be closed before initializing a global workflow from it (test updates for API changes)

## [253.0] - 2018.05.02

### Changed

* Remove the "temporary" field from `dx describe workflow-xxxx`

### Added

* "Deleted" field to `dx describe globalworkflow-xxxx`
* a note to `dx describe` that the workflow is locked

## [252.0] - 2018.04.26

### Added

* Print proper dx describe analysis of a global workflow
* `dx publish`   command
* inline cluster bootstrap script
* dx run for global workflows
* dx find apps tests
* resolve paths for global workflows
* add, remove, list users for global workflows
* add, remove, list developers for global workflows
* public project test
* API tests

## [251.2] - 2018.04.19

### Added

* Support for dx find global workflows
* Initial support for dx build global workflow
* Publish method to global workflow bindings
* Support for dx get global workflow

## [250.3] - 2018.04.12

### Fixed

* `dx download` for symlinks

## [250.0]

### Added

*  Support for `dx describe` for global workflows

## [249.0] -2018.04.05

### Added

* zsh support
* API wrappers for global workflow routes
* Basic Python bindings for global workflow
* `set_properties()` method to DXProject

### Fixed

* dx get applet without execDepends

## [248.0] - 2018.03.29

### Fixed

* `dx-clone-asset` SSL error

## [247.0] - 2018.03.14

### Added

* Clarify documentation of stage key for `dx run`
* Asset builder support for Ubuntu 16.04
* `--singlethread` parameter for `dx upload`

### Changed

* `dx-docker pull` retries more often

### Fixed

* c-ares package version for upload agent build
* Bug with Azure instance type selection in `dx-app-wizard`
* Do not retry code `422` in dxpy

## [246.0] - 2018.03.14

### Added

* `socketTimeout` and `connectionTimeout` parameters to JAVA `DXEnvironment` (thanks, @pkokoshnikov)
* Generate batch inputs CLI

### Changed

* Accept 302 as a success for `ua --test`

## [245.0] - 2018.02.15

### Added

* Batch runner CLI

### Changed

* Updated c-ares and file packages (related to upload agent builds)

## [244.0] - 2018.02.08

### Added

* API wrappers for `[applet,app,workflow]-xxxx/validateBatch`

### Fixed

* Issue where dx-clone-asset doesn't create projects in different regions if they don't already exist

## [243.0] - 2018.02.01

### Added

* App version and published/unpublished note to `dx run -h <app>`

### Changed

* Recursive search for asset in a path is disabled, and we strictly enforce only one matching asset name

## [242.0] - 2018.01.25

### Changed

* Use twine for pypy uploads

### Fixed

* Error that blocks org from being added as developers

## [241.0]

### Changed

* `dx-docker`: cleanup of the quote code (regression fix)
* `dx-docker`: use `shutil.move()` instead of `os.rename()` with the aci image
* Accept 'http_proxy', 'HTTP_PROXY', 'https_proxy', 'HTTPS_PROXY' for proxy environmental variables
* Error out instead of warning when old pricing scheme is used in `dxapp.json`
* Fix certain tests flakiness


## [240.1] - 2017.11.15

### Added

* Warning when `runSpec.release` is not specified in `dxapp.json` with a note it will be required in the future
* Numerous enhancements to Jupyter notebook support (see https://github.com/dnanexus/dx-toolkit/commit/7ecbcb6b75118c0acd27f7a7cfe37d0a19e6d6c3 for more information)

### Changed

* `dx-app-wizard` and `dx get` specify systemRequirements in `regionalOptions` and not in `runSpec` of `dxapp.json`
* multiple updates to jupyter notebook support

### Deprecated

* setting `systemRequirements` in `runSpec` of `dxapp.json`

### Removed

* `dx-configset-to-fasta` script

### Fixed

* `dx-clone-asset` sets the default regions to be all regions that user has access to and skips redundant cloning to current region
* `dx build` now works seamlessly across apps and applets

## [239.0] - 2017.11.02

### Changed

* Update run input help and describe messages for locked workflows
* Warn when old, top-level pricing policy scheme is used in dxapp.json

### Removed

* `dx-gtable-to-csv` and `dx-gtable-to-tsv` scripts
* `dx-workflow-to-applet` script
* `include_hidden_links` parameter from clone()

## [238.1] - 2017.10.27

### Fixed

* dx-toolkit and apt conflict with argcomplete

### Added

* dx-clone-asset script
* `dx-docker`: ignore user argument if given
* TLS documentation

### Changed

* app building tests now include `runSpec.release` and `runSpec.distribution` in app specs
* `dx-docker`: better handling of quotes

## [237.0] - 2017.10.19

### Added

* New InvalidTLSProtocol Exception raised when connection fails due to wrong TLS protocol.

### Changed

* Remove rstudio option for `dx notebook`

## [236.2] - 2017.10.4


### Fixed

* dx-toolkit and apt conflict with jq

### Added

* Azure instance types to the list of available types in `dx-app-wizard`
* ua -- test now displays system messages coming from the apiserver.

### Changed

* Update references to workflow `inputs` and `outputs` to keep them in sync with API changes

## [235.1] - 2017.09.28

* No significant changes

## [233.0] - 2017.09.07

### Added

* Priority arg to `build_asset`
* Pass region-specific pricing policy in dxapp.json

## [232.1] - 2017.08.31

### Fixed

* Execution of old workflows built without explicit IO

## [231.0] - 2017.08.24

### Added

* CLI support for workflow lockdown

### Removed

* Deprecated `dx-mount`

## [230.0] - 2017.08.17

### Added

* Initial 'dx notebook' commit
* Python bindings for workflow-level input and output
* Support for the 'downloadRestricted' flag

## [229.0] - 2017.08.10

### Changed

* Default to 14.04 release for all instance types in `dx-app-wizard`

## [228.0] - 2017-07-27

* No significant changes

## [227.1] - 2017-07-20

* Point release to fix release version issues

## [227.0] - 2017-07-13

### Fixed

*  dx-jobutil-new-job now properly supports instance type

### Changed

* Installation instructions now centralized on Github page
* Incrementally upgraded dependencies for Java bindings

### Added

* Helper script to check TLS 1.2 support
* A `region` parameter can now be passed to `dx find projects`, `dx find data`, `dx find org projects`

## [226.0] - 2017-06-29

* No significant changes

## [225.0] - 2017-06-22

### Added

* A `region` parameter can now be passed to `dxpy.find_data_objects()` and `dxpy.find_projects()`

### Fixed

* `dx-docker` now no longer bind mounts `$HOME` and `/tmp` into the guest as this is consistent with Docker

## [224.0] - 2017-06-08

### Fixed

* Python 3 compatibility with `dx-app-wizard`
* `dx get` does not redundantly inline description and developerNotes in dxapp.json any more

### Added

* Client support for partial folder deletion

## [223.0] - 2017-06-02

### Added

* Add methods `__next__()` and `next()` to DXFile to complete iteration interface (thanks to Eric Talevich!)

## [222.0] - 2017-05-25

### Fixed

* `--bill-to` option is utilized when building multi-region apps with `dx build`

## [221.0] - 2017-05-18

### Changed

* Mac install no longer uses virtualenv. Instead, we ask users to install desired version of Python

### Fixed

* dx-docker bug where environment variables passed in through the CLI do not get set within container

### Added

* `dx build` creates a workflow on the platform based on the workflow's local source directory

### Removed

* the deprecated `dx-build-app` and `dx-build-applet` scripts (that were replaced with `dx build`) were removed

## [220.0] - 2017-05-11

### Fixed

* Bug introduced in release 204.0: including app resources fails

### Added

* Ability to specify additional resources for multi-region apps

### Changed

* `dx ls -l` and friends now request only needed describe fields

## [219.0] - 2017-04-28

### Added

* Ability to specify bundledDepends and assetDepends for multi-region apps

## [218.0]

### Changed

* Use DNAnexus DockerHub repo for dx-docker tests

### Fixed

* Issue where selecting from exactly 10 projects resulted in a stacktrace error

### Added

* `dx get workflow-xxxx` creates a local representation of a workflow

## [217.0] - 2017-04-13

No significant changes.

## [216.1] - 2017-04-06

### Fixed

* Python 3 compatibility with `repr` import

## [216.0]

No significant changes.

## [215.0]

### Added

* dx-docker test suite to toolkit
* Retry download of Docker image if there is transient network failure
* Allow image ID as a parameter for `dx-docker`; see wiki documentation for more details

## [214.1] - 2017-03-23

### Fixed

* missing pyasn1 module for OSX list of install dependencies; gets rid of import warning messages

## [214.0]

### Added

* Alternative export for `dx-docker` when docker image is improperly exported by docker engine

### Fixed

* `dx run -i=filename` now prompts user to select input file if duplicate filenames exist in project
* `dx-docker create-asset` now supports output path
* `dx download` failure when run within project that user has lost access to
* `dx build -f` now removes all applets with matching name/directory

## [213.1] - 2017-03-16

### Fixed

* `dx-docker run` KeyError when docker image is built from container

## [213.0]

### Fixed

* Recursive file upload on Windows for the Upload Agent
* Show download progress for calls to `dx download -r`
* Issue where calls to `dxpy.download_all_inputs(parallel=True)` hang

## [212.0]

### Fixed

* Upload agent now does not gzip compress .gz files on Ubuntu 14.04
* Minor log message fix if file is already uploaded

### Added

* Mark routes as retryable for those that support idempotent calls (e.g. creating a new file)

### Removed

* High-level GTable bindings

## [211.0] - 2017-02-23

No significant changes.

## [210.0] - 2017-02-16

### Fixed

* Fix `dx get` untar issue with leading /
* Missing `dx-verify-file` and `jq` dependencies on Windows

## [209.0] - 2017-02-09

### Added

* Support to build of upload agent on RHEL7
* Ability to build and get multi-region apps with custom system requirements

### Fixed

* Environment file so that `source environment` works properly on RHEL7
* Modified `dx-docker` so that `--rm` passes through gracefully
* Modified `dx-docker` so that the `HOME` environment variable defaults to `/root`

## [208.1] - 2017-02-02

### Fixed

* bug where `dx download` incorrectly interpreted the overwrite option during argument parsing

## [208.0]

No significant changes.

## [207.0] - 2017-01-26

### Added

* Workflow handler to the Java bindings
* Checksum verification for file downloads in Java

### Fixed

* Bug resulting in transient errors on large downloads
* `dx-app-wizard` now correctly specifies `timeoutPolicy`
* `dx-docker` now handles default working directory and override properly


## [206.3] - 2017-01-19

### Added

* On Mac OS dx-toolkit now supports TLS 1.2 by activating a virtualenv

### Changed

* `dx-app-wizard` now defaults to Ubuntu 14.04 as opposed to 12.04
* Cosmetic improvements to CLI `describe` and `ls` subcommands

### Deprecated

* Perl and Ruby bindings are no longer supported and associated code has moved to the `dx-toolkit/contrib` directory<|MERGE_RESOLUTION|>--- conflicted
+++ resolved
@@ -6,15 +6,11 @@
 
 ## Unreleased
 
-<<<<<<< HEAD
 ### Fixed
 
 * Occasional error during a large file download.
 
-## [313.0] -  beta
-=======
 ## [337.0] - beta
->>>>>>> 68acd289
 
 ### Added
 
