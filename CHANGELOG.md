--- conflicted
+++ resolved
@@ -6,15 +6,13 @@
 
 ## Unreleased
 
-<<<<<<< HEAD
+### Changed
+
+* Nextflow - updated default instance types based on destination region
+
 ### Fixed
 
 * Nextflow errorStrategy retry ends in 'failed' state if last retry fails
-=======
-### Changed
-
-* Nextflow - updated default instance types based on destination region
->>>>>>> 60e3fca2
 
 ## [339.0] - beta
 
