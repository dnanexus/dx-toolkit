--- conflicted
+++ resolved
@@ -6,11 +6,8 @@
 
 ## Unreleased
 
-<<<<<<< HEAD
 ### Added AWScliv2 asset to Nextflow applets
 
-## [370.0] - beta
-=======
 ## [372.0] - beta
 
 ### Added
@@ -32,7 +29,6 @@
 * `dx run --ssh` hanging if job has reused outputs
 
 ## [370.2] - 2024.2.26
->>>>>>> 5999fb3b
 
 ### Added
 
