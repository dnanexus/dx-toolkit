--- conflicted
+++ resolved
@@ -6,15 +6,11 @@
 
 ## Unreleased
 
-<<<<<<< HEAD
-### Added
+### Added
+
 * Support for Granular Spot wait times in `dx run` using `--max-tree-spot-wait-time` and `--max-job-spot-wait-time`
 * Printing of Spot wait times in `dx describe` for jobs and workflows
-=======
-## Added
-
-* Nextflow pipelines support private docker images on subjob level
->>>>>>> 92fd143c
+* Nextflow pipelines support private Docker images on subjob level
 
 ## [337.0] - beta
 
