--- conflicted
+++ resolved
@@ -6,18 +6,15 @@
 
 ## Unreleased
 
-<<<<<<< HEAD
-
 ### Added
 
 * `dx find jobs --json`, and `dx describe job-xxxx` with `--verbose` argument return new field: *internetUsageIPs* if the caller is in an organization that has enabled *jobInternetUsageMonitoring* license feature
-=======
+
 ## [333.0] - beta
 
 ### Added
 
 * Initial support for Nextflow
->>>>>>> 64de8df9
 
 ### Fixed 
 
