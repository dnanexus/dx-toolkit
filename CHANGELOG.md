--- conflicted
+++ resolved
@@ -6,15 +6,13 @@
 
 ## Unreleased
 
-<<<<<<< HEAD
-### Fixed
-
-* Remove unused `rlcompleter` module which may break alternative readline implementations
-=======
 ### Changed
 
 * Removed unneeded `gnureadline` dependency
->>>>>>> fa766a6f
+
+### Fixed
+
+* Removed unused `rlcompleter` import which may break alternative readline implementations
 
 ## [346.0] - beta
 
