--- conflicted
+++ resolved
@@ -6,17 +6,14 @@
 
 ## Unreleased
 
-<<<<<<< HEAD
-### Changed
-
-* dxpy supports Python >= 3.6 
+### Changed
+
+* Python >= 3.6 dxpy
+* Updated Nextflow to 23.10.0 (staging only).
 
 ### Removed
 
 * Python 2.7 support
-=======
-* Updated Nextflow to 23.10.0 (staging only).
->>>>>>> 9edc439a
 
 ## [364.0] - beta
 
