--- conflicted
+++ resolved
@@ -5,6 +5,10 @@
 Categories for each release: Added, Changed, Deprecated, Removed, Fixed, Security
 
 ## Unreleased
+
+### Changed
+
+* Optimized `dx extract_assay expression` to match assays with new generalized_assay_model_version 1.1. Backwards compatible.
 
 ## [397.0] - beta
 
@@ -25,13 +29,6 @@
 
 ### Changed
 
-<<<<<<< HEAD
-### Changed
-
-* Optimized `dx extract_assay expression` to match assays with new generalized_assay_model_version 1.1. Backwards compatible.
-
-## [393.0] - beta
-=======
 * Retry requests when received 429 response status code in R SDK
 * Increased timeout to retry throttled requests over attempts
 * Fix Java SDK exception `java.lang.NullPointerException` when could not receive response in `com.dnanexus.DXHTTPRequest`
@@ -41,7 +38,6 @@
 * Released Nextaur 1.10.1: Added limit for number of upload retries
 
 ## [394.0] - 2025.03.31
->>>>>>> abb7c78f
 
 ### Fixed
 
@@ -51,6 +47,11 @@
 ### Changed
 
 * Retry requests when received 429 response status code in Python, Java SDKs
+
+
+
+
+
 
 ## [393.0] - 2025.03.24
 
