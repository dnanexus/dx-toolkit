# Changelog for dx-toolkit releases

This change log spiritually adheres to [these guidelines](http://keepachangelog.com/en/0.3.0/).

Categories for each release: Added, Changed, Deprecated, Removed, Fixed, Security

## Unreleased

<<<<<<< HEAD
* Added new return fields from `dx describe {job/analysis}-xxxx` with `--verbose` argument: 'runSystemRequirements', 'runSystemRequirementsByExecutable', 'mergedSystemRequirementsByExecutable', 'runStageSystemRequirements'

## [351.0] - beta
=======
## [352.0] - beta

### Added

* `dx extract_assay somatic`

### Fixed

* Log line truncation for strings > 8000 bytes

## [351.0] -  2023.7.7
>>>>>>> fe94abfb

* No significant changes

## [350.1] - 2023.6.23

### Added

* `dx watch` support for detailed job metrics (cpu, memory, network, disk io, etc every 60s)
* `--detailed-job-metrics` for `dx run`
* `--detailed-job-metrics-collect-default` for `dx update org`

## [349.1] - 2023.6.15

### Added

* `dx extract_assay`
* external_upload_restricted param for DXProject

## [348.0] - 2023.6.9

### Added

* dxpy dependencies test suite

### Changed

* Optimizations in Nextflow Pipeline Applet script to make fewer API calls when
concluding a subjob

## [347.0] - 2023.5.11

### Changed

* Bumped allowed `colorama` version to 0.4.6
* Allow `requests` version up to 2.28.x

### Removed

* Unneeded python `gnureadline` dependency
* Unused `rlcompleter` import which may break alternative readline implementations

## [346.0] - 2023.4.20

### Changed

* Help message of the `dx make_download_url` command

### Fixed

* Released Nextaur 1.6.6. It includes fixes to errorStrategy handling and an update to the way AWS instance types are selected based on resource requirements in Nextflow pipelines (V2 instances are now preferred)
* `ImportError` in test_dxpy.py
* Replaced obsolete built-in `file()` method with `open()`
* Printing HTTP error codes that were hidden for API requests to cloud storage

## [345.0] - 2023.4.13 

### Changed

* Bump allowed cryptography dxpy dependency version to 40.0.x
* Tab completion in interactive executions now works with `libedit` bundled in MacOS and does not require externally installed GNU `readline`
* Released Nextaur 1.6.5. It added a caching mechanism to `DxPath` file and folder resolution, which reduces number of DX API calls made during pipeline execution. It also fixes an occasional hanging of the headjob.

### Fixed

* Tab completion in interactive execution of `dx-app-wizard`
* `dx-app-wizard` script on Windows
* Tab completion in interactive executions on Windows

## [344.0] - 2023.4.2

### Changed

* Released Nextaur 1.6.4. It includes a fix to folder download, minor fixes and default headjob instance update (mem2_ssd1_v2_x4 for AWS, mem2_ssd1_x4 for Azure)
* Nextflow pipeline head job defaults to instance types mem2_ssd1_v2_x4 (AWS), azure:mem2_ssd1_x4 (Azure). No change to Nextflow task job instance types.

### Fixed

* Nextflow profiles runtime overriding fix

### Added

* Support for file (un)archival in DXJava
* `archivalStatus` field to DXFile describe in DXJava
* `archivalStatus` filtering support to DXSearch in DXJava
* `dx run` support for `--preserve-job-outputs` and `--preserve-job-outputs-folder` inputs
* `dx describe` for jobs and analyses outputs `Preserve Job Outputs Folder` field
* Record the dxpy version used for Nextflow build in applet's metadata and job log

## [343.0] - 2023.3.24 

### Changed

* Released Nextaur 1.6.3. It includes updates to wait times for file upload and closing, and a fix to default Nextflow config path
* Upgraded Nextflow to 22.10.7
* Nextflow assets from aws:eu-west-2

## [342.1] - 2023.3.8

### Added

* Pretty-printing additional fields for Granular Wait Times in `dx describe` for jobs and analyses

### Changed

* Released Nextaur 1.6.2. It includes bugfixes and default value of maxTransferAttempts used for file downloads is set to 3

### Fixed

* `dx find jobs` if stopppedRunning not in describe output

## [341.0] - 2023.3.3

### Added

* `dx ssh` to connect to job's public hostname if job is httpsApp enabled
* '--list-fields', '--list-entities', '--entities' arguments for `dx extract_dataset`

### Changed

* Released Nextaur 1.6.1. It includes an optimization of certain API calls and adds `docker pull` retry in Nextflow pipelines
* Increased dxpy HTTP timeout to 15 minutes
 
### Fixed

* Helpstring of '--verbose' arg

## [340.1] - 2023.2.25

### Changed

* Nextflow - updated default instance types based on destination region

### Fixed

* Use project ID for file-xxxx/describe API calls in dxjava DXFile
* Nextflow errorStrategy retry ends in 'failed' state if last retry fails

## [339.0] - 2023.2.10

* No significant changes

## [338.1] - 2023.1.27

### Added

* Support for Granular Spot wait times in `dx run` using `--max-tree-spot-wait-time` and `--max-job-spot-wait-time`
* Printing of Spot wait times in `dx describe` for jobs and workflows
* Support for private Docker images in Nextflow pipelines on subjob level

### Fixed

* Feature switch check for Nextflow pipeline build in an app execution environment
* `dx get database` command reads from the API server with the API proxy interceptor
* Regex global flags in path matching to support Py3.11
* `dx run --clone` for Nextflow jobs (clear cloned job's properties)
* Do not rewrite ubuntu repo mirror after failed execDepends install

### Changed

* Upgraded Nextflow plugin version to 1.5.0

## [337.0] - 2023.1.20

### Changed

* Upgraded Nextflow plugin version to 1.4.0
* Failed Nextflow subjobs with 'terminate' errorStrategy finish in 'failed' state
* Updated Nextflow last error message in case 'ignore' errorStrategy is applied.
* Exposed help messages for `dx build --nextflow`

## [336.0] - 2023.1.7

* No significant changes

## [335.0] - 2022.12.12

### Added

* Group name for developer options in Nextflow pipeline applet

### Fixed

* Printing too many environment values with debug set to true
* Preserving folder structure when publishing Nextflow output files
* Missing required inputs passed to `nextflow run`

## [334.0] - 2022.12.2

### Added

* `--external-upload-restricted` flag for `dx update project` and `dx find projects`
* Support for `--destination` in `nextflow build --repository`
* `resume` and `preserve_cache` input arguments to Nextflow applets to support Nextflow resume functionality
* Support for error handling with Nextflow's errorStrategy
* `region` argument to `DXProject.new()`

### Fixed

* retrieving session config when no parent process exists
* an issue with describing global workflows by adding a resources container as a hint for describing underlying workflows

## [333.0] - 2022.11.23

### Added

* `nextflow run` command in the log for easier debugging

### Fixed

* Overriding config arguments with an empty string for Nextflow pipelines

### Changed

* `psutil` version to 5.9.3 which includes wheelfiles for macOS arm64
* Set ignore reuse in the nextflow applet template
* Set `restartableEntryPoints` to "all" in the nextflow pipeline applet's `runsSpec`


## [332.0] - 2022.11.04

### Added

* A warning for `dx build` when app(let)'s name is set both in `--extra-args` and `--destination`

### Fixed

* An error when setting app(let)s name in `dx build` (now the name set via `--extra-args` properly overrides the one set via `--destination`)
*  `dx build --nextflow --repository` returns json instead of a simple string

### Changed

*  Help for building Nextflow pipelines is suppressed

## [331.0] - 2022.10.14

### Added

* Added: `dx find jobs --json` and `dx describe --verbose job-xxxx` with --verbose argument return field internetUsageIPs if the caller is an org admin and the org has jobInternetUsageMonitoring enabled
* Nextflow applets no longer have default arguments and required inputs

### Fixed

* `dx describe user-xxxx` will not try to print the name if it is not present in the API response
 
## [330.0] - 2022.10.4

### Added

* Initial support for Nextflow
* pyreadline3 dependency for Windows with Python >= 3.5

### Fixed 

* Do not check python3 syntax with python2 and vice versa in `dx build`
* `dx build` properly verifies the applet's name given in the `extra-args` parameter

## [329.0] - 2022.9.23

### Added

* `dx extract_dataset` command
* Optional pandas dependency for dxpy

### Changed
- `dxpy.find_one_project`, `dxpy.find_one_data_object`, `dxpy.find_one_app` raise `DXError` if `zero_ok` argument is not a `bool`

## [328.0] - 2022.9.8

### Added

* `--head-job-on-demand` argument for `dx run app(let)-xxxx` 
* `--head-job-on-demand` argument for `dx-jobutil-new-job`
* `--on-behalf-of <org>` argument for `dx new user`

### Changed 

* dx-toolkit never included in execDepends when building app(lets) with `dx build`

### Deprecated

* `--no-dx-toolkit-autodep` option for dx build

### Fixed

* Reduce the number of API calls for `dx run applet-xxxx` and `dx run workflow-xxxx`
* `dx upload f1 f2 --visibility hidden` now correctly marks both files as hidden
* `dx upload` retry on all types of SSL errors 

## [327.1] - 2022.8.12

### Fixed

* Parsing ignoreReuse in `dx build` of workflow

### Changed

* DXHTTPRequest to pass ssl_context

## [326.1] - 2022.7.7 

### Added

* '--rank' argument for `dx run`

### Fixed

* Do not use job's workspace container ID in /applet-xxxx/run for detached jobs

## [325.1] - 2022.5.25

### Fixed

* `dx describe` of executable with bundledDepends that is not an asset
* Building globalworkflow from existing workflow with `dx build --from`

## [324.1] - 2022.5.13

### Fixed

* Improvements to symlink downloading reliability by solely using `aria2c` and enhancing options around its use (removes `wget` option for downloading symlinked files, adds the ability to set max tries for aria2c, adds `-c` flag for continuing downloads, removes the `--check-certificate=false` option).
* `dx build` comparison of workflow directory to workflow name
* Set project argument for `dx run --detach` when executed from inside a job

### Changed

* Removed `wget` option for downloading symlinked files
* Bump allowed requests dxpy dependency version to 2.27.1

### Added

* New argument `symlink_max_tries` for `dxpy.download_dxfile()` with default value of 15

## [323.0] - 2022.4.28

### Changed

* Do not list folder contents to speed up `dx cd` 

## [322.1] - 2022.4.5

### Added

* API wrappers for `dbcluster`

### Fixed

* Pin websocket-client to 0.54.0 to fix `dx watch` output to include job output
* Do not install pyreadline on Windows with Python 3.10

## [321.0] - 2022.2.23

### Fixed

* KeyError in `dx-app-wizard --json`

### Changed

* dxjava dependencies log4j2, jackson-databind

## [320.0] - 2022.2.1 

### Fixed

* Python 3.10 collections imports
* Recursive folder download `dx download -r` of folders with matching prefix

## [319.2] - 2022.1.21 

### Fixed

* Incorrect setting of the `folder` input option when building global workflows
* Remove unused match_hostname urllib3 import 

### Added

* Support for qualified workflow & applet IDs and paths when using `dx build --from` with an applet/workflow
* Setting properties when building global workflows
* '--allow-ssh' parameter to `dx ssh`
* '--no-firewall-update' parameter to `dx ssh`

### Changed

* Detect client IP for SSH access to job instead of `*`

## [318.0] - 2022.1.6

### Fixed

* Python 3.10 MutableMapping import

### Added

* `--no-temp-build-project` for single region app builds.
* `--from` option to `dx build` for building a global workflow from a project-based workflow, including a workflow built using WDL

## [317.0] - 2021.12.8 

### Fixed

* Reduce file-xxxx/describe API load during `dx upload`
* `dx get` uses a region compatible with user's billTo when downloading resources

### Changed
 
* `dx run` warns users if priority is specified as low/normal when using '--watch/ssh/allow-ssh'

## [316.0] - 2021.11.17 

### Added

* Support for dxpy on macOS arm64
* Path input for `dx list database files`

### Fixed

* Python 3 SSH Host key output in `dx describe job-xxxx`

### Changed

* dxpy dependencies cryptography, websocket-client, colorama, requests

## [315.0] - 2021.10.28 

* No significant changes

## [314.0] - 2021.08.27 

### Added

* Support FIPS enabled Python
* `dx archive` and `dx unarchive` commands

### Fixed

* `dx upload` part retry where file would stay in an open state
* `dx run <globalworkflow> --project/--destination/--folder` now submits analysis to given project or path

## [313.0] - 2021.08.18 

### Added

* '--cost-limit' arg for `dx run` 
* '--database-ui-view-only' flag for `dx new project`

### Fixed

* `Total price` for `dx describe` prints formatted currency based on `currency` metadata

## [312.0] - 2021.07.06 

* No significant changes

## [311.0] - 2021.05.21 

### Added

* `DX_WATCH_PORT` env var for supporting `dx watch` in the job execution environment

## [310.0] - 2021.05.12 

* No significant changes

## [309.0] - 2021.04.28 

### Added

* `low` option for `--priority` argument for `dx run`

### Fixed

* Provide job container-id when downloading bundledDepends in job execution environment

### Changed

* Upgrade to proot 5.2 from udocker2 fork for `dx-docker`
* `dx-app-wizard` default to Ubuntu 20.04

## [308.0] - 2021.04.23 

### Fixed

* Search for reference genome project in region
* Connection leak with HttpClient in DXFile

## [307.0] - 2021.04.19 

### Added

* `--brief` flag to dx-clone-asset so that script results can be used downstream

### Changed

* Bump jackson-databind from 2.9.10.5 to 2.9.10.7

### Fixed

* xattr import in `dx-upload-all-outputs`

## [306.0] - 2021.01.21 

### Added

* Added '--keep-open' flag for `dx build`

### Fixed

* Symlink download retries when error 22 is thrown

## [305.0] - 2021.01.12 

### Added

* '--detach' flag for `dx run`

### Changed

* Add xattr dependency to extras_require, only install if specified

### Removed

* Unused python-magic, beatifulsoup4 python dependencies

## [304.1] - 2021.01.05 

### Fixed

* Building assets for Ubuntu 20.04

## [303.1] - 2020.11.13 

### Changed

* Increase wget retries to 20 for symlink downloads

## [302.1] - 2020.10.13

### Changed

* gnureadline macos dependency to 8.0.0 for Python versions < 3.9

## [301.1] - 2020.09.16

### Added

* Remote builders for 16.04 v1, 20.04
* Asset builder for 20.04
* '--verbose' flag for `dx-mount-all-inputs`

### Changed

* Provide project-id in batch tsv file

## [300.1] - 2020.08.31

### Added

* Archival api wrappers

### Changed

* Hide `notebook` and `loupe-viewier` from `dx` help output

## [299.0] - 2020.08.26

### Fixed

* Macos tarball build

## [298.1] - 2020.07.29 

### Added

* Ubuntu 20.04 build targets

### Changed

* jackson-databind from 2.9.10.3 to 2.9.10.5

### Fixed

* API wrapper generation with Python 3
* `dx-clone-asset` when no project exists
* DXJava DXDataObject.Rename()

## [297.1] - 2020.07.22 

### Changed

* Python cryptography version >= 2.3

### Fixed

* `dx-clone-asset` with Python 3

### Removed

* Ubuntu 14.04 builds

## [296.0] - 2020.07.01 

### Added

* Examples for `dx find` with negative timestamp
* `dx build --from applet-xxx` for app
* --brief option to dx build for apps and applets

### Fixed

* Error handling during syntax check for dx build

### Changed

* Python 2.7 example applets to use Python 3
* Commit dxpy version during release

## [295.1] - 2020.05.19

### Fixed

* `dx get` for applets with `python3` interpreter
* `dx-upload-all-outputs ---xattr-properties` parsing

### Changed

* Python 2.7 example applets to use Python 3
* Commit dxpy version during release

## [294.0] - 2020.04.30 

* No significant changes

## [293.0] - 2020.04.24 

### Added

* `dx-mount-all-inputs` for dxfuse 
* Sci Linux compilation option for upload agent
* Python 3 interpreter for `dx-app-wizard`

### Fixed

* dxR build
* `dx upload` retry for "SSL EOF" error
* Error out for dx run --clone with analysis and executable

## [292.0] - 2020.04.09

### Added

* runSpec.version dxapp.json key for 16.04 applets
* `dx build_asset` support for runSpecVersion key in dxasset.json

### Fixed

* Python documentation build
* dxpy tests in Python 3 

### Changed

* Bump jackson-databind from 2.9.10 to 2.9.10.1 

## [291.1] - 2020.03.10 

### Changed

* Bump jackson-databind from 2.9.10 to 2.9.10.1 
* Retry symlink file downloads with `aria2c`

### Fixed

* Python3 issue in dx app builder test

### Added

* Remote app tarball builder for xenial
* Allow disabling system exit on log client
* database class in dx find data 
* Python3 compatibility for exec environment scripts
* pip3 package manager for execDepends

### Removed

* Precise debian package build target

## [290.1] - 2019.11.21

### Changed

* Run job as high priority if '--ssh' provided

### Fixed

* Project deletion warning if specifying file-id

### Added

* New instance types to `dx-app-wizard`

## [289.0] - 2019.10.09 

### Changed

* Upgrade jackson to 2.9.10

### Fixed

* Python 3 wrapper generation and tests

## [288.0] - 2019.10.01 

### Added

* `dx get` for database files
* v2 instance types in `dx-app-wizard`

## [287.0] - 2019.08.30 

### Fixed

* Generating ruby wrappers in python 3
* dx-app-wizard in python 3

## [286.1] - 2019.07.08 

### Changed

* Documentation links to https://documentation.dnanexus.com

## [285.1] - 2019.07.08 

### Fixed

* Remove non-ascii char from readme

## [285.0] - 2019.06.19 

### Added

* '--xattr-properties' argument for dx-upload-all-outputs to include fs metadata as k,v properties
* xattr dependency for Linux builds

### Changed

* Only require futures package for python 2.7
* Upgrade build dependencies for pip, setuptools, and wheel

## [284.0] - 2019.06.13

### Added

* DXJava support for proxies 
* Approved tools CLI for `dx update project`

### Changed

* Upgrade jackson-databind and jackson-core to version 2.9.8
* Provide project ID for dx make_download_url unless in job workspace

### Fixed

* Enabling argcomplete for `dx` installed with debian package in worker environment

## [283.0] - 2019.05.13 

### Changed

* `dx upgrade` downloads the latest version from s3

## [282.0] - 2019.05.08

### Changed

* Reduce the number of API calls for `dx download`

### Fixed

*  `dx upload` error via proxy in Azure

## [281.0] - 2019.04.18 

### Added 

* support for passing HTTPContext in `DXJava` to the `execute()` operation

## [280.0] - 2019.04.18 

### Added

* `--instance-count` to `dx run` so that Spark cluster size can be defined at app start

### Changed

* `dx wait` behavior by adding exponential backoff and passing appropriate project
* Decreased libcurl timeout in C++ bindings from infinity to default 10 min
* Default Ubuntu release to 16.04 in `dx-app-wizard` 
* Link handling to better support JBORs

### Fixed

* Handling file arrays in batch job runner

## [279.0] - 2019.04.11

* no significant updates

## [278.0] - 2019.03.21 

### Added

* new `findDataObjects` inputs to DXJava
* project name resolution to `--project` flag for `dx run`
* smart reuse and SAML identity provider
* `dx list database <entity>` for DNAnexus Apollo
* `--ignore-reuse` and `--ignore-reuse-stage` working for `dx run <workflow>`

### Changed

* Upgrade `proot` to be compatible with kernel >= 4.8
* Skip symlinks test in isolated environment

## [277.0] - 2019.03.14

### Fixed

* Uploading binary data, such at compressed files, works in python3.
* python3 parsing subcommand help output

### Added

* Binary mode for opening dx:files.
* A `--unicode` flag for command line tools that need to handle unicode text files.
  For example: `dx cat --unicode file-xxxx`. This was added for `cat`, and `download`.

### Removed

* 32-bit build target for Ubuntu 14.04
* `gtable` code

## [276.0] - 2019.02.08

### Added

* `--phi` flag for `dx new project`

### Fixed

* Bug in downloading symlinks when using aria2c
* Max number of aria2c connections <= 16

## [275.0] - 2019.02.01

### Fixed

* argcomplete eval in the worker when sourcing `environment`

## [274.0] - 2019.02.01

### Fixed

* Preserve `httpsApp` field in dxapp.json when calling `dx get`
* The `--except [array:file variable]` option for `dx-download-all-inputs`

## [273.0] - 2019.01.24

### Fixed
* upload issue using api proxy in Python 3
* `--no-project` option in `dx-jobutil-parse-link`

## [272.0] - 2019.01.17

### Added
* A script for reconnecting to a jupyter notebook session

## [271.0] - 2019.01.10

### Added
* support for dx building a global workflow with apps in multiple regions

### Changed

* Mark Ubuntu 12.04 as deprecated in `Readme`

### Fixed

* setting instance types on global workflow stages
* fix test code for Spark 2.4.0 upgrade

## [271.2] - 2019.01.03

### Fixed

* symlink download with `aria2`

## [270.1] - 2018.12.07

No significant changes

## [269.2] - 2018.12.07

### Fixed

* Update MANIFEST.in to include python `Readme`

## [269.1] - 2018.12.07

### Fixed

* Writing to stdout for py2 in `dx cat`
* Python virtualenv path in traceability runner

## [269.0] - 2018.12.07

### Fixed

* Failing `build app` when suggestion is not a dxlink
* Handle keyboard interrupt and system exit gracefully
* Use absolute path to set argcomplete
* If a bash variable is long, print a warning, do not omit it
* Issue with backports deps on Windows

### Changed

* Make `dx-toolkit` python 2 and 3 compatible
* Update macOS gnureadline version
* Allow Windows to use certifi CA bundle
* Update bindings for Apollo API routes
* Update urllib import in `dx-docker`
* Update requests in `make doc` target

### Added

* Test that attempts to upload to a closed file
* First draft of an environment file for fish shell
* If available, use `aria2` rather than `wget` as it's much faster

### Removed

* Use of ubuntu 12.04 in `test_dxclient.py`
* Old asset building script
* Rare subcommands (`compile`, `compile_dxni`, `sh`)
* The `dx-run-app-locally` script

## [268.1] - 2018.11.29

### Changed

* `jackson-databind` and `jackson-core` upgrade

## [267.1] - 2018.10.31

### Changes

* Update cran repository

## [267.0] - 2018.10.18

### Added

* Add release/distro to example app `dxapp.json` files

## [266.1] - 2018.10.18

### Fixed

* Download links for `docker2aci`
* The test error: No root certificates specified for verification of other-side certificates

## [266.0] - 2018.10.18

### Added

* A convenience login script for a cloud workstation
* Add `parents` param to `clone()`
* Allow batch IDs as output folders for batch run

### Fixed

* Setting a handler for a global workflow
* Redirecting proxy printout to stderr
* `cat` argument too long in a bash script
* Ensure we can pop items from the main dictionary (python3)

### Changed

* Warn user before `dx rm -r` on root of a project
* Let `urllib3` set default CA bundle on Windows
* Updgrade `pyopenssl` for test suite to 17.5.0
* Replace `ws4py` with websocket-client library in `job_log_client`


## [265.0] - 2018.10.15

### Added

* Pass stages input from assetDepends to bundledDepends
* Traceability ID for locked workflow test (#406)

### Fixed

* Python 3 incompatibilites
* Python 3 `dx upload`
* `import dxpy` when `sys.stdin` is `None`

## [264.0] - 2018.09.06

### Fixed

* `dxpy.describe()` used with a list of object IDs and an additional `fields` argument

## [263.0] - 2018.08.30

### Fixed

* Sort inputs in `dx generate_batch_inputs`

## [262.0] - 2018.08.30

### Removed

* 12.04 builds

## [261.1] - 2018.08.24

### Changed

* Windows install Python version upgrade to 2.7.15

### Fixed

* Windows installation

## [261.0]

### Added

* `dx run --ignore-reuse` to disable job reuse for job
* `ignoreReuse` key in dxapp.json

## [260.0] - 2018.08.17

### Changed

* dxWDL version 0.74

## [259.0] - 2018.08.09

### Added

* Ubuntu release and asset version as parameters for `dx-docker create-asset`
* Builds for Ubuntu 16.04

### Fixed

* `dx wait` where a file with object IDs is provided in path
* `dx compile` for debian install dxWDL.jar filepath

## [258.1] - 2018.08.06

### Added

* Database wrappers
* Support dxni compilation

### Changed

* requests >= 2.8.0
* psutil >= 3.3.0

### Fixed

* Python 3 incompatibilities

## [257.3] - 2018.07.26

### Fixed

* Revert of finding project for data object

## [257.0]

### Added

* support for setting and updating `details` on global workflows
* decorators for traceability tests
* `dx watch` support for smart reuse
* test for `dx watch` job log relay
* `dx find jobs/executions` support for smart reuse
* ability to provide a file which contains a list of jobs or data objects upon which to `dx wait`
* `dxWDL` integration (`dx compile` command)

### Changed

* `python-dateutil` version upgrade to 2.5

### Fixed

* unclear behavior when `--clone`, `--folder`, and `--project` are simultaneously provided to `dx run`
* `DXObject.set_ids()` with project set to None (it is now set to an arbitrary project associated with the file)
* bash helpers tests

## [256.0]

### Changed

* Cosmetic update to `dx publish`
* `dx publish` now sets the `default` alias on the published version by default

## [255.0] - 2018.05.24

### Added

* Support for updating a global workflow
* Wiki links to API documentation for API wrappers
* addTags/removeTags API wrappers for global workflow

### Fixed

* Better checking for inputs and/or inputSpec before batch running workflows

## [254.0] - 2018.05.10

### Changed

* A workflow must be closed before initializing a global workflow from it (test updates for API changes)

## [253.0] - 2018.05.02

### Changed

* Remove the "temporary" field from `dx describe workflow-xxxx`

### Added

* "Deleted" field to `dx describe globalworkflow-xxxx`
* a note to `dx describe` that the workflow is locked

## [252.0] - 2018.04.26

### Added

* Print proper dx describe analysis of a global workflow
* `dx publish`   command
* inline cluster bootstrap script
* dx run for global workflows
* dx find apps tests
* resolve paths for global workflows
* add, remove, list users for global workflows
* add, remove, list developers for global workflows
* public project test
* API tests

## [251.2] - 2018.04.19

### Added

* Support for dx find global workflows
* Initial support for dx build global workflow
* Publish method to global workflow bindings
* Support for dx get global workflow

## [250.3] - 2018.04.12

### Fixed

* `dx download` for symlinks

## [250.0]

### Added

*  Support for `dx describe` for global workflows

## [249.0] -2018.04.05

### Added

* zsh support
* API wrappers for global workflow routes
* Basic Python bindings for global workflow
* `set_properties()` method to DXProject

### Fixed

* dx get applet without execDepends

## [248.0] - 2018.03.29

### Fixed

* `dx-clone-asset` SSL error

## [247.0] - 2018.03.14

### Added

* Clarify documentation of stage key for `dx run`
* Asset builder support for Ubuntu 16.04
* `--singlethread` parameter for `dx upload`

### Changed

* `dx-docker pull` retries more often

### Fixed

* c-ares package version for upload agent build
* Bug with Azure instance type selection in `dx-app-wizard`
* Do not retry code `422` in dxpy

## [246.0] - 2018.03.14

### Added

* `socketTimeout` and `connectionTimeout` parameters to JAVA `DXEnvironment` (thanks, @pkokoshnikov)
* Generate batch inputs CLI

### Changed

* Accept 302 as a success for `ua --test`

## [245.0] - 2018.02.15

### Added

* Batch runner CLI

### Changed

* Updated c-ares and file packages (related to upload agent builds)

## [244.0] - 2018.02.08

### Added

* API wrappers for `[applet,app,workflow]-xxxx/validateBatch`

### Fixed

* Issue where dx-clone-asset doesn't create projects in different regions if they don't already exist

## [243.0] - 2018.02.01

### Added

* App version and published/unpublished note to `dx run -h <app>`

### Changed

* Recursive search for asset in a path is disabled, and we strictly enforce only one matching asset name

## [242.0] - 2018.01.25

### Changed

* Use twine for pypy uploads

### Fixed

* Error that blocks org from being added as developers

## [241.0]

### Changed

* `dx-docker`: cleanup of the quote code (regression fix)
* `dx-docker`: use `shutil.move()` instead of `os.rename()` with the aci image
* Accept 'http_proxy', 'HTTP_PROXY', 'https_proxy', 'HTTPS_PROXY' for proxy environmental variables
* Error out instead of warning when old pricing scheme is used in `dxapp.json`
* Fix certain tests flakiness


## [240.1] - 2017.11.15

### Added

* Warning when `runSpec.release` is not specified in `dxapp.json` with a note it will be required in the future
* Numerous enhancements to Jupyter notebook support (see https://github.com/dnanexus/dx-toolkit/commit/7ecbcb6b75118c0acd27f7a7cfe37d0a19e6d6c3 for more information)

### Changed

* `dx-app-wizard` and `dx get` specify systemRequirements in `regionalOptions` and not in `runSpec` of `dxapp.json`
* multiple updates to jupyter notebook support

### Deprecated

* setting `systemRequirements` in `runSpec` of `dxapp.json`

### Removed

* `dx-configset-to-fasta` script

### Fixed

* `dx-clone-asset` sets the default regions to be all regions that user has access to and skips redundant cloning to current region
* `dx build` now works seamlessly across apps and applets

## [239.0] - 2017.11.02

### Changed

* Update run input help and describe messages for locked workflows
* Warn when old, top-level pricing policy scheme is used in dxapp.json

### Removed

* `dx-gtable-to-csv` and `dx-gtable-to-tsv` scripts
* `dx-workflow-to-applet` script
* `include_hidden_links` parameter from clone()

## [238.1] - 2017.10.27

### Fixed

* dx-toolkit and apt conflict with argcomplete

### Added

* dx-clone-asset script
* `dx-docker`: ignore user argument if given
* TLS documentation

### Changed

* app building tests now include `runSpec.release` and `runSpec.distribution` in app specs
* `dx-docker`: better handling of quotes

## [237.0] - 2017.10.19

### Added

* New InvalidTLSProtocol Exception raised when connection fails due to wrong TLS protocol.

### Changed

* Remove rstudio option for `dx notebook`

## [236.2] - 2017.10.4


### Fixed

* dx-toolkit and apt conflict with jq

### Added

* Azure instance types to the list of available types in `dx-app-wizard`
* ua -- test now displays system messages coming from the apiserver.

### Changed

* Update references to workflow `inputs` and `outputs` to keep them in sync with API changes

## [235.1] - 2017.09.28

* No significant changes

## [233.0] - 2017.09.07

### Added

* Priority arg to `build_asset`
* Pass region-specific pricing policy in dxapp.json

## [232.1] - 2017.08.31

### Fixed

* Execution of old workflows built without explicit IO

## [231.0] - 2017.08.24

### Added

* CLI support for workflow lockdown

### Removed

* Deprecated `dx-mount`

## [230.0] - 2017.08.17

### Added

* Initial 'dx notebook' commit
* Python bindings for workflow-level input and output
* Support for the 'downloadRestricted' flag

## [229.0] - 2017.08.10

### Changed

* Default to 14.04 release for all instance types in `dx-app-wizard`

## [228.0] - 2017-07-27

* No significant changes

## [227.1] - 2017-07-20

* Point release to fix release version issues

## [227.0] - 2017-07-13

### Fixed

*  dx-jobutil-new-job now properly supports instance type

### Changed

* Installation instructions now centralized on Github page
* Incrementally upgraded dependencies for Java bindings

### Added

* Helper script to check TLS 1.2 support
* A `region` parameter can now be passed to `dx find projects`, `dx find data`, `dx find org projects`

## [226.0] - 2017-06-29

* No significant changes

## [225.0] - 2017-06-22

### Added

* A `region` parameter can now be passed to `dxpy.find_data_objects()` and `dxpy.find_projects()`

### Fixed

* `dx-docker` now no longer bind mounts `$HOME` and `/tmp` into the guest as this is consistent with Docker

## [224.0] - 2017-06-08

### Fixed

* Python 3 compatibility with `dx-app-wizard`
* `dx get` does not redundantly inline description and developerNotes in dxapp.json any more

### Added

* Client support for partial folder deletion

## [223.0] - 2017-06-02

### Added

* Add methods `__next__()` and `next()` to DXFile to complete iteration interface (thanks to Eric Talevich!)

## [222.0] - 2017-05-25

### Fixed

* `--bill-to` option is utilized when building multi-region apps with `dx build`

## [221.0] - 2017-05-18

### Changed

* Mac install no longer uses virtualenv. Instead, we ask users to install desired version of Python

### Fixed

* dx-docker bug where environment variables passed in through the CLI do not get set within container

### Added

* `dx build` creates a workflow on the platform based on the workflow's local source directory

### Removed

* the deprecated `dx-build-app` and `dx-build-applet` scripts (that were replaced with `dx build`) were removed

## [220.0] - 2017-05-11

### Fixed

* Bug introduced in release 204.0: including app resources fails

### Added

* Ability to specify additional resources for multi-region apps

### Changed

* `dx ls -l` and friends now request only needed describe fields

## [219.0] - 2017-04-28

### Added

* Ability to specify bundledDepends and assetDepends for multi-region apps

## [218.0]

### Changed

* Use DNAnexus DockerHub repo for dx-docker tests

### Fixed

* Issue where selecting from exactly 10 projects resulted in a stacktrace error

### Added

* `dx get workflow-xxxx` creates a local representation of a workflow

## [217.0] - 2017-04-13

No significant changes.

## [216.1] - 2017-04-06

### Fixed

* Python 3 compatibility with `repr` import

## [216.0]

No significant changes.

## [215.0]

### Added

* dx-docker test suite to toolkit
* Retry download of Docker image if there is transient network failure
* Allow image ID as a parameter for `dx-docker`; see wiki documentation for more details

## [214.1] - 2017-03-23

### Fixed

* missing pyasn1 module for OSX list of install dependencies; gets rid of import warning messages

## [214.0]

### Added

* Alternative export for `dx-docker` when docker image is improperly exported by docker engine

### Fixed

* `dx run -i=filename` now prompts user to select input file if duplicate filenames exist in project
* `dx-docker create-asset` now supports output path
* `dx download` failure when run within project that user has lost access to
* `dx build -f` now removes all applets with matching name/directory

## [213.1] - 2017-03-16

### Fixed

* `dx-docker run` KeyError when docker image is built from container

## [213.0]

### Fixed

* Recursive file upload on Windows for the Upload Agent
* Show download progress for calls to `dx download -r`
* Issue where calls to `dxpy.download_all_inputs(parallel=True)` hang

## [212.0]

### Fixed

* Upload agent now does not gzip compress .gz files on Ubuntu 14.04
* Minor log message fix if file is already uploaded

### Added

* Mark routes as retryable for those that support idempotent calls (e.g. creating a new file)

### Removed

* High-level GTable bindings

## [211.0] - 2017-02-23

No significant changes.

## [210.0] - 2017-02-16

### Fixed

* Fix `dx get` untar issue with leading /
* Missing `dx-verify-file` and `jq` dependencies on Windows

## [209.0] - 2017-02-09

### Added

* Support to build of upload agent on RHEL7
* Ability to build and get multi-region apps with custom system requirements

### Fixed

* Environment file so that `source environment` works properly on RHEL7
* Modified `dx-docker` so that `--rm` passes through gracefully
* Modified `dx-docker` so that the `HOME` environment variable defaults to `/root`

## [208.1] - 2017-02-02

### Fixed

* bug where `dx download` incorrectly interpreted the overwrite option during argument parsing

## [208.0]

No significant changes.

## [207.0] - 2017-01-26

### Added

* Workflow handler to the Java bindings
* Checksum verification for file downloads in Java

### Fixed

* Bug resulting in transient errors on large downloads
* `dx-app-wizard` now correctly specifies `timeoutPolicy`
* `dx-docker` now handles default working directory and override properly


## [206.3] - 2017-01-19

### Added

* On Mac OS dx-toolkit now supports TLS 1.2 by activating a virtualenv

### Changed

* `dx-app-wizard` now defaults to Ubuntu 14.04 as opposed to 12.04
* Cosmetic improvements to CLI `describe` and `ls` subcommands

### Deprecated

* Perl and Ruby bindings are no longer supported and associated code has moved to the `dx-toolkit/contrib` directory<|MERGE_RESOLUTION|>--- conflicted
+++ resolved
@@ -6,11 +6,8 @@
 
 ## Unreleased
 
-<<<<<<< HEAD
 * Added new return fields from `dx describe {job/analysis}-xxxx` with `--verbose` argument: 'runSystemRequirements', 'runSystemRequirementsByExecutable', 'mergedSystemRequirementsByExecutable', 'runStageSystemRequirements'
 
-## [351.0] - beta
-=======
 ## [352.0] - beta
 
 ### Added
@@ -22,7 +19,6 @@
 * Log line truncation for strings > 8000 bytes
 
 ## [351.0] -  2023.7.7
->>>>>>> fe94abfb
 
 * No significant changes
 
