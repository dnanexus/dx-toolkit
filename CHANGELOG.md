# Changelog for dx-toolkit releases

This change log spiritually adheres to [these guidelines](http://keepachangelog.com/en/0.3.0/).

Categories for each release: Added, Changed, Deprecated, Removed, Fixed, Security

## Unreleased

<<<<<<< HEAD
### Added

* New argument '--instance-type-by-executable' arg for `dx run` and `dx-jobutil-job-new`
=======
* Added new return fields from `dx describe {job/analysis}-xxxx` with `--verbose` argument: 'runSystemRequirements', 'runSystemRequirementsByExecutable', 'mergedSystemRequirementsByExecutable', 'runStageSystemRequirements'
>>>>>>> 6f5d9345

## [352.0] - beta

### Added

* `dx extract_assay somatic`

### Fixed

* Log line truncation for strings > 8000 bytes

## [351.0] -  2023.7.7

* No significant changes

## [350.1] - 2023.6.23

### Added

* `dx watch` support for detailed job metrics (cpu, memory, network, disk io, etc every 60s)
* `--detailed-job-metrics` for `dx run`
* `--detailed-job-metrics-collect-default` for `dx update org`

## [349.1] - 2023.6.15

### Added

* `dx extract_assay`
* external_upload_restricted param for DXProject

## [348.0] - 2023.6.9

### Added

* dxpy dependencies test suite

### Changed

* Optimizations in Nextflow Pipeline Applet script to make fewer API calls when
concluding a subjob

## [347.0] - 2023.5.11

### Changed

* Bumped allowed `colorama` version to 0.4.6
* Allow `requests` version up to 2.28.x

### Removed

* Unneeded python `gnureadline` dependency
* Unused `rlcompleter` import which may break alternative readline implementations

## [346.0] - 2023.4.20

### Changed

* Help message of the `dx make_download_url` command

### Fixed

* Released Nextaur 1.6.6. It includes fixes to errorStrategy handling and an update to the way AWS instance types are selected based on resource requirements in Nextflow pipelines (V2 instances are now preferred)
* `ImportError` in test_dxpy.py
* Replaced obsolete built-in `file()` method with `open()`
* Printing HTTP error codes that were hidden for API requests to cloud storage

## [345.0] - 2023.4.13 

### Changed

* Bump allowed cryptography dxpy dependency version to 40.0.x
* Tab completion in interactive executions now works with `libedit` bundled in MacOS and does not require externally installed GNU `readline`
* Released Nextaur 1.6.5. It added a caching mechanism to `DxPath` file and folder resolution, which reduces number of DX API calls made during pipeline execution. It also fixes an occasional hanging of the headjob.

### Fixed

* Tab completion in interactive execution of `dx-app-wizard`
* `dx-app-wizard` script on Windows
* Tab completion in interactive executions on Windows

## [344.0] - 2023.4.2

### Changed

* Released Nextaur 1.6.4. It includes a fix to folder download, minor fixes and default headjob instance update (mem2_ssd1_v2_x4 for AWS, mem2_ssd1_x4 for Azure)
* Nextflow pipeline head job defaults to instance types mem2_ssd1_v2_x4 (AWS), azure:mem2_ssd1_x4 (Azure). No change to Nextflow task job instance types.

### Fixed

* Nextflow profiles runtime overriding fix

### Added

* Support for file (un)archival in DXJava
* `archivalStatus` field to DXFile describe in DXJava
* `archivalStatus` filtering support to DXSearch in DXJava
* `dx run` support for `--preserve-job-outputs` and `--preserve-job-outputs-folder` inputs
* `dx describe` for jobs and analyses outputs `Preserve Job Outputs Folder` field
* Record the dxpy version used for Nextflow build in applet's metadata and job log

## [343.0] - 2023.3.24 

### Changed

* Released Nextaur 1.6.3. It includes updates to wait times for file upload and closing, and a fix to default Nextflow config path
* Upgraded Nextflow to 22.10.7
* Nextflow assets from aws:eu-west-2

## [342.1] - 2023.3.8

### Added

* Pretty-printing additional fields for Granular Wait Times in `dx describe` for jobs and analyses

### Changed

* Released Nextaur 1.6.2. It includes bugfixes and default value of maxTransferAttempts used for file downloads is set to 3

### Fixed

* `dx find jobs` if stopppedRunning not in describe output

## [341.0] - 2023.3.3

### Added

* `dx ssh` to connect to job's public hostname if job is httpsApp enabled
* '--list-fields', '--list-entities', '--entities' arguments for `dx extract_dataset`

### Changed

* Released Nextaur 1.6.1. It includes an optimization of certain API calls and adds `docker pull` retry in Nextflow pipelines
* Increased dxpy HTTP timeout to 15 minutes
 
### Fixed

* Helpstring of '--verbose' arg

## [340.1] - 2023.2.25

### Changed

* Nextflow - updated default instance types based on destination region

### Fixed

* Use project ID for file-xxxx/describe API calls in dxjava DXFile
* Nextflow errorStrategy retry ends in 'failed' state if last retry fails

## [339.0] - 2023.2.10

* No significant changes

## [338.1] - 2023.1.27

### Added

* Support for Granular Spot wait times in `dx run` using `--max-tree-spot-wait-time` and `--max-job-spot-wait-time`
* Printing of Spot wait times in `dx describe` for jobs and workflows
* Support for private Docker images in Nextflow pipelines on subjob level

### Fixed

* Feature switch check for Nextflow pipeline build in an app execution environment
* `dx get database` command reads from the API server with the API proxy interceptor
* Regex global flags in path matching to support Py3.11
* `dx run --clone` for Nextflow jobs (clear cloned job's properties)
* Do not rewrite ubuntu repo mirror after failed execDepends install

### Changed

* Upgraded Nextflow plugin version to 1.5.0

## [337.0] - 2023.1.20

### Changed

* Upgraded Nextflow plugin version to 1.4.0
* Failed Nextflow subjobs with 'terminate' errorStrategy finish in 'failed' state
* Updated Nextflow last error message in case 'ignore' errorStrategy is applied.
* Exposed help messages for `dx build --nextflow`

## [336.0] - 2023.1.7

* No significant changes

## [335.0] - 2022.12.12

### Added

* Group name for developer options in Nextflow pipeline applet

### Fixed

* Printing too many environment values with debug set to true
* Preserving folder structure when publishing Nextflow output files
* Missing required inputs passed to `nextflow run`

## [334.0] - 2022.12.2

### Added

* `--external-upload-restricted` flag for `dx update project` and `dx find projects`
* Support for `--destination` in `nextflow build --repository`
* `resume` and `preserve_cache` input arguments to Nextflow applets to support Nextflow resume functionality
* Support for error handling with Nextflow's errorStrategy
* `region` argument to `DXProject.new()`

### Fixed

* retrieving session config when no parent process exists
* an issue with describing global workflows by adding a resources container as a hint for describing underlying workflows

## [333.0] - 2022.11.23

### Added

* `nextflow run` command in the log for easier debugging

### Fixed

* Overriding config arguments with an empty string for Nextflow pipelines

### Changed

* `psutil` version to 5.9.3 which includes wheelfiles for macOS arm64
* Set ignore reuse in the nextflow applet template
* Set `restartableEntryPoints` to "all" in the nextflow pipeline applet's `runsSpec`


## [332.0] - 2022.11.04

### Added

* A warning for `dx build` when app(let)'s name is set both in `--extra-args` and `--destination`

### Fixed

* An error when setting app(let)s name in `dx build` (now the name set via `--extra-args` properly overrides the one set via `--destination`)
*  `dx build --nextflow --repository` returns json instead of a simple string

### Changed

*  Help for building Nextflow pipelines is suppressed

## [331.0] - 2022.10.14

### Added

* Added: `dx find jobs --json` and `dx describe --verbose job-xxxx` with --verbose argument return field internetUsageIPs if the caller is an org admin and the org has jobInternetUsageMonitoring enabled
* Nextflow applets no longer have default arguments and required inputs

### Fixed

* `dx describe user-xxxx` will not try to print the name if it is not present in the API response
 
## [330.0] - 2022.10.4

### Added

* Initial support for Nextflow
* pyreadline3 dependency for Windows with Python >= 3.5

### Fixed 

* Do not check python3 syntax with python2 and vice versa in `dx build`
* `dx build` properly verifies the applet's name given in the `extra-args` parameter

## [329.0] - 2022.9.23

### Added

* `dx extract_dataset` command
* Optional pandas dependency for dxpy

### Changed
- `dxpy.find_one_project`, `dxpy.find_one_data_object`, `dxpy.find_one_app` raise `DXError` if `zero_ok` argument is not a `bool`

## [328.0] - 2022.9.8

### Added

* `--head-job-on-demand` argument for `dx run app(let)-xxxx` 
* `--head-job-on-demand` argument for `dx-jobutil-new-job`
* `--on-behalf-of <org>` argument for `dx new user`

### Changed 

* dx-toolkit never included in execDepends when building app(lets) with `dx build`

### Deprecated

* `--no-dx-toolkit-autodep` option for dx build

### Fixed

* Reduce the number of API calls for `dx run applet-xxxx` and `dx run workflow-xxxx`
* `dx upload f1 f2 --visibility hidden` now correctly marks both files as hidden
* `dx upload` retry on all types of SSL errors 

## [327.1] - 2022.8.12

### Fixed

* Parsing ignoreReuse in `dx build` of workflow

### Changed

* DXHTTPRequest to pass ssl_context

## [326.1] - 2022.7.7 

### Added

* '--rank' argument for `dx run`

### Fixed

* Do not use job's workspace container ID in /applet-xxxx/run for detached jobs

## [325.1] - 2022.5.25

### Fixed

* `dx describe` of executable with bundledDepends that is not an asset
* Building globalworkflow from existing workflow with `dx build --from`

## [324.1] - 2022.5.13

### Fixed

* Improvements to symlink downloading reliability by solely using `aria2c` and enhancing options around its use (removes `wget` option for downloading symlinked files, adds the ability to set max tries for aria2c, adds `-c` flag for continuing downloads, removes the `--check-certificate=false` option).
* `dx build` comparison of workflow directory to workflow name
* Set project argument for `dx run --detach` when executed from inside a job

### Changed

* Removed `wget` option for downloading symlinked files
* Bump allowed requests dxpy dependency version to 2.27.1

### Added

* New argument `symlink_max_tries` for `dxpy.download_dxfile()` with default value of 15

## [323.0] - 2022.4.28

### Changed

* Do not list folder contents to speed up `dx cd` 

## [322.1] - 2022.4.5

### Added

* API wrappers for `dbcluster`

### Fixed

* Pin websocket-client to 0.54.0 to fix `dx watch` output to include job output
* Do not install pyreadline on Windows with Python 3.10

## [321.0] - 2022.2.23

### Fixed

* KeyError in `dx-app-wizard --json`

### Changed

* dxjava dependencies log4j2, jackson-databind

## [320.0] - 2022.2.1 

### Fixed

* Python 3.10 collections imports
* Recursive folder download `dx download -r` of folders with matching prefix

## [319.2] - 2022.1.21 

### Fixed

* Incorrect setting of the `folder` input option when building global workflows
* Remove unused match_hostname urllib3 import 

### Added

* Support for qualified workflow & applet IDs and paths when using `dx build --from` with an applet/workflow
* Setting properties when building global workflows
* '--allow-ssh' parameter to `dx ssh`
* '--no-firewall-update' parameter to `dx ssh`

### Changed

* Detect client IP for SSH access to job instead of `*`

## [318.0] - 2022.1.6

### Fixed

* Python 3.10 MutableMapping import

### Added

* `--no-temp-build-project` for single region app builds.
* `--from` option to `dx build` for building a global workflow from a project-based workflow, including a workflow built using WDL

## [317.0] - 2021.12.8 

### Fixed

* Reduce file-xxxx/describe API load during `dx upload`
* `dx get` uses a region compatible with user's billTo when downloading resources

### Changed
 
* `dx run` warns users if priority is specified as low/normal when using '--watch/ssh/allow-ssh'

## [316.0] - 2021.11.17 

### Added

* Support for dxpy on macOS arm64
* Path input for `dx list database files`

### Fixed

* Python 3 SSH Host key output in `dx describe job-xxxx`

### Changed

* dxpy dependencies cryptography, websocket-client, colorama, requests

## [315.0] - 2021.10.28 

* No significant changes

## [314.0] - 2021.08.27 

### Added

* Support FIPS enabled Python
* `dx archive` and `dx unarchive` commands

### Fixed

* `dx upload` part retry where file would stay in an open state
* `dx run <globalworkflow> --project/--destination/--folder` now submits analysis to given project or path

## [313.0] - 2021.08.18 

### Added

* '--cost-limit' arg for `dx run` 
* '--database-ui-view-only' flag for `dx new project`

### Fixed

* `Total price` for `dx describe` prints formatted currency based on `currency` metadata

## [312.0] - 2021.07.06 

* No significant changes

## [311.0] - 2021.05.21 

### Added

* `DX_WATCH_PORT` env var for supporting `dx watch` in the job execution environment

## [310.0] - 2021.05.12 

* No significant changes

## [309.0] - 2021.04.28 

### Added

* `low` option for `--priority` argument for `dx run`

### Fixed

* Provide job container-id when downloading bundledDepends in job execution environment

### Changed

* Upgrade to proot 5.2 from udocker2 fork for `dx-docker`
* `dx-app-wizard` default to Ubuntu 20.04

## [308.0] - 2021.04.23 

### Fixed

* Search for reference genome project in region
* Connection leak with HttpClient in DXFile

## [307.0] - 2021.04.19 

### Added

* `--brief` flag to dx-clone-asset so that script results can be used downstream

### Changed

* Bump jackson-databind from 2.9.10.5 to 2.9.10.7

### Fixed

* xattr import in `dx-upload-all-outputs`

## [306.0] - 2021.01.21 

### Added

* Added '--keep-open' flag for `dx build`

### Fixed

* Symlink download retries when error 22 is thrown

## [305.0] - 2021.01.12 

### Added

* '--detach' flag for `dx run`

### Changed

* Add xattr dependency to extras_require, only install if specified

### Removed

* Unused python-magic, beatifulsoup4 python dependencies

## [304.1] - 2021.01.05 

### Fixed

* Building assets for Ubuntu 20.04

## [303.1] - 2020.11.13 

### Changed

* Increase wget retries to 20 for symlink downloads

## [302.1] - 2020.10.13

### Changed

* gnureadline macos dependency to 8.0.0 for Python versions < 3.9

## [301.1] - 2020.09.16

### Added

* Remote builders for 16.04 v1, 20.04
* Asset builder for 20.04
* '--verbose' flag for `dx-mount-all-inputs`

### Changed

* Provide project-id in batch tsv file

## [300.1] - 2020.08.31

### Added

* Archival api wrappers

### Changed

* Hide `notebook` and `loupe-viewier` from `dx` help output

## [299.0] - 2020.08.26

### Fixed

* Macos tarball build

## [298.1] - 2020.07.29 

### Added

* Ubuntu 20.04 build targets

### Changed

* jackson-databind from 2.9.10.3 to 2.9.10.5

### Fixed

* API wrapper generation with Python 3
* `dx-clone-asset` when no project exists
* DXJava DXDataObject.Rename()

## [297.1] - 2020.07.22 

### Changed

* Python cryptography version >= 2.3

### Fixed

* `dx-clone-asset` with Python 3

### Removed

* Ubuntu 14.04 builds

## [296.0] - 2020.07.01 

### Added

* Examples for `dx find` with negative timestamp
* `dx build --from applet-xxx` for app
* --brief option to dx build for apps and applets

### Fixed

* Error handling during syntax check for dx build

### Changed

* Python 2.7 example applets to use Python 3
* Commit dxpy version during release

## [295.1] - 2020.05.19

### Fixed

* `dx get` for applets with `python3` interpreter
* `dx-upload-all-outputs ---xattr-properties` parsing

### Changed

* Python 2.7 example applets to use Python 3
* Commit dxpy version during release

## [294.0] - 2020.04.30 

* No significant changes

## [293.0] - 2020.04.24 

### Added

* `dx-mount-all-inputs` for dxfuse 
* Sci Linux compilation option for upload agent
* Python 3 interpreter for `dx-app-wizard`

### Fixed

* dxR build
* `dx upload` retry for "SSL EOF" error
* Error out for dx run --clone with analysis and executable

## [292.0] - 2020.04.09

### Added

* runSpec.version dxapp.json key for 16.04 applets
* `dx build_asset` support for runSpecVersion key in dxasset.json

### Fixed

* Python documentation build
* dxpy tests in Python 3 

### Changed

* Bump jackson-databind from 2.9.10 to 2.9.10.1 

## [291.1] - 2020.03.10 

### Changed

* Bump jackson-databind from 2.9.10 to 2.9.10.1 
* Retry symlink file downloads with `aria2c`

### Fixed

* Python3 issue in dx app builder test

### Added

* Remote app tarball builder for xenial
* Allow disabling system exit on log client
* database class in dx find data 
* Python3 compatibility for exec environment scripts
* pip3 package manager for execDepends

### Removed

* Precise debian package build target

## [290.1] - 2019.11.21

### Changed

* Run job as high priority if '--ssh' provided

### Fixed

* Project deletion warning if specifying file-id

### Added

* New instance types to `dx-app-wizard`

## [289.0] - 2019.10.09 

### Changed

* Upgrade jackson to 2.9.10

### Fixed

* Python 3 wrapper generation and tests

## [288.0] - 2019.10.01 

### Added

* `dx get` for database files
* v2 instance types in `dx-app-wizard`

## [287.0] - 2019.08.30 

### Fixed

* Generating ruby wrappers in python 3
* dx-app-wizard in python 3

## [286.1] - 2019.07.08 

### Changed

* Documentation links to https://documentation.dnanexus.com

## [285.1] - 2019.07.08 

### Fixed

* Remove non-ascii char from readme

## [285.0] - 2019.06.19 

### Added

* '--xattr-properties' argument for dx-upload-all-outputs to include fs metadata as k,v properties
* xattr dependency for Linux builds

### Changed

* Only require futures package for python 2.7
* Upgrade build dependencies for pip, setuptools, and wheel

## [284.0] - 2019.06.13

### Added

* DXJava support for proxies 
* Approved tools CLI for `dx update project`

### Changed

* Upgrade jackson-databind and jackson-core to version 2.9.8
* Provide project ID for dx make_download_url unless in job workspace

### Fixed

* Enabling argcomplete for `dx` installed with debian package in worker environment

## [283.0] - 2019.05.13 

### Changed

* `dx upgrade` downloads the latest version from s3

## [282.0] - 2019.05.08

### Changed

* Reduce the number of API calls for `dx download`

### Fixed

*  `dx upload` error via proxy in Azure

## [281.0] - 2019.04.18 

### Added 

* support for passing HTTPContext in `DXJava` to the `execute()` operation

## [280.0] - 2019.04.18 

### Added

* `--instance-count` to `dx run` so that Spark cluster size can be defined at app start

### Changed

* `dx wait` behavior by adding exponential backoff and passing appropriate project
* Decreased libcurl timeout in C++ bindings from infinity to default 10 min
* Default Ubuntu release to 16.04 in `dx-app-wizard` 
* Link handling to better support JBORs

### Fixed

* Handling file arrays in batch job runner

## [279.0] - 2019.04.11

* no significant updates

## [278.0] - 2019.03.21 

### Added

* new `findDataObjects` inputs to DXJava
* project name resolution to `--project` flag for `dx run`
* smart reuse and SAML identity provider
* `dx list database <entity>` for DNAnexus Apollo
* `--ignore-reuse` and `--ignore-reuse-stage` working for `dx run <workflow>`

### Changed

* Upgrade `proot` to be compatible with kernel >= 4.8
* Skip symlinks test in isolated environment

## [277.0] - 2019.03.14

### Fixed

* Uploading binary data, such at compressed files, works in python3.
* python3 parsing subcommand help output

### Added

* Binary mode for opening dx:files.
* A `--unicode` flag for command line tools that need to handle unicode text files.
  For example: `dx cat --unicode file-xxxx`. This was added for `cat`, and `download`.

### Removed

* 32-bit build target for Ubuntu 14.04
* `gtable` code

## [276.0] - 2019.02.08

### Added

* `--phi` flag for `dx new project`

### Fixed

* Bug in downloading symlinks when using aria2c
* Max number of aria2c connections <= 16

## [275.0] - 2019.02.01

### Fixed

* argcomplete eval in the worker when sourcing `environment`

## [274.0] - 2019.02.01

### Fixed

* Preserve `httpsApp` field in dxapp.json when calling `dx get`
* The `--except [array:file variable]` option for `dx-download-all-inputs`

## [273.0] - 2019.01.24

### Fixed
* upload issue using api proxy in Python 3
* `--no-project` option in `dx-jobutil-parse-link`

## [272.0] - 2019.01.17

### Added
* A script for reconnecting to a jupyter notebook session

## [271.0] - 2019.01.10

### Added
* support for dx building a global workflow with apps in multiple regions

### Changed

* Mark Ubuntu 12.04 as deprecated in `Readme`

### Fixed

* setting instance types on global workflow stages
* fix test code for Spark 2.4.0 upgrade

## [271.2] - 2019.01.03

### Fixed

* symlink download with `aria2`

## [270.1] - 2018.12.07

No significant changes

## [269.2] - 2018.12.07

### Fixed

* Update MANIFEST.in to include python `Readme`

## [269.1] - 2018.12.07

### Fixed

* Writing to stdout for py2 in `dx cat`
* Python virtualenv path in traceability runner

## [269.0] - 2018.12.07

### Fixed

* Failing `build app` when suggestion is not a dxlink
* Handle keyboard interrupt and system exit gracefully
* Use absolute path to set argcomplete
* If a bash variable is long, print a warning, do not omit it
* Issue with backports deps on Windows

### Changed

* Make `dx-toolkit` python 2 and 3 compatible
* Update macOS gnureadline version
* Allow Windows to use certifi CA bundle
* Update bindings for Apollo API routes
* Update urllib import in `dx-docker`
* Update requests in `make doc` target

### Added

* Test that attempts to upload to a closed file
* First draft of an environment file for fish shell
* If available, use `aria2` rather than `wget` as it's much faster

### Removed

* Use of ubuntu 12.04 in `test_dxclient.py`
* Old asset building script
* Rare subcommands (`compile`, `compile_dxni`, `sh`)
* The `dx-run-app-locally` script

## [268.1] - 2018.11.29

### Changed

* `jackson-databind` and `jackson-core` upgrade

## [267.1] - 2018.10.31

### Changes

* Update cran repository

## [267.0] - 2018.10.18

### Added

* Add release/distro to example app `dxapp.json` files

## [266.1] - 2018.10.18

### Fixed

* Download links for `docker2aci`
* The test error: No root certificates specified for verification of other-side certificates

## [266.0] - 2018.10.18

### Added

* A convenience login script for a cloud workstation
* Add `parents` param to `clone()`
* Allow batch IDs as output folders for batch run

### Fixed

* Setting a handler for a global workflow
* Redirecting proxy printout to stderr
* `cat` argument too long in a bash script
* Ensure we can pop items from the main dictionary (python3)

### Changed

* Warn user before `dx rm -r` on root of a project
* Let `urllib3` set default CA bundle on Windows
* Updgrade `pyopenssl` for test suite to 17.5.0
* Replace `ws4py` with websocket-client library in `job_log_client`


## [265.0] - 2018.10.15

### Added

* Pass stages input from assetDepends to bundledDepends
* Traceability ID for locked workflow test (#406)

### Fixed

* Python 3 incompatibilites
* Python 3 `dx upload`
* `import dxpy` when `sys.stdin` is `None`

## [264.0] - 2018.09.06

### Fixed

* `dxpy.describe()` used with a list of object IDs and an additional `fields` argument

## [263.0] - 2018.08.30

### Fixed

* Sort inputs in `dx generate_batch_inputs`

## [262.0] - 2018.08.30

### Removed

* 12.04 builds

## [261.1] - 2018.08.24

### Changed

* Windows install Python version upgrade to 2.7.15

### Fixed

* Windows installation

## [261.0]

### Added

* `dx run --ignore-reuse` to disable job reuse for job
* `ignoreReuse` key in dxapp.json

## [260.0] - 2018.08.17

### Changed

* dxWDL version 0.74

## [259.0] - 2018.08.09

### Added

* Ubuntu release and asset version as parameters for `dx-docker create-asset`
* Builds for Ubuntu 16.04

### Fixed

* `dx wait` where a file with object IDs is provided in path
* `dx compile` for debian install dxWDL.jar filepath

## [258.1] - 2018.08.06

### Added

* Database wrappers
* Support dxni compilation

### Changed

* requests >= 2.8.0
* psutil >= 3.3.0

### Fixed

* Python 3 incompatibilities

## [257.3] - 2018.07.26

### Fixed

* Revert of finding project for data object

## [257.0]

### Added

* support for setting and updating `details` on global workflows
* decorators for traceability tests
* `dx watch` support for smart reuse
* test for `dx watch` job log relay
* `dx find jobs/executions` support for smart reuse
* ability to provide a file which contains a list of jobs or data objects upon which to `dx wait`
* `dxWDL` integration (`dx compile` command)

### Changed

* `python-dateutil` version upgrade to 2.5

### Fixed

* unclear behavior when `--clone`, `--folder`, and `--project` are simultaneously provided to `dx run`
* `DXObject.set_ids()` with project set to None (it is now set to an arbitrary project associated with the file)
* bash helpers tests

## [256.0]

### Changed

* Cosmetic update to `dx publish`
* `dx publish` now sets the `default` alias on the published version by default

## [255.0] - 2018.05.24

### Added

* Support for updating a global workflow
* Wiki links to API documentation for API wrappers
* addTags/removeTags API wrappers for global workflow

### Fixed

* Better checking for inputs and/or inputSpec before batch running workflows

## [254.0] - 2018.05.10

### Changed

* A workflow must be closed before initializing a global workflow from it (test updates for API changes)

## [253.0] - 2018.05.02

### Changed

* Remove the "temporary" field from `dx describe workflow-xxxx`

### Added

* "Deleted" field to `dx describe globalworkflow-xxxx`
* a note to `dx describe` that the workflow is locked

## [252.0] - 2018.04.26

### Added

* Print proper dx describe analysis of a global workflow
* `dx publish`   command
* inline cluster bootstrap script
* dx run for global workflows
* dx find apps tests
* resolve paths for global workflows
* add, remove, list users for global workflows
* add, remove, list developers for global workflows
* public project test
* API tests

## [251.2] - 2018.04.19

### Added

* Support for dx find global workflows
* Initial support for dx build global workflow
* Publish method to global workflow bindings
* Support for dx get global workflow

## [250.3] - 2018.04.12

### Fixed

* `dx download` for symlinks

## [250.0]

### Added

*  Support for `dx describe` for global workflows

## [249.0] -2018.04.05

### Added

* zsh support
* API wrappers for global workflow routes
* Basic Python bindings for global workflow
* `set_properties()` method to DXProject

### Fixed

* dx get applet without execDepends

## [248.0] - 2018.03.29

### Fixed

* `dx-clone-asset` SSL error

## [247.0] - 2018.03.14

### Added

* Clarify documentation of stage key for `dx run`
* Asset builder support for Ubuntu 16.04
* `--singlethread` parameter for `dx upload`

### Changed

* `dx-docker pull` retries more often

### Fixed

* c-ares package version for upload agent build
* Bug with Azure instance type selection in `dx-app-wizard`
* Do not retry code `422` in dxpy

## [246.0] - 2018.03.14

### Added

* `socketTimeout` and `connectionTimeout` parameters to JAVA `DXEnvironment` (thanks, @pkokoshnikov)
* Generate batch inputs CLI

### Changed

* Accept 302 as a success for `ua --test`

## [245.0] - 2018.02.15

### Added

* Batch runner CLI

### Changed

* Updated c-ares and file packages (related to upload agent builds)

## [244.0] - 2018.02.08

### Added

* API wrappers for `[applet,app,workflow]-xxxx/validateBatch`

### Fixed

* Issue where dx-clone-asset doesn't create projects in different regions if they don't already exist

## [243.0] - 2018.02.01

### Added

* App version and published/unpublished note to `dx run -h <app>`

### Changed

* Recursive search for asset in a path is disabled, and we strictly enforce only one matching asset name

## [242.0] - 2018.01.25

### Changed

* Use twine for pypy uploads

### Fixed

* Error that blocks org from being added as developers

## [241.0]

### Changed

* `dx-docker`: cleanup of the quote code (regression fix)
* `dx-docker`: use `shutil.move()` instead of `os.rename()` with the aci image
* Accept 'http_proxy', 'HTTP_PROXY', 'https_proxy', 'HTTPS_PROXY' for proxy environmental variables
* Error out instead of warning when old pricing scheme is used in `dxapp.json`
* Fix certain tests flakiness


## [240.1] - 2017.11.15

### Added

* Warning when `runSpec.release` is not specified in `dxapp.json` with a note it will be required in the future
* Numerous enhancements to Jupyter notebook support (see https://github.com/dnanexus/dx-toolkit/commit/7ecbcb6b75118c0acd27f7a7cfe37d0a19e6d6c3 for more information)

### Changed

* `dx-app-wizard` and `dx get` specify systemRequirements in `regionalOptions` and not in `runSpec` of `dxapp.json`
* multiple updates to jupyter notebook support

### Deprecated

* setting `systemRequirements` in `runSpec` of `dxapp.json`

### Removed

* `dx-configset-to-fasta` script

### Fixed

* `dx-clone-asset` sets the default regions to be all regions that user has access to and skips redundant cloning to current region
* `dx build` now works seamlessly across apps and applets

## [239.0] - 2017.11.02

### Changed

* Update run input help and describe messages for locked workflows
* Warn when old, top-level pricing policy scheme is used in dxapp.json

### Removed

* `dx-gtable-to-csv` and `dx-gtable-to-tsv` scripts
* `dx-workflow-to-applet` script
* `include_hidden_links` parameter from clone()

## [238.1] - 2017.10.27

### Fixed

* dx-toolkit and apt conflict with argcomplete

### Added

* dx-clone-asset script
* `dx-docker`: ignore user argument if given
* TLS documentation

### Changed

* app building tests now include `runSpec.release` and `runSpec.distribution` in app specs
* `dx-docker`: better handling of quotes

## [237.0] - 2017.10.19

### Added

* New InvalidTLSProtocol Exception raised when connection fails due to wrong TLS protocol.

### Changed

* Remove rstudio option for `dx notebook`

## [236.2] - 2017.10.4


### Fixed

* dx-toolkit and apt conflict with jq

### Added

* Azure instance types to the list of available types in `dx-app-wizard`
* ua -- test now displays system messages coming from the apiserver.

### Changed

* Update references to workflow `inputs` and `outputs` to keep them in sync with API changes

## [235.1] - 2017.09.28

* No significant changes

## [233.0] - 2017.09.07

### Added

* Priority arg to `build_asset`
* Pass region-specific pricing policy in dxapp.json

## [232.1] - 2017.08.31

### Fixed

* Execution of old workflows built without explicit IO

## [231.0] - 2017.08.24

### Added

* CLI support for workflow lockdown

### Removed

* Deprecated `dx-mount`

## [230.0] - 2017.08.17

### Added

* Initial 'dx notebook' commit
* Python bindings for workflow-level input and output
* Support for the 'downloadRestricted' flag

## [229.0] - 2017.08.10

### Changed

* Default to 14.04 release for all instance types in `dx-app-wizard`

## [228.0] - 2017-07-27

* No significant changes

## [227.1] - 2017-07-20

* Point release to fix release version issues

## [227.0] - 2017-07-13

### Fixed

*  dx-jobutil-new-job now properly supports instance type

### Changed

* Installation instructions now centralized on Github page
* Incrementally upgraded dependencies for Java bindings

### Added

* Helper script to check TLS 1.2 support
* A `region` parameter can now be passed to `dx find projects`, `dx find data`, `dx find org projects`

## [226.0] - 2017-06-29

* No significant changes

## [225.0] - 2017-06-22

### Added

* A `region` parameter can now be passed to `dxpy.find_data_objects()` and `dxpy.find_projects()`

### Fixed

* `dx-docker` now no longer bind mounts `$HOME` and `/tmp` into the guest as this is consistent with Docker

## [224.0] - 2017-06-08

### Fixed

* Python 3 compatibility with `dx-app-wizard`
* `dx get` does not redundantly inline description and developerNotes in dxapp.json any more

### Added

* Client support for partial folder deletion

## [223.0] - 2017-06-02

### Added

* Add methods `__next__()` and `next()` to DXFile to complete iteration interface (thanks to Eric Talevich!)

## [222.0] - 2017-05-25

### Fixed

* `--bill-to` option is utilized when building multi-region apps with `dx build`

## [221.0] - 2017-05-18

### Changed

* Mac install no longer uses virtualenv. Instead, we ask users to install desired version of Python

### Fixed

* dx-docker bug where environment variables passed in through the CLI do not get set within container

### Added

* `dx build` creates a workflow on the platform based on the workflow's local source directory

### Removed

* the deprecated `dx-build-app` and `dx-build-applet` scripts (that were replaced with `dx build`) were removed

## [220.0] - 2017-05-11

### Fixed

* Bug introduced in release 204.0: including app resources fails

### Added

* Ability to specify additional resources for multi-region apps

### Changed

* `dx ls -l` and friends now request only needed describe fields

## [219.0] - 2017-04-28

### Added

* Ability to specify bundledDepends and assetDepends for multi-region apps

## [218.0]

### Changed

* Use DNAnexus DockerHub repo for dx-docker tests

### Fixed

* Issue where selecting from exactly 10 projects resulted in a stacktrace error

### Added

* `dx get workflow-xxxx` creates a local representation of a workflow

## [217.0] - 2017-04-13

No significant changes.

## [216.1] - 2017-04-06

### Fixed

* Python 3 compatibility with `repr` import

## [216.0]

No significant changes.

## [215.0]

### Added

* dx-docker test suite to toolkit
* Retry download of Docker image if there is transient network failure
* Allow image ID as a parameter for `dx-docker`; see wiki documentation for more details

## [214.1] - 2017-03-23

### Fixed

* missing pyasn1 module for OSX list of install dependencies; gets rid of import warning messages

## [214.0]

### Added

* Alternative export for `dx-docker` when docker image is improperly exported by docker engine

### Fixed

* `dx run -i=filename` now prompts user to select input file if duplicate filenames exist in project
* `dx-docker create-asset` now supports output path
* `dx download` failure when run within project that user has lost access to
* `dx build -f` now removes all applets with matching name/directory

## [213.1] - 2017-03-16

### Fixed

* `dx-docker run` KeyError when docker image is built from container

## [213.0]

### Fixed

* Recursive file upload on Windows for the Upload Agent
* Show download progress for calls to `dx download -r`
* Issue where calls to `dxpy.download_all_inputs(parallel=True)` hang

## [212.0]

### Fixed

* Upload agent now does not gzip compress .gz files on Ubuntu 14.04
* Minor log message fix if file is already uploaded

### Added

* Mark routes as retryable for those that support idempotent calls (e.g. creating a new file)

### Removed

* High-level GTable bindings

## [211.0] - 2017-02-23

No significant changes.

## [210.0] - 2017-02-16

### Fixed

* Fix `dx get` untar issue with leading /
* Missing `dx-verify-file` and `jq` dependencies on Windows

## [209.0] - 2017-02-09

### Added

* Support to build of upload agent on RHEL7
* Ability to build and get multi-region apps with custom system requirements

### Fixed

* Environment file so that `source environment` works properly on RHEL7
* Modified `dx-docker` so that `--rm` passes through gracefully
* Modified `dx-docker` so that the `HOME` environment variable defaults to `/root`

## [208.1] - 2017-02-02

### Fixed

* bug where `dx download` incorrectly interpreted the overwrite option during argument parsing

## [208.0]

No significant changes.

## [207.0] - 2017-01-26

### Added

* Workflow handler to the Java bindings
* Checksum verification for file downloads in Java

### Fixed

* Bug resulting in transient errors on large downloads
* `dx-app-wizard` now correctly specifies `timeoutPolicy`
* `dx-docker` now handles default working directory and override properly


## [206.3] - 2017-01-19

### Added

* On Mac OS dx-toolkit now supports TLS 1.2 by activating a virtualenv

### Changed

* `dx-app-wizard` now defaults to Ubuntu 14.04 as opposed to 12.04
* Cosmetic improvements to CLI `describe` and `ls` subcommands

### Deprecated

* Perl and Ruby bindings are no longer supported and associated code has moved to the `dx-toolkit/contrib` directory<|MERGE_RESOLUTION|>--- conflicted
+++ resolved
@@ -6,13 +6,10 @@
 
 ## Unreleased
 
-<<<<<<< HEAD
 ### Added
 
 * New argument '--instance-type-by-executable' arg for `dx run` and `dx-jobutil-job-new`
-=======
 * Added new return fields from `dx describe {job/analysis}-xxxx` with `--verbose` argument: 'runSystemRequirements', 'runSystemRequirementsByExecutable', 'mergedSystemRequirementsByExecutable', 'runStageSystemRequirements'
->>>>>>> 6f5d9345
 
 ## [352.0] - beta
 
