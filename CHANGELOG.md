--- conflicted
+++ resolved
@@ -16,6 +16,10 @@
 
 * Unneeded python `gnureadline` dependency
 * Unused `rlcompleter` import which may break alternative readline implementations
+
+#### Added
+
+* Added new return fields from `dx describe {job/analysis}-xxxx` with `--verbose` argument: 'runSystemRequirements', 'runSystemRequirementsByExecutable', 'mergedSystemRequirementsByExecutable', 'runStageSystemRequirements'
 
 ## [346.0] - 2023.4.20
 
@@ -30,15 +34,7 @@
 * Replaced obsolete built-in `file()` method with `open()`
 * Printing HTTP error codes that were hidden for API requests to cloud storage
 
-<<<<<<< HEAD
-#### Added
-
-* Added new return fields from `dx describe {job/analysis}-xxxx` with `--verbose` argument: 'runSystemRequirements', 'runSystemRequirementsByExecutable', 'mergedSystemRequirementsByExecutable', 'runStageSystemRequirements'
-
-## [345.0] - beta
-=======
 ## [345.0] - 2023.4.13 
->>>>>>> 840ccec6
 
 ### Changed
 
