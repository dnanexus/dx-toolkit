# Changelog for dx-toolkit releases

This change log spiritually adheres to [these guidelines](http://keepachangelog.com/en/0.3.0/).

Categories for each release: Added, Changed, Deprecated, Removed, Fixed, Security

## Unreleased

<<<<<<< HEAD
### Added

* Support for building Nextflow pipelines
=======
## [329.0] - beta

### Added

* `dx extract_dataset` command
* Optional pandas dependency for dxpy
>>>>>>> 84fa7d1d

### Changed
- `dxpy.find_one_project`, `dxpy.find_one_data_object`, `dxpy.find_one_app` raise `DXError` if `zero_ok` argument is not a `bool`

## [328.0] - 2022.9.8 - stable

### Added

* `--head-job-on-demand` argument for `dx run app(let)-xxxx` 
* `--head-job-on-demand` argument for `dx-jobutil-new-job`
* `--on-behalf-of <org>` argument for `dx new user`

### Changed 

* dx-toolkit never included in execDepends when building app(lets) with `dx build`

### Deprecated

* `--no-dx-toolkit-autodep` option for dx build

### Fixed

* Reduce the number of API calls for `dx run applet-xxxx` and `dx run workflow-xxxx`
* `dx upload f1 f2 --visibility hidden` now correctly marks both files as hidden
* `dx upload` retry on all types of SSL errors 

## [327.1] - 2022.8.12

### Fixed

* Parsing ignoreReuse in `dx build` of workflow

### Changed

* DXHTTPRequest to pass ssl_context

## [326.1] - 2022.7.7 

### Added

* '--rank' argument for `dx run`

### Fixed

* Do not use job's workspace container ID in /applet-xxxx/run for detached jobs

## [325.1] - 2022.5.25

### Fixed

* `dx describe` of executable with bundledDepends that is not an asset
* Building globalworkflow from existing workflow with `dx build --from`

## [324.1] - 2022.5.13

### Fixed

* Improvements to symlink downloading reliability by solely using `aria2c` and enhancing options around its use (removes `wget` option for downloading symlinked files, adds the ability to set max tries for aria2c, adds `-c` flag for continuing downloads, removes the `--check-certificate=false` option).
* `dx build` comparison of workflow directory to workflow name
* Set project argument for `dx run --detach` when executed from inside a job

### Changed

* Removed `wget` option for downloading symlinked files
* Bump allowed requests dxpy dependency version to 2.27.1

### Added

* New argument `symlink_max_tries` for `dxpy.download_dxfile()` with default value of 15

## [323.0] - 2022.4.28

### Changed

* Do not list folder contents to speed up `dx cd` 

## [322.1] - 2022.4.5

### Added

* API wrappers for `dbcluster`

### Fixed

* Pin websocket-client to 0.54.0 to fix `dx watch` output to include job output
* Do not install pyreadline on Windows with Python 3.10

## [321.0] - 2022.2.23

### Fixed

* KeyError in `dx-app-wizard --json`

### Changed

* dxjava dependencies log4j2, jackson-databind

## [320.0] - 2022.2.1 

### Fixed

* Python 3.10 collections imports
* Recursive folder download `dx download -r` of folders with matching prefix

## [319.2] - 2022.1.21 

### Fixed

* Incorrect setting of the `folder` input option when building global workflows
* Remove unused match_hostname urllib3 import 

### Added

* Support for qualified workflow & applet IDs and paths when using `dx build --from` with an applet/workflow
* Setting properties when building global workflows
* '--allow-ssh' parameter to `dx ssh`
* '--no-firewall-update' parameter to `dx ssh`

### Changed

* Detect client IP for SSH access to job instead of `*`

## [318.0] - 2022.1.6

### Fixed

* Python 3.10 MutableMapping import

### Added

* `--no-temp-build-project` for single region app builds.
* `--from` option to `dx build` for building a global workflow from a project-based workflow, including a workflow built using WDL

## [317.0] - 2021.12.8 

### Fixed

* Reduce file-xxxx/describe API load during `dx upload`
* `dx get` uses a region compatible with user's billTo when downloading resources

### Changed
 
* `dx run` warns users if priority is specified as low/normal when using '--watch/ssh/allow-ssh'

## [316.0] - 2021.11.17 

### Added

* Support for dxpy on macOS arm64
* Path input for `dx list database files`

### Fixed

* Python 3 SSH Host key output in `dx describe job-xxxx`

### Changed

* dxpy dependencies cryptography, websocket-client, colorama, requests

## [315.0] - 2021.10.28 

* No significant changes

## [314.0] - 2021.08.27 

### Added

* Support FIPS enabled Python
* `dx archive` and `dx unarchive` commands

### Fixed

* `dx upload` part retry where file would stay in an open state
* `dx run <globalworkflow> --project/--destination/--folder` now submits analysis to given project or path

## [313.0] - 2021.08.18 

### Added

* '--cost-limit' arg for `dx run` 
* '--database-ui-view-only' flag for `dx new project`

### Fixed

* `Total price` for `dx describe` prints formatted currency based on `currency` metadata

## [312.0] - 2021.07.06 

* No significant changes

## [311.0] - 2021.05.21 

### Added

* `DX_WATCH_PORT` env var for supporting `dx watch` in the job execution environment

## [310.0] - 2021.05.12 

* No significant changes

## [309.0] - 2021.04.28 

### Added

* `low` option for `--priority` argument for `dx run`

### Fixed

* Provide job container-id when downloading bundledDepends in job execution environment

### Changed

* Upgrade to proot 5.2 from udocker2 fork for `dx-docker`
* `dx-app-wizard` default to Ubuntu 20.04

## [308.0] - 2021.04.23 

### Fixed

* Search for reference genome project in region
* Connection leak with HttpClient in DXFile

## [307.0] - 2021.04.19 

### Added

* `--brief` flag to dx-clone-asset so that script results can be used downstream

### Changed

* Bump jackson-databind from 2.9.10.5 to 2.9.10.7

### Fixed

* xattr import in `dx-upload-all-outputs`

## [306.0] - 2021.01.21 

### Added

* Added '--keep-open' flag for `dx build`

### Fixed

* Symlink download retries when error 22 is thrown

## [305.0] - 2021.01.12 

### Added

* '--detach' flag for `dx run`

### Changed

* Add xattr dependency to extras_require, only install if specified

### Removed

* Unused python-magic, beatifulsoup4 python dependencies

## [304.1] - 2021.01.05 

### Fixed

* Building assets for Ubuntu 20.04

## [303.1] - 2020.11.13 

### Changed

* Increase wget retries to 20 for symlink downloads

## [302.1] - 2020.10.13

### Changed

* gnureadline macos dependency to 8.0.0 for Python versions < 3.9

## [301.1] - 2020.09.16

### Added

* Remote builders for 16.04 v1, 20.04
* Asset builder for 20.04
* '--verbose' flag for `dx-mount-all-inputs`

### Changed

* Provide project-id in batch tsv file

## [300.1] - 2020.08.31

### Added

* Archival api wrappers

### Changed

* Hide `notebook` and `loupe-viewier` from `dx` help output

## [299.0] - 2020.08.26

### Fixed

* Macos tarball build

## [298.1] - 2020.07.29 

### Added

* Ubuntu 20.04 build targets

### Changed

* jackson-databind from 2.9.10.3 to 2.9.10.5

### Fixed

* API wrapper generation with Python 3
* `dx-clone-asset` when no project exists
* DXJava DXDataObject.Rename()

## [297.1] - 2020.07.22 

### Changed

* Python cryptography version >= 2.3

### Fixed

* `dx-clone-asset` with Python 3

### Removed

* Ubuntu 14.04 builds

## [296.0] - 2020.07.01 

### Added

* Examples for `dx find` with negative timestamp
* `dx build --from applet-xxx` for app
* --brief option to dx build for apps and applets

### Fixed

* Error handling during syntax check for dx build

### Changed

* Python 2.7 example applets to use Python 3
* Commit dxpy version during release

## [295.1] - 2020.05.19

### Fixed

* `dx get` for applets with `python3` interpreter
* `dx-upload-all-outputs ---xattr-properties` parsing

### Changed

* Python 2.7 example applets to use Python 3
* Commit dxpy version during release

## [294.0] - 2020.04.30 

* No significant changes

## [293.0] - 2020.04.24 

### Added

* `dx-mount-all-inputs` for dxfuse 
* Sci Linux compilation option for upload agent
* Python 3 interpreter for `dx-app-wizard`

### Fixed

* dxR build
* `dx upload` retry for "SSL EOF" error
* Error out for dx run --clone with analysis and executable

## [292.0] - 2020.04.09

### Added

* runSpec.version dxapp.json key for 16.04 applets
* `dx build_asset` support for runSpecVersion key in dxasset.json

### Fixed

* Python documentation build
* dxpy tests in Python 3 

### Changed

* Bump jackson-databind from 2.9.10 to 2.9.10.1 

## [291.1] - 2020.03.10 

### Changed

* Bump jackson-databind from 2.9.10 to 2.9.10.1 
* Retry symlink file downloads with `aria2c`

### Fixed

* Python3 issue in dx app builder test

### Added

* Remote app tarball builder for xenial
* Allow disabling system exit on log client
* database class in dx find data 
* Python3 compatibility for exec environment scripts
* pip3 package manager for execDepends

### Removed

* Precise debian package build target

## [290.1] - 2019.11.21 stable

### Changed

* Run job as high priority if '--ssh' provided

### Fixed

* Project deletion warning if specifying file-id

### Added

* New instance types to `dx-app-wizard`

## [289.0] - 2019.10.09 

### Changed

* Upgrade jackson to 2.9.10

### Fixed

* Python 3 wrapper generation and tests

## [288.0] - 2019.10.01 

### Added

* `dx get` for database files
* v2 instance types in `dx-app-wizard`

## [287.0] - 2019.08.30 

### Fixed

* Generating ruby wrappers in python 3
* dx-app-wizard in python 3

## [286.1] - 2019.07.08 

### Changed

* Documentation links to https://documentation.dnanexus.com

## [285.1] - 2019.07.08 

### Fixed

* Remove non-ascii char from readme

## [285.0] - 2019.06.19 

### Added

* '--xattr-properties' argument for dx-upload-all-outputs to include fs metadata as k,v properties
* xattr dependency for Linux builds

### Changed

* Only require futures package for python 2.7
* Upgrade build dependencies for pip, setuptools, and wheel

## [284.0] - 2019.06.13 stable

### Added

* DXJava support for proxies 
* Approved tools CLI for `dx update project`

### Changed

* Upgrade jackson-databind and jackson-core to version 2.9.8
* Provide project ID for dx make_download_url unless in job workspace

### Fixed

* Enabling argcomplete for `dx` installed with debian package in worker environment

## [283.0] - 2019.05.13 

### Changed

* `dx upgrade` downloads the latest version from s3

## [282.0] - 2019.05.08

### Changed

* Reduce the number of API calls for `dx download`

### Fixed

*  `dx upload` error via proxy in Azure

## [281.0] - 2019.04.18 

### Added 

* support for passing HTTPContext in `DXJava` to the `execute()` operation

## [280.0] - 2019.04.18 

### Added

* `--instance-count` to `dx run` so that Spark cluster size can be defined at app start

### Changed

* `dx wait` behavior by adding exponential backoff and passing appropriate project
* Decreased libcurl timeout in C++ bindings from infinity to default 10 min
* Default Ubuntu release to 16.04 in `dx-app-wizard` 
* Link handling to better support JBORs

### Fixed

* Handling file arrays in batch job runner

## [279.0] - 2019.04.11

* no significant updates

## [278.0] - 2019.03.21 

### Added

* new `findDataObjects` inputs to DXJava
* project name resolution to `--project` flag for `dx run`
* smart reuse and SAML identity provider
* `dx list database <entity>` for DNAnexus Apollo
* `--ignore-reuse` and `--ignore-reuse-stage` working for `dx run <workflow>`

### Changed

* Upgrade `proot` to be compatible with kernel >= 4.8
* Skip symlinks test in isolated environment

## [277.0] - 2019.03.14

### Fixed

* Uploading binary data, such at compressed files, works in python3.
* python3 parsing subcommand help output

### Added

* Binary mode for opening dx:files.
* A `--unicode` flag for command line tools that need to handle unicode text files.
  For example: `dx cat --unicode file-xxxx`. This was added for `cat`, and `download`.

### Removed

* 32-bit build target for Ubuntu 14.04
* `gtable` code

## [276.0] - 2019.02.08

### Added

* `--phi` flag for `dx new project`

### Fixed

* Bug in downloading symlinks when using aria2c
* Max number of aria2c connections <= 16

## [275.0] - 2019.02.01

### Fixed

* argcomplete eval in the worker when sourcing `environment`

## [274.0] - 2019.02.01

### Fixed

* Preserve `httpsApp` field in dxapp.json when calling `dx get`
* The `--except [array:file variable]` option for `dx-download-all-inputs`

## [273.0] - 2019.01.24

### Fixed
* upload issue using api proxy in Python 3
* `--no-project` option in `dx-jobutil-parse-link`

## [272.0] - 2019.01.17

### Added
* A script for reconnecting to a jupyter notebook session

## [271.0] - 2019.01.10

### Added
* support for dx building a global workflow with apps in multiple regions

### Changed

* Mark Ubuntu 12.04 as deprecated in `Readme`

### Fixed

* setting instance types on global workflow stages
* fix test code for Spark 2.4.0 upgrade

## [271.2] - 2019.01.03

### Fixed

* symlink download with `aria2`

## [270.1] - 2018.12.07

No significant changes

## [269.2] - 2018.12.07

### Fixed

* Update MANIFEST.in to include python `Readme`

## [269.1] - 2018.12.07

### Fixed

* Writing to stdout for py2 in `dx cat`
* Python virtualenv path in traceability runner

## [269.0] - 2018.12.07

### Fixed

* Failing `build app` when suggestion is not a dxlink
* Handle keyboard interrupt and system exit gracefully
* Use absolute path to set argcomplete
* If a bash variable is long, print a warning, do not omit it
* Issue with backports deps on Windows

### Changed

* Make `dx-toolkit` python 2 and 3 compatible
* Update macOS gnureadline version
* Allow Windows to use certifi CA bundle
* Update bindings for Apollo API routes
* Update urllib import in `dx-docker`
* Update requests in `make doc` target

### Added

* Test that attempts to upload to a closed file
* First draft of an environment file for fish shell
* If available, use `aria2` rather than `wget` as it's much faster

### Removed

* Use of ubuntu 12.04 in `test_dxclient.py`
* Old asset building script
* Rare subcommands (`compile`, `compile_dxni`, `sh`)
* The `dx-run-app-locally` script

## [268.1] - 2018.11.29

### Changed

* `jackson-databind` and `jackson-core` upgrade

## [267.1] - 2018.10.31

### Changes

* Update cran repository

## [267.0] - 2018.10.18

### Added

* Add release/distro to example app `dxapp.json` files

## [266.1] - 2018.10.18

### Fixed

* Download links for `docker2aci`
* The test error: No root certificates specified for verification of other-side certificates

## [266.0] - 2018.10.18

### Added

* A convenience login script for a cloud workstation
* Add `parents` param to `clone()`
* Allow batch IDs as output folders for batch run

### Fixed

* Setting a handler for a global workflow
* Redirecting proxy printout to stderr
* `cat` argument too long in a bash script
* Ensure we can pop items from the main dictionary (python3)

### Changed

* Warn user before `dx rm -r` on root of a project
* Let `urllib3` set default CA bundle on Windows
* Updgrade `pyopenssl` for test suite to 17.5.0
* Replace `ws4py` with websocket-client library in `job_log_client`


## [265.0] - 2018.10.15

### Added

* Pass stages input from assetDepends to bundledDepends
* Traceability ID for locked workflow test (#406)

### Fixed

* Python 3 incompatibilites
* Python 3 `dx upload`
* `import dxpy` when `sys.stdin` is `None`

## [264.0] - 2018.09.06

### Fixed

* `dxpy.describe()` used with a list of object IDs and an additional `fields` argument

## [263.0] - 2018.08.30

### Fixed

* Sort inputs in `dx generate_batch_inputs`

## [262.0] - 2018.08.30

### Removed

* 12.04 builds

## [261.1] - 2018.08.24

### Changed

* Windows install Python version upgrade to 2.7.15

### Fixed

* Windows installation

## [261.0]

### Added

* `dx run --ignore-reuse` to disable job reuse for job
* `ignoreReuse` key in dxapp.json

## [260.0] - 2018.08.17

### Changed

* dxWDL version 0.74

## [259.0] - 2018.08.09

### Added

* Ubuntu release and asset version as parameters for `dx-docker create-asset`
* Builds for Ubuntu 16.04

### Fixed

* `dx wait` where a file with object IDs is provided in path
* `dx compile` for debian install dxWDL.jar filepath

## [258.1] - 2018.08.06

### Added

* Database wrappers
* Support dxni compilation

### Changed

* requests >= 2.8.0
* psutil >= 3.3.0

### Fixed

* Python 3 incompatibilities

## [257.3] - 2018.07.26

### Fixed

* Revert of finding project for data object

## [257.0]

### Added

* support for setting and updating `details` on global workflows
* decorators for traceability tests
* `dx watch` support for smart reuse
* test for `dx watch` job log relay
* `dx find jobs/executions` support for smart reuse
* ability to provide a file which contains a list of jobs or data objects upon which to `dx wait`
* `dxWDL` integration (`dx compile` command)

### Changed

* `python-dateutil` version upgrade to 2.5

### Fixed

* unclear behavior when `--clone`, `--folder`, and `--project` are simultaneously provided to `dx run`
* `DXObject.set_ids()` with project set to None (it is now set to an arbitrary project associated with the file)
* bash helpers tests

## [256.0]

### Changed

* Cosmetic update to `dx publish`
* `dx publish` now sets the `default` alias on the published version by default

## [255.0] - 2018.05.24

### Added

* Support for updating a global workflow
* Wiki links to API documentation for API wrappers
* addTags/removeTags API wrappers for global workflow

### Fixed

* Better checking for inputs and/or inputSpec before batch running workflows

## [254.0] - 2018.05.10

### Changed

* A workflow must be closed before initializing a global workflow from it (test updates for API changes)

## [253.0] - 2018.05.02

### Changed

* Remove the "temporary" field from `dx describe workflow-xxxx`

### Added

* "Deleted" field to `dx describe globalworkflow-xxxx`
* a note to `dx describe` that the workflow is locked

## [252.0] - 2018.04.26

### Added

* Print proper dx describe analysis of a global workflow
* `dx publish`   command
* inline cluster bootstrap script
* dx run for global workflows
* dx find apps tests
* resolve paths for global workflows
* add, remove, list users for global workflows
* add, remove, list developers for global workflows
* public project test
* API tests

## [251.2] - 2018.04.19

### Added

* Support for dx find global workflows
* Initial support for dx build global workflow
* Publish method to global workflow bindings
* Support for dx get global workflow

## [250.3] - 2018.04.12

### Fixed

* `dx download` for symlinks

## [250.0]

### Added

*  Support for `dx describe` for global workflows

## [249.0] -2018.04.05

### Added

* zsh support
* API wrappers for global workflow routes
* Basic Python bindings for global workflow
* `set_properties()` method to DXProject

### Fixed

* dx get applet without execDepends

## [248.0] - 2018.03.29

### Fixed

* `dx-clone-asset` SSL error

## [247.0] - 2018.03.14

### Added

* Clarify documentation of stage key for `dx run`
* Asset builder support for Ubuntu 16.04
* `--singlethread` parameter for `dx upload`

### Changed

* `dx-docker pull` retries more often

### Fixed

* c-ares package version for upload agent build
* Bug with Azure instance type selection in `dx-app-wizard`
* Do not retry code `422` in dxpy

## [246.0] - 2018.03.14

### Added

* `socketTimeout` and `connectionTimeout` parameters to JAVA `DXEnvironment` (thanks, @pkokoshnikov)
* Generate batch inputs CLI

### Changed

* Accept 302 as a success for `ua --test`

## [245.0] - 2018.02.15

### Added

* Batch runner CLI

### Changed

* Updated c-ares and file packages (related to upload agent builds)

## [244.0] - 2018.02.08

### Added

* API wrappers for `[applet,app,workflow]-xxxx/validateBatch`

### Fixed

* Issue where dx-clone-asset doesn't create projects in different regions if they don't already exist

## [243.0] - 2018.02.01

### Added

* App version and published/unpublished note to `dx run -h <app>`

### Changed

* Recursive search for asset in a path is disabled, and we strictly enforce only one matching asset name

## [242.0] - 2018.01.25

### Changed

* Use twine for pypy uploads

### Fixed

* Error that blocks org from being added as developers

## [241.0]

### Changed

* `dx-docker`: cleanup of the quote code (regression fix)
* `dx-docker`: use `shutil.move()` instead of `os.rename()` with the aci image
* Accept 'http_proxy', 'HTTP_PROXY', 'https_proxy', 'HTTPS_PROXY' for proxy environmental variables
* Error out instead of warning when old pricing scheme is used in `dxapp.json`
* Fix certain tests flakiness


## [240.1] - 2017.11.15

### Added

* Warning when `runSpec.release` is not specified in `dxapp.json` with a note it will be required in the future
* Numerous enhancements to Jupyter notebook support (see https://github.com/dnanexus/dx-toolkit/commit/7ecbcb6b75118c0acd27f7a7cfe37d0a19e6d6c3 for more information)

### Changed

* `dx-app-wizard` and `dx get` specify systemRequirements in `regionalOptions` and not in `runSpec` of `dxapp.json`
* multiple updates to jupyter notebook support

### Deprecated

* setting `systemRequirements` in `runSpec` of `dxapp.json`

### Removed

* `dx-configset-to-fasta` script

### Fixed

* `dx-clone-asset` sets the default regions to be all regions that user has access to and skips redundant cloning to current region
* `dx build` now works seamlessly across apps and applets

## [239.0] - 2017.11.02

### Changed

* Update run input help and describe messages for locked workflows
* Warn when old, top-level pricing policy scheme is used in dxapp.json

### Removed

* `dx-gtable-to-csv` and `dx-gtable-to-tsv` scripts
* `dx-workflow-to-applet` script
* `include_hidden_links` parameter from clone()

## [238.1] - 2017.10.27

### Fixed

* dx-toolkit and apt conflict with argcomplete

### Added

* dx-clone-asset script
* `dx-docker`: ignore user argument if given
* TLS documentation

### Changed

* app building tests now include `runSpec.release` and `runSpec.distribution` in app specs
* `dx-docker`: better handling of quotes

## [237.0] - 2017.10.19

### Added

* New InvalidTLSProtocol Exception raised when connection fails due to wrong TLS protocol.

### Changed

* Remove rstudio option for `dx notebook`

## [236.2] - 2017.10.4


### Fixed

* dx-toolkit and apt conflict with jq

### Added

* Azure instance types to the list of available types in `dx-app-wizard`
* ua -- test now displays system messages coming from the apiserver.

### Changed

* Update references to workflow `inputs` and `outputs` to keep them in sync with API changes

## [235.1] - 2017.09.28

* No significant changes

## [233.0] - 2017.09.07

### Added

* Priority arg to `build_asset`
* Pass region-specific pricing policy in dxapp.json

## [232.1] - 2017.08.31

### Fixed

* Execution of old workflows built without explicit IO

## [231.0] - 2017.08.24

### Added

* CLI support for workflow lockdown

### Removed

* Deprecated `dx-mount`

## [230.0] - 2017.08.17

### Added

* Initial 'dx notebook' commit
* Python bindings for workflow-level input and output
* Support for the 'downloadRestricted' flag

## [229.0] - 2017.08.10

### Changed

* Default to 14.04 release for all instance types in `dx-app-wizard`

## [228.0] - 2017-07-27

* No significant changes

## [227.1] - 2017-07-20

* Point release to fix release version issues

## [227.0] - 2017-07-13

### Fixed

*  dx-jobutil-new-job now properly supports instance type

### Changed

* Installation instructions now centralized on Github page
* Incrementally upgraded dependencies for Java bindings

### Added

* Helper script to check TLS 1.2 support
* A `region` parameter can now be passed to `dx find projects`, `dx find data`, `dx find org projects`

## [226.0] - 2017-06-29

* No significant changes

## [225.0] - 2017-06-22

### Added

* A `region` parameter can now be passed to `dxpy.find_data_objects()` and `dxpy.find_projects()`

### Fixed

* `dx-docker` now no longer bind mounts `$HOME` and `/tmp` into the guest as this is consistent with Docker

## [224.0] - 2017-06-08

### Fixed

* Python 3 compatibility with `dx-app-wizard`
* `dx get` does not redundantly inline description and developerNotes in dxapp.json any more

### Added

* Client support for partial folder deletion

## [223.0] - 2017-06-02

### Added

* Add methods `__next__()` and `next()` to DXFile to complete iteration interface (thanks to Eric Talevich!)

## [222.0] - 2017-05-25

### Fixed

* `--bill-to` option is utilized when building multi-region apps with `dx build`

## [221.0] - 2017-05-18

### Changed

* Mac install no longer uses virtualenv. Instead, we ask users to install desired version of Python

### Fixed

* dx-docker bug where environment variables passed in through the CLI do not get set within container

### Added

* `dx build` creates a workflow on the platform based on the workflow's local source directory

### Removed

* the deprecated `dx-build-app` and `dx-build-applet` scripts (that were replaced with `dx build`) were removed

## [220.0] - 2017-05-11

### Fixed

* Bug introduced in release 204.0: including app resources fails

### Added

* Ability to specify additional resources for multi-region apps

### Changed

* `dx ls -l` and friends now request only needed describe fields

## [219.0] - 2017-04-28

### Added

* Ability to specify bundledDepends and assetDepends for multi-region apps

## [218.0]

### Changed

* Use DNAnexus DockerHub repo for dx-docker tests

### Fixed

* Issue where selecting from exactly 10 projects resulted in a stacktrace error

### Added

* `dx get workflow-xxxx` creates a local representation of a workflow

## [217.0] - 2017-04-13

No significant changes.

## [216.1] - 2017-04-06

### Fixed

* Python 3 compatibility with `repr` import

## [216.0]

No significant changes.

## [215.0]

### Added

* dx-docker test suite to toolkit
* Retry download of Docker image if there is transient network failure
* Allow image ID as a parameter for `dx-docker`; see wiki documentation for more details

## [214.1] - 2017-03-23

### Fixed

* missing pyasn1 module for OSX list of install dependencies; gets rid of import warning messages

## [214.0]

### Added

* Alternative export for `dx-docker` when docker image is improperly exported by docker engine

### Fixed

* `dx run -i=filename` now prompts user to select input file if duplicate filenames exist in project
* `dx-docker create-asset` now supports output path
* `dx download` failure when run within project that user has lost access to
* `dx build -f` now removes all applets with matching name/directory

## [213.1] - 2017-03-16

### Fixed

* `dx-docker run` KeyError when docker image is built from container

## [213.0]

### Fixed

* Recursive file upload on Windows for the Upload Agent
* Show download progress for calls to `dx download -r`
* Issue where calls to `dxpy.download_all_inputs(parallel=True)` hang

## [212.0]

### Fixed

* Upload agent now does not gzip compress .gz files on Ubuntu 14.04
* Minor log message fix if file is already uploaded

### Added

* Mark routes as retryable for those that support idempotent calls (e.g. creating a new file)

### Removed

* High-level GTable bindings

## [211.0] - 2017-02-23

No significant changes.

## [210.0] - 2017-02-16

### Fixed

* Fix `dx get` untar issue with leading /
* Missing `dx-verify-file` and `jq` dependencies on Windows

## [209.0] - 2017-02-09

### Added

* Support to build of upload agent on RHEL7
* Ability to build and get multi-region apps with custom system requirements

### Fixed

* Environment file so that `source environment` works properly on RHEL7
* Modified `dx-docker` so that `--rm` passes through gracefully
* Modified `dx-docker` so that the `HOME` environment variable defaults to `/root`

## [208.1] - 2017-02-02

### Fixed

* bug where `dx download` incorrectly interpreted the overwrite option during argument parsing

## [208.0]

No significant changes.

## [207.0] - 2017-01-26

### Added

* Workflow handler to the Java bindings
* Checksum verification for file downloads in Java

### Fixed

* Bug resulting in transient errors on large downloads
* `dx-app-wizard` now correctly specifies `timeoutPolicy`
* `dx-docker` now handles default working directory and override properly


## [206.3] - 2017-01-19

### Added

* On Mac OS dx-toolkit now supports TLS 1.2 by activating a virtualenv

### Changed

* `dx-app-wizard` now defaults to Ubuntu 14.04 as opposed to 12.04
* Cosmetic improvements to CLI `describe` and `ls` subcommands

### Deprecated

* Perl and Ruby bindings are no longer supported and associated code has moved to the `dx-toolkit/contrib` directory<|MERGE_RESOLUTION|>--- conflicted
+++ resolved
@@ -6,18 +6,12 @@
 
 ## Unreleased
 
-<<<<<<< HEAD
-### Added
-
-* Support for building Nextflow pipelines
-=======
 ## [329.0] - beta
 
 ### Added
 
 * `dx extract_dataset` command
 * Optional pandas dependency for dxpy
->>>>>>> 84fa7d1d
 
 ### Changed
 - `dxpy.find_one_project`, `dxpy.find_one_data_object`, `dxpy.find_one_app` raise `DXError` if `zero_ok` argument is not a `bool`
