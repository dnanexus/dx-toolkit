--- conflicted
+++ resolved
@@ -6,11 +6,8 @@
 
 ## Unreleased
 
-<<<<<<< HEAD
 * New argument '--instance-type-by-executable' arg for `dx run` and `dx-jobutil-job-new`
 
-## [349.0] - beta
-=======
 ## [350.0] - beta
 
 ### Added
@@ -20,7 +17,6 @@
 * `--detailed-job-metrics-collect-default` for `dx update org`
 
 ## [349.1] - 2023.6.15
->>>>>>> e54ec1c3
 
 ### Added
 
