--- conflicted
+++ resolved
@@ -14,7 +14,7 @@
 
 ## [267.0] - 2018.10.18 stable
 
-### Added 
+### Added
 
 * Add release/distro to example app `dxapp.json` files
 
@@ -40,7 +40,7 @@
 * `cat` argument too long in a bash script
 * Ensure we can pop items from the main dictionary (python3)
 
-### Changed 
+### Changed
 
 * Warn user before `dx rm -r` on root of a project
 * Let `urllib3` set default CA bundle on Windows
@@ -50,28 +50,6 @@
 
 ## [265.0] - 2018.10.15
 
-<<<<<<< HEAD
-### Added
-
-* A convenience login script for a cloud workstation (#411)
-* Add parents param to clone (#412)
-* Allow batch IDs as output folders for batch run (#409)
-
-### Fixed
-
-* Fix setting a handler for a global workflow (#413)
-* Redirecting proxy printout to stderr (#414)
-* DEVEX-853 cat argument too long (#407)
-
-### Changed 
-
-* Let urllib3 set default CA bundle on Windows (#410)
-
-
-## [265.0] - 2018.10.04 beta
-
-=======
->>>>>>> 4757a392
 ### Added
 
 * Pass stages input from assetDepends to bundledDepends
@@ -95,7 +73,7 @@
 
 * Sort inputs in `dx generate_batch_inputs`
 
-## [262.0] - 2018.08.30 
+## [262.0] - 2018.08.30
 
 ### Removed
 
@@ -111,7 +89,7 @@
 
 * Windows installation
 
-## [261.0] 
+## [261.0]
 
 ### Added
 
@@ -124,7 +102,7 @@
 
 * dxWDL version 0.74
 
-## [259.0] - 2018.08.09 
+## [259.0] - 2018.08.09
 
 ### Added
 
@@ -136,7 +114,7 @@
 * `dx wait` where a file with object IDs is provided in path
 * `dx compile` for debian install dxWDL.jar filepath
 
-## [258.1] - 2018.08.06 
+## [258.1] - 2018.08.06
 
 ### Added
 
@@ -213,7 +191,7 @@
 
 ### Added
 
-* "Deleted" field to `dx describe globalworkflow-xxxx` 
+* "Deleted" field to `dx describe globalworkflow-xxxx`
 * a note to `dx describe` that the workflow is locked
 
 ## [252.0] - 2018.04.26
@@ -248,11 +226,11 @@
 
 ## [250.0]
 
-### Added 
+### Added
 
 *  Support for `dx describe` for global workflows
 
-## [249.0] -2018.04.05 
+## [249.0] -2018.04.05
 
 ### Added
 
@@ -330,7 +308,7 @@
 
 * Recursive search for asset in a path is disabled, and we strictly enforce only one matching asset name
 
-## [242.0] - 2018.01.25 
+## [242.0] - 2018.01.25
 
 ### Changed
 
@@ -398,7 +376,7 @@
 ### Added
 
 * dx-clone-asset script
-* `dx-docker`: ignore user argument if given 
+* `dx-docker`: ignore user argument if given
 * TLS documentation
 
 ### Changed
@@ -425,7 +403,7 @@
 
 ### Added
 
-* Azure instance types to the list of available types in `dx-app-wizard` 
+* Azure instance types to the list of available types in `dx-app-wizard`
 * ua -- test now displays system messages coming from the apiserver.
 
 ### Changed
@@ -449,7 +427,7 @@
 
 * Execution of old workflows built without explicit IO
 
-## [231.0] - 2017.08.24 
+## [231.0] - 2017.08.24
 
 ### Added
 
@@ -457,7 +435,7 @@
 
 ### Removed
 
-* Deprecated `dx-mount` 
+* Deprecated `dx-mount`
 
 ## [230.0] - 2017.08.17
 
@@ -564,7 +542,7 @@
 
 ### Changed
 
-* `dx ls -l` and friends now request only needed describe fields 
+* `dx ls -l` and friends now request only needed describe fields
 
 ## [219.0] - 2017-04-28
 
@@ -586,9 +564,9 @@
 
 * `dx get workflow-xxxx` creates a local representation of a workflow
 
-## [217.0] - 2017-04-13 
-
-No significant changes. 
+## [217.0] - 2017-04-13
+
+No significant changes.
 
 ## [216.1] - 2017-04-06
 
@@ -612,7 +590,7 @@
 
 ### Fixed
 
-* missing pyasn1 module for OSX list of install dependencies; gets rid of import warning messages 
+* missing pyasn1 module for OSX list of install dependencies; gets rid of import warning messages
 
 ## [214.0]
 
@@ -660,14 +638,14 @@
 
 No significant changes.
 
-## [210.0] - 2017-02-16 
+## [210.0] - 2017-02-16
 
 ### Fixed
 
 * Fix `dx get` untar issue with leading /
 * Missing `dx-verify-file` and `jq` dependencies on Windows
 
-## [209.0] - 2017-02-09 
+## [209.0] - 2017-02-09
 
 ### Added
 
@@ -676,7 +654,7 @@
 
 ### Fixed
 
-* Environment file so that `source environment` works properly on RHEL7 
+* Environment file so that `source environment` works properly on RHEL7
 * Modified `dx-docker` so that `--rm` passes through gracefully
 * Modified `dx-docker` so that the `HOME` environment variable defaults to `/root`
 
