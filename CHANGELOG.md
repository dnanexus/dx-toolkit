# Changelog for dx-toolkit releases

This change log spiritually adheres to [these guidelines](http://keepachangelog.com/en/0.3.0/).

Categories for each release: Added, Changed, Deprecated, Removed, Fixed, Security

## Unreleased

<<<<<<< HEAD
### Fixed

* Nextflow profiles runtime overriding fix
=======
### Added

* `dx run` support for `--preserve-job-outputs` and `--preserve-job-outputs-folder` inputs
* `dx describe` for jobs and analyses outputs `Preserve Job Outputs Folder` field
>>>>>>> 99ae98f3

## [343.0] - beta

### Changed

* Released Nextaur 1.6.3. It includes updates to wait times for file upload and closing, and a fix to default Nextflow config path
* Upgraded Nextflow to 22.10.7
* Removed Nextflow assets from aws:eu-west-2

## [342.1] - 2023.3.8 - stable

### Added

* Pretty-printing additional fields for Granular Wait Times in `dx describe` for jobs and analyses

### Changed

* Released Nextaur 1.6.2. It includes bugfixes and default value of maxTransferAttempts used for file downloads is set to 3

### Fixed

* `dx find jobs` if stopppedRunning not in describe output

## [341.0] - 2023.3.3

### Added

* `dx ssh` to connect to job's public hostname if job is httpsApp enabled
* '--list-fields', '--list-entities', '--entities' arguments for `dx extract_dataset`
* 
### Changed

* Released Nextaur 1.6.1. It includes an optimization of certain API calls and adds `docker pull` retry in Nextflow pipelines
* Increased dxpy HTTP timeout to 15 minutes
 
### Fixed

* Helpstring of '--verbose' arg

## [340.1] - 2023.2.25

### Changed

* Nextflow - updated default instance types based on destination region

### Fixed

* Use project ID for file-xxxx/describe API calls in dxjava DXFile
* Nextflow errorStrategy retry ends in 'failed' state if last retry fails

## [339.0] - 2023.2.10

* No significant changes

## [338.1] - 2023.1.27

### Added

* Support for Granular Spot wait times in `dx run` using `--max-tree-spot-wait-time` and `--max-job-spot-wait-time`
* Printing of Spot wait times in `dx describe` for jobs and workflows
* Support for private Docker images in Nextflow pipelines on subjob level

### Fixed

* Feature switch check for Nextflow pipeline build in an app execution environment
* `dx get database` command reads from the API server with the API proxy interceptor
* Regex global flags in path matching to support Py3.11
* `dx run --clone` for Nextflow jobs (clear cloned job's properties)
* Do not rewrite ubuntu repo mirror after failed execDepends install

### Changed

* Upgraded Nextflow plugin version to 1.5.0

## [337.0] - 2023.1.20

### Changed

* Upgraded Nextflow plugin version to 1.4.0
* Failed Nextflow subjobs with 'terminate' errorStrategy finish in 'failed' state
* Updated Nextflow last error message in case 'ignore' errorStrategy is applied.
* Exposed help messages for `dx build --nextflow`

## [336.0] - 2023.1.7

* No significant changes

## [335.0] - 2022.12.12

### Added

* Group name for developer options in Nextflow pipeline applet

### Fixed

* Printing too many environment values with debug set to true
* Preserving folder structure when publishing Nextflow output files
* Missing required inputs passed to `nextflow run`

## [334.0] - 2022.12.2

### Added

* `--external-upload-restricted` flag for `dx update project` and `dx find projects`
* Support for `--destination` in `nextflow build --repository`
* `resume` and `preserve_cache` input arguments to Nextflow applets to support Nextflow resume functionality
* Support for error handling with Nextflow's errorStrategy
* `region` argument to `DXProject.new()`

### Fixed

* retrieving session config when no parent process exists
* an issue with describing global workflows by adding a resources container as a hint for describing underlying workflows

## [333.0] - 2022.11.23

### Added

* `nextflow run` command in the log for easier debugging

### Fixed

* Overriding config arguments with an empty string for Nextflow pipelines

### Changed

* `psutil` version to 5.9.3 which includes wheelfiles for macOS arm64
* Set ignore reuse in the nextflow applet template
* Set `restartableEntryPoints` to "all" in the nextflow pipeline applet's `runsSpec`


## [332.0] - 2022.11.04

### Added

* A warning for `dx build` when app(let)'s name is set both in `--extra-args` and `--destination`

### Fixed

* An error when setting app(let)s name in `dx build` (now the name set via `--extra-args` properly overrides the one set via `--destination`)
*  `dx build --nextflow --repository` returns json instead of a simple string

### Changed

*  Help for building Nextflow pipelines is suppressed

## [331.0] - 2022.10.14

### Added

* Added: `dx find jobs --json` and `dx describe --verbose job-xxxx` with --verbose argument return field internetUsageIPs if the caller is an org admin and the org has jobInternetUsageMonitoring enabled
* Nextflow applets no longer have default arguments and required inputs

### Fixed

* `dx describe user-xxxx` will not try to print the name if it is not present in the API response
 
## [330.0] - 2022.10.4

### Added

* Initial support for Nextflow
* pyreadline3 dependency for Windows with Python >= 3.5

### Fixed 

* Do not check python3 syntax with python2 and vice versa in `dx build`
* `dx build` properly verifies the applet's name given in the `extra-args` parameter

## [329.0] - 2022.9.23

### Added

* `dx extract_dataset` command
* Optional pandas dependency for dxpy

### Changed
- `dxpy.find_one_project`, `dxpy.find_one_data_object`, `dxpy.find_one_app` raise `DXError` if `zero_ok` argument is not a `bool`

## [328.0] - 2022.9.8

### Added

* `--head-job-on-demand` argument for `dx run app(let)-xxxx` 
* `--head-job-on-demand` argument for `dx-jobutil-new-job`
* `--on-behalf-of <org>` argument for `dx new user`

### Changed 

* dx-toolkit never included in execDepends when building app(lets) with `dx build`

### Deprecated

* `--no-dx-toolkit-autodep` option for dx build

### Fixed

* Reduce the number of API calls for `dx run applet-xxxx` and `dx run workflow-xxxx`
* `dx upload f1 f2 --visibility hidden` now correctly marks both files as hidden
* `dx upload` retry on all types of SSL errors 

## [327.1] - 2022.8.12

### Fixed

* Parsing ignoreReuse in `dx build` of workflow

### Changed

* DXHTTPRequest to pass ssl_context

## [326.1] - 2022.7.7 

### Added

* '--rank' argument for `dx run`

### Fixed

* Do not use job's workspace container ID in /applet-xxxx/run for detached jobs

## [325.1] - 2022.5.25

### Fixed

* `dx describe` of executable with bundledDepends that is not an asset
* Building globalworkflow from existing workflow with `dx build --from`

## [324.1] - 2022.5.13

### Fixed

* Improvements to symlink downloading reliability by solely using `aria2c` and enhancing options around its use (removes `wget` option for downloading symlinked files, adds the ability to set max tries for aria2c, adds `-c` flag for continuing downloads, removes the `--check-certificate=false` option).
* `dx build` comparison of workflow directory to workflow name
* Set project argument for `dx run --detach` when executed from inside a job

### Changed

* Removed `wget` option for downloading symlinked files
* Bump allowed requests dxpy dependency version to 2.27.1

### Added

* New argument `symlink_max_tries` for `dxpy.download_dxfile()` with default value of 15

## [323.0] - 2022.4.28

### Changed

* Do not list folder contents to speed up `dx cd` 

## [322.1] - 2022.4.5

### Added

* API wrappers for `dbcluster`

### Fixed

* Pin websocket-client to 0.54.0 to fix `dx watch` output to include job output
* Do not install pyreadline on Windows with Python 3.10

## [321.0] - 2022.2.23

### Fixed

* KeyError in `dx-app-wizard --json`

### Changed

* dxjava dependencies log4j2, jackson-databind

## [320.0] - 2022.2.1 

### Fixed

* Python 3.10 collections imports
* Recursive folder download `dx download -r` of folders with matching prefix

## [319.2] - 2022.1.21 

### Fixed

* Incorrect setting of the `folder` input option when building global workflows
* Remove unused match_hostname urllib3 import 

### Added

* Support for qualified workflow & applet IDs and paths when using `dx build --from` with an applet/workflow
* Setting properties when building global workflows
* '--allow-ssh' parameter to `dx ssh`
* '--no-firewall-update' parameter to `dx ssh`

### Changed

* Detect client IP for SSH access to job instead of `*`

## [318.0] - 2022.1.6

### Fixed

* Python 3.10 MutableMapping import

### Added

* `--no-temp-build-project` for single region app builds.
* `--from` option to `dx build` for building a global workflow from a project-based workflow, including a workflow built using WDL

## [317.0] - 2021.12.8 

### Fixed

* Reduce file-xxxx/describe API load during `dx upload`
* `dx get` uses a region compatible with user's billTo when downloading resources

### Changed
 
* `dx run` warns users if priority is specified as low/normal when using '--watch/ssh/allow-ssh'

## [316.0] - 2021.11.17 

### Added

* Support for dxpy on macOS arm64
* Path input for `dx list database files`

### Fixed

* Python 3 SSH Host key output in `dx describe job-xxxx`

### Changed

* dxpy dependencies cryptography, websocket-client, colorama, requests

## [315.0] - 2021.10.28 

* No significant changes

## [314.0] - 2021.08.27 

### Added

* Support FIPS enabled Python
* `dx archive` and `dx unarchive` commands

### Fixed

* `dx upload` part retry where file would stay in an open state
* `dx run <globalworkflow> --project/--destination/--folder` now submits analysis to given project or path

## [313.0] - 2021.08.18 

### Added

* '--cost-limit' arg for `dx run` 
* '--database-ui-view-only' flag for `dx new project`

### Fixed

* `Total price` for `dx describe` prints formatted currency based on `currency` metadata

## [312.0] - 2021.07.06 

* No significant changes

## [311.0] - 2021.05.21 

### Added

* `DX_WATCH_PORT` env var for supporting `dx watch` in the job execution environment

## [310.0] - 2021.05.12 

* No significant changes

## [309.0] - 2021.04.28 

### Added

* `low` option for `--priority` argument for `dx run`

### Fixed

* Provide job container-id when downloading bundledDepends in job execution environment

### Changed

* Upgrade to proot 5.2 from udocker2 fork for `dx-docker`
* `dx-app-wizard` default to Ubuntu 20.04

## [308.0] - 2021.04.23 

### Fixed

* Search for reference genome project in region
* Connection leak with HttpClient in DXFile

## [307.0] - 2021.04.19 

### Added

* `--brief` flag to dx-clone-asset so that script results can be used downstream

### Changed

* Bump jackson-databind from 2.9.10.5 to 2.9.10.7

### Fixed

* xattr import in `dx-upload-all-outputs`

## [306.0] - 2021.01.21 

### Added

* Added '--keep-open' flag for `dx build`

### Fixed

* Symlink download retries when error 22 is thrown

## [305.0] - 2021.01.12 

### Added

* '--detach' flag for `dx run`

### Changed

* Add xattr dependency to extras_require, only install if specified

### Removed

* Unused python-magic, beatifulsoup4 python dependencies

## [304.1] - 2021.01.05 

### Fixed

* Building assets for Ubuntu 20.04

## [303.1] - 2020.11.13 

### Changed

* Increase wget retries to 20 for symlink downloads

## [302.1] - 2020.10.13

### Changed

* gnureadline macos dependency to 8.0.0 for Python versions < 3.9

## [301.1] - 2020.09.16

### Added

* Remote builders for 16.04 v1, 20.04
* Asset builder for 20.04
* '--verbose' flag for `dx-mount-all-inputs`

### Changed

* Provide project-id in batch tsv file

## [300.1] - 2020.08.31

### Added

* Archival api wrappers

### Changed

* Hide `notebook` and `loupe-viewier` from `dx` help output

## [299.0] - 2020.08.26

### Fixed

* Macos tarball build

## [298.1] - 2020.07.29 

### Added

* Ubuntu 20.04 build targets

### Changed

* jackson-databind from 2.9.10.3 to 2.9.10.5

### Fixed

* API wrapper generation with Python 3
* `dx-clone-asset` when no project exists
* DXJava DXDataObject.Rename()

## [297.1] - 2020.07.22 

### Changed

* Python cryptography version >= 2.3

### Fixed

* `dx-clone-asset` with Python 3

### Removed

* Ubuntu 14.04 builds

## [296.0] - 2020.07.01 

### Added

* Examples for `dx find` with negative timestamp
* `dx build --from applet-xxx` for app
* --brief option to dx build for apps and applets

### Fixed

* Error handling during syntax check for dx build

### Changed

* Python 2.7 example applets to use Python 3
* Commit dxpy version during release

## [295.1] - 2020.05.19

### Fixed

* `dx get` for applets with `python3` interpreter
* `dx-upload-all-outputs ---xattr-properties` parsing

### Changed

* Python 2.7 example applets to use Python 3
* Commit dxpy version during release

## [294.0] - 2020.04.30 

* No significant changes

## [293.0] - 2020.04.24 

### Added

* `dx-mount-all-inputs` for dxfuse 
* Sci Linux compilation option for upload agent
* Python 3 interpreter for `dx-app-wizard`

### Fixed

* dxR build
* `dx upload` retry for "SSL EOF" error
* Error out for dx run --clone with analysis and executable

## [292.0] - 2020.04.09

### Added

* runSpec.version dxapp.json key for 16.04 applets
* `dx build_asset` support for runSpecVersion key in dxasset.json

### Fixed

* Python documentation build
* dxpy tests in Python 3 

### Changed

* Bump jackson-databind from 2.9.10 to 2.9.10.1 

## [291.1] - 2020.03.10 

### Changed

* Bump jackson-databind from 2.9.10 to 2.9.10.1 
* Retry symlink file downloads with `aria2c`

### Fixed

* Python3 issue in dx app builder test

### Added

* Remote app tarball builder for xenial
* Allow disabling system exit on log client
* database class in dx find data 
* Python3 compatibility for exec environment scripts
* pip3 package manager for execDepends

### Removed

* Precise debian package build target

## [290.1] - 2019.11.21

### Changed

* Run job as high priority if '--ssh' provided

### Fixed

* Project deletion warning if specifying file-id

### Added

* New instance types to `dx-app-wizard`

## [289.0] - 2019.10.09 

### Changed

* Upgrade jackson to 2.9.10

### Fixed

* Python 3 wrapper generation and tests

## [288.0] - 2019.10.01 

### Added

* `dx get` for database files
* v2 instance types in `dx-app-wizard`

## [287.0] - 2019.08.30 

### Fixed

* Generating ruby wrappers in python 3
* dx-app-wizard in python 3

## [286.1] - 2019.07.08 

### Changed

* Documentation links to https://documentation.dnanexus.com

## [285.1] - 2019.07.08 

### Fixed

* Remove non-ascii char from readme

## [285.0] - 2019.06.19 

### Added

* '--xattr-properties' argument for dx-upload-all-outputs to include fs metadata as k,v properties
* xattr dependency for Linux builds

### Changed

* Only require futures package for python 2.7
* Upgrade build dependencies for pip, setuptools, and wheel

## [284.0] - 2019.06.13

### Added

* DXJava support for proxies 
* Approved tools CLI for `dx update project`

### Changed

* Upgrade jackson-databind and jackson-core to version 2.9.8
* Provide project ID for dx make_download_url unless in job workspace

### Fixed

* Enabling argcomplete for `dx` installed with debian package in worker environment

## [283.0] - 2019.05.13 

### Changed

* `dx upgrade` downloads the latest version from s3

## [282.0] - 2019.05.08

### Changed

* Reduce the number of API calls for `dx download`

### Fixed

*  `dx upload` error via proxy in Azure

## [281.0] - 2019.04.18 

### Added 

* support for passing HTTPContext in `DXJava` to the `execute()` operation

## [280.0] - 2019.04.18 

### Added

* `--instance-count` to `dx run` so that Spark cluster size can be defined at app start

### Changed

* `dx wait` behavior by adding exponential backoff and passing appropriate project
* Decreased libcurl timeout in C++ bindings from infinity to default 10 min
* Default Ubuntu release to 16.04 in `dx-app-wizard` 
* Link handling to better support JBORs

### Fixed

* Handling file arrays in batch job runner

## [279.0] - 2019.04.11

* no significant updates

## [278.0] - 2019.03.21 

### Added

* new `findDataObjects` inputs to DXJava
* project name resolution to `--project` flag for `dx run`
* smart reuse and SAML identity provider
* `dx list database <entity>` for DNAnexus Apollo
* `--ignore-reuse` and `--ignore-reuse-stage` working for `dx run <workflow>`

### Changed

* Upgrade `proot` to be compatible with kernel >= 4.8
* Skip symlinks test in isolated environment

## [277.0] - 2019.03.14

### Fixed

* Uploading binary data, such at compressed files, works in python3.
* python3 parsing subcommand help output

### Added

* Binary mode for opening dx:files.
* A `--unicode` flag for command line tools that need to handle unicode text files.
  For example: `dx cat --unicode file-xxxx`. This was added for `cat`, and `download`.

### Removed

* 32-bit build target for Ubuntu 14.04
* `gtable` code

## [276.0] - 2019.02.08

### Added

* `--phi` flag for `dx new project`

### Fixed

* Bug in downloading symlinks when using aria2c
* Max number of aria2c connections <= 16

## [275.0] - 2019.02.01

### Fixed

* argcomplete eval in the worker when sourcing `environment`

## [274.0] - 2019.02.01

### Fixed

* Preserve `httpsApp` field in dxapp.json when calling `dx get`
* The `--except [array:file variable]` option for `dx-download-all-inputs`

## [273.0] - 2019.01.24

### Fixed
* upload issue using api proxy in Python 3
* `--no-project` option in `dx-jobutil-parse-link`

## [272.0] - 2019.01.17

### Added
* A script for reconnecting to a jupyter notebook session

## [271.0] - 2019.01.10

### Added
* support for dx building a global workflow with apps in multiple regions

### Changed

* Mark Ubuntu 12.04 as deprecated in `Readme`

### Fixed

* setting instance types on global workflow stages
* fix test code for Spark 2.4.0 upgrade

## [271.2] - 2019.01.03

### Fixed

* symlink download with `aria2`

## [270.1] - 2018.12.07

No significant changes

## [269.2] - 2018.12.07

### Fixed

* Update MANIFEST.in to include python `Readme`

## [269.1] - 2018.12.07

### Fixed

* Writing to stdout for py2 in `dx cat`
* Python virtualenv path in traceability runner

## [269.0] - 2018.12.07

### Fixed

* Failing `build app` when suggestion is not a dxlink
* Handle keyboard interrupt and system exit gracefully
* Use absolute path to set argcomplete
* If a bash variable is long, print a warning, do not omit it
* Issue with backports deps on Windows

### Changed

* Make `dx-toolkit` python 2 and 3 compatible
* Update macOS gnureadline version
* Allow Windows to use certifi CA bundle
* Update bindings for Apollo API routes
* Update urllib import in `dx-docker`
* Update requests in `make doc` target

### Added

* Test that attempts to upload to a closed file
* First draft of an environment file for fish shell
* If available, use `aria2` rather than `wget` as it's much faster

### Removed

* Use of ubuntu 12.04 in `test_dxclient.py`
* Old asset building script
* Rare subcommands (`compile`, `compile_dxni`, `sh`)
* The `dx-run-app-locally` script

## [268.1] - 2018.11.29

### Changed

* `jackson-databind` and `jackson-core` upgrade

## [267.1] - 2018.10.31

### Changes

* Update cran repository

## [267.0] - 2018.10.18

### Added

* Add release/distro to example app `dxapp.json` files

## [266.1] - 2018.10.18

### Fixed

* Download links for `docker2aci`
* The test error: No root certificates specified for verification of other-side certificates

## [266.0] - 2018.10.18

### Added

* A convenience login script for a cloud workstation
* Add `parents` param to `clone()`
* Allow batch IDs as output folders for batch run

### Fixed

* Setting a handler for a global workflow
* Redirecting proxy printout to stderr
* `cat` argument too long in a bash script
* Ensure we can pop items from the main dictionary (python3)

### Changed

* Warn user before `dx rm -r` on root of a project
* Let `urllib3` set default CA bundle on Windows
* Updgrade `pyopenssl` for test suite to 17.5.0
* Replace `ws4py` with websocket-client library in `job_log_client`


## [265.0] - 2018.10.15

### Added

* Pass stages input from assetDepends to bundledDepends
* Traceability ID for locked workflow test (#406)

### Fixed

* Python 3 incompatibilites
* Python 3 `dx upload`
* `import dxpy` when `sys.stdin` is `None`

## [264.0] - 2018.09.06

### Fixed

* `dxpy.describe()` used with a list of object IDs and an additional `fields` argument

## [263.0] - 2018.08.30

### Fixed

* Sort inputs in `dx generate_batch_inputs`

## [262.0] - 2018.08.30

### Removed

* 12.04 builds

## [261.1] - 2018.08.24

### Changed

* Windows install Python version upgrade to 2.7.15

### Fixed

* Windows installation

## [261.0]

### Added

* `dx run --ignore-reuse` to disable job reuse for job
* `ignoreReuse` key in dxapp.json

## [260.0] - 2018.08.17

### Changed

* dxWDL version 0.74

## [259.0] - 2018.08.09

### Added

* Ubuntu release and asset version as parameters for `dx-docker create-asset`
* Builds for Ubuntu 16.04

### Fixed

* `dx wait` where a file with object IDs is provided in path
* `dx compile` for debian install dxWDL.jar filepath

## [258.1] - 2018.08.06

### Added

* Database wrappers
* Support dxni compilation

### Changed

* requests >= 2.8.0
* psutil >= 3.3.0

### Fixed

* Python 3 incompatibilities

## [257.3] - 2018.07.26

### Fixed

* Revert of finding project for data object

## [257.0]

### Added

* support for setting and updating `details` on global workflows
* decorators for traceability tests
* `dx watch` support for smart reuse
* test for `dx watch` job log relay
* `dx find jobs/executions` support for smart reuse
* ability to provide a file which contains a list of jobs or data objects upon which to `dx wait`
* `dxWDL` integration (`dx compile` command)

### Changed

* `python-dateutil` version upgrade to 2.5

### Fixed

* unclear behavior when `--clone`, `--folder`, and `--project` are simultaneously provided to `dx run`
* `DXObject.set_ids()` with project set to None (it is now set to an arbitrary project associated with the file)
* bash helpers tests

## [256.0]

### Changed

* Cosmetic update to `dx publish`
* `dx publish` now sets the `default` alias on the published version by default

## [255.0] - 2018.05.24

### Added

* Support for updating a global workflow
* Wiki links to API documentation for API wrappers
* addTags/removeTags API wrappers for global workflow

### Fixed

* Better checking for inputs and/or inputSpec before batch running workflows

## [254.0] - 2018.05.10

### Changed

* A workflow must be closed before initializing a global workflow from it (test updates for API changes)

## [253.0] - 2018.05.02

### Changed

* Remove the "temporary" field from `dx describe workflow-xxxx`

### Added

* "Deleted" field to `dx describe globalworkflow-xxxx`
* a note to `dx describe` that the workflow is locked

## [252.0] - 2018.04.26

### Added

* Print proper dx describe analysis of a global workflow
* `dx publish`   command
* inline cluster bootstrap script
* dx run for global workflows
* dx find apps tests
* resolve paths for global workflows
* add, remove, list users for global workflows
* add, remove, list developers for global workflows
* public project test
* API tests

## [251.2] - 2018.04.19

### Added

* Support for dx find global workflows
* Initial support for dx build global workflow
* Publish method to global workflow bindings
* Support for dx get global workflow

## [250.3] - 2018.04.12

### Fixed

* `dx download` for symlinks

## [250.0]

### Added

*  Support for `dx describe` for global workflows

## [249.0] -2018.04.05

### Added

* zsh support
* API wrappers for global workflow routes
* Basic Python bindings for global workflow
* `set_properties()` method to DXProject

### Fixed

* dx get applet without execDepends

## [248.0] - 2018.03.29

### Fixed

* `dx-clone-asset` SSL error

## [247.0] - 2018.03.14

### Added

* Clarify documentation of stage key for `dx run`
* Asset builder support for Ubuntu 16.04
* `--singlethread` parameter for `dx upload`

### Changed

* `dx-docker pull` retries more often

### Fixed

* c-ares package version for upload agent build
* Bug with Azure instance type selection in `dx-app-wizard`
* Do not retry code `422` in dxpy

## [246.0] - 2018.03.14

### Added

* `socketTimeout` and `connectionTimeout` parameters to JAVA `DXEnvironment` (thanks, @pkokoshnikov)
* Generate batch inputs CLI

### Changed

* Accept 302 as a success for `ua --test`

## [245.0] - 2018.02.15

### Added

* Batch runner CLI

### Changed

* Updated c-ares and file packages (related to upload agent builds)

## [244.0] - 2018.02.08

### Added

* API wrappers for `[applet,app,workflow]-xxxx/validateBatch`

### Fixed

* Issue where dx-clone-asset doesn't create projects in different regions if they don't already exist

## [243.0] - 2018.02.01

### Added

* App version and published/unpublished note to `dx run -h <app>`

### Changed

* Recursive search for asset in a path is disabled, and we strictly enforce only one matching asset name

## [242.0] - 2018.01.25

### Changed

* Use twine for pypy uploads

### Fixed

* Error that blocks org from being added as developers

## [241.0]

### Changed

* `dx-docker`: cleanup of the quote code (regression fix)
* `dx-docker`: use `shutil.move()` instead of `os.rename()` with the aci image
* Accept 'http_proxy', 'HTTP_PROXY', 'https_proxy', 'HTTPS_PROXY' for proxy environmental variables
* Error out instead of warning when old pricing scheme is used in `dxapp.json`
* Fix certain tests flakiness


## [240.1] - 2017.11.15

### Added

* Warning when `runSpec.release` is not specified in `dxapp.json` with a note it will be required in the future
* Numerous enhancements to Jupyter notebook support (see https://github.com/dnanexus/dx-toolkit/commit/7ecbcb6b75118c0acd27f7a7cfe37d0a19e6d6c3 for more information)

### Changed

* `dx-app-wizard` and `dx get` specify systemRequirements in `regionalOptions` and not in `runSpec` of `dxapp.json`
* multiple updates to jupyter notebook support

### Deprecated

* setting `systemRequirements` in `runSpec` of `dxapp.json`

### Removed

* `dx-configset-to-fasta` script

### Fixed

* `dx-clone-asset` sets the default regions to be all regions that user has access to and skips redundant cloning to current region
* `dx build` now works seamlessly across apps and applets

## [239.0] - 2017.11.02

### Changed

* Update run input help and describe messages for locked workflows
* Warn when old, top-level pricing policy scheme is used in dxapp.json

### Removed

* `dx-gtable-to-csv` and `dx-gtable-to-tsv` scripts
* `dx-workflow-to-applet` script
* `include_hidden_links` parameter from clone()

## [238.1] - 2017.10.27

### Fixed

* dx-toolkit and apt conflict with argcomplete

### Added

* dx-clone-asset script
* `dx-docker`: ignore user argument if given
* TLS documentation

### Changed

* app building tests now include `runSpec.release` and `runSpec.distribution` in app specs
* `dx-docker`: better handling of quotes

## [237.0] - 2017.10.19

### Added

* New InvalidTLSProtocol Exception raised when connection fails due to wrong TLS protocol.

### Changed

* Remove rstudio option for `dx notebook`

## [236.2] - 2017.10.4


### Fixed

* dx-toolkit and apt conflict with jq

### Added

* Azure instance types to the list of available types in `dx-app-wizard`
* ua -- test now displays system messages coming from the apiserver.

### Changed

* Update references to workflow `inputs` and `outputs` to keep them in sync with API changes

## [235.1] - 2017.09.28

* No significant changes

## [233.0] - 2017.09.07

### Added

* Priority arg to `build_asset`
* Pass region-specific pricing policy in dxapp.json

## [232.1] - 2017.08.31

### Fixed

* Execution of old workflows built without explicit IO

## [231.0] - 2017.08.24

### Added

* CLI support for workflow lockdown

### Removed

* Deprecated `dx-mount`

## [230.0] - 2017.08.17

### Added

* Initial 'dx notebook' commit
* Python bindings for workflow-level input and output
* Support for the 'downloadRestricted' flag

## [229.0] - 2017.08.10

### Changed

* Default to 14.04 release for all instance types in `dx-app-wizard`

## [228.0] - 2017-07-27

* No significant changes

## [227.1] - 2017-07-20

* Point release to fix release version issues

## [227.0] - 2017-07-13

### Fixed

*  dx-jobutil-new-job now properly supports instance type

### Changed

* Installation instructions now centralized on Github page
* Incrementally upgraded dependencies for Java bindings

### Added

* Helper script to check TLS 1.2 support
* A `region` parameter can now be passed to `dx find projects`, `dx find data`, `dx find org projects`

## [226.0] - 2017-06-29

* No significant changes

## [225.0] - 2017-06-22

### Added

* A `region` parameter can now be passed to `dxpy.find_data_objects()` and `dxpy.find_projects()`

### Fixed

* `dx-docker` now no longer bind mounts `$HOME` and `/tmp` into the guest as this is consistent with Docker

## [224.0] - 2017-06-08

### Fixed

* Python 3 compatibility with `dx-app-wizard`
* `dx get` does not redundantly inline description and developerNotes in dxapp.json any more

### Added

* Client support for partial folder deletion

## [223.0] - 2017-06-02

### Added

* Add methods `__next__()` and `next()` to DXFile to complete iteration interface (thanks to Eric Talevich!)

## [222.0] - 2017-05-25

### Fixed

* `--bill-to` option is utilized when building multi-region apps with `dx build`

## [221.0] - 2017-05-18

### Changed

* Mac install no longer uses virtualenv. Instead, we ask users to install desired version of Python

### Fixed

* dx-docker bug where environment variables passed in through the CLI do not get set within container

### Added

* `dx build` creates a workflow on the platform based on the workflow's local source directory

### Removed

* the deprecated `dx-build-app` and `dx-build-applet` scripts (that were replaced with `dx build`) were removed

## [220.0] - 2017-05-11

### Fixed

* Bug introduced in release 204.0: including app resources fails

### Added

* Ability to specify additional resources for multi-region apps

### Changed

* `dx ls -l` and friends now request only needed describe fields

## [219.0] - 2017-04-28

### Added

* Ability to specify bundledDepends and assetDepends for multi-region apps

## [218.0]

### Changed

* Use DNAnexus DockerHub repo for dx-docker tests

### Fixed

* Issue where selecting from exactly 10 projects resulted in a stacktrace error

### Added

* `dx get workflow-xxxx` creates a local representation of a workflow

## [217.0] - 2017-04-13

No significant changes.

## [216.1] - 2017-04-06

### Fixed

* Python 3 compatibility with `repr` import

## [216.0]

No significant changes.

## [215.0]

### Added

* dx-docker test suite to toolkit
* Retry download of Docker image if there is transient network failure
* Allow image ID as a parameter for `dx-docker`; see wiki documentation for more details

## [214.1] - 2017-03-23

### Fixed

* missing pyasn1 module for OSX list of install dependencies; gets rid of import warning messages

## [214.0]

### Added

* Alternative export for `dx-docker` when docker image is improperly exported by docker engine

### Fixed

* `dx run -i=filename` now prompts user to select input file if duplicate filenames exist in project
* `dx-docker create-asset` now supports output path
* `dx download` failure when run within project that user has lost access to
* `dx build -f` now removes all applets with matching name/directory

## [213.1] - 2017-03-16

### Fixed

* `dx-docker run` KeyError when docker image is built from container

## [213.0]

### Fixed

* Recursive file upload on Windows for the Upload Agent
* Show download progress for calls to `dx download -r`
* Issue where calls to `dxpy.download_all_inputs(parallel=True)` hang

## [212.0]

### Fixed

* Upload agent now does not gzip compress .gz files on Ubuntu 14.04
* Minor log message fix if file is already uploaded

### Added

* Mark routes as retryable for those that support idempotent calls (e.g. creating a new file)

### Removed

* High-level GTable bindings

## [211.0] - 2017-02-23

No significant changes.

## [210.0] - 2017-02-16

### Fixed

* Fix `dx get` untar issue with leading /
* Missing `dx-verify-file` and `jq` dependencies on Windows

## [209.0] - 2017-02-09

### Added

* Support to build of upload agent on RHEL7
* Ability to build and get multi-region apps with custom system requirements

### Fixed

* Environment file so that `source environment` works properly on RHEL7
* Modified `dx-docker` so that `--rm` passes through gracefully
* Modified `dx-docker` so that the `HOME` environment variable defaults to `/root`

## [208.1] - 2017-02-02

### Fixed

* bug where `dx download` incorrectly interpreted the overwrite option during argument parsing

## [208.0]

No significant changes.

## [207.0] - 2017-01-26

### Added

* Workflow handler to the Java bindings
* Checksum verification for file downloads in Java

### Fixed

* Bug resulting in transient errors on large downloads
* `dx-app-wizard` now correctly specifies `timeoutPolicy`
* `dx-docker` now handles default working directory and override properly


## [206.3] - 2017-01-19

### Added

* On Mac OS dx-toolkit now supports TLS 1.2 by activating a virtualenv

### Changed

* `dx-app-wizard` now defaults to Ubuntu 14.04 as opposed to 12.04
* Cosmetic improvements to CLI `describe` and `ls` subcommands

### Deprecated

* Perl and Ruby bindings are no longer supported and associated code has moved to the `dx-toolkit/contrib` directory<|MERGE_RESOLUTION|>--- conflicted
+++ resolved
@@ -6,16 +6,14 @@
 
 ## Unreleased
 
-<<<<<<< HEAD
 ### Fixed
 
 * Nextflow profiles runtime overriding fix
-=======
+
 ### Added
 
 * `dx run` support for `--preserve-job-outputs` and `--preserve-job-outputs-folder` inputs
 * `dx describe` for jobs and analyses outputs `Preserve Job Outputs Folder` field
->>>>>>> 99ae98f3
 
 ## [343.0] - beta
 
