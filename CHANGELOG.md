--- conflicted
+++ resolved
@@ -6,13 +6,10 @@
 
 ## Unreleased
 
-<<<<<<< HEAD
 ### Fixed
 
 * `DXFile.read()` respects provided project context
 
-## [389.0] - beta
-=======
 ## [391.0] - beta
 
 ### Added
@@ -46,7 +43,6 @@
   * httpclient 4.5.14
 
 ## [389.0] - 2025.02.10
->>>>>>> 6af24b3e
 
 ### Fixed
 
