--- conflicted
+++ resolved
@@ -8,11 +8,8 @@
 
 ### Fixed
 
-<<<<<<< HEAD
-* Reduced API load on the server during `dx upload`
-=======
+* Reduced API load during `dx upload`
 * `dx get` uses a region compatible with user's billTo when downloading resources 
->>>>>>> 3c3b8842
 
 ## [316.0] - beta
 
