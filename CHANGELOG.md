--- conflicted
+++ resolved
@@ -6,14 +6,11 @@
 
 ## Unreleased
 
-<<<<<<< HEAD
 ### Added
 
 * Option '--instance-type-by-executable' for `dx run` and `dx-jobutil-job-new`
 * Parameters `system_requirements` and `system_requirements_by_executable` for `DXExecutable.run()` and `DXJob.new()`
 
-## [353.1] - beta
-=======
 ## [354.0] - beta
 
 ### Added
@@ -24,7 +21,6 @@
 * `treeTurnaroundTime` fields in `dx get` and `dx describe`
 
 ## [353.1] - 2023.7.24
->>>>>>> b96c107e
 
 ### Added
 
