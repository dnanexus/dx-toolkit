# Changelog for dx-toolkit releases

This change log spiritually adheres to [these guidelines](http://keepachangelog.com/en/0.3.0/).

Categories for each release: Added, Changed, Deprecated, Removed, Fixed, Security

## Unreleased

<<<<<<< HEAD
### Fixed

* `DXFile.read()` respects provided project context
=======
### Changed

* dx-app-wizard generates template with AEE 24.04 by default
>>>>>>> ed99b730

## [391.0] - beta

### Added

* dxpy download of symlink files verify per part checksums
* Ubuntu version can be overridden for Nextflow pipelines during build time with `dx build --nextflow --extra-args={"runSpec":{"release":"..."}}`
* Nextaur 1.10.1: Default version of Ubuntu is 24.04, assets built on Ubuntu 24.04

### Changed

* Default Ubuntu version of Nextflow pipelines is now 24.04

### Security

* Updated dependencies in Java wrapper
  * guava 33.4.0-jre
  * jackson-core 2.18.2
  * jackson-databind 2.18.2
* Specified certifi dependency version >= 2024.7.4

## [390.0] - 2025.02.24

### Changed

* Increase dxpy part upload timeout to 300 seconds

### Security

* Updated dependencies in Java wrapper
  * commons-io 2.18.0
  * httpclient 4.5.14

## [389.0] - 2025.02.10

### Fixed

* Handle DataTooLarge error from vizserver

## [388.0] - 2025.01.30

### Added

* `dx build_asset` supports new Application Execution Environment based on Ubuntu 24.04
* `dx build --remote` supports new Application Execution Environment based on Ubuntu 24.04
* Nextflow support added in new region aws:me-south-1
* `--target-file-relocation` parameter for `dx mv` and `dx cp`

## [387.0] - 2024.12.16

### Added

* `--name-mode` parameter for `dx find data`

### Fixed

* Nonce generation for python 3

## [386.0] - 2024.12.2

### Added

* `--database-results-restricted` `--unset-database-results-restricted` for `dx new project`

### Fixed

* Remove pipes import for Python 3.13 compatibility

## [385.0] - 2024.11.8

### Added

* `nvidiaDriver` field 
* `--drive` parameter for `dx new project`

### Fixed

* Throw an error when runSpec.distribution or runSpec.release is not present in `dx build`

## [384.0] - 2024.10.21

### Fixed

* `dx get_details` provides project-id

## [383.1] - 2024.9.26

### Fixed

* `dx describe file-xxxx` does not call /project-xxxx/listFolder

## [382.0] - 2024.9.6

### Added

* Nextflow: Support for specifying the cpus directive in Docker process definitions
* Nextaur 1.9.2: Improved error messages, mostly related to S3

### Fixed

* `dx upload` always provides project-id in /file-xxxx/describe call

## [381.0] - 2024.8.26

* No significant changes

## [380.0] - 2024.7.26

### Fixed

* Occasional timeout issue when building Nextflow applets

## [379.0] - 2024.7.8

### Changed

* Pin numpy < 2.0.0 in dxpy[pandas] extra requirements
* Nextflow: Limit of 20 cached sessions in the project no longer applies when using S3 as workdir
* Nextflow: Include NF workdir in context info block in job log

## [378.0] - 2024.6.21

### Changed

* Nextflow Pipeline Applet script - refactoring

### Fixed

* Nextaur 1.9.1: Fixed remote bin dir; currently works when docker.enabled=true
* Detecting current env for selecting Nextflow assets

## [377.0] - 2024.6.10

### Added

* Released Nextaur 1.9.0: Enables option to host the Nextflow workdir on one's own S3 bucket, with access managed using job identity tokens.

### Changed

* websocket-client dxpy dependency to >=1.6.0,<1.8.0

### Removed

* `dx upgrade` command. `python3 -m pip install -U dxpy` is the recommended installation method

## [376.0] - 2024.5.20

* No significant changes

## [375.1] - 2024.5.14

### Fixed

* `dx run --instance-type-by-executable`

## [374.0] - 2024.4.29

### Added 

* Released Nextaur 1.8.0: Enables login to AWS
* AWS login for Nextflow subjobs and relogin for Nextflow headjob and subjobs
* `dx extract_assay germline --retrieve-genotype` supports germline assay datasets with reference and no-call genotypes

## [373.0] - 2024.4.18

### Added 

* AWScliv2 asset to Nextflow applets

## [372.0] - 2024.3.22

### Added

* dx-jobutil-get-identity-token 

### Fixed

* Released Nextaur 1.7.4: Fixes error when multiple Docker images with the same name and digest are cached.

### Removed

* For Nextflow applets, removed allProjects: VIEW access. They will have only UPLOAD access to the current project context.

## [371.0] - 2024.3.13

### Fixed

* `dx run --ssh` hanging if job has reused outputs

## [370.2] - 2024.2.26

### Added

* Python 3.12 support
* `--nextflow-pipeline-params` for `dx build --nextflow --cache-docker`
* `dx build --nextflow --cache-docker` supports the `--profile` parameter to cache images associated with specific profile 

### Fixed

* Released Nextaur 1.7.3
* Fix for occasional head job hang during upload, fix for "No such file or directory" errors on localized dx files
* Multiple fixes in resolving docker image digests, handling file path collision, and OOM when creating new input stream.

## [369.1] - 2024.2.13

### Added

* Additional regional resources can be specified in dxworkflow.json or using `--extra-args` when `dx build` global workflows 

## [369.0] - 2024.2.5

### Fixed

* Bugfix regarding multi-assay assay selection in `dx extract_assay expression`

## [368.1] - 2024.1.16

### Changed

* Require Python >= 3.8 for dxpy
* Relaxed urllib3 dxpy dependency to >=1.25,<2.2

### Fixed

* Released Nextaur 1.7.0. It contains Nextflow update to 23.10.0 and multiple minor fixes.
* Suppressing traceback when `dx extract_assay expression` attempts to access a dataset it does not have access to
  
### Removed

* Python 3.6 and 3.7 for dxpy

## [367.0] - 2023.12.11

### Fixed

* Improved error messaging for `dx extract_assay expression`
* Python docs for autodoc.dnanexus.com

## [366.0] - 2023.12.1

### Added

* certifi dxpy dependency

### Changed

* urllib3 dxpy dependency to >=1.26.18,<2.2

### Removed

* requests, cryptography as dependencies of dxpy

## [365.0] - 2023.11.21

### Changed

* Require Python >= 3.6 for dxpy
* Update Nextflow to 23.10.0 (staging only)

### Removed

* Python 2.7 support

## [364.0] - 2023.11.13

### Added

* `dx extract_assay expression`
* Return `jobLogsForwardingStatus` field in `dx describe --verbose job-xxxx`
* Nextflow Docker image can be cached on the platform

### Changed

* Disallow Python versions <2.7 or <3.5 in setup.py for dxpy, the next release will only support Python >=3.6

### Fixed

* Released Nextaur 1.6.9. It contains fixes for exception types so they are interpreted correctly by Nextflow when caching task runs.

## [363.0] - 2023.11.6

### Fixed

* Project context added for loading dataset descriptor file when using `dx extract_dataset`

### Added

* Support dataset and CB records with Integer and Float type global primary keys as input in `create_cohort`
* Return `jobLogsForwardingStatus` field in `dx describe --verbose job-xxxx`

## [362.0] - 2023.10.30

### Added

* archival_state param to `dxpy.bindings.search.find_data_objects()`

## [361.0] - 2023.10.16

### Added

* `--fields-file` argument in `dx extract_dataset`
* `ALT` and `alt_index` columns in `--additional-fields` of `dx extract_assay somatic`

### Fixed

* `dx extract_assay` error message when no valid assay is found
* In `dx extract_assay germline`, handled duplicate RSIDs, output sorting order, changed location filter range from 250M to 5M
* Handled white spaces in `dx extract` command's inputs which are of the type `string` of comma separated values
* Released Nextaur 1.6.8. It contains minor bugfixes and optimizations.
* --retrieve-genotype --sql bug in UKB RAP region
* Retry API call in object_exists_in_project()

## [360.1] - 2023.10.16

### Fixed

* Released Nextaur 1.6.7. It adds DNAnexus docker image support feature and contains errorStrategy bugfixes

## [359.1] - 2023.10.10

### Changed

* Retry `ConnectionResetError` in dxpy

### Fixed

* Reduce API calls in `DXFile.read()` after download URL is cached

## [359.0] - 2023.9.29

### Added

* `dx create_cohort`
* Nextflow pipeline readme file is used as a readme file of Nextflow applet
* Default optional inputs `nextflow_soft_confs` and `nextflow_params_file` to Nextflow applets to support soft configuration override and custom parameters file in `nextflow run`

## [358.0] - 2023.9.22

### Changed

* `dx find org projects --property` in Python 3

## [357.0] - 2023.9.15

### Changed

* Remove optional output param `nextflow_log` from Nextflow pipeline applets; instead, always upload Nextflow log file to head job destination when execution completes

### Fixed

* Nextflow applets passes schema input params explicitly in `nextflow run` command, as parameters assigned in runtime config are not handled properly by nextflow-io
* Unexpected splitting at whitespaces inside quotes when parsing string-type input parameters of Nextflow applets

## [356.0] - 2023.9.1

### Fixed

* `dx describe analysis-xxxx --json --verbose`

## [355.0] - 2023.8.16

### Added

* Return fields in `dx describe {job/analysis}-xxxx` with `--verbose` argument: 'runSystemRequirements', 'runSystemRequirementsByExecutable', 'mergedSystemRequirementsByExecutable', 'runStageSystemRequirements'
* `--monthly-compute-limit` and `--monthly-egress-bytes-limit` for `dx new project`
* `--instance-type-by-executable` for `dx run` and `dx-jobutil-job-new`
* Parameters `system_requirements` and `system_requirements_by_executable` for `DXExecutable.run()` and `DXJob.new()`

## [354.0] - 2023.8.1

### Added

* `--try T` for `dx watch`, `dx tag/untag`, `dx set_properties/unset_properties`
* `--include-restarted` parameter for `dx find executions/jobs/analyses`
* Restarted job fields in `dx describe job-xxxx`
* `treeTurnaroundTime` fields in `dx get` and `dx describe`

### Changed

* dxpy User-Agent header includes Python version

## [353.1] - 2023.7.24

### Added

* Fields from `dx describe {job/analysis}-xxxx` with `--verbose` argument: 'runSystemRequirements', 'runSystemRequirementsByExecutable', 'mergedSystemRequirementsByExecutable', 'runStageSystemRequirements'
* `dx watch --metrics top` mode

## [352.1] - 2023.7.12

### Added

* `dx extract_assay somatic`

### Fixed

* Log line truncation for strings > 8000 bytes

## [351.0] -  2023.7.7

* No significant changes

## [350.1] - 2023.6.23

### Added

* `dx watch` support for detailed job metrics (cpu, memory, network, disk io, etc every 60s)
* `--detailed-job-metrics` for `dx run`
* `--detailed-job-metrics-collect-default` for `dx update org`

## [349.1] - 2023.6.15

### Added

* `dx extract_assay`
* external_upload_restricted param for DXProject

## [348.0] - 2023.6.9

### Added

* dxpy dependencies test suite

### Changed

* Optimizations in Nextflow Pipeline Applet script to make fewer API calls when
concluding a subjob

## [347.0] - 2023.5.11

### Changed

* Bumped allowed `colorama` version to 0.4.6
* Allow `requests` version up to 2.28.x

### Removed

* Unneeded python `gnureadline` dependency
* Unused `rlcompleter` import which may break alternative readline implementations

## [346.0] - 2023.4.20

### Changed

* Help message of the `dx make_download_url` command

### Fixed

* Released Nextaur 1.6.6. It includes fixes to errorStrategy handling and an update to the way AWS instance types are selected based on resource requirements in Nextflow pipelines (V2 instances are now preferred)
* `ImportError` in test_dxpy.py
* Replaced obsolete built-in `file()` method with `open()`
* Printing HTTP error codes that were hidden for API requests to cloud storage

## [345.0] - 2023.4.13 

### Changed

* Bump allowed cryptography dxpy dependency version to 40.0.x
* Tab completion in interactive executions now works with `libedit` bundled in MacOS and does not require externally installed GNU `readline`
* Released Nextaur 1.6.5. It added a caching mechanism to `DxPath` file and folder resolution, which reduces number of DX API calls made during pipeline execution. It also fixes an occasional hanging of the headjob.

### Fixed

* Tab completion in interactive execution of `dx-app-wizard`
* `dx-app-wizard` script on Windows
* Tab completion in interactive executions on Windows

## [344.0] - 2023.4.2

### Changed

* Released Nextaur 1.6.4. It includes a fix to folder download, minor fixes and default headjob instance update (mem2_ssd1_v2_x4 for AWS, mem2_ssd1_x4 for Azure)
* Nextflow pipeline head job defaults to instance types mem2_ssd1_v2_x4 (AWS), azure:mem2_ssd1_x4 (Azure). No change to Nextflow task job instance types.

### Fixed

* Nextflow profiles runtime overriding fix

### Added

* Support for file (un)archival in DXJava
* `archivalStatus` field to DXFile describe in DXJava
* `archivalStatus` filtering support to DXSearch in DXJava
* `dx run` support for `--preserve-job-outputs` and `--preserve-job-outputs-folder` inputs
* `dx describe` for jobs and analyses outputs `Preserve Job Outputs Folder` field
* Record the dxpy version used for Nextflow build in applet's metadata and job log

## [343.0] - 2023.3.24 

### Changed

* Released Nextaur 1.6.3. It includes updates to wait times for file upload and closing, and a fix to default Nextflow config path
* Upgraded Nextflow to 22.10.7
* Nextflow assets from aws:eu-west-2

## [342.1] - 2023.3.8

### Added

* Pretty-printing additional fields for Granular Wait Times in `dx describe` for jobs and analyses

### Changed

* Released Nextaur 1.6.2. It includes bugfixes and default value of maxTransferAttempts used for file downloads is set to 3

### Fixed

* `dx find jobs` if stopppedRunning not in describe output

## [341.0] - 2023.3.3

### Added

* `dx ssh` to connect to job's public hostname if job is httpsApp enabled
* '--list-fields', '--list-entities', '--entities' arguments for `dx extract_dataset`

### Changed

* Released Nextaur 1.6.1. It includes an optimization of certain API calls and adds `docker pull` retry in Nextflow pipelines
* Increased dxpy HTTP timeout to 15 minutes
 
### Fixed

* Helpstring of '--verbose' arg

## [340.1] - 2023.2.25

### Changed

* Nextflow - updated default instance types based on destination region

### Fixed

* Use project ID for file-xxxx/describe API calls in dxjava DXFile
* Nextflow errorStrategy retry ends in 'failed' state if last retry fails

## [339.0] - 2023.2.10

* No significant changes

## [338.1] - 2023.1.27

### Added

* Support for Granular Spot wait times in `dx run` using `--max-tree-spot-wait-time` and `--max-job-spot-wait-time`
* Printing of Spot wait times in `dx describe` for jobs and workflows
* Support for private Docker images in Nextflow pipelines on subjob level

### Fixed

* Feature switch check for Nextflow pipeline build in an app execution environment
* `dx get database` command reads from the API server with the API proxy interceptor
* Regex global flags in path matching to support Py3.11
* `dx run --clone` for Nextflow jobs (clear cloned job's properties)
* Do not rewrite ubuntu repo mirror after failed execDepends install

### Changed

* Upgraded Nextflow plugin version to 1.5.0

## [337.0] - 2023.1.20

### Changed

* Upgraded Nextflow plugin version to 1.4.0
* Failed Nextflow subjobs with 'terminate' errorStrategy finish in 'failed' state
* Updated Nextflow last error message in case 'ignore' errorStrategy is applied.
* Exposed help messages for `dx build --nextflow`

## [336.0] - 2023.1.7

* No significant changes

## [335.0] - 2022.12.12

### Added

* Group name for developer options in Nextflow pipeline applet

### Fixed

* Printing too many environment values with debug set to true
* Preserving folder structure when publishing Nextflow output files
* Missing required inputs passed to `nextflow run`

## [334.0] - 2022.12.2

### Added

* `--external-upload-restricted` flag for `dx update project` and `dx find projects`
* Support for `--destination` in `nextflow build --repository`
* `resume` and `preserve_cache` input arguments to Nextflow applets to support Nextflow resume functionality
* Support for error handling with Nextflow's errorStrategy
* `region` argument to `DXProject.new()`

### Fixed

* retrieving session config when no parent process exists
* an issue with describing global workflows by adding a resources container as a hint for describing underlying workflows

## [333.0] - 2022.11.23

### Added

* `nextflow run` command in the log for easier debugging

### Fixed

* Overriding config arguments with an empty string for Nextflow pipelines

### Changed

* `psutil` version to 5.9.3 which includes wheelfiles for macOS arm64
* Set ignore reuse in the nextflow applet template
* Set `restartableEntryPoints` to "all" in the nextflow pipeline applet's `runsSpec`


## [332.0] - 2022.11.04

### Added

* A warning for `dx build` when app(let)'s name is set both in `--extra-args` and `--destination`

### Fixed

* An error when setting app(let)s name in `dx build` (now the name set via `--extra-args` properly overrides the one set via `--destination`)
*  `dx build --nextflow --repository` returns json instead of a simple string

### Changed

*  Help for building Nextflow pipelines is suppressed

## [331.0] - 2022.10.14

### Added

* Added: `dx find jobs --json` and `dx describe --verbose job-xxxx` with --verbose argument return field internetUsageIPs if the caller is an org admin and the org has jobInternetUsageMonitoring enabled
* Nextflow applets no longer have default arguments and required inputs

### Fixed

* `dx describe user-xxxx` will not try to print the name if it is not present in the API response
 
## [330.0] - 2022.10.4

### Added

* Initial support for Nextflow
* pyreadline3 dependency for Windows with Python >= 3.5

### Fixed 

* Do not check python3 syntax with python2 and vice versa in `dx build`
* `dx build` properly verifies the applet's name given in the `extra-args` parameter

## [329.0] - 2022.9.23

### Added

* `dx extract_dataset` command
* Optional pandas dependency for dxpy

### Changed
- `dxpy.find_one_project`, `dxpy.find_one_data_object`, `dxpy.find_one_app` raise `DXError` if `zero_ok` argument is not a `bool`

## [328.0] - 2022.9.8

### Added

* `--head-job-on-demand` argument for `dx run app(let)-xxxx` 
* `--head-job-on-demand` argument for `dx-jobutil-new-job`
* `--on-behalf-of <org>` argument for `dx new user`

### Changed 

* dx-toolkit never included in execDepends when building app(lets) with `dx build`

### Deprecated

* `--no-dx-toolkit-autodep` option for dx build

### Fixed

* Reduce the number of API calls for `dx run applet-xxxx` and `dx run workflow-xxxx`
* `dx upload f1 f2 --visibility hidden` now correctly marks both files as hidden
* `dx upload` retry on all types of SSL errors 

## [327.1] - 2022.8.12

### Fixed

* Parsing ignoreReuse in `dx build` of workflow

### Changed

* DXHTTPRequest to pass ssl_context

## [326.1] - 2022.7.7 

### Added

* '--rank' argument for `dx run`

### Fixed

* Do not use job's workspace container ID in /applet-xxxx/run for detached jobs

## [325.1] - 2022.5.25

### Fixed

* `dx describe` of executable with bundledDepends that is not an asset
* Building globalworkflow from existing workflow with `dx build --from`

## [324.1] - 2022.5.13

### Fixed

* Improvements to symlink downloading reliability by solely using `aria2c` and enhancing options around its use (removes `wget` option for downloading symlinked files, adds the ability to set max tries for aria2c, adds `-c` flag for continuing downloads, removes the `--check-certificate=false` option).
* `dx build` comparison of workflow directory to workflow name
* Set project argument for `dx run --detach` when executed from inside a job

### Changed

* Removed `wget` option for downloading symlinked files
* Bump allowed requests dxpy dependency version to 2.27.1

### Added

* New argument `symlink_max_tries` for `dxpy.download_dxfile()` with default value of 15

## [323.0] - 2022.4.28

### Changed

* Do not list folder contents to speed up `dx cd` 

## [322.1] - 2022.4.5

### Added

* API wrappers for `dbcluster`

### Fixed

* Pin websocket-client to 0.54.0 to fix `dx watch` output to include job output
* Do not install pyreadline on Windows with Python 3.10

## [321.0] - 2022.2.23

### Fixed

* KeyError in `dx-app-wizard --json`

### Changed

* dxjava dependencies log4j2, jackson-databind

## [320.0] - 2022.2.1 

### Fixed

* Python 3.10 collections imports
* Recursive folder download `dx download -r` of folders with matching prefix

## [319.2] - 2022.1.21 

### Fixed

* Incorrect setting of the `folder` input option when building global workflows
* Remove unused match_hostname urllib3 import 

### Added

* Support for qualified workflow & applet IDs and paths when using `dx build --from` with an applet/workflow
* Setting properties when building global workflows
* '--allow-ssh' parameter to `dx ssh`
* '--no-firewall-update' parameter to `dx ssh`

### Changed

* Detect client IP for SSH access to job instead of `*`

## [318.0] - 2022.1.6

### Fixed

* Python 3.10 MutableMapping import

### Added

* `--no-temp-build-project` for single region app builds.
* `--from` option to `dx build` for building a global workflow from a project-based workflow, including a workflow built using WDL

## [317.0] - 2021.12.8 

### Fixed

* Reduce file-xxxx/describe API load during `dx upload`
* `dx get` uses a region compatible with user's billTo when downloading resources

### Changed
 
* `dx run` warns users if priority is specified as low/normal when using '--watch/ssh/allow-ssh'

## [316.0] - 2021.11.17 

### Added

* Support for dxpy on macOS arm64
* Path input for `dx list database files`

### Fixed

* Python 3 SSH Host key output in `dx describe job-xxxx`

### Changed

* dxpy dependencies cryptography, websocket-client, colorama, requests

## [315.0] - 2021.10.28 

* No significant changes

## [314.0] - 2021.08.27 

### Added

* Support FIPS enabled Python
* `dx archive` and `dx unarchive` commands

### Fixed

* `dx upload` part retry where file would stay in an open state
* `dx run <globalworkflow> --project/--destination/--folder` now submits analysis to given project or path

## [313.0] - 2021.08.18 

### Added

* '--cost-limit' arg for `dx run` 
* '--database-ui-view-only' flag for `dx new project`

### Fixed

* `Total price` for `dx describe` prints formatted currency based on `currency` metadata

## [312.0] - 2021.07.06 

* No significant changes

## [311.0] - 2021.05.21 

### Added

* `DX_WATCH_PORT` env var for supporting `dx watch` in the job execution environment

## [310.0] - 2021.05.12 

* No significant changes

## [309.0] - 2021.04.28 

### Added

* `low` option for `--priority` argument for `dx run`

### Fixed

* Provide job container-id when downloading bundledDepends in job execution environment

### Changed

* Upgrade to proot 5.2 from udocker2 fork for `dx-docker`
* `dx-app-wizard` default to Ubuntu 20.04

## [308.0] - 2021.04.23 

### Fixed

* Search for reference genome project in region
* Connection leak with HttpClient in DXFile

## [307.0] - 2021.04.19 

### Added

* `--brief` flag to dx-clone-asset so that script results can be used downstream

### Changed

* Bump jackson-databind from 2.9.10.5 to 2.9.10.7

### Fixed

* xattr import in `dx-upload-all-outputs`

## [306.0] - 2021.01.21 

### Added

* Added '--keep-open' flag for `dx build`

### Fixed

* Symlink download retries when error 22 is thrown

## [305.0] - 2021.01.12 

### Added

* '--detach' flag for `dx run`

### Changed

* Add xattr dependency to extras_require, only install if specified

### Removed

* Unused python-magic, beatifulsoup4 python dependencies

## [304.1] - 2021.01.05 

### Fixed

* Building assets for Ubuntu 20.04

## [303.1] - 2020.11.13 

### Changed

* Increase wget retries to 20 for symlink downloads

## [302.1] - 2020.10.13

### Changed

* gnureadline macos dependency to 8.0.0 for Python versions < 3.9

## [301.1] - 2020.09.16

### Added

* Remote builders for 16.04 v1, 20.04
* Asset builder for 20.04
* '--verbose' flag for `dx-mount-all-inputs`

### Changed

* Provide project-id in batch tsv file

## [300.1] - 2020.08.31

### Added

* Archival api wrappers

### Changed

* Hide `notebook` and `loupe-viewier` from `dx` help output

## [299.0] - 2020.08.26

### Fixed

* Macos tarball build

## [298.1] - 2020.07.29 

### Added

* Ubuntu 20.04 build targets

### Changed

* jackson-databind from 2.9.10.3 to 2.9.10.5

### Fixed

* API wrapper generation with Python 3
* `dx-clone-asset` when no project exists
* DXJava DXDataObject.Rename()

## [297.1] - 2020.07.22 

### Changed

* Python cryptography version >= 2.3

### Fixed

* `dx-clone-asset` with Python 3

### Removed

* Ubuntu 14.04 builds

## [296.0] - 2020.07.01 

### Added

* Examples for `dx find` with negative timestamp
* `dx build --from applet-xxx` for app
* --brief option to dx build for apps and applets

### Fixed

* Error handling during syntax check for dx build

### Changed

* Python 2.7 example applets to use Python 3
* Commit dxpy version during release

## [295.1] - 2020.05.19

### Fixed

* `dx get` for applets with `python3` interpreter
* `dx-upload-all-outputs ---xattr-properties` parsing

### Changed

* Python 2.7 example applets to use Python 3
* Commit dxpy version during release

## [294.0] - 2020.04.30 

* No significant changes

## [293.0] - 2020.04.24 

### Added

* `dx-mount-all-inputs` for dxfuse 
* Sci Linux compilation option for upload agent
* Python 3 interpreter for `dx-app-wizard`

### Fixed

* dxR build
* `dx upload` retry for "SSL EOF" error
* Error out for dx run --clone with analysis and executable

## [292.0] - 2020.04.09

### Added

* runSpec.version dxapp.json key for 16.04 applets
* `dx build_asset` support for runSpecVersion key in dxasset.json

### Fixed

* Python documentation build
* dxpy tests in Python 3 

### Changed

* Bump jackson-databind from 2.9.10 to 2.9.10.1 

## [291.1] - 2020.03.10 

### Changed

* Bump jackson-databind from 2.9.10 to 2.9.10.1 
* Retry symlink file downloads with `aria2c`

### Fixed

* Python3 issue in dx app builder test

### Added

* Remote app tarball builder for xenial
* Allow disabling system exit on log client
* database class in dx find data 
* Python3 compatibility for exec environment scripts
* pip3 package manager for execDepends

### Removed

* Precise debian package build target

## [290.1] - 2019.11.21

### Changed

* Run job as high priority if '--ssh' provided

### Fixed

* Project deletion warning if specifying file-id

### Added

* New instance types to `dx-app-wizard`

## [289.0] - 2019.10.09 

### Changed

* Upgrade jackson to 2.9.10

### Fixed

* Python 3 wrapper generation and tests

## [288.0] - 2019.10.01 

### Added

* `dx get` for database files
* v2 instance types in `dx-app-wizard`

## [287.0] - 2019.08.30 

### Fixed

* Generating ruby wrappers in python 3
* dx-app-wizard in python 3

## [286.1] - 2019.07.08 

### Changed

* Documentation links to https://documentation.dnanexus.com

## [285.1] - 2019.07.08 

### Fixed

* Remove non-ascii char from readme

## [285.0] - 2019.06.19 

### Added

* '--xattr-properties' argument for dx-upload-all-outputs to include fs metadata as k,v properties
* xattr dependency for Linux builds

### Changed

* Only require futures package for python 2.7
* Upgrade build dependencies for pip, setuptools, and wheel

## [284.0] - 2019.06.13

### Added

* DXJava support for proxies 
* Approved tools CLI for `dx update project`

### Changed

* Upgrade jackson-databind and jackson-core to version 2.9.8
* Provide project ID for dx make_download_url unless in job workspace

### Fixed

* Enabling argcomplete for `dx` installed with debian package in worker environment

## [283.0] - 2019.05.13 

### Changed

* `dx upgrade` downloads the latest version from s3

## [282.0] - 2019.05.08

### Changed

* Reduce the number of API calls for `dx download`

### Fixed

*  `dx upload` error via proxy in Azure

## [281.0] - 2019.04.18 

### Added 

* support for passing HTTPContext in `DXJava` to the `execute()` operation

## [280.0] - 2019.04.18 

### Added

* `--instance-count` to `dx run` so that Spark cluster size can be defined at app start

### Changed

* `dx wait` behavior by adding exponential backoff and passing appropriate project
* Decreased libcurl timeout in C++ bindings from infinity to default 10 min
* Default Ubuntu release to 16.04 in `dx-app-wizard` 
* Link handling to better support JBORs

### Fixed

* Handling file arrays in batch job runner

## [279.0] - 2019.04.11

* no significant updates

## [278.0] - 2019.03.21 

### Added

* new `findDataObjects` inputs to DXJava
* project name resolution to `--project` flag for `dx run`
* smart reuse and SAML identity provider
* `dx list database <entity>` for DNAnexus Apollo
* `--ignore-reuse` and `--ignore-reuse-stage` working for `dx run <workflow>`

### Changed

* Upgrade `proot` to be compatible with kernel >= 4.8
* Skip symlinks test in isolated environment

## [277.0] - 2019.03.14

### Fixed

* Uploading binary data, such at compressed files, works in python3.
* python3 parsing subcommand help output

### Added

* Binary mode for opening dx:files.
* A `--unicode` flag for command line tools that need to handle unicode text files.
  For example: `dx cat --unicode file-xxxx`. This was added for `cat`, and `download`.

### Removed

* 32-bit build target for Ubuntu 14.04
* `gtable` code

## [276.0] - 2019.02.08

### Added

* `--phi` flag for `dx new project`

### Fixed

* Bug in downloading symlinks when using aria2c
* Max number of aria2c connections <= 16

## [275.0] - 2019.02.01

### Fixed

* argcomplete eval in the worker when sourcing `environment`

## [274.0] - 2019.02.01

### Fixed

* Preserve `httpsApp` field in dxapp.json when calling `dx get`
* The `--except [array:file variable]` option for `dx-download-all-inputs`

## [273.0] - 2019.01.24

### Fixed
* upload issue using api proxy in Python 3
* `--no-project` option in `dx-jobutil-parse-link`

## [272.0] - 2019.01.17

### Added
* A script for reconnecting to a jupyter notebook session

## [271.0] - 2019.01.10

### Added
* support for dx building a global workflow with apps in multiple regions

### Changed

* Mark Ubuntu 12.04 as deprecated in `Readme`

### Fixed

* setting instance types on global workflow stages
* fix test code for Spark 2.4.0 upgrade

## [271.2] - 2019.01.03

### Fixed

* symlink download with `aria2`

## [270.1] - 2018.12.07

No significant changes

## [269.2] - 2018.12.07

### Fixed

* Update MANIFEST.in to include python `Readme`

## [269.1] - 2018.12.07

### Fixed

* Writing to stdout for py2 in `dx cat`
* Python virtualenv path in traceability runner

## [269.0] - 2018.12.07

### Fixed

* Failing `build app` when suggestion is not a dxlink
* Handle keyboard interrupt and system exit gracefully
* Use absolute path to set argcomplete
* If a bash variable is long, print a warning, do not omit it
* Issue with backports deps on Windows

### Changed

* Make `dx-toolkit` python 2 and 3 compatible
* Update macOS gnureadline version
* Allow Windows to use certifi CA bundle
* Update bindings for Apollo API routes
* Update urllib import in `dx-docker`
* Update requests in `make doc` target

### Added

* Test that attempts to upload to a closed file
* First draft of an environment file for fish shell
* If available, use `aria2` rather than `wget` as it's much faster

### Removed

* Use of ubuntu 12.04 in `test_dxclient.py`
* Old asset building script
* Rare subcommands (`compile`, `compile_dxni`, `sh`)
* The `dx-run-app-locally` script

## [268.1] - 2018.11.29

### Changed

* `jackson-databind` and `jackson-core` upgrade

## [267.1] - 2018.10.31

### Changes

* Update cran repository

## [267.0] - 2018.10.18

### Added

* Add release/distro to example app `dxapp.json` files

## [266.1] - 2018.10.18

### Fixed

* Download links for `docker2aci`
* The test error: No root certificates specified for verification of other-side certificates

## [266.0] - 2018.10.18

### Added

* A convenience login script for a cloud workstation
* Add `parents` param to `clone()`
* Allow batch IDs as output folders for batch run

### Fixed

* Setting a handler for a global workflow
* Redirecting proxy printout to stderr
* `cat` argument too long in a bash script
* Ensure we can pop items from the main dictionary (python3)

### Changed

* Warn user before `dx rm -r` on root of a project
* Let `urllib3` set default CA bundle on Windows
* Updgrade `pyopenssl` for test suite to 17.5.0
* Replace `ws4py` with websocket-client library in `job_log_client`


## [265.0] - 2018.10.15

### Added

* Pass stages input from assetDepends to bundledDepends
* Traceability ID for locked workflow test (#406)

### Fixed

* Python 3 incompatibilites
* Python 3 `dx upload`
* `import dxpy` when `sys.stdin` is `None`

## [264.0] - 2018.09.06

### Fixed

* `dxpy.describe()` used with a list of object IDs and an additional `fields` argument

## [263.0] - 2018.08.30

### Fixed

* Sort inputs in `dx generate_batch_inputs`

## [262.0] - 2018.08.30

### Removed

* 12.04 builds

## [261.1] - 2018.08.24

### Changed

* Windows install Python version upgrade to 2.7.15

### Fixed

* Windows installation

## [261.0]

### Added

* `dx run --ignore-reuse` to disable job reuse for job
* `ignoreReuse` key in dxapp.json

## [260.0] - 2018.08.17

### Changed

* dxWDL version 0.74

## [259.0] - 2018.08.09

### Added

* Ubuntu release and asset version as parameters for `dx-docker create-asset`
* Builds for Ubuntu 16.04

### Fixed

* `dx wait` where a file with object IDs is provided in path
* `dx compile` for debian install dxWDL.jar filepath

## [258.1] - 2018.08.06

### Added

* Database wrappers
* Support dxni compilation

### Changed

* requests >= 2.8.0
* psutil >= 3.3.0

### Fixed

* Python 3 incompatibilities

## [257.3] - 2018.07.26

### Fixed

* Revert of finding project for data object

## [257.0]

### Added

* support for setting and updating `details` on global workflows
* decorators for traceability tests
* `dx watch` support for smart reuse
* test for `dx watch` job log relay
* `dx find jobs/executions` support for smart reuse
* ability to provide a file which contains a list of jobs or data objects upon which to `dx wait`
* `dxWDL` integration (`dx compile` command)

### Changed

* `python-dateutil` version upgrade to 2.5

### Fixed

* unclear behavior when `--clone`, `--folder`, and `--project` are simultaneously provided to `dx run`
* `DXObject.set_ids()` with project set to None (it is now set to an arbitrary project associated with the file)
* bash helpers tests

## [256.0]

### Changed

* Cosmetic update to `dx publish`
* `dx publish` now sets the `default` alias on the published version by default

## [255.0] - 2018.05.24

### Added

* Support for updating a global workflow
* Wiki links to API documentation for API wrappers
* addTags/removeTags API wrappers for global workflow

### Fixed

* Better checking for inputs and/or inputSpec before batch running workflows

## [254.0] - 2018.05.10

### Changed

* A workflow must be closed before initializing a global workflow from it (test updates for API changes)

## [253.0] - 2018.05.02

### Changed

* Remove the "temporary" field from `dx describe workflow-xxxx`

### Added

* "Deleted" field to `dx describe globalworkflow-xxxx`
* a note to `dx describe` that the workflow is locked

## [252.0] - 2018.04.26

### Added

* Print proper dx describe analysis of a global workflow
* `dx publish`   command
* inline cluster bootstrap script
* dx run for global workflows
* dx find apps tests
* resolve paths for global workflows
* add, remove, list users for global workflows
* add, remove, list developers for global workflows
* public project test
* API tests

## [251.2] - 2018.04.19

### Added

* Support for dx find global workflows
* Initial support for dx build global workflow
* Publish method to global workflow bindings
* Support for dx get global workflow

## [250.3] - 2018.04.12

### Fixed

* `dx download` for symlinks

## [250.0]

### Added

*  Support for `dx describe` for global workflows

## [249.0] -2018.04.05

### Added

* zsh support
* API wrappers for global workflow routes
* Basic Python bindings for global workflow
* `set_properties()` method to DXProject

### Fixed

* dx get applet without execDepends

## [248.0] - 2018.03.29

### Fixed

* `dx-clone-asset` SSL error

## [247.0] - 2018.03.14

### Added

* Clarify documentation of stage key for `dx run`
* Asset builder support for Ubuntu 16.04
* `--singlethread` parameter for `dx upload`

### Changed

* `dx-docker pull` retries more often

### Fixed

* c-ares package version for upload agent build
* Bug with Azure instance type selection in `dx-app-wizard`
* Do not retry code `422` in dxpy

## [246.0] - 2018.03.14

### Added

* `socketTimeout` and `connectionTimeout` parameters to JAVA `DXEnvironment` (thanks, @pkokoshnikov)
* Generate batch inputs CLI

### Changed

* Accept 302 as a success for `ua --test`

## [245.0] - 2018.02.15

### Added

* Batch runner CLI

### Changed

* Updated c-ares and file packages (related to upload agent builds)

## [244.0] - 2018.02.08

### Added

* API wrappers for `[applet,app,workflow]-xxxx/validateBatch`

### Fixed

* Issue where dx-clone-asset doesn't create projects in different regions if they don't already exist

## [243.0] - 2018.02.01

### Added

* App version and published/unpublished note to `dx run -h <app>`

### Changed

* Recursive search for asset in a path is disabled, and we strictly enforce only one matching asset name

## [242.0] - 2018.01.25

### Changed

* Use twine for pypy uploads

### Fixed

* Error that blocks org from being added as developers

## [241.0]

### Changed

* `dx-docker`: cleanup of the quote code (regression fix)
* `dx-docker`: use `shutil.move()` instead of `os.rename()` with the aci image
* Accept 'http_proxy', 'HTTP_PROXY', 'https_proxy', 'HTTPS_PROXY' for proxy environmental variables
* Error out instead of warning when old pricing scheme is used in `dxapp.json`
* Fix certain tests flakiness


## [240.1] - 2017.11.15

### Added

* Warning when `runSpec.release` is not specified in `dxapp.json` with a note it will be required in the future
* Numerous enhancements to Jupyter notebook support (see https://github.com/dnanexus/dx-toolkit/commit/7ecbcb6b75118c0acd27f7a7cfe37d0a19e6d6c3 for more information)

### Changed

* `dx-app-wizard` and `dx get` specify systemRequirements in `regionalOptions` and not in `runSpec` of `dxapp.json`
* multiple updates to jupyter notebook support

### Deprecated

* setting `systemRequirements` in `runSpec` of `dxapp.json`

### Removed

* `dx-configset-to-fasta` script

### Fixed

* `dx-clone-asset` sets the default regions to be all regions that user has access to and skips redundant cloning to current region
* `dx build` now works seamlessly across apps and applets

## [239.0] - 2017.11.02

### Changed

* Update run input help and describe messages for locked workflows
* Warn when old, top-level pricing policy scheme is used in dxapp.json

### Removed

* `dx-gtable-to-csv` and `dx-gtable-to-tsv` scripts
* `dx-workflow-to-applet` script
* `include_hidden_links` parameter from clone()

## [238.1] - 2017.10.27

### Fixed

* dx-toolkit and apt conflict with argcomplete

### Added

* dx-clone-asset script
* `dx-docker`: ignore user argument if given
* TLS documentation

### Changed

* app building tests now include `runSpec.release` and `runSpec.distribution` in app specs
* `dx-docker`: better handling of quotes

## [237.0] - 2017.10.19

### Added

* New InvalidTLSProtocol Exception raised when connection fails due to wrong TLS protocol.

### Changed

* Remove rstudio option for `dx notebook`

## [236.2] - 2017.10.4


### Fixed

* dx-toolkit and apt conflict with jq

### Added

* Azure instance types to the list of available types in `dx-app-wizard`
* ua -- test now displays system messages coming from the apiserver.

### Changed

* Update references to workflow `inputs` and `outputs` to keep them in sync with API changes

## [235.1] - 2017.09.28

* No significant changes

## [233.0] - 2017.09.07

### Added

* Priority arg to `build_asset`
* Pass region-specific pricing policy in dxapp.json

## [232.1] - 2017.08.31

### Fixed

* Execution of old workflows built without explicit IO

## [231.0] - 2017.08.24

### Added

* CLI support for workflow lockdown

### Removed

* Deprecated `dx-mount`

## [230.0] - 2017.08.17

### Added

* Initial 'dx notebook' commit
* Python bindings for workflow-level input and output
* Support for the 'downloadRestricted' flag

## [229.0] - 2017.08.10

### Changed

* Default to 14.04 release for all instance types in `dx-app-wizard`

## [228.0] - 2017-07-27

* No significant changes

## [227.1] - 2017-07-20

* Point release to fix release version issues

## [227.0] - 2017-07-13

### Fixed

*  dx-jobutil-new-job now properly supports instance type

### Changed

* Installation instructions now centralized on Github page
* Incrementally upgraded dependencies for Java bindings

### Added

* Helper script to check TLS 1.2 support
* A `region` parameter can now be passed to `dx find projects`, `dx find data`, `dx find org projects`

## [226.0] - 2017-06-29

* No significant changes

## [225.0] - 2017-06-22

### Added

* A `region` parameter can now be passed to `dxpy.find_data_objects()` and `dxpy.find_projects()`

### Fixed

* `dx-docker` now no longer bind mounts `$HOME` and `/tmp` into the guest as this is consistent with Docker

## [224.0] - 2017-06-08

### Fixed

* Python 3 compatibility with `dx-app-wizard`
* `dx get` does not redundantly inline description and developerNotes in dxapp.json any more

### Added

* Client support for partial folder deletion

## [223.0] - 2017-06-02

### Added

* Add methods `__next__()` and `next()` to DXFile to complete iteration interface (thanks to Eric Talevich!)

## [222.0] - 2017-05-25

### Fixed

* `--bill-to` option is utilized when building multi-region apps with `dx build`

## [221.0] - 2017-05-18

### Changed

* Mac install no longer uses virtualenv. Instead, we ask users to install desired version of Python

### Fixed

* dx-docker bug where environment variables passed in through the CLI do not get set within container

### Added

* `dx build` creates a workflow on the platform based on the workflow's local source directory

### Removed

* the deprecated `dx-build-app` and `dx-build-applet` scripts (that were replaced with `dx build`) were removed

## [220.0] - 2017-05-11

### Fixed

* Bug introduced in release 204.0: including app resources fails

### Added

* Ability to specify additional resources for multi-region apps

### Changed

* `dx ls -l` and friends now request only needed describe fields

## [219.0] - 2017-04-28

### Added

* Ability to specify bundledDepends and assetDepends for multi-region apps

## [218.0]

### Changed

* Use DNAnexus DockerHub repo for dx-docker tests

### Fixed

* Issue where selecting from exactly 10 projects resulted in a stacktrace error

### Added

* `dx get workflow-xxxx` creates a local representation of a workflow

## [217.0] - 2017-04-13

No significant changes.

## [216.1] - 2017-04-06

### Fixed

* Python 3 compatibility with `repr` import

## [216.0]

No significant changes.

## [215.0]

### Added

* dx-docker test suite to toolkit
* Retry download of Docker image if there is transient network failure
* Allow image ID as a parameter for `dx-docker`; see wiki documentation for more details

## [214.1] - 2017-03-23

### Fixed

* missing pyasn1 module for OSX list of install dependencies; gets rid of import warning messages

## [214.0]

### Added

* Alternative export for `dx-docker` when docker image is improperly exported by docker engine

### Fixed

* `dx run -i=filename` now prompts user to select input file if duplicate filenames exist in project
* `dx-docker create-asset` now supports output path
* `dx download` failure when run within project that user has lost access to
* `dx build -f` now removes all applets with matching name/directory

## [213.1] - 2017-03-16

### Fixed

* `dx-docker run` KeyError when docker image is built from container

## [213.0]

### Fixed

* Recursive file upload on Windows for the Upload Agent
* Show download progress for calls to `dx download -r`
* Issue where calls to `dxpy.download_all_inputs(parallel=True)` hang

## [212.0]

### Fixed

* Upload agent now does not gzip compress .gz files on Ubuntu 14.04
* Minor log message fix if file is already uploaded

### Added

* Mark routes as retryable for those that support idempotent calls (e.g. creating a new file)

### Removed

* High-level GTable bindings

## [211.0] - 2017-02-23

No significant changes.

## [210.0] - 2017-02-16

### Fixed

* Fix `dx get` untar issue with leading /
* Missing `dx-verify-file` and `jq` dependencies on Windows

## [209.0] - 2017-02-09

### Added

* Support to build of upload agent on RHEL7
* Ability to build and get multi-region apps with custom system requirements

### Fixed

* Environment file so that `source environment` works properly on RHEL7
* Modified `dx-docker` so that `--rm` passes through gracefully
* Modified `dx-docker` so that the `HOME` environment variable defaults to `/root`

## [208.1] - 2017-02-02

### Fixed

* bug where `dx download` incorrectly interpreted the overwrite option during argument parsing

## [208.0]

No significant changes.

## [207.0] - 2017-01-26

### Added

* Workflow handler to the Java bindings
* Checksum verification for file downloads in Java

### Fixed

* Bug resulting in transient errors on large downloads
* `dx-app-wizard` now correctly specifies `timeoutPolicy`
* `dx-docker` now handles default working directory and override properly


## [206.3] - 2017-01-19

### Added

* On Mac OS dx-toolkit now supports TLS 1.2 by activating a virtualenv

### Changed

* `dx-app-wizard` now defaults to Ubuntu 14.04 as opposed to 12.04
* Cosmetic improvements to CLI `describe` and `ls` subcommands

### Deprecated

* Perl and Ruby bindings are no longer supported and associated code has moved to the `dx-toolkit/contrib` directory<|MERGE_RESOLUTION|>--- conflicted
+++ resolved
@@ -6,15 +6,13 @@
 
 ## Unreleased
 
-<<<<<<< HEAD
 ### Fixed
 
 * `DXFile.read()` respects provided project context
-=======
+
 ### Changed
 
 * dx-app-wizard generates template with AEE 24.04 by default
->>>>>>> ed99b730
 
 ## [391.0] - beta
 
