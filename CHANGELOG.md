# Changelog for dx-toolkit releases

This change log spiritually adheres to [these guidelines](http://keepachangelog.com/en/0.3.0/).

Categories for each release: Added, Changed, Deprecated, Removed, Fixed, Security

## Unreleased

### Added

<<<<<<< HEAD
* `dx build_asset` supports new Application Execution Environment based on Ubuntu 24.04
=======
* `dx build --remote` supports new Application Execution Environment based on Ubuntu 24.04
>>>>>>> 193367a7

## [387.0] - beta

### Added

* `--name-mode` parameter for `dx find data`

### Fixed

* Nonce generation for python 3

## [386.0] - 2024.12.2

### Added

* `--database-results-restricted` `--unset-database-results-restricted` for `dx new project`

### Fixed

* Remove pipes import for Python 3.13 compatibility

## [385.0] - 2024.11.8

### Added

* `nvidiaDriver` field 
* `--drive` parameter for `dx new project`

### Fixed

* Throw an error when runSpec.distribution or runSpec.release is not present in `dx build`

## [384.0] - 2024.10.21

### Fixed

* `dx get_details` provides project-id

## [383.1] - 2024.9.26

### Fixed

* `dx describe file-xxxx` does not call /project-xxxx/listFolder

## [382.0] - 2024.9.6

### Added

* Nextflow: Support for specifying the cpus directive in Docker process definitions
* Nextaur 1.9.2: Improved error messages, mostly related to S3

### Fixed

* `dx upload` always provides project-id in /file-xxxx/describe call

## [381.0] - 2024.8.26

* No significant changes

## [380.0] - 2024.7.26

### Fixed

* Occasional timeout issue when building Nextflow applets

## [379.0] - 2024.7.8

### Changed

* Pin numpy < 2.0.0 in dxpy[pandas] extra requirements
* Nextflow: Limit of 20 cached sessions in the project no longer applies when using S3 as workdir
* Nextflow: Include NF workdir in context info block in job log

## [378.0] - 2024.6.21

### Changed

* Nextflow Pipeline Applet script - refactoring

### Fixed

* Nextaur 1.9.1: Fixed remote bin dir; currently works when docker.enabled=true
* Detecting current env for selecting Nextflow assets

## [377.0] - 2024.6.10

### Added

* Released Nextaur 1.9.0: Enables option to host the Nextflow workdir on one's own S3 bucket, with access managed using job identity tokens.

### Changed

* websocket-client dxpy dependency to >=1.6.0,<1.8.0

### Removed

* `dx upgrade` command. `python3 -m pip install -U dxpy` is the recommended installation method

## [376.0] - 2024.5.20

* No significant changes

## [375.1] - 2024.5.14

### Fixed

* `dx run --instance-type-by-executable`

## [374.0] - 2024.4.29

### Added 

* Released Nextaur 1.8.0: Enables login to AWS
* AWS login for Nextflow subjobs and relogin for Nextflow headjob and subjobs
* `dx extract_assay germline --retrieve-genotype` supports germline assay datasets with reference and no-call genotypes

## [373.0] - 2024.4.18

### Added 

* AWScliv2 asset to Nextflow applets

## [372.0] - 2024.3.22

### Added

* dx-jobutil-get-identity-token 

### Fixed

* Released Nextaur 1.7.4: Fixes error when multiple Docker images with the same name and digest are cached.

### Removed

* For Nextflow applets, removed allProjects: VIEW access. They will have only UPLOAD access to the current project context.

## [371.0] - 2024.3.13

### Fixed

* `dx run --ssh` hanging if job has reused outputs

## [370.2] - 2024.2.26

### Added

* Python 3.12 support
* `--nextflow-pipeline-params` for `dx build --nextflow --cache-docker`
* `dx build --nextflow --cache-docker` supports the `--profile` parameter to cache images associated with specific profile 

### Fixed

* Released Nextaur 1.7.3
* Fix for occasional head job hang during upload, fix for "No such file or directory" errors on localized dx files
* Multiple fixes in resolving docker image digests, handling file path collision, and OOM when creating new input stream.

## [369.1] - 2024.2.13

### Added

* Additional regional resources can be specified in dxworkflow.json or using `--extra-args` when `dx build` global workflows 

## [369.0] - 2024.2.5

### Fixed

* Bugfix regarding multi-assay assay selection in `dx extract_assay expression`

## [368.1] - 2024.1.16

### Changed

* Require Python >= 3.8 for dxpy
* Relaxed urllib3 dxpy dependency to >=1.25,<2.2

### Fixed

* Released Nextaur 1.7.0. It contains Nextflow update to 23.10.0 and multiple minor fixes.
* Suppressing traceback when `dx extract_assay expression` attempts to access a dataset it does not have access to
  
### Removed

* Python 3.6 and 3.7 for dxpy

## [367.0] - 2023.12.11

### Fixed

* Improved error messaging for `dx extract_assay expression`
* Python docs for autodoc.dnanexus.com

## [366.0] - 2023.12.1

### Added

* certifi dxpy dependency

### Changed

* urllib3 dxpy dependency to >=1.26.18,<2.2

### Removed

* requests, cryptography as dependencies of dxpy

## [365.0] - 2023.11.21

### Changed

* Require Python >= 3.6 for dxpy
* Update Nextflow to 23.10.0 (staging only)

### Removed

* Python 2.7 support

## [364.0] - 2023.11.13

### Added

* `dx extract_assay expression`
* Return `jobLogsForwardingStatus` field in `dx describe --verbose job-xxxx`
* Nextflow Docker image can be cached on the platform

### Changed

* Disallow Python versions <2.7 or <3.5 in setup.py for dxpy, the next release will only support Python >=3.6

### Fixed

* Released Nextaur 1.6.9. It contains fixes for exception types so they are interpreted correctly by Nextflow when caching task runs.

## [363.0] - 2023.11.6

### Fixed

* Project context added for loading dataset descriptor file when using `dx extract_dataset`

### Added

* Support dataset and CB records with Integer and Float type global primary keys as input in `create_cohort`
* Return `jobLogsForwardingStatus` field in `dx describe --verbose job-xxxx`

## [362.0] - 2023.10.30

### Added

* archival_state param to `dxpy.bindings.search.find_data_objects()`

## [361.0] - 2023.10.16

### Added

* `--fields-file` argument in `dx extract_dataset`
* `ALT` and `alt_index` columns in `--additional-fields` of `dx extract_assay somatic`

### Fixed

* `dx extract_assay` error message when no valid assay is found
* In `dx extract_assay germline`, handled duplicate RSIDs, output sorting order, changed location filter range from 250M to 5M
* Handled white spaces in `dx extract` command's inputs which are of the type `string` of comma separated values
* Released Nextaur 1.6.8. It contains minor bugfixes and optimizations.
* --retrieve-genotype --sql bug in UKB RAP region
* Retry API call in object_exists_in_project()

## [360.1] - 2023.10.16

### Fixed

* Released Nextaur 1.6.7. It adds DNAnexus docker image support feature and contains errorStrategy bugfixes

## [359.1] - 2023.10.10

### Changed

* Retry `ConnectionResetError` in dxpy

### Fixed

* Reduce API calls in `DXFile.read()` after download URL is cached

## [359.0] - 2023.9.29

### Added

* `dx create_cohort`
* Nextflow pipeline readme file is used as a readme file of Nextflow applet
* Default optional inputs `nextflow_soft_confs` and `nextflow_params_file` to Nextflow applets to support soft configuration override and custom parameters file in `nextflow run`

## [358.0] - 2023.9.22

### Changed

* `dx find org projects --property` in Python 3

## [357.0] - 2023.9.15

### Changed

* Remove optional output param `nextflow_log` from Nextflow pipeline applets; instead, always upload Nextflow log file to head job destination when execution completes

### Fixed

* Nextflow applets passes schema input params explicitly in `nextflow run` command, as parameters assigned in runtime config are not handled properly by nextflow-io
* Unexpected splitting at whitespaces inside quotes when parsing string-type input parameters of Nextflow applets

## [356.0] - 2023.9.1

### Fixed

* `dx describe analysis-xxxx --json --verbose`

## [355.0] - 2023.8.16

### Added

* Return fields in `dx describe {job/analysis}-xxxx` with `--verbose` argument: 'runSystemRequirements', 'runSystemRequirementsByExecutable', 'mergedSystemRequirementsByExecutable', 'runStageSystemRequirements'
* `--monthly-compute-limit` and `--monthly-egress-bytes-limit` for `dx new project`
* `--instance-type-by-executable` for `dx run` and `dx-jobutil-job-new`
* Parameters `system_requirements` and `system_requirements_by_executable` for `DXExecutable.run()` and `DXJob.new()`

## [354.0] - 2023.8.1

### Added

* `--try T` for `dx watch`, `dx tag/untag`, `dx set_properties/unset_properties`
* `--include-restarted` parameter for `dx find executions/jobs/analyses`
* Restarted job fields in `dx describe job-xxxx`
* `treeTurnaroundTime` fields in `dx get` and `dx describe`

### Changed

* dxpy User-Agent header includes Python version

## [353.1] - 2023.7.24

### Added

* Fields from `dx describe {job/analysis}-xxxx` with `--verbose` argument: 'runSystemRequirements', 'runSystemRequirementsByExecutable', 'mergedSystemRequirementsByExecutable', 'runStageSystemRequirements'
* `dx watch --metrics top` mode

## [352.1] - 2023.7.12

### Added

* `dx extract_assay somatic`

### Fixed

* Log line truncation for strings > 8000 bytes

## [351.0] -  2023.7.7

* No significant changes

## [350.1] - 2023.6.23

### Added

* `dx watch` support for detailed job metrics (cpu, memory, network, disk io, etc every 60s)
* `--detailed-job-metrics` for `dx run`
* `--detailed-job-metrics-collect-default` for `dx update org`

## [349.1] - 2023.6.15

### Added

* `dx extract_assay`
* external_upload_restricted param for DXProject

## [348.0] - 2023.6.9

### Added

* dxpy dependencies test suite

### Changed

* Optimizations in Nextflow Pipeline Applet script to make fewer API calls when
concluding a subjob

## [347.0] - 2023.5.11

### Changed

* Bumped allowed `colorama` version to 0.4.6
* Allow `requests` version up to 2.28.x

### Removed

* Unneeded python `gnureadline` dependency
* Unused `rlcompleter` import which may break alternative readline implementations

## [346.0] - 2023.4.20

### Changed

* Help message of the `dx make_download_url` command

### Fixed

* Released Nextaur 1.6.6. It includes fixes to errorStrategy handling and an update to the way AWS instance types are selected based on resource requirements in Nextflow pipelines (V2 instances are now preferred)
* `ImportError` in test_dxpy.py
* Replaced obsolete built-in `file()` method with `open()`
* Printing HTTP error codes that were hidden for API requests to cloud storage

## [345.0] - 2023.4.13 

### Changed

* Bump allowed cryptography dxpy dependency version to 40.0.x
* Tab completion in interactive executions now works with `libedit` bundled in MacOS and does not require externally installed GNU `readline`
* Released Nextaur 1.6.5. It added a caching mechanism to `DxPath` file and folder resolution, which reduces number of DX API calls made during pipeline execution. It also fixes an occasional hanging of the headjob.

### Fixed

* Tab completion in interactive execution of `dx-app-wizard`
* `dx-app-wizard` script on Windows
* Tab completion in interactive executions on Windows

## [344.0] - 2023.4.2

### Changed

* Released Nextaur 1.6.4. It includes a fix to folder download, minor fixes and default headjob instance update (mem2_ssd1_v2_x4 for AWS, mem2_ssd1_x4 for Azure)
* Nextflow pipeline head job defaults to instance types mem2_ssd1_v2_x4 (AWS), azure:mem2_ssd1_x4 (Azure). No change to Nextflow task job instance types.

### Fixed

* Nextflow profiles runtime overriding fix

### Added

* Support for file (un)archival in DXJava
* `archivalStatus` field to DXFile describe in DXJava
* `archivalStatus` filtering support to DXSearch in DXJava
* `dx run` support for `--preserve-job-outputs` and `--preserve-job-outputs-folder` inputs
* `dx describe` for jobs and analyses outputs `Preserve Job Outputs Folder` field
* Record the dxpy version used for Nextflow build in applet's metadata and job log

## [343.0] - 2023.3.24 

### Changed

* Released Nextaur 1.6.3. It includes updates to wait times for file upload and closing, and a fix to default Nextflow config path
* Upgraded Nextflow to 22.10.7
* Nextflow assets from aws:eu-west-2

## [342.1] - 2023.3.8

### Added

* Pretty-printing additional fields for Granular Wait Times in `dx describe` for jobs and analyses

### Changed

* Released Nextaur 1.6.2. It includes bugfixes and default value of maxTransferAttempts used for file downloads is set to 3

### Fixed

* `dx find jobs` if stopppedRunning not in describe output

## [341.0] - 2023.3.3

### Added

* `dx ssh` to connect to job's public hostname if job is httpsApp enabled
* '--list-fields', '--list-entities', '--entities' arguments for `dx extract_dataset`

### Changed

* Released Nextaur 1.6.1. It includes an optimization of certain API calls and adds `docker pull` retry in Nextflow pipelines
* Increased dxpy HTTP timeout to 15 minutes
 
### Fixed

* Helpstring of '--verbose' arg

## [340.1] - 2023.2.25

### Changed

* Nextflow - updated default instance types based on destination region

### Fixed

* Use project ID for file-xxxx/describe API calls in dxjava DXFile
* Nextflow errorStrategy retry ends in 'failed' state if last retry fails

## [339.0] - 2023.2.10

* No significant changes

## [338.1] - 2023.1.27

### Added

* Support for Granular Spot wait times in `dx run` using `--max-tree-spot-wait-time` and `--max-job-spot-wait-time`
* Printing of Spot wait times in `dx describe` for jobs and workflows
* Support for private Docker images in Nextflow pipelines on subjob level

### Fixed

* Feature switch check for Nextflow pipeline build in an app execution environment
* `dx get database` command reads from the API server with the API proxy interceptor
* Regex global flags in path matching to support Py3.11
* `dx run --clone` for Nextflow jobs (clear cloned job's properties)
* Do not rewrite ubuntu repo mirror after failed execDepends install

### Changed

* Upgraded Nextflow plugin version to 1.5.0

## [337.0] - 2023.1.20

### Changed

* Upgraded Nextflow plugin version to 1.4.0
* Failed Nextflow subjobs with 'terminate' errorStrategy finish in 'failed' state
* Updated Nextflow last error message in case 'ignore' errorStrategy is applied.
* Exposed help messages for `dx build --nextflow`

## [336.0] - 2023.1.7

* No significant changes

## [335.0] - 2022.12.12

### Added

* Group name for developer options in Nextflow pipeline applet

### Fixed

* Printing too many environment values with debug set to true
* Preserving folder structure when publishing Nextflow output files
* Missing required inputs passed to `nextflow run`

## [334.0] - 2022.12.2

### Added

* `--external-upload-restricted` flag for `dx update project` and `dx find projects`
* Support for `--destination` in `nextflow build --repository`
* `resume` and `preserve_cache` input arguments to Nextflow applets to support Nextflow resume functionality
* Support for error handling with Nextflow's errorStrategy
* `region` argument to `DXProject.new()`

### Fixed

* retrieving session config when no parent process exists
* an issue with describing global workflows by adding a resources container as a hint for describing underlying workflows

## [333.0] - 2022.11.23

### Added

* `nextflow run` command in the log for easier debugging

### Fixed

* Overriding config arguments with an empty string for Nextflow pipelines

### Changed

* `psutil` version to 5.9.3 which includes wheelfiles for macOS arm64
* Set ignore reuse in the nextflow applet template
* Set `restartableEntryPoints` to "all" in the nextflow pipeline applet's `runsSpec`


## [332.0] - 2022.11.04

### Added

* A warning for `dx build` when app(let)'s name is set both in `--extra-args` and `--destination`

### Fixed

* An error when setting app(let)s name in `dx build` (now the name set via `--extra-args` properly overrides the one set via `--destination`)
*  `dx build --nextflow --repository` returns json instead of a simple string

### Changed

*  Help for building Nextflow pipelines is suppressed

## [331.0] - 2022.10.14

### Added

* Added: `dx find jobs --json` and `dx describe --verbose job-xxxx` with --verbose argument return field internetUsageIPs if the caller is an org admin and the org has jobInternetUsageMonitoring enabled
* Nextflow applets no longer have default arguments and required inputs

### Fixed

* `dx describe user-xxxx` will not try to print the name if it is not present in the API response
 
## [330.0] - 2022.10.4

### Added

* Initial support for Nextflow
* pyreadline3 dependency for Windows with Python >= 3.5

### Fixed 

* Do not check python3 syntax with python2 and vice versa in `dx build`
* `dx build` properly verifies the applet's name given in the `extra-args` parameter

## [329.0] - 2022.9.23

### Added

* `dx extract_dataset` command
* Optional pandas dependency for dxpy

### Changed
- `dxpy.find_one_project`, `dxpy.find_one_data_object`, `dxpy.find_one_app` raise `DXError` if `zero_ok` argument is not a `bool`

## [328.0] - 2022.9.8

### Added

* `--head-job-on-demand` argument for `dx run app(let)-xxxx` 
* `--head-job-on-demand` argument for `dx-jobutil-new-job`
* `--on-behalf-of <org>` argument for `dx new user`

### Changed 

* dx-toolkit never included in execDepends when building app(lets) with `dx build`

### Deprecated

* `--no-dx-toolkit-autodep` option for dx build

### Fixed

* Reduce the number of API calls for `dx run applet-xxxx` and `dx run workflow-xxxx`
* `dx upload f1 f2 --visibility hidden` now correctly marks both files as hidden
* `dx upload` retry on all types of SSL errors 

## [327.1] - 2022.8.12

### Fixed

* Parsing ignoreReuse in `dx build` of workflow

### Changed

* DXHTTPRequest to pass ssl_context

## [326.1] - 2022.7.7 

### Added

* '--rank' argument for `dx run`

### Fixed

* Do not use job's workspace container ID in /applet-xxxx/run for detached jobs

## [325.1] - 2022.5.25

### Fixed

* `dx describe` of executable with bundledDepends that is not an asset
* Building globalworkflow from existing workflow with `dx build --from`

## [324.1] - 2022.5.13

### Fixed

* Improvements to symlink downloading reliability by solely using `aria2c` and enhancing options around its use (removes `wget` option for downloading symlinked files, adds the ability to set max tries for aria2c, adds `-c` flag for continuing downloads, removes the `--check-certificate=false` option).
* `dx build` comparison of workflow directory to workflow name
* Set project argument for `dx run --detach` when executed from inside a job

### Changed

* Removed `wget` option for downloading symlinked files
* Bump allowed requests dxpy dependency version to 2.27.1

### Added

* New argument `symlink_max_tries` for `dxpy.download_dxfile()` with default value of 15

## [323.0] - 2022.4.28

### Changed

* Do not list folder contents to speed up `dx cd` 

## [322.1] - 2022.4.5

### Added

* API wrappers for `dbcluster`

### Fixed

* Pin websocket-client to 0.54.0 to fix `dx watch` output to include job output
* Do not install pyreadline on Windows with Python 3.10

## [321.0] - 2022.2.23

### Fixed

* KeyError in `dx-app-wizard --json`

### Changed

* dxjava dependencies log4j2, jackson-databind

## [320.0] - 2022.2.1 

### Fixed

* Python 3.10 collections imports
* Recursive folder download `dx download -r` of folders with matching prefix

## [319.2] - 2022.1.21 

### Fixed

* Incorrect setting of the `folder` input option when building global workflows
* Remove unused match_hostname urllib3 import 

### Added

* Support for qualified workflow & applet IDs and paths when using `dx build --from` with an applet/workflow
* Setting properties when building global workflows
* '--allow-ssh' parameter to `dx ssh`
* '--no-firewall-update' parameter to `dx ssh`

### Changed

* Detect client IP for SSH access to job instead of `*`

## [318.0] - 2022.1.6

### Fixed

* Python 3.10 MutableMapping import

### Added

* `--no-temp-build-project` for single region app builds.
* `--from` option to `dx build` for building a global workflow from a project-based workflow, including a workflow built using WDL

## [317.0] - 2021.12.8 

### Fixed

* Reduce file-xxxx/describe API load during `dx upload`
* `dx get` uses a region compatible with user's billTo when downloading resources

### Changed
 
* `dx run` warns users if priority is specified as low/normal when using '--watch/ssh/allow-ssh'

## [316.0] - 2021.11.17 

### Added

* Support for dxpy on macOS arm64
* Path input for `dx list database files`

### Fixed

* Python 3 SSH Host key output in `dx describe job-xxxx`

### Changed

* dxpy dependencies cryptography, websocket-client, colorama, requests

## [315.0] - 2021.10.28 

* No significant changes

## [314.0] - 2021.08.27 

### Added

* Support FIPS enabled Python
* `dx archive` and `dx unarchive` commands

### Fixed

* `dx upload` part retry where file would stay in an open state
* `dx run <globalworkflow> --project/--destination/--folder` now submits analysis to given project or path

## [313.0] - 2021.08.18 

### Added

* '--cost-limit' arg for `dx run` 
* '--database-ui-view-only' flag for `dx new project`

### Fixed

* `Total price` for `dx describe` prints formatted currency based on `currency` metadata

## [312.0] - 2021.07.06 

* No significant changes

## [311.0] - 2021.05.21 

### Added

* `DX_WATCH_PORT` env var for supporting `dx watch` in the job execution environment

## [310.0] - 2021.05.12 

* No significant changes

## [309.0] - 2021.04.28 

### Added

* `low` option for `--priority` argument for `dx run`

### Fixed

* Provide job container-id when downloading bundledDepends in job execution environment

### Changed

* Upgrade to proot 5.2 from udocker2 fork for `dx-docker`
* `dx-app-wizard` default to Ubuntu 20.04

## [308.0] - 2021.04.23 

### Fixed

* Search for reference genome project in region
* Connection leak with HttpClient in DXFile

## [307.0] - 2021.04.19 

### Added

* `--brief` flag to dx-clone-asset so that script results can be used downstream

### Changed

* Bump jackson-databind from 2.9.10.5 to 2.9.10.7

### Fixed

* xattr import in `dx-upload-all-outputs`

## [306.0] - 2021.01.21 

### Added

* Added '--keep-open' flag for `dx build`

### Fixed

* Symlink download retries when error 22 is thrown

## [305.0] - 2021.01.12 

### Added

* '--detach' flag for `dx run`

### Changed

* Add xattr dependency to extras_require, only install if specified

### Removed

* Unused python-magic, beatifulsoup4 python dependencies

## [304.1] - 2021.01.05 

### Fixed

* Building assets for Ubuntu 20.04

## [303.1] - 2020.11.13 

### Changed

* Increase wget retries to 20 for symlink downloads

## [302.1] - 2020.10.13

### Changed

* gnureadline macos dependency to 8.0.0 for Python versions < 3.9

## [301.1] - 2020.09.16

### Added

* Remote builders for 16.04 v1, 20.04
* Asset builder for 20.04
* '--verbose' flag for `dx-mount-all-inputs`

### Changed

* Provide project-id in batch tsv file

## [300.1] - 2020.08.31

### Added

* Archival api wrappers

### Changed

* Hide `notebook` and `loupe-viewier` from `dx` help output

## [299.0] - 2020.08.26

### Fixed

* Macos tarball build

## [298.1] - 2020.07.29 

### Added

* Ubuntu 20.04 build targets

### Changed

* jackson-databind from 2.9.10.3 to 2.9.10.5

### Fixed

* API wrapper generation with Python 3
* `dx-clone-asset` when no project exists
* DXJava DXDataObject.Rename()

## [297.1] - 2020.07.22 

### Changed

* Python cryptography version >= 2.3

### Fixed

* `dx-clone-asset` with Python 3

### Removed

* Ubuntu 14.04 builds

## [296.0] - 2020.07.01 

### Added

* Examples for `dx find` with negative timestamp
* `dx build --from applet-xxx` for app
* --brief option to dx build for apps and applets

### Fixed

* Error handling during syntax check for dx build

### Changed

* Python 2.7 example applets to use Python 3
* Commit dxpy version during release

## [295.1] - 2020.05.19

### Fixed

* `dx get` for applets with `python3` interpreter
* `dx-upload-all-outputs ---xattr-properties` parsing

### Changed

* Python 2.7 example applets to use Python 3
* Commit dxpy version during release

## [294.0] - 2020.04.30 

* No significant changes

## [293.0] - 2020.04.24 

### Added

* `dx-mount-all-inputs` for dxfuse 
* Sci Linux compilation option for upload agent
* Python 3 interpreter for `dx-app-wizard`

### Fixed

* dxR build
* `dx upload` retry for "SSL EOF" error
* Error out for dx run --clone with analysis and executable

## [292.0] - 2020.04.09

### Added

* runSpec.version dxapp.json key for 16.04 applets
* `dx build_asset` support for runSpecVersion key in dxasset.json

### Fixed

* Python documentation build
* dxpy tests in Python 3 

### Changed

* Bump jackson-databind from 2.9.10 to 2.9.10.1 

## [291.1] - 2020.03.10 

### Changed

* Bump jackson-databind from 2.9.10 to 2.9.10.1 
* Retry symlink file downloads with `aria2c`

### Fixed

* Python3 issue in dx app builder test

### Added

* Remote app tarball builder for xenial
* Allow disabling system exit on log client
* database class in dx find data 
* Python3 compatibility for exec environment scripts
* pip3 package manager for execDepends

### Removed

* Precise debian package build target

## [290.1] - 2019.11.21

### Changed

* Run job as high priority if '--ssh' provided

### Fixed

* Project deletion warning if specifying file-id

### Added

* New instance types to `dx-app-wizard`

## [289.0] - 2019.10.09 

### Changed

* Upgrade jackson to 2.9.10

### Fixed

* Python 3 wrapper generation and tests

## [288.0] - 2019.10.01 

### Added

* `dx get` for database files
* v2 instance types in `dx-app-wizard`

## [287.0] - 2019.08.30 

### Fixed

* Generating ruby wrappers in python 3
* dx-app-wizard in python 3

## [286.1] - 2019.07.08 

### Changed

* Documentation links to https://documentation.dnanexus.com

## [285.1] - 2019.07.08 

### Fixed

* Remove non-ascii char from readme

## [285.0] - 2019.06.19 

### Added

* '--xattr-properties' argument for dx-upload-all-outputs to include fs metadata as k,v properties
* xattr dependency for Linux builds

### Changed

* Only require futures package for python 2.7
* Upgrade build dependencies for pip, setuptools, and wheel

## [284.0] - 2019.06.13

### Added

* DXJava support for proxies 
* Approved tools CLI for `dx update project`

### Changed

* Upgrade jackson-databind and jackson-core to version 2.9.8
* Provide project ID for dx make_download_url unless in job workspace

### Fixed

* Enabling argcomplete for `dx` installed with debian package in worker environment

## [283.0] - 2019.05.13 

### Changed

* `dx upgrade` downloads the latest version from s3

## [282.0] - 2019.05.08

### Changed

* Reduce the number of API calls for `dx download`

### Fixed

*  `dx upload` error via proxy in Azure

## [281.0] - 2019.04.18 

### Added 

* support for passing HTTPContext in `DXJava` to the `execute()` operation

## [280.0] - 2019.04.18 

### Added

* `--instance-count` to `dx run` so that Spark cluster size can be defined at app start

### Changed

* `dx wait` behavior by adding exponential backoff and passing appropriate project
* Decreased libcurl timeout in C++ bindings from infinity to default 10 min
* Default Ubuntu release to 16.04 in `dx-app-wizard` 
* Link handling to better support JBORs

### Fixed

* Handling file arrays in batch job runner

## [279.0] - 2019.04.11

* no significant updates

## [278.0] - 2019.03.21 

### Added

* new `findDataObjects` inputs to DXJava
* project name resolution to `--project` flag for `dx run`
* smart reuse and SAML identity provider
* `dx list database <entity>` for DNAnexus Apollo
* `--ignore-reuse` and `--ignore-reuse-stage` working for `dx run <workflow>`

### Changed

* Upgrade `proot` to be compatible with kernel >= 4.8
* Skip symlinks test in isolated environment

## [277.0] - 2019.03.14

### Fixed

* Uploading binary data, such at compressed files, works in python3.
* python3 parsing subcommand help output

### Added

* Binary mode for opening dx:files.
* A `--unicode` flag for command line tools that need to handle unicode text files.
  For example: `dx cat --unicode file-xxxx`. This was added for `cat`, and `download`.

### Removed

* 32-bit build target for Ubuntu 14.04
* `gtable` code

## [276.0] - 2019.02.08

### Added

* `--phi` flag for `dx new project`

### Fixed

* Bug in downloading symlinks when using aria2c
* Max number of aria2c connections <= 16

## [275.0] - 2019.02.01

### Fixed

* argcomplete eval in the worker when sourcing `environment`

## [274.0] - 2019.02.01

### Fixed

* Preserve `httpsApp` field in dxapp.json when calling `dx get`
* The `--except [array:file variable]` option for `dx-download-all-inputs`

## [273.0] - 2019.01.24

### Fixed
* upload issue using api proxy in Python 3
* `--no-project` option in `dx-jobutil-parse-link`

## [272.0] - 2019.01.17

### Added
* A script for reconnecting to a jupyter notebook session

## [271.0] - 2019.01.10

### Added
* support for dx building a global workflow with apps in multiple regions

### Changed

* Mark Ubuntu 12.04 as deprecated in `Readme`

### Fixed

* setting instance types on global workflow stages
* fix test code for Spark 2.4.0 upgrade

## [271.2] - 2019.01.03

### Fixed

* symlink download with `aria2`

## [270.1] - 2018.12.07

No significant changes

## [269.2] - 2018.12.07

### Fixed

* Update MANIFEST.in to include python `Readme`

## [269.1] - 2018.12.07

### Fixed

* Writing to stdout for py2 in `dx cat`
* Python virtualenv path in traceability runner

## [269.0] - 2018.12.07

### Fixed

* Failing `build app` when suggestion is not a dxlink
* Handle keyboard interrupt and system exit gracefully
* Use absolute path to set argcomplete
* If a bash variable is long, print a warning, do not omit it
* Issue with backports deps on Windows

### Changed

* Make `dx-toolkit` python 2 and 3 compatible
* Update macOS gnureadline version
* Allow Windows to use certifi CA bundle
* Update bindings for Apollo API routes
* Update urllib import in `dx-docker`
* Update requests in `make doc` target

### Added

* Test that attempts to upload to a closed file
* First draft of an environment file for fish shell
* If available, use `aria2` rather than `wget` as it's much faster

### Removed

* Use of ubuntu 12.04 in `test_dxclient.py`
* Old asset building script
* Rare subcommands (`compile`, `compile_dxni`, `sh`)
* The `dx-run-app-locally` script

## [268.1] - 2018.11.29

### Changed

* `jackson-databind` and `jackson-core` upgrade

## [267.1] - 2018.10.31

### Changes

* Update cran repository

## [267.0] - 2018.10.18

### Added

* Add release/distro to example app `dxapp.json` files

## [266.1] - 2018.10.18

### Fixed

* Download links for `docker2aci`
* The test error: No root certificates specified for verification of other-side certificates

## [266.0] - 2018.10.18

### Added

* A convenience login script for a cloud workstation
* Add `parents` param to `clone()`
* Allow batch IDs as output folders for batch run

### Fixed

* Setting a handler for a global workflow
* Redirecting proxy printout to stderr
* `cat` argument too long in a bash script
* Ensure we can pop items from the main dictionary (python3)

### Changed

* Warn user before `dx rm -r` on root of a project
* Let `urllib3` set default CA bundle on Windows
* Updgrade `pyopenssl` for test suite to 17.5.0
* Replace `ws4py` with websocket-client library in `job_log_client`


## [265.0] - 2018.10.15

### Added

* Pass stages input from assetDepends to bundledDepends
* Traceability ID for locked workflow test (#406)

### Fixed

* Python 3 incompatibilites
* Python 3 `dx upload`
* `import dxpy` when `sys.stdin` is `None`

## [264.0] - 2018.09.06

### Fixed

* `dxpy.describe()` used with a list of object IDs and an additional `fields` argument

## [263.0] - 2018.08.30

### Fixed

* Sort inputs in `dx generate_batch_inputs`

## [262.0] - 2018.08.30

### Removed

* 12.04 builds

## [261.1] - 2018.08.24

### Changed

* Windows install Python version upgrade to 2.7.15

### Fixed

* Windows installation

## [261.0]

### Added

* `dx run --ignore-reuse` to disable job reuse for job
* `ignoreReuse` key in dxapp.json

## [260.0] - 2018.08.17

### Changed

* dxWDL version 0.74

## [259.0] - 2018.08.09

### Added

* Ubuntu release and asset version as parameters for `dx-docker create-asset`
* Builds for Ubuntu 16.04

### Fixed

* `dx wait` where a file with object IDs is provided in path
* `dx compile` for debian install dxWDL.jar filepath

## [258.1] - 2018.08.06

### Added

* Database wrappers
* Support dxni compilation

### Changed

* requests >= 2.8.0
* psutil >= 3.3.0

### Fixed

* Python 3 incompatibilities

## [257.3] - 2018.07.26

### Fixed

* Revert of finding project for data object

## [257.0]

### Added

* support for setting and updating `details` on global workflows
* decorators for traceability tests
* `dx watch` support for smart reuse
* test for `dx watch` job log relay
* `dx find jobs/executions` support for smart reuse
* ability to provide a file which contains a list of jobs or data objects upon which to `dx wait`
* `dxWDL` integration (`dx compile` command)

### Changed

* `python-dateutil` version upgrade to 2.5

### Fixed

* unclear behavior when `--clone`, `--folder`, and `--project` are simultaneously provided to `dx run`
* `DXObject.set_ids()` with project set to None (it is now set to an arbitrary project associated with the file)
* bash helpers tests

## [256.0]

### Changed

* Cosmetic update to `dx publish`
* `dx publish` now sets the `default` alias on the published version by default

## [255.0] - 2018.05.24

### Added

* Support for updating a global workflow
* Wiki links to API documentation for API wrappers
* addTags/removeTags API wrappers for global workflow

### Fixed

* Better checking for inputs and/or inputSpec before batch running workflows

## [254.0] - 2018.05.10

### Changed

* A workflow must be closed before initializing a global workflow from it (test updates for API changes)

## [253.0] - 2018.05.02

### Changed

* Remove the "temporary" field from `dx describe workflow-xxxx`

### Added

* "Deleted" field to `dx describe globalworkflow-xxxx`
* a note to `dx describe` that the workflow is locked

## [252.0] - 2018.04.26

### Added

* Print proper dx describe analysis of a global workflow
* `dx publish`   command
* inline cluster bootstrap script
* dx run for global workflows
* dx find apps tests
* resolve paths for global workflows
* add, remove, list users for global workflows
* add, remove, list developers for global workflows
* public project test
* API tests

## [251.2] - 2018.04.19

### Added

* Support for dx find global workflows
* Initial support for dx build global workflow
* Publish method to global workflow bindings
* Support for dx get global workflow

## [250.3] - 2018.04.12

### Fixed

* `dx download` for symlinks

## [250.0]

### Added

*  Support for `dx describe` for global workflows

## [249.0] -2018.04.05

### Added

* zsh support
* API wrappers for global workflow routes
* Basic Python bindings for global workflow
* `set_properties()` method to DXProject

### Fixed

* dx get applet without execDepends

## [248.0] - 2018.03.29

### Fixed

* `dx-clone-asset` SSL error

## [247.0] - 2018.03.14

### Added

* Clarify documentation of stage key for `dx run`
* Asset builder support for Ubuntu 16.04
* `--singlethread` parameter for `dx upload`

### Changed

* `dx-docker pull` retries more often

### Fixed

* c-ares package version for upload agent build
* Bug with Azure instance type selection in `dx-app-wizard`
* Do not retry code `422` in dxpy

## [246.0] - 2018.03.14

### Added

* `socketTimeout` and `connectionTimeout` parameters to JAVA `DXEnvironment` (thanks, @pkokoshnikov)
* Generate batch inputs CLI

### Changed

* Accept 302 as a success for `ua --test`

## [245.0] - 2018.02.15

### Added

* Batch runner CLI

### Changed

* Updated c-ares and file packages (related to upload agent builds)

## [244.0] - 2018.02.08

### Added

* API wrappers for `[applet,app,workflow]-xxxx/validateBatch`

### Fixed

* Issue where dx-clone-asset doesn't create projects in different regions if they don't already exist

## [243.0] - 2018.02.01

### Added

* App version and published/unpublished note to `dx run -h <app>`

### Changed

* Recursive search for asset in a path is disabled, and we strictly enforce only one matching asset name

## [242.0] - 2018.01.25

### Changed

* Use twine for pypy uploads

### Fixed

* Error that blocks org from being added as developers

## [241.0]

### Changed

* `dx-docker`: cleanup of the quote code (regression fix)
* `dx-docker`: use `shutil.move()` instead of `os.rename()` with the aci image
* Accept 'http_proxy', 'HTTP_PROXY', 'https_proxy', 'HTTPS_PROXY' for proxy environmental variables
* Error out instead of warning when old pricing scheme is used in `dxapp.json`
* Fix certain tests flakiness


## [240.1] - 2017.11.15

### Added

* Warning when `runSpec.release` is not specified in `dxapp.json` with a note it will be required in the future
* Numerous enhancements to Jupyter notebook support (see https://github.com/dnanexus/dx-toolkit/commit/7ecbcb6b75118c0acd27f7a7cfe37d0a19e6d6c3 for more information)

### Changed

* `dx-app-wizard` and `dx get` specify systemRequirements in `regionalOptions` and not in `runSpec` of `dxapp.json`
* multiple updates to jupyter notebook support

### Deprecated

* setting `systemRequirements` in `runSpec` of `dxapp.json`

### Removed

* `dx-configset-to-fasta` script

### Fixed

* `dx-clone-asset` sets the default regions to be all regions that user has access to and skips redundant cloning to current region
* `dx build` now works seamlessly across apps and applets

## [239.0] - 2017.11.02

### Changed

* Update run input help and describe messages for locked workflows
* Warn when old, top-level pricing policy scheme is used in dxapp.json

### Removed

* `dx-gtable-to-csv` and `dx-gtable-to-tsv` scripts
* `dx-workflow-to-applet` script
* `include_hidden_links` parameter from clone()

## [238.1] - 2017.10.27

### Fixed

* dx-toolkit and apt conflict with argcomplete

### Added

* dx-clone-asset script
* `dx-docker`: ignore user argument if given
* TLS documentation

### Changed

* app building tests now include `runSpec.release` and `runSpec.distribution` in app specs
* `dx-docker`: better handling of quotes

## [237.0] - 2017.10.19

### Added

* New InvalidTLSProtocol Exception raised when connection fails due to wrong TLS protocol.

### Changed

* Remove rstudio option for `dx notebook`

## [236.2] - 2017.10.4


### Fixed

* dx-toolkit and apt conflict with jq

### Added

* Azure instance types to the list of available types in `dx-app-wizard`
* ua -- test now displays system messages coming from the apiserver.

### Changed

* Update references to workflow `inputs` and `outputs` to keep them in sync with API changes

## [235.1] - 2017.09.28

* No significant changes

## [233.0] - 2017.09.07

### Added

* Priority arg to `build_asset`
* Pass region-specific pricing policy in dxapp.json

## [232.1] - 2017.08.31

### Fixed

* Execution of old workflows built without explicit IO

## [231.0] - 2017.08.24

### Added

* CLI support for workflow lockdown

### Removed

* Deprecated `dx-mount`

## [230.0] - 2017.08.17

### Added

* Initial 'dx notebook' commit
* Python bindings for workflow-level input and output
* Support for the 'downloadRestricted' flag

## [229.0] - 2017.08.10

### Changed

* Default to 14.04 release for all instance types in `dx-app-wizard`

## [228.0] - 2017-07-27

* No significant changes

## [227.1] - 2017-07-20

* Point release to fix release version issues

## [227.0] - 2017-07-13

### Fixed

*  dx-jobutil-new-job now properly supports instance type

### Changed

* Installation instructions now centralized on Github page
* Incrementally upgraded dependencies for Java bindings

### Added

* Helper script to check TLS 1.2 support
* A `region` parameter can now be passed to `dx find projects`, `dx find data`, `dx find org projects`

## [226.0] - 2017-06-29

* No significant changes

## [225.0] - 2017-06-22

### Added

* A `region` parameter can now be passed to `dxpy.find_data_objects()` and `dxpy.find_projects()`

### Fixed

* `dx-docker` now no longer bind mounts `$HOME` and `/tmp` into the guest as this is consistent with Docker

## [224.0] - 2017-06-08

### Fixed

* Python 3 compatibility with `dx-app-wizard`
* `dx get` does not redundantly inline description and developerNotes in dxapp.json any more

### Added

* Client support for partial folder deletion

## [223.0] - 2017-06-02

### Added

* Add methods `__next__()` and `next()` to DXFile to complete iteration interface (thanks to Eric Talevich!)

## [222.0] - 2017-05-25

### Fixed

* `--bill-to` option is utilized when building multi-region apps with `dx build`

## [221.0] - 2017-05-18

### Changed

* Mac install no longer uses virtualenv. Instead, we ask users to install desired version of Python

### Fixed

* dx-docker bug where environment variables passed in through the CLI do not get set within container

### Added

* `dx build` creates a workflow on the platform based on the workflow's local source directory

### Removed

* the deprecated `dx-build-app` and `dx-build-applet` scripts (that were replaced with `dx build`) were removed

## [220.0] - 2017-05-11

### Fixed

* Bug introduced in release 204.0: including app resources fails

### Added

* Ability to specify additional resources for multi-region apps

### Changed

* `dx ls -l` and friends now request only needed describe fields

## [219.0] - 2017-04-28

### Added

* Ability to specify bundledDepends and assetDepends for multi-region apps

## [218.0]

### Changed

* Use DNAnexus DockerHub repo for dx-docker tests

### Fixed

* Issue where selecting from exactly 10 projects resulted in a stacktrace error

### Added

* `dx get workflow-xxxx` creates a local representation of a workflow

## [217.0] - 2017-04-13

No significant changes.

## [216.1] - 2017-04-06

### Fixed

* Python 3 compatibility with `repr` import

## [216.0]

No significant changes.

## [215.0]

### Added

* dx-docker test suite to toolkit
* Retry download of Docker image if there is transient network failure
* Allow image ID as a parameter for `dx-docker`; see wiki documentation for more details

## [214.1] - 2017-03-23

### Fixed

* missing pyasn1 module for OSX list of install dependencies; gets rid of import warning messages

## [214.0]

### Added

* Alternative export for `dx-docker` when docker image is improperly exported by docker engine

### Fixed

* `dx run -i=filename` now prompts user to select input file if duplicate filenames exist in project
* `dx-docker create-asset` now supports output path
* `dx download` failure when run within project that user has lost access to
* `dx build -f` now removes all applets with matching name/directory

## [213.1] - 2017-03-16

### Fixed

* `dx-docker run` KeyError when docker image is built from container

## [213.0]

### Fixed

* Recursive file upload on Windows for the Upload Agent
* Show download progress for calls to `dx download -r`
* Issue where calls to `dxpy.download_all_inputs(parallel=True)` hang

## [212.0]

### Fixed

* Upload agent now does not gzip compress .gz files on Ubuntu 14.04
* Minor log message fix if file is already uploaded

### Added

* Mark routes as retryable for those that support idempotent calls (e.g. creating a new file)

### Removed

* High-level GTable bindings

## [211.0] - 2017-02-23

No significant changes.

## [210.0] - 2017-02-16

### Fixed

* Fix `dx get` untar issue with leading /
* Missing `dx-verify-file` and `jq` dependencies on Windows

## [209.0] - 2017-02-09

### Added

* Support to build of upload agent on RHEL7
* Ability to build and get multi-region apps with custom system requirements

### Fixed

* Environment file so that `source environment` works properly on RHEL7
* Modified `dx-docker` so that `--rm` passes through gracefully
* Modified `dx-docker` so that the `HOME` environment variable defaults to `/root`

## [208.1] - 2017-02-02

### Fixed

* bug where `dx download` incorrectly interpreted the overwrite option during argument parsing

## [208.0]

No significant changes.

## [207.0] - 2017-01-26

### Added

* Workflow handler to the Java bindings
* Checksum verification for file downloads in Java

### Fixed

* Bug resulting in transient errors on large downloads
* `dx-app-wizard` now correctly specifies `timeoutPolicy`
* `dx-docker` now handles default working directory and override properly


## [206.3] - 2017-01-19

### Added

* On Mac OS dx-toolkit now supports TLS 1.2 by activating a virtualenv

### Changed

* `dx-app-wizard` now defaults to Ubuntu 14.04 as opposed to 12.04
* Cosmetic improvements to CLI `describe` and `ls` subcommands

### Deprecated

* Perl and Ruby bindings are no longer supported and associated code has moved to the `dx-toolkit/contrib` directory<|MERGE_RESOLUTION|>--- conflicted
+++ resolved
@@ -8,11 +8,8 @@
 
 ### Added
 
-<<<<<<< HEAD
 * `dx build_asset` supports new Application Execution Environment based on Ubuntu 24.04
-=======
 * `dx build --remote` supports new Application Execution Environment based on Ubuntu 24.04
->>>>>>> 193367a7
 
 ## [387.0] - beta
 
