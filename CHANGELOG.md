--- conflicted
+++ resolved
@@ -6,13 +6,10 @@
 
 ## Unreleased
 
-<<<<<<< HEAD
 ### Fixed
 
 * Fixed `dx upload` issue where file would stay in an open state
 
-## [311.0] - beta
-=======
 ## [313.0] -  beta
 
 ### Added
@@ -32,7 +29,6 @@
 * No significant changes
 
 ## [311.0] -  2021.05.21 
->>>>>>> fb5d47ea
 
 ### Added
 
