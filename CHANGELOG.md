--- conflicted
+++ resolved
@@ -19,15 +19,11 @@
 * Replaced obsolete built-in `file()` method with `open()`
 * Printing HTTP error codes and messages that were hidden
 
-<<<<<<< HEAD
 #### Added
 
 * New argument '--instance-type-by-executable' arg for `dx run` and `dx-jobutil-job-new`
 
 ## [345.0] - beta
-=======
-## [345.0] - 2023.4.13 
->>>>>>> 7f78d802
 
 ### Changed
 
