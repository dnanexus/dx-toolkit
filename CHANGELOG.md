# Changelog for dx-toolkit releases

This change log spiritually adheres to [these guidelines](http://keepachangelog.com/en/0.3.0/).

Categories for each release: Added, Changed, Deprecated, Removed, Fixed, Security

## Unreleased

<<<<<<< HEAD
### Fixed

* Updated Nextflow to 23.10.0.

## [361.0] - beta
=======
### Added

* Support dataset and CB records with Integer and Float type global primary keys as input in `create_cohort`

## [362.0] - beta

### Added

* archival_state param to `dxpy.bindings.search.find_data_objects()`

## [361.0] - 2023.10.16
>>>>>>> 3731f8f2

### Added

* `--fields-file` argument in `dx extract_dataset`
* `ALT` and `alt_index` columns in `--additional-fields` of `dx extract_assay somatic`

### Fixed

* `dx extract_assay` error message when no valid assay is found
* In `dx extract_assay germline`, handled duplicate RSIDs, output sorting order, changed location filter range from 250M to 5M
* Handled white spaces in `dx extract` command's inputs which are of the type `string` of comma separated values
* Released Nextaur 1.6.8. It contains minor bugfixes and optimizations.
* --retrieve-genotype --sql bug in UKB RAP region
* Retry API call in object_exists_in_project()

## [360.1] - 2023.10.16

### Fixed

* Released Nextaur 1.6.7. It adds DNAnexus docker image support feature and contains errorStrategy bugfixes

## [359.1] - 2023.10.10

### Changed

* Retry `ConnectionResetError` in dxpy

### Fixed

* Reduce API calls in `DXFile.read()` after download URL is cached

## [359.0] - 2023.9.29

### Added

* `dx create_cohort`
* Nextflow pipeline readme file is used as a readme file of Nextflow applet
* Default optional inputs `nextflow_soft_confs` and `nextflow_params_file` to Nextflow applets to support soft configuration override and custom parameters file in `nextflow run`

## [358.0] - 2023.9.22

### Changed

* `dx find org projects --property` in Python 3

## [357.0] - 2023.9.15

### Changed

* Remove optional output param `nextflow_log` from Nextflow pipeline applets; instead, always upload Nextflow log file to head job destination when execution completes

### Fixed

* Nextflow applets passes schema input params explicitly in `nextflow run` command, as parameters assigned in runtime config are not handled properly by nextflow-io
* Unexpected splitting at whitespaces inside quotes when parsing string-type input parameters of Nextflow applets

## [356.0] - 2023.9.1

### Fixed

* `dx describe analysis-xxxx --json --verbose`

## [355.0] - 2023.8.16

### Added

* Return fields in `dx describe {job/analysis}-xxxx` with `--verbose` argument: 'runSystemRequirements', 'runSystemRequirementsByExecutable', 'mergedSystemRequirementsByExecutable', 'runStageSystemRequirements'
* `--monthly-compute-limit` and `--monthly-egress-bytes-limit` for `dx new project`
* `--instance-type-by-executable` for `dx run` and `dx-jobutil-job-new`
* Parameters `system_requirements` and `system_requirements_by_executable` for `DXExecutable.run()` and `DXJob.new()`

## [354.0] - 2023.8.1

### Added

* `--try T` for `dx watch`, `dx tag/untag`, `dx set_properties/unset_properties`
* `--include-restarted` parameter for `dx find executions/jobs/analyses`
* Restarted job fields in `dx describe job-xxxx`
* `treeTurnaroundTime` fields in `dx get` and `dx describe`

### Changed

* dxpy User-Agent header includes Python version

## [353.1] - 2023.7.24

### Added

* Fields from `dx describe {job/analysis}-xxxx` with `--verbose` argument: 'runSystemRequirements', 'runSystemRequirementsByExecutable', 'mergedSystemRequirementsByExecutable', 'runStageSystemRequirements'
* `dx watch --metrics top` mode

## [352.1] - 2023.7.12

### Added

* `dx extract_assay somatic`

### Fixed

* Log line truncation for strings > 8000 bytes

## [351.0] -  2023.7.7

* No significant changes

## [350.1] - 2023.6.23

### Added

* `dx watch` support for detailed job metrics (cpu, memory, network, disk io, etc every 60s)
* `--detailed-job-metrics` for `dx run`
* `--detailed-job-metrics-collect-default` for `dx update org`

## [349.1] - 2023.6.15

### Added

* `dx extract_assay`
* external_upload_restricted param for DXProject

## [348.0] - 2023.6.9

### Added

* dxpy dependencies test suite

### Changed

* Optimizations in Nextflow Pipeline Applet script to make fewer API calls when
concluding a subjob

## [347.0] - 2023.5.11

### Changed

* Bumped allowed `colorama` version to 0.4.6
* Allow `requests` version up to 2.28.x

### Removed

* Unneeded python `gnureadline` dependency
* Unused `rlcompleter` import which may break alternative readline implementations

## [346.0] - 2023.4.20

### Changed

* Help message of the `dx make_download_url` command

### Fixed

* Released Nextaur 1.6.6. It includes fixes to errorStrategy handling and an update to the way AWS instance types are selected based on resource requirements in Nextflow pipelines (V2 instances are now preferred)
* `ImportError` in test_dxpy.py
* Replaced obsolete built-in `file()` method with `open()`
* Printing HTTP error codes that were hidden for API requests to cloud storage

## [345.0] - 2023.4.13 

### Changed

* Bump allowed cryptography dxpy dependency version to 40.0.x
* Tab completion in interactive executions now works with `libedit` bundled in MacOS and does not require externally installed GNU `readline`
* Released Nextaur 1.6.5. It added a caching mechanism to `DxPath` file and folder resolution, which reduces number of DX API calls made during pipeline execution. It also fixes an occasional hanging of the headjob.

### Fixed

* Tab completion in interactive execution of `dx-app-wizard`
* `dx-app-wizard` script on Windows
* Tab completion in interactive executions on Windows

## [344.0] - 2023.4.2

### Changed

* Released Nextaur 1.6.4. It includes a fix to folder download, minor fixes and default headjob instance update (mem2_ssd1_v2_x4 for AWS, mem2_ssd1_x4 for Azure)
* Nextflow pipeline head job defaults to instance types mem2_ssd1_v2_x4 (AWS), azure:mem2_ssd1_x4 (Azure). No change to Nextflow task job instance types.

### Fixed

* Nextflow profiles runtime overriding fix

### Added

* Support for file (un)archival in DXJava
* `archivalStatus` field to DXFile describe in DXJava
* `archivalStatus` filtering support to DXSearch in DXJava
* `dx run` support for `--preserve-job-outputs` and `--preserve-job-outputs-folder` inputs
* `dx describe` for jobs and analyses outputs `Preserve Job Outputs Folder` field
* Record the dxpy version used for Nextflow build in applet's metadata and job log

## [343.0] - 2023.3.24 

### Changed

* Released Nextaur 1.6.3. It includes updates to wait times for file upload and closing, and a fix to default Nextflow config path
* Upgraded Nextflow to 22.10.7
* Nextflow assets from aws:eu-west-2

## [342.1] - 2023.3.8

### Added

* Pretty-printing additional fields for Granular Wait Times in `dx describe` for jobs and analyses

### Changed

* Released Nextaur 1.6.2. It includes bugfixes and default value of maxTransferAttempts used for file downloads is set to 3

### Fixed

* `dx find jobs` if stopppedRunning not in describe output

## [341.0] - 2023.3.3

### Added

* `dx ssh` to connect to job's public hostname if job is httpsApp enabled
* '--list-fields', '--list-entities', '--entities' arguments for `dx extract_dataset`

### Changed

* Released Nextaur 1.6.1. It includes an optimization of certain API calls and adds `docker pull` retry in Nextflow pipelines
* Increased dxpy HTTP timeout to 15 minutes
 
### Fixed

* Helpstring of '--verbose' arg

## [340.1] - 2023.2.25

### Changed

* Nextflow - updated default instance types based on destination region

### Fixed

* Use project ID for file-xxxx/describe API calls in dxjava DXFile
* Nextflow errorStrategy retry ends in 'failed' state if last retry fails

## [339.0] - 2023.2.10

* No significant changes

## [338.1] - 2023.1.27

### Added

* Support for Granular Spot wait times in `dx run` using `--max-tree-spot-wait-time` and `--max-job-spot-wait-time`
* Printing of Spot wait times in `dx describe` for jobs and workflows
* Support for private Docker images in Nextflow pipelines on subjob level

### Fixed

* Feature switch check for Nextflow pipeline build in an app execution environment
* `dx get database` command reads from the API server with the API proxy interceptor
* Regex global flags in path matching to support Py3.11
* `dx run --clone` for Nextflow jobs (clear cloned job's properties)
* Do not rewrite ubuntu repo mirror after failed execDepends install

### Changed

* Upgraded Nextflow plugin version to 1.5.0

## [337.0] - 2023.1.20

### Changed

* Upgraded Nextflow plugin version to 1.4.0
* Failed Nextflow subjobs with 'terminate' errorStrategy finish in 'failed' state
* Updated Nextflow last error message in case 'ignore' errorStrategy is applied.
* Exposed help messages for `dx build --nextflow`

## [336.0] - 2023.1.7

* No significant changes

## [335.0] - 2022.12.12

### Added

* Group name for developer options in Nextflow pipeline applet

### Fixed

* Printing too many environment values with debug set to true
* Preserving folder structure when publishing Nextflow output files
* Missing required inputs passed to `nextflow run`

## [334.0] - 2022.12.2

### Added

* `--external-upload-restricted` flag for `dx update project` and `dx find projects`
* Support for `--destination` in `nextflow build --repository`
* `resume` and `preserve_cache` input arguments to Nextflow applets to support Nextflow resume functionality
* Support for error handling with Nextflow's errorStrategy
* `region` argument to `DXProject.new()`

### Fixed

* retrieving session config when no parent process exists
* an issue with describing global workflows by adding a resources container as a hint for describing underlying workflows

## [333.0] - 2022.11.23

### Added

* `nextflow run` command in the log for easier debugging

### Fixed

* Overriding config arguments with an empty string for Nextflow pipelines

### Changed

* `psutil` version to 5.9.3 which includes wheelfiles for macOS arm64
* Set ignore reuse in the nextflow applet template
* Set `restartableEntryPoints` to "all" in the nextflow pipeline applet's `runsSpec`


## [332.0] - 2022.11.04

### Added

* A warning for `dx build` when app(let)'s name is set both in `--extra-args` and `--destination`

### Fixed

* An error when setting app(let)s name in `dx build` (now the name set via `--extra-args` properly overrides the one set via `--destination`)
*  `dx build --nextflow --repository` returns json instead of a simple string

### Changed

*  Help for building Nextflow pipelines is suppressed

## [331.0] - 2022.10.14

### Added

* Added: `dx find jobs --json` and `dx describe --verbose job-xxxx` with --verbose argument return field internetUsageIPs if the caller is an org admin and the org has jobInternetUsageMonitoring enabled
* Nextflow applets no longer have default arguments and required inputs

### Fixed

* `dx describe user-xxxx` will not try to print the name if it is not present in the API response
 
## [330.0] - 2022.10.4

### Added

* Initial support for Nextflow
* pyreadline3 dependency for Windows with Python >= 3.5

### Fixed 

* Do not check python3 syntax with python2 and vice versa in `dx build`
* `dx build` properly verifies the applet's name given in the `extra-args` parameter

## [329.0] - 2022.9.23

### Added

* `dx extract_dataset` command
* Optional pandas dependency for dxpy

### Changed
- `dxpy.find_one_project`, `dxpy.find_one_data_object`, `dxpy.find_one_app` raise `DXError` if `zero_ok` argument is not a `bool`

## [328.0] - 2022.9.8

### Added

* `--head-job-on-demand` argument for `dx run app(let)-xxxx` 
* `--head-job-on-demand` argument for `dx-jobutil-new-job`
* `--on-behalf-of <org>` argument for `dx new user`

### Changed 

* dx-toolkit never included in execDepends when building app(lets) with `dx build`

### Deprecated

* `--no-dx-toolkit-autodep` option for dx build

### Fixed

* Reduce the number of API calls for `dx run applet-xxxx` and `dx run workflow-xxxx`
* `dx upload f1 f2 --visibility hidden` now correctly marks both files as hidden
* `dx upload` retry on all types of SSL errors 

## [327.1] - 2022.8.12

### Fixed

* Parsing ignoreReuse in `dx build` of workflow

### Changed

* DXHTTPRequest to pass ssl_context

## [326.1] - 2022.7.7 

### Added

* '--rank' argument for `dx run`

### Fixed

* Do not use job's workspace container ID in /applet-xxxx/run for detached jobs

## [325.1] - 2022.5.25

### Fixed

* `dx describe` of executable with bundledDepends that is not an asset
* Building globalworkflow from existing workflow with `dx build --from`

## [324.1] - 2022.5.13

### Fixed

* Improvements to symlink downloading reliability by solely using `aria2c` and enhancing options around its use (removes `wget` option for downloading symlinked files, adds the ability to set max tries for aria2c, adds `-c` flag for continuing downloads, removes the `--check-certificate=false` option).
* `dx build` comparison of workflow directory to workflow name
* Set project argument for `dx run --detach` when executed from inside a job

### Changed

* Removed `wget` option for downloading symlinked files
* Bump allowed requests dxpy dependency version to 2.27.1

### Added

* New argument `symlink_max_tries` for `dxpy.download_dxfile()` with default value of 15

## [323.0] - 2022.4.28

### Changed

* Do not list folder contents to speed up `dx cd` 

## [322.1] - 2022.4.5

### Added

* API wrappers for `dbcluster`

### Fixed

* Pin websocket-client to 0.54.0 to fix `dx watch` output to include job output
* Do not install pyreadline on Windows with Python 3.10

## [321.0] - 2022.2.23

### Fixed

* KeyError in `dx-app-wizard --json`

### Changed

* dxjava dependencies log4j2, jackson-databind

## [320.0] - 2022.2.1 

### Fixed

* Python 3.10 collections imports
* Recursive folder download `dx download -r` of folders with matching prefix

## [319.2] - 2022.1.21 

### Fixed

* Incorrect setting of the `folder` input option when building global workflows
* Remove unused match_hostname urllib3 import 

### Added

* Support for qualified workflow & applet IDs and paths when using `dx build --from` with an applet/workflow
* Setting properties when building global workflows
* '--allow-ssh' parameter to `dx ssh`
* '--no-firewall-update' parameter to `dx ssh`

### Changed

* Detect client IP for SSH access to job instead of `*`

## [318.0] - 2022.1.6

### Fixed

* Python 3.10 MutableMapping import

### Added

* `--no-temp-build-project` for single region app builds.
* `--from` option to `dx build` for building a global workflow from a project-based workflow, including a workflow built using WDL

## [317.0] - 2021.12.8 

### Fixed

* Reduce file-xxxx/describe API load during `dx upload`
* `dx get` uses a region compatible with user's billTo when downloading resources

### Changed
 
* `dx run` warns users if priority is specified as low/normal when using '--watch/ssh/allow-ssh'

## [316.0] - 2021.11.17 

### Added

* Support for dxpy on macOS arm64
* Path input for `dx list database files`

### Fixed

* Python 3 SSH Host key output in `dx describe job-xxxx`

### Changed

* dxpy dependencies cryptography, websocket-client, colorama, requests

## [315.0] - 2021.10.28 

* No significant changes

## [314.0] - 2021.08.27 

### Added

* Support FIPS enabled Python
* `dx archive` and `dx unarchive` commands

### Fixed

* `dx upload` part retry where file would stay in an open state
* `dx run <globalworkflow> --project/--destination/--folder` now submits analysis to given project or path

## [313.0] - 2021.08.18 

### Added

* '--cost-limit' arg for `dx run` 
* '--database-ui-view-only' flag for `dx new project`

### Fixed

* `Total price` for `dx describe` prints formatted currency based on `currency` metadata

## [312.0] - 2021.07.06 

* No significant changes

## [311.0] - 2021.05.21 

### Added

* `DX_WATCH_PORT` env var for supporting `dx watch` in the job execution environment

## [310.0] - 2021.05.12 

* No significant changes

## [309.0] - 2021.04.28 

### Added

* `low` option for `--priority` argument for `dx run`

### Fixed

* Provide job container-id when downloading bundledDepends in job execution environment

### Changed

* Upgrade to proot 5.2 from udocker2 fork for `dx-docker`
* `dx-app-wizard` default to Ubuntu 20.04

## [308.0] - 2021.04.23 

### Fixed

* Search for reference genome project in region
* Connection leak with HttpClient in DXFile

## [307.0] - 2021.04.19 

### Added

* `--brief` flag to dx-clone-asset so that script results can be used downstream

### Changed

* Bump jackson-databind from 2.9.10.5 to 2.9.10.7

### Fixed

* xattr import in `dx-upload-all-outputs`

## [306.0] - 2021.01.21 

### Added

* Added '--keep-open' flag for `dx build`

### Fixed

* Symlink download retries when error 22 is thrown

## [305.0] - 2021.01.12 

### Added

* '--detach' flag for `dx run`

### Changed

* Add xattr dependency to extras_require, only install if specified

### Removed

* Unused python-magic, beatifulsoup4 python dependencies

## [304.1] - 2021.01.05 

### Fixed

* Building assets for Ubuntu 20.04

## [303.1] - 2020.11.13 

### Changed

* Increase wget retries to 20 for symlink downloads

## [302.1] - 2020.10.13

### Changed

* gnureadline macos dependency to 8.0.0 for Python versions < 3.9

## [301.1] - 2020.09.16

### Added

* Remote builders for 16.04 v1, 20.04
* Asset builder for 20.04
* '--verbose' flag for `dx-mount-all-inputs`

### Changed

* Provide project-id in batch tsv file

## [300.1] - 2020.08.31

### Added

* Archival api wrappers

### Changed

* Hide `notebook` and `loupe-viewier` from `dx` help output

## [299.0] - 2020.08.26

### Fixed

* Macos tarball build

## [298.1] - 2020.07.29 

### Added

* Ubuntu 20.04 build targets

### Changed

* jackson-databind from 2.9.10.3 to 2.9.10.5

### Fixed

* API wrapper generation with Python 3
* `dx-clone-asset` when no project exists
* DXJava DXDataObject.Rename()

## [297.1] - 2020.07.22 

### Changed

* Python cryptography version >= 2.3

### Fixed

* `dx-clone-asset` with Python 3

### Removed

* Ubuntu 14.04 builds

## [296.0] - 2020.07.01 

### Added

* Examples for `dx find` with negative timestamp
* `dx build --from applet-xxx` for app
* --brief option to dx build for apps and applets

### Fixed

* Error handling during syntax check for dx build

### Changed

* Python 2.7 example applets to use Python 3
* Commit dxpy version during release

## [295.1] - 2020.05.19

### Fixed

* `dx get` for applets with `python3` interpreter
* `dx-upload-all-outputs ---xattr-properties` parsing

### Changed

* Python 2.7 example applets to use Python 3
* Commit dxpy version during release

## [294.0] - 2020.04.30 

* No significant changes

## [293.0] - 2020.04.24 

### Added

* `dx-mount-all-inputs` for dxfuse 
* Sci Linux compilation option for upload agent
* Python 3 interpreter for `dx-app-wizard`

### Fixed

* dxR build
* `dx upload` retry for "SSL EOF" error
* Error out for dx run --clone with analysis and executable

## [292.0] - 2020.04.09

### Added

* runSpec.version dxapp.json key for 16.04 applets
* `dx build_asset` support for runSpecVersion key in dxasset.json

### Fixed

* Python documentation build
* dxpy tests in Python 3 

### Changed

* Bump jackson-databind from 2.9.10 to 2.9.10.1 

## [291.1] - 2020.03.10 

### Changed

* Bump jackson-databind from 2.9.10 to 2.9.10.1 
* Retry symlink file downloads with `aria2c`

### Fixed

* Python3 issue in dx app builder test

### Added

* Remote app tarball builder for xenial
* Allow disabling system exit on log client
* database class in dx find data 
* Python3 compatibility for exec environment scripts
* pip3 package manager for execDepends

### Removed

* Precise debian package build target

## [290.1] - 2019.11.21

### Changed

* Run job as high priority if '--ssh' provided

### Fixed

* Project deletion warning if specifying file-id

### Added

* New instance types to `dx-app-wizard`

## [289.0] - 2019.10.09 

### Changed

* Upgrade jackson to 2.9.10

### Fixed

* Python 3 wrapper generation and tests

## [288.0] - 2019.10.01 

### Added

* `dx get` for database files
* v2 instance types in `dx-app-wizard`

## [287.0] - 2019.08.30 

### Fixed

* Generating ruby wrappers in python 3
* dx-app-wizard in python 3

## [286.1] - 2019.07.08 

### Changed

* Documentation links to https://documentation.dnanexus.com

## [285.1] - 2019.07.08 

### Fixed

* Remove non-ascii char from readme

## [285.0] - 2019.06.19 

### Added

* '--xattr-properties' argument for dx-upload-all-outputs to include fs metadata as k,v properties
* xattr dependency for Linux builds

### Changed

* Only require futures package for python 2.7
* Upgrade build dependencies for pip, setuptools, and wheel

## [284.0] - 2019.06.13

### Added

* DXJava support for proxies 
* Approved tools CLI for `dx update project`

### Changed

* Upgrade jackson-databind and jackson-core to version 2.9.8
* Provide project ID for dx make_download_url unless in job workspace

### Fixed

* Enabling argcomplete for `dx` installed with debian package in worker environment

## [283.0] - 2019.05.13 

### Changed

* `dx upgrade` downloads the latest version from s3

## [282.0] - 2019.05.08

### Changed

* Reduce the number of API calls for `dx download`

### Fixed

*  `dx upload` error via proxy in Azure

## [281.0] - 2019.04.18 

### Added 

* support for passing HTTPContext in `DXJava` to the `execute()` operation

## [280.0] - 2019.04.18 

### Added

* `--instance-count` to `dx run` so that Spark cluster size can be defined at app start

### Changed

* `dx wait` behavior by adding exponential backoff and passing appropriate project
* Decreased libcurl timeout in C++ bindings from infinity to default 10 min
* Default Ubuntu release to 16.04 in `dx-app-wizard` 
* Link handling to better support JBORs

### Fixed

* Handling file arrays in batch job runner

## [279.0] - 2019.04.11

* no significant updates

## [278.0] - 2019.03.21 

### Added

* new `findDataObjects` inputs to DXJava
* project name resolution to `--project` flag for `dx run`
* smart reuse and SAML identity provider
* `dx list database <entity>` for DNAnexus Apollo
* `--ignore-reuse` and `--ignore-reuse-stage` working for `dx run <workflow>`

### Changed

* Upgrade `proot` to be compatible with kernel >= 4.8
* Skip symlinks test in isolated environment

## [277.0] - 2019.03.14

### Fixed

* Uploading binary data, such at compressed files, works in python3.
* python3 parsing subcommand help output

### Added

* Binary mode for opening dx:files.
* A `--unicode` flag for command line tools that need to handle unicode text files.
  For example: `dx cat --unicode file-xxxx`. This was added for `cat`, and `download`.

### Removed

* 32-bit build target for Ubuntu 14.04
* `gtable` code

## [276.0] - 2019.02.08

### Added

* `--phi` flag for `dx new project`

### Fixed

* Bug in downloading symlinks when using aria2c
* Max number of aria2c connections <= 16

## [275.0] - 2019.02.01

### Fixed

* argcomplete eval in the worker when sourcing `environment`

## [274.0] - 2019.02.01

### Fixed

* Preserve `httpsApp` field in dxapp.json when calling `dx get`
* The `--except [array:file variable]` option for `dx-download-all-inputs`

## [273.0] - 2019.01.24

### Fixed
* upload issue using api proxy in Python 3
* `--no-project` option in `dx-jobutil-parse-link`

## [272.0] - 2019.01.17

### Added
* A script for reconnecting to a jupyter notebook session

## [271.0] - 2019.01.10

### Added
* support for dx building a global workflow with apps in multiple regions

### Changed

* Mark Ubuntu 12.04 as deprecated in `Readme`

### Fixed

* setting instance types on global workflow stages
* fix test code for Spark 2.4.0 upgrade

## [271.2] - 2019.01.03

### Fixed

* symlink download with `aria2`

## [270.1] - 2018.12.07

No significant changes

## [269.2] - 2018.12.07

### Fixed

* Update MANIFEST.in to include python `Readme`

## [269.1] - 2018.12.07

### Fixed

* Writing to stdout for py2 in `dx cat`
* Python virtualenv path in traceability runner

## [269.0] - 2018.12.07

### Fixed

* Failing `build app` when suggestion is not a dxlink
* Handle keyboard interrupt and system exit gracefully
* Use absolute path to set argcomplete
* If a bash variable is long, print a warning, do not omit it
* Issue with backports deps on Windows

### Changed

* Make `dx-toolkit` python 2 and 3 compatible
* Update macOS gnureadline version
* Allow Windows to use certifi CA bundle
* Update bindings for Apollo API routes
* Update urllib import in `dx-docker`
* Update requests in `make doc` target

### Added

* Test that attempts to upload to a closed file
* First draft of an environment file for fish shell
* If available, use `aria2` rather than `wget` as it's much faster

### Removed

* Use of ubuntu 12.04 in `test_dxclient.py`
* Old asset building script
* Rare subcommands (`compile`, `compile_dxni`, `sh`)
* The `dx-run-app-locally` script

## [268.1] - 2018.11.29

### Changed

* `jackson-databind` and `jackson-core` upgrade

## [267.1] - 2018.10.31

### Changes

* Update cran repository

## [267.0] - 2018.10.18

### Added

* Add release/distro to example app `dxapp.json` files

## [266.1] - 2018.10.18

### Fixed

* Download links for `docker2aci`
* The test error: No root certificates specified for verification of other-side certificates

## [266.0] - 2018.10.18

### Added

* A convenience login script for a cloud workstation
* Add `parents` param to `clone()`
* Allow batch IDs as output folders for batch run

### Fixed

* Setting a handler for a global workflow
* Redirecting proxy printout to stderr
* `cat` argument too long in a bash script
* Ensure we can pop items from the main dictionary (python3)

### Changed

* Warn user before `dx rm -r` on root of a project
* Let `urllib3` set default CA bundle on Windows
* Updgrade `pyopenssl` for test suite to 17.5.0
* Replace `ws4py` with websocket-client library in `job_log_client`


## [265.0] - 2018.10.15

### Added

* Pass stages input from assetDepends to bundledDepends
* Traceability ID for locked workflow test (#406)

### Fixed

* Python 3 incompatibilites
* Python 3 `dx upload`
* `import dxpy` when `sys.stdin` is `None`

## [264.0] - 2018.09.06

### Fixed

* `dxpy.describe()` used with a list of object IDs and an additional `fields` argument

## [263.0] - 2018.08.30

### Fixed

* Sort inputs in `dx generate_batch_inputs`

## [262.0] - 2018.08.30

### Removed

* 12.04 builds

## [261.1] - 2018.08.24

### Changed

* Windows install Python version upgrade to 2.7.15

### Fixed

* Windows installation

## [261.0]

### Added

* `dx run --ignore-reuse` to disable job reuse for job
* `ignoreReuse` key in dxapp.json

## [260.0] - 2018.08.17

### Changed

* dxWDL version 0.74

## [259.0] - 2018.08.09

### Added

* Ubuntu release and asset version as parameters for `dx-docker create-asset`
* Builds for Ubuntu 16.04

### Fixed

* `dx wait` where a file with object IDs is provided in path
* `dx compile` for debian install dxWDL.jar filepath

## [258.1] - 2018.08.06

### Added

* Database wrappers
* Support dxni compilation

### Changed

* requests >= 2.8.0
* psutil >= 3.3.0

### Fixed

* Python 3 incompatibilities

## [257.3] - 2018.07.26

### Fixed

* Revert of finding project for data object

## [257.0]

### Added

* support for setting and updating `details` on global workflows
* decorators for traceability tests
* `dx watch` support for smart reuse
* test for `dx watch` job log relay
* `dx find jobs/executions` support for smart reuse
* ability to provide a file which contains a list of jobs or data objects upon which to `dx wait`
* `dxWDL` integration (`dx compile` command)

### Changed

* `python-dateutil` version upgrade to 2.5

### Fixed

* unclear behavior when `--clone`, `--folder`, and `--project` are simultaneously provided to `dx run`
* `DXObject.set_ids()` with project set to None (it is now set to an arbitrary project associated with the file)
* bash helpers tests

## [256.0]

### Changed

* Cosmetic update to `dx publish`
* `dx publish` now sets the `default` alias on the published version by default

## [255.0] - 2018.05.24

### Added

* Support for updating a global workflow
* Wiki links to API documentation for API wrappers
* addTags/removeTags API wrappers for global workflow

### Fixed

* Better checking for inputs and/or inputSpec before batch running workflows

## [254.0] - 2018.05.10

### Changed

* A workflow must be closed before initializing a global workflow from it (test updates for API changes)

## [253.0] - 2018.05.02

### Changed

* Remove the "temporary" field from `dx describe workflow-xxxx`

### Added

* "Deleted" field to `dx describe globalworkflow-xxxx`
* a note to `dx describe` that the workflow is locked

## [252.0] - 2018.04.26

### Added

* Print proper dx describe analysis of a global workflow
* `dx publish`   command
* inline cluster bootstrap script
* dx run for global workflows
* dx find apps tests
* resolve paths for global workflows
* add, remove, list users for global workflows
* add, remove, list developers for global workflows
* public project test
* API tests

## [251.2] - 2018.04.19

### Added

* Support for dx find global workflows
* Initial support for dx build global workflow
* Publish method to global workflow bindings
* Support for dx get global workflow

## [250.3] - 2018.04.12

### Fixed

* `dx download` for symlinks

## [250.0]

### Added

*  Support for `dx describe` for global workflows

## [249.0] -2018.04.05

### Added

* zsh support
* API wrappers for global workflow routes
* Basic Python bindings for global workflow
* `set_properties()` method to DXProject

### Fixed

* dx get applet without execDepends

## [248.0] - 2018.03.29

### Fixed

* `dx-clone-asset` SSL error

## [247.0] - 2018.03.14

### Added

* Clarify documentation of stage key for `dx run`
* Asset builder support for Ubuntu 16.04
* `--singlethread` parameter for `dx upload`

### Changed

* `dx-docker pull` retries more often

### Fixed

* c-ares package version for upload agent build
* Bug with Azure instance type selection in `dx-app-wizard`
* Do not retry code `422` in dxpy

## [246.0] - 2018.03.14

### Added

* `socketTimeout` and `connectionTimeout` parameters to JAVA `DXEnvironment` (thanks, @pkokoshnikov)
* Generate batch inputs CLI

### Changed

* Accept 302 as a success for `ua --test`

## [245.0] - 2018.02.15

### Added

* Batch runner CLI

### Changed

* Updated c-ares and file packages (related to upload agent builds)

## [244.0] - 2018.02.08

### Added

* API wrappers for `[applet,app,workflow]-xxxx/validateBatch`

### Fixed

* Issue where dx-clone-asset doesn't create projects in different regions if they don't already exist

## [243.0] - 2018.02.01

### Added

* App version and published/unpublished note to `dx run -h <app>`

### Changed

* Recursive search for asset in a path is disabled, and we strictly enforce only one matching asset name

## [242.0] - 2018.01.25

### Changed

* Use twine for pypy uploads

### Fixed

* Error that blocks org from being added as developers

## [241.0]

### Changed

* `dx-docker`: cleanup of the quote code (regression fix)
* `dx-docker`: use `shutil.move()` instead of `os.rename()` with the aci image
* Accept 'http_proxy', 'HTTP_PROXY', 'https_proxy', 'HTTPS_PROXY' for proxy environmental variables
* Error out instead of warning when old pricing scheme is used in `dxapp.json`
* Fix certain tests flakiness


## [240.1] - 2017.11.15

### Added

* Warning when `runSpec.release` is not specified in `dxapp.json` with a note it will be required in the future
* Numerous enhancements to Jupyter notebook support (see https://github.com/dnanexus/dx-toolkit/commit/7ecbcb6b75118c0acd27f7a7cfe37d0a19e6d6c3 for more information)

### Changed

* `dx-app-wizard` and `dx get` specify systemRequirements in `regionalOptions` and not in `runSpec` of `dxapp.json`
* multiple updates to jupyter notebook support

### Deprecated

* setting `systemRequirements` in `runSpec` of `dxapp.json`

### Removed

* `dx-configset-to-fasta` script

### Fixed

* `dx-clone-asset` sets the default regions to be all regions that user has access to and skips redundant cloning to current region
* `dx build` now works seamlessly across apps and applets

## [239.0] - 2017.11.02

### Changed

* Update run input help and describe messages for locked workflows
* Warn when old, top-level pricing policy scheme is used in dxapp.json

### Removed

* `dx-gtable-to-csv` and `dx-gtable-to-tsv` scripts
* `dx-workflow-to-applet` script
* `include_hidden_links` parameter from clone()

## [238.1] - 2017.10.27

### Fixed

* dx-toolkit and apt conflict with argcomplete

### Added

* dx-clone-asset script
* `dx-docker`: ignore user argument if given
* TLS documentation

### Changed

* app building tests now include `runSpec.release` and `runSpec.distribution` in app specs
* `dx-docker`: better handling of quotes

## [237.0] - 2017.10.19

### Added

* New InvalidTLSProtocol Exception raised when connection fails due to wrong TLS protocol.

### Changed

* Remove rstudio option for `dx notebook`

## [236.2] - 2017.10.4


### Fixed

* dx-toolkit and apt conflict with jq

### Added

* Azure instance types to the list of available types in `dx-app-wizard`
* ua -- test now displays system messages coming from the apiserver.

### Changed

* Update references to workflow `inputs` and `outputs` to keep them in sync with API changes

## [235.1] - 2017.09.28

* No significant changes

## [233.0] - 2017.09.07

### Added

* Priority arg to `build_asset`
* Pass region-specific pricing policy in dxapp.json

## [232.1] - 2017.08.31

### Fixed

* Execution of old workflows built without explicit IO

## [231.0] - 2017.08.24

### Added

* CLI support for workflow lockdown

### Removed

* Deprecated `dx-mount`

## [230.0] - 2017.08.17

### Added

* Initial 'dx notebook' commit
* Python bindings for workflow-level input and output
* Support for the 'downloadRestricted' flag

## [229.0] - 2017.08.10

### Changed

* Default to 14.04 release for all instance types in `dx-app-wizard`

## [228.0] - 2017-07-27

* No significant changes

## [227.1] - 2017-07-20

* Point release to fix release version issues

## [227.0] - 2017-07-13

### Fixed

*  dx-jobutil-new-job now properly supports instance type

### Changed

* Installation instructions now centralized on Github page
* Incrementally upgraded dependencies for Java bindings

### Added

* Helper script to check TLS 1.2 support
* A `region` parameter can now be passed to `dx find projects`, `dx find data`, `dx find org projects`

## [226.0] - 2017-06-29

* No significant changes

## [225.0] - 2017-06-22

### Added

* A `region` parameter can now be passed to `dxpy.find_data_objects()` and `dxpy.find_projects()`

### Fixed

* `dx-docker` now no longer bind mounts `$HOME` and `/tmp` into the guest as this is consistent with Docker

## [224.0] - 2017-06-08

### Fixed

* Python 3 compatibility with `dx-app-wizard`
* `dx get` does not redundantly inline description and developerNotes in dxapp.json any more

### Added

* Client support for partial folder deletion

## [223.0] - 2017-06-02

### Added

* Add methods `__next__()` and `next()` to DXFile to complete iteration interface (thanks to Eric Talevich!)

## [222.0] - 2017-05-25

### Fixed

* `--bill-to` option is utilized when building multi-region apps with `dx build`

## [221.0] - 2017-05-18

### Changed

* Mac install no longer uses virtualenv. Instead, we ask users to install desired version of Python

### Fixed

* dx-docker bug where environment variables passed in through the CLI do not get set within container

### Added

* `dx build` creates a workflow on the platform based on the workflow's local source directory

### Removed

* the deprecated `dx-build-app` and `dx-build-applet` scripts (that were replaced with `dx build`) were removed

## [220.0] - 2017-05-11

### Fixed

* Bug introduced in release 204.0: including app resources fails

### Added

* Ability to specify additional resources for multi-region apps

### Changed

* `dx ls -l` and friends now request only needed describe fields

## [219.0] - 2017-04-28

### Added

* Ability to specify bundledDepends and assetDepends for multi-region apps

## [218.0]

### Changed

* Use DNAnexus DockerHub repo for dx-docker tests

### Fixed

* Issue where selecting from exactly 10 projects resulted in a stacktrace error

### Added

* `dx get workflow-xxxx` creates a local representation of a workflow

## [217.0] - 2017-04-13

No significant changes.

## [216.1] - 2017-04-06

### Fixed

* Python 3 compatibility with `repr` import

## [216.0]

No significant changes.

## [215.0]

### Added

* dx-docker test suite to toolkit
* Retry download of Docker image if there is transient network failure
* Allow image ID as a parameter for `dx-docker`; see wiki documentation for more details

## [214.1] - 2017-03-23

### Fixed

* missing pyasn1 module for OSX list of install dependencies; gets rid of import warning messages

## [214.0]

### Added

* Alternative export for `dx-docker` when docker image is improperly exported by docker engine

### Fixed

* `dx run -i=filename` now prompts user to select input file if duplicate filenames exist in project
* `dx-docker create-asset` now supports output path
* `dx download` failure when run within project that user has lost access to
* `dx build -f` now removes all applets with matching name/directory

## [213.1] - 2017-03-16

### Fixed

* `dx-docker run` KeyError when docker image is built from container

## [213.0]

### Fixed

* Recursive file upload on Windows for the Upload Agent
* Show download progress for calls to `dx download -r`
* Issue where calls to `dxpy.download_all_inputs(parallel=True)` hang

## [212.0]

### Fixed

* Upload agent now does not gzip compress .gz files on Ubuntu 14.04
* Minor log message fix if file is already uploaded

### Added

* Mark routes as retryable for those that support idempotent calls (e.g. creating a new file)

### Removed

* High-level GTable bindings

## [211.0] - 2017-02-23

No significant changes.

## [210.0] - 2017-02-16

### Fixed

* Fix `dx get` untar issue with leading /
* Missing `dx-verify-file` and `jq` dependencies on Windows

## [209.0] - 2017-02-09

### Added

* Support to build of upload agent on RHEL7
* Ability to build and get multi-region apps with custom system requirements

### Fixed

* Environment file so that `source environment` works properly on RHEL7
* Modified `dx-docker` so that `--rm` passes through gracefully
* Modified `dx-docker` so that the `HOME` environment variable defaults to `/root`

## [208.1] - 2017-02-02

### Fixed

* bug where `dx download` incorrectly interpreted the overwrite option during argument parsing

## [208.0]

No significant changes.

## [207.0] - 2017-01-26

### Added

* Workflow handler to the Java bindings
* Checksum verification for file downloads in Java

### Fixed

* Bug resulting in transient errors on large downloads
* `dx-app-wizard` now correctly specifies `timeoutPolicy`
* `dx-docker` now handles default working directory and override properly


## [206.3] - 2017-01-19

### Added

* On Mac OS dx-toolkit now supports TLS 1.2 by activating a virtualenv

### Changed

* `dx-app-wizard` now defaults to Ubuntu 14.04 as opposed to 12.04
* Cosmetic improvements to CLI `describe` and `ls` subcommands

### Deprecated

* Perl and Ruby bindings are no longer supported and associated code has moved to the `dx-toolkit/contrib` directory<|MERGE_RESOLUTION|>--- conflicted
+++ resolved
@@ -6,13 +6,12 @@
 
 ## Unreleased
 
-<<<<<<< HEAD
 ### Fixed
 
 * Updated Nextflow to 23.10.0.
 
 ## [361.0] - beta
-=======
+
 ### Added
 
 * Support dataset and CB records with Integer and Float type global primary keys as input in `create_cohort`
@@ -24,7 +23,6 @@
 * archival_state param to `dxpy.bindings.search.find_data_objects()`
 
 ## [361.0] - 2023.10.16
->>>>>>> 3731f8f2
 
 ### Added
 
